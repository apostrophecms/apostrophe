# Changelog

## UNRELEASED

### Adds

* Wepback cache for build performance in development and production mode.
<<<<<<< HEAD
* Add a watcher in development mode to rebuild the assets on changes in the same process.
=======
* Add asset task `apostrophecms/asset:clear-cache` for force clearing the webpack build cache.
>>>>>>> befba9b5

### Fixes

* The admin UI now rebuilds properly in a development environment when new npm modules are installed in a multisite project (`apos.rootDir` differs from `apos.npmRootDir`).

## 3.18.0 (2022-05-03)

### Adds

* Images may now be cropped to suit a particular placement after selecting them. SVG files may not be cropped as it is not possible in the general case.
* Editors may also select a "focal point" for the image after selecting it. This ensures that this particular point remains visible even if CSS would otherwise crop it, which is a common issue in responsive design. See the `@apostrophecms/image` widget for a sample implementation of the necessary styles.
* Adds the `aspectRatio` option for image widgets. When set to `[ w, h ]` (a ratio of width to height), images are automatically cropped to this aspect ratio when chosen for that particular widget. If the user does not crop manually, then cropping happens automatically.
* Adds the `minSize` option for image widgets. This ensures that the images chosen are at least the given size `[ width, height ]`, and also ensures the user cannot choose something smaller than that when cropping.
* Implements OpenTelemetry instrumentation.
* Developers may now specify an alternate Vue component to be used for editing the subfields of relationships, either at the field level or as a default for all relationships with a particular piece type.
* The widget type base module now always passes on the `components` option as browser data, so that individual widget type modules that support contextual editing can be implemented more conveniently.
* In-context widget editor components now receive a `focused` prop which is helpful in deciding when to display additional UI.
* Adds new configuration option - `beforeExit` async handler.
* Handlers listening for the `apostrophe:run` event are now able to send an exit code to the Apostrophe bootstrap routine.
* Support for Node.js 17 and 18. MongoDB connections to `localhost` will now successfully find a typical dev MongoDB server bound only to `127.0.0.1`, Apostrophe can generate valid ipv6 URLs pointing back to itself, and `webpack` and `vue-loader` have been updated to address incompatibilities.
* Adds support for custom context menus provided by any module (see `apos.doc.addContextOperation()`).
* The `AposSchema` component now supports an optional `generation` prop which may be used to force a refresh when the value of the object changes externally. This is a compromise to avoid the performance hit of checking numerous subfields for possible changes every time the `value` prop changes in response to an `input` event.
* Adds new event `@apostrophecms/doc:afterAllModesDeleted` fired after all modes of a given document are purged.

### Fixes

* Documentation of obsolete options has been removed.
* Dead code relating to activating in-context widget editors have been removed. They are always active and have been for some time. In the future they might be swapped in on scroll, but there will never be a need to swap them in "on click."
* The `self.email` method of modules now correctly accepts a default `from` address configured for a specific module via the `from` subproperty of the `email` option to that module. Thanks to `chmdebeer` for pointing out the issue and the fix.
* Fixes `_urls` not added on attachment fields when pieces API index is requested (#3643)
* Fixes float field UI bug that transforms the value to integer when there is no field error and the first number after the decimal is `0`.
* The `nestedModuleSubdirs` feature no longer throws an error and interrupts startup if a project contains both `@apostrophecms/asset` and `asset`, which should be considered separate module names.

## 3.17.0 (2022-03-31)

### Adds

* Full support for the [`object` field type](https://v3.docs.apostrophecms.org/reference/field-types/object.html), which works just like `array` but stores just one sub-object as a property, rather than an array of objects.
* To help find documents that reference related ones via `relationship` fields, implement backlinks of related documents by adding a `relatedReverseIds` field to them and keeping it up to date. There is no UI based on this feature yet but it will permit various useful features in the near future.
* Adds possibility for modules to [extend the webpack configuration](https://v3.docs.apostrophecms.org/guide/webpack.html).
* Adds possibility for modules to [add extra frontend bundles for scss and js](https://v3.docs.apostrophecms.org/guide/webpack.html). This is useful when the `ui/src` build would otherwise be very large due to code used on rarely accessed pages.
* Loads the right bundles on the right pages depending on the page template and the loaded widgets. Logged-in users have all the bundles on every page, because they might introduce widgets at any time.
* Fixes deprecation warnings displayed after running `npm install`, for dependencies that are directly included by this package.
* Implement custom ETags emission when `etags` cache option is enabled. [See the documentation for more information](https://v3.docs.apostrophecms.org/guide/caching.html).  
It allows caching of pages and pieces, using a cache invalidation mechanism that takes into account related (and reverse related) document updates, thanks to backlinks mentioned above.  
Note that for now, only single pages and pieces benefit from the ETags caching system (pages' and pieces' `getOne` REST API route, and regular served pages).  
The cache of an index page corresponding to the type of a piece that was just saved will automatically be invalidated. However, please consider that it won't be effective when a related piece is saved, therefore the cache will automatically be invalidated _after_ the cache lifetime set in `maxAge` cache option.

### Fixes

* Apostrophe's webpack build now works properly when developing code that imports module-specific npm dependencies from `ui/src` or `ui/apos` when using `npm link` to develop the module in question.
* The `es5: true` option to `@apostrophecms/asset` works again.

## 3.16.1 (2022-03-21)

### Fixes

* Fixes a bug in the new `Cache-Control` support introduced by 3.16.0 in which we get the logged-out homepage right after logging in. This issue only came into play if the new caching options were enabled.

## 3.16.0 (2022-03-18)

### Adds

* Offers a simple way to set a Cache-Control max-age for Apostrophe page and GET REST API responses for pieces and pages. [See the documentation for more information](https://v3.docs.apostrophecms.org/guide/caching.html).
* API keys and bearer tokens "win" over session cookies when both are present. Since API keys and bearer tokens are explicitly added to the request at hand, it never makes sense to ignore them in favor of a cookie, which is implicit. This also simplifies automated testing.
* `data-apos-test=""` selectors for certain elements frequently selected in QA tests, such as `data-apos-test="adminBar"`.
* Offer a simple way to set a Cache-Control max-age for Apostrophe page and GET REST API responses for pieces and pages.
* To speed up functional tests, an `insecurePasswords` option has been added to the login module. This option is deliberately named to discourage use for any purpose other than functional tests in which repeated password hashing would unduly limit performance. Normally password hashing is intentionally difficult to slow down brute force attacks, especially if a database is compromised.

### Fixes

* `POST`ing a new child page with `_targetId: '_home'` now works properly in combination with `_position: 'lastChild'`.

## 3.15.0 (2022-03-02)

### Adds

* Adds throttle system based on username (even when not existing), on initial login route. Also added for each late login requirement, e.g. for 2FA attempts.

## 3.14.2 (2022-02-27)

* Hotfix: fixed a bug introduced by 3.14.1 in which non-parked pages could throw an error during the migration to fix replication issues.

## 3.14.1 (2022-02-25)

* Hotfix: fixed a bug in which replication across locales did not work properly for parked pages configured via the `_children` feature. A one-time migration is included to reconnect improperly replicated versions of the same parked pages. This runs automatically, no manual action is required. Thanks to [justyna1](https://github.com/justyna13) for identifying the issue.

## 3.14.0 (2022-02-22)

### Adds

* To reduce complications for those implementing caching strategies, the CSRF protection cookie now contains a simple constant string, and is not recorded in `req.session`. This is acceptable because the real purpose of the CSRF check is simply to verify that the browser has sent the cookie at all, which it will not allow a cross-origin script to do.
* As a result of the above, a session cookie is not generated and sent at all unless `req.session` is actually used or a user logs in. Again, this reduces complications for those implementing caching strategies.
* When logging out, the session cookie is now cleared in the browser. Formerly the session was destroyed on the server side only, which was sufficient for security purposes but could create caching issues.
* Uses `express-cache-on-demand` lib to make similar and concurrent requests on pieces and pages faster.
* Frontend build errors now stop app startup in development, and SCSS and JS/Vue build warnings are visible on the terminal console for the first time.

### Fixes

* Fixed a bug when editing a page more than once if the page has a relationship to itself, whether directly or indirectly. Widget ids were unnecessarily regenerated in this situation, causing in-context edits after the first to fail to save.
* Pages no longer emit double `beforeUpdate` and `beforeSave` events.
* When the home page extends `@apostrophecms/piece-page-type`, the "show page" URLs for individual pieces should not contain two slashes before the piece slug. Thanks to [Martí Bravo](https://github.com/martibravo) for the fix.
* Fixes transitions between login page and `afterPasswordVerified` login steps.
* Frontend build errors now stop the `@apostrophecms/asset:build` task properly in production.
* `start` replaced with `flex-start` to address SCSS warnings.
* Dead code removal, as a result of following up on JS/Vue build warnings.

## 3.13.0 - 2022-02-04

### Adds

* Additional requirements and related UI may be imposed on native ApostropheCMS logins using the new `requirements` feature, which can be extended in modules that `improve` the `@apostrophecms/login` module. These requirements are not imposed for single sign-on logins via `@apostrophecms/passport-bridge`. See the documentation for more information.
* Adds latest Slovak translation strings to SK.json in `i18n/` folder. Thanks to [Michael Huna](https://github.com/Miselrkba) for the contribution.
* Verifies `afterPasswordVerified` requirements one by one when emitting done event, allows to manage errors ans success before to go to the next requirement. Stores and validate each requirement in the token. Checks the new `askForConfirmation` requirement option to go to the next step when emitting done event or waiting for the confirm event (in order to manage success messages). Removes support for `afterSubmit` for now.

### Fixes

* Decodes the testReq `param` property in `serveNotFound`. This fixes a problem where page titles using diacritics triggered false 404 errors.
* Registers the default namespace in the Vue instance of i18n, fixing a lack of support for un-namespaced l10n keys in the UI.

## 3.12.0 - 2022-01-21

### Adds

* It is now best practice to deliver namespaced i18n strings as JSON files in module-level subdirectories of `i18n/` named to match the namespace, e.g. `i18n/ourTeam` if the namespace is `ourTeam`. This allows base class modules to deliver phrases to any namespace without conflicting with those introduced at project level. The `i18n` option is now deprecated in favor of the new `i18n` module format section, which is only needed if `browser: true` must be specified for a namespace.
* Brought back the `nestedModuleSubdirs` feature from A2, which allows modules to be nested in subdirectories if `nestedModuleSubdirs: true` is set in `app.js`. As in A2, module configuration (including activation) can also be grouped in a `modules.js` file in such subdirectories.

### Fixes

* Fixes minor inline documentation comments.
* UI strings that are not registered localization keys will now display properly when they contain a colon (`:`). These were previously interpreted as i18next namespace/key pairs and the "namespace" portion was left out.
* Fixes a bug where changing the page type immediately after clicking "New Page" would produce a console error. In general, areas and checkboxes now correctly handle their value being changed to `null` by the parent schema after initial startup of the `AposInputArea` or `AposInputCheckboxes` component.
* It is now best practice to deliver namespaced i18n strings as JSON files in module-level subdirectories of `i18n/` named to match the namespace, e.g. `i18n/ourTeam` if the namespace is `ourTeam`. This allows base class modules to deliver phrases to any namespace without conflicting with those introduced at project level. The `i18n` option is now deprecated in favor of the new `i18n` module format section, which is only needed if `browser: true` must be specified for a namespace.
* Removes the `@apostrophecms/util` module template helper `indexBy`, which was using a lodash method not included in lodash v4.
* Removes an unimplemented `csrfExceptions` module section cascade. Use the `csrfExceptions` *option* of any module to set an array of URLs excluded from CSRF protection. More information is forthcoming in the documentation.
* Fix `[Object Object]` in the console when warning `A permission.can() call was made with a type that has no manager` is printed.

### Changes

* Temporarily removes `npm audit` from our automated tests because of a sub-dependency of vue-loader that doesn't actually cause a security vulnerability for apostrophe.

## 3.11.0 - 2022-01-06

### Adds

* Apostrophe now extends Passport's `req.login` to emit an `afterSessionLogin` event from the `@apostrophecms:login` module, with `req` as an argument. Note that this does not occur at all for login API calls that return a bearer token rather than establishing an Express session.

### Fixes

* Apostrophe's extension of `req.login` now accounts for the `req.logIn` alias and the skippable `options` parameter, which is relied upon in some `passport` strategies.
* Apostrophe now warns if a nonexistent widget type is configured for an area field, with special attention to when `-widget` has been erroneously included in the name. For backwards compatibility this is a startup warning rather than a fatal error, as sites generally did operate successfully otherwise with this type of bug present.

### Changes

* Unpins `vue-click-outside-element` the packaging of which has been fixed upstream.
* Adds deprecation note to `__testDefaults` option. It is not in use, but removing would be a minor BC break we don't need to make.
* Allows test modules to use a custom port as an option on the `@apostrophecms/express` module.
* Removes the code base pull request template to instead inherit the organization-level template.
* Adds `npm audit` back to the test scripts.

## 3.10.0 - 2021-12-22

### Fixes

* `slug` type fields can now have an empty string or `null` as their `def` value without the string `'none'` populating automatically.
* The `underline` feature works properly in tiptap toolbar configuration.
* Required checkbox fields now properly prevent editor submission when empty.
* Pins `vue-click-outside-element` to a version that does not attempt to use `eval` in its distribution build, which is incompatible with a strict Content Security Policy.

### Adds

* Adds a `last` option to fields. Setting `last: true` on a field puts that field at the end of the field's widget order. If more than one field has that option active the true last item will depend on general field registration order. If the field is ordered with the `fields.order` array or field group ordering, those specified orders will take precedence.

### Changes

* Adds deprecation notes to the widget class methods `getWidgetWrapperClasses` and `getWidgetClasses` from A2.
* Adds a deprecation note to the `reorganize` query builder for the next major version.
* Uses the runtime build of Vue. This has major performance and bundle size benefits, however it does require changes to Apostrophe admin UI apps that use a `template` property (components should require no changes, just apps require an update). These apps must now use a `render` function instead. Since custom admin UI apps are not yet a documented feature we do not regard this as a bc break.
* Compatible with the `@apostrophecms/security-headers` module, which supports a strict `Content-Security-Policy`.
* Adds a deprecation note to the `addLateCriteria` query builder.
* Updates the `toCount` doc type query method to use Math.ceil rather than Math.floor plus an additional step.

## 3.9.0 - 2021-12-08

### Adds

* Developers can now override any Vue component of the ApostropheCMS admin UI by providing a component of the same name in the `ui/apos/components` folder of their own module. This is not always the best approach, see the documentation for details.
* When running a job, we now trigger the notification before to run the job, this way the progress notification ID is available from the job and the notification can be dismissed if needed.
* Adds `maxUi`, `maxLabel`, `minUi`, and `minLabel` localization strings for array input and other UI.

### Fixes

* Fully removes references to the A2 `self.partial` module method. It appeared only once outside of comments, but was not actually used by the UI. The `self.render` method should be used for simple template rendering.
* Fixes string interpolation for the confirmation modal when publishing a page that has an unpublished parent page.
* No more "cannot set headers after they are sent to the client" and "req.res.redirect not defined" messages when handling URLs with extra trailing slashes.
* The `apos.util.runPlayers` method is not called until all of the widgets in a particular tree of areas and sub-areas have been added to the DOM. This means a parent area widget player will see the expected markup for any sub-widgets when the "Edit" button is clicked.
* Properly activates the `apostropheI18nDebugPlugin` i18next debugging plugin when using the `APOS_SHOW_I18N` environment variable. The full set of l10n emoji indicators previously available for the UI is now available for template and server-side strings.
* Actually registers piece types for site search unless the `searchable` option is `false`.
* Fixes the methods required for the search `index` task.

### Changes

* Adds localization keys for the password field component's min and max error messages.

## 3.8.1 - 2021-11-23

### Fixes

* The search field of the pieces manager modal works properly. Thanks to [Miro Yovchev](https://github.com/myovchev) for pointing out the issue and providing a solution.
* Fixes a bug in `AposRichTextWidgetEditor.vue` when a rich text widget was specifically configured with an empty array as the `styles` option. In that case a new empty rich text widget will initiate with an empty paragraph tag.
* The`fieldsPresent` method that is used with the `presentFieldsOnly` option in doc-type was broken, looking for properties in strings and wasn't returning anything.

## 3.8.0 - 2021-11-15

### Adds

* Checkboxes for pieces are back, a main checkbox allows to select all page items. When all pieces on a page are checked, a banner where the user can select all pieces appears. A launder for mongo projections has been added.
* Registered `batchOperations` on a piece-type will now become buttons in the manager batch operations "more menu" (styled as a kebab icon). Batch operations should include a label, `messages` object, and `modalOptions` for the confirmation modal.
* `batchOperations` can be grouped into a single button with a menu using the `group` cascade subproperty.
* `batchOperations` can be conditional with an `if` conditional object. This allows developers to pass a single value or an array of values.
* Piece types can have `utilityOperations` configured as a top-level cascade property. These operations are made available in the piece manager as new buttons.
* Notifications may now include an `event` property, which the AposNotification component will emit on mount. The `event` property should be set to an object with `name` (the event name) and optionally `data` (data included with the event emission).
* Adds support for using the attachments query builder in REST API calls via the query string.
* Adds contextual menu for pieces, any module extending the piece-type one can add actions in this contextual menu.
* When clicking on a batch operation, it opens a confirmation modal using modal options from the batch operation, it also works for operations in grouped ones. operations name property has been renamed in action to work with AposContextMenu component.
* Beginning with this release, a module-specific static asset in your project such as `modules/mymodulename/public/images/bg.png` can always be referenced in your `.scss` and `.css` files as `/modules/mymodulename/images/bg.png`, even if assets are actually being deployed to S3, CDNs, etc. Note that `public` and `ui/public` module subdirectories have separate functions. See the documentation for more information.
* Adds AposFile.vue component to abstract file dropzone UI, uses it in AposInputAttachment, and uses it in the confirmation modal for pieces import.
* Optionally add `dimensionAttrs` option to image widget, which sets width & height attributes to optimize for Cumulative Layout Shift. Thank you to [Qiao Lin](https://github.com/qclin) for the contribution.

### Fixes

* The `apos.util.attachmentUrl` method now works correctly. To facilitate that, `apos.uploadsUrl` is now populated browser-side at all times as the frontend logic originally expected. For backwards compatibility `apos.attachment.uploadsUrl` is still populated when logged in.
* Widget players are now prevented from being played twice by the implementing vue component.

### Changes
* Removes Apostrophe 2 documentation and UI configuration from the `@apostrophecms/job` module. These options were not yet in use for A3.
* Renames methods and removes unsupported routes in the `@apostrophecms/job` module that were not yet in use. This was not done lightly, but specifically because of the minimal likelihood that they were in use in project code given the lack of UI support.
  * The deprecated `cancel` route was removed and will likely be replaced at a later date.
  * `run` was renamed `runBatch` as its purpose is specifically to run processes on a "batch selected" array of pieces or pages.
  * `runNonBatch` was renamed to `run` as it is the more generic job-running method. It is likely that `runBatch` will eventually be refactored to use this method.
  * The `good` and `bad` methods are renamed `success` and `failure`, respectively. The expected methods used in the `run` method were similarly renamed. They still increment job document properties called `good` and `bad`.
* Comments out the unused `batchSimpleRoute` methods in the page and piece-type modules to avoid usage before they are fully implemented.
* Optionally add `dimensionAttrs` option to image widget, which sets width & height attributes to optimize for Cumulative Layout Shift.
* Temporarily removes `npm audit` from our automated tests because of a sub-dependency of uploadfs that doesn't actually cause a security vulnerability for apostrophe.

## 3.7.0 - 2021-10-28

### Adds

* Schema select field choices can now be populated by a server side function, like an API call. Set the `choices` property to a method name of the calling module. That function should take a single argument of `req`, and return an array of objects with `label` and `value` properties. The function can be async and will be awaited.
* Apostrophe now has built-in support for the Node.js cluster module. If the `APOS_CLUSTER_PROCESSES` environment variable is set to a number, that number of child processes are forked, sharing the same listening port. If the variable is set to `0`, one process is forked for each CPU core, with a minimum of `2` to provide availability during restarts. If the variable is set to a negative number, that number is added to the number of CPU cores, e.g. `-1` is a good way to reserve one core for MongoDB if it is running on the same server. This is for production use only (`NODE_ENV=production`). If a child process fails it is restarted automatically.

### Fixes

* Prevents double-escaping interpolated localization strings in the UI.
* Rich text editor style labels are now run through a localization method to get the translated strings from their l10n keys.
* Fixes README Node version requirement (Node 12+).
* The text alignment buttons now work immediately in a new rich text widget. Previously they worked only after manually setting a style or refreshing the page. Thanks to Michelin for their support of this fix.
* Users can now activate the built-in date and time editing popups of modern browsers when using the `date` and `time` schema field types.
* Developers can now `require` their project `app.js` file in the Node.js REPL for debugging and inspection. Thanks to [Matthew Francis Brunetti](https://github.com/zenflow).
* If a static text phrase is unavailable in both the current locale and the default locale, Apostrophe will always fall back to the `en` locale as a last resort, which ensures the admin UI works if it has not been translated.
* Developers can now `require` their project `app.js` in the Node.js REPL for debugging and inspection
* Ensure array field items have valid _id prop before storing. Thanks to Thanks to [Matthew Francis Brunetti](https://github.com/zenflow).

### Changes

* In 3.x, `relationship` fields have an optional `builders` property, which replaces `filters` from 2.x, and within that an optional `project` property, which replaces `projection` from 2.x (to match MongoDB's `cursor.project`). Prior to this release leaving the old syntax in place could lead to severe performance problems due to a lack of projections. Starting with this release the 2.x syntax results in an error at startup to help the developer correct their code.
* The `className` option from the widget options in a rich text area field is now also applied to the rich text editor itself, for a consistently WYSIWYG appearance when editing and when viewing. Thanks to [Max Mulatz](https://github.com/klappradla) for this contribution.
* Adds deprecation notes to doc module `afterLoad` events, which are deprecated.
* Removes unused `afterLogin` method in the login module.

## 3.6.0 - 2021-10-13

### Adds

* The `context-editing` apostrophe admin UI bus event can now take a boolean parameter, explicitly indicating whether the user is actively typing or performing a similar active manipulation of controls right now. If a boolean parameter is not passed, the existing 1100-millisecond debounced timeout is used.
* Adds 'no-search' modifier to relationship fields as a UI simplification option.
* Fields can now have their own `modifiers` array. This is combined with the schema modifiers, allowing for finer grained control of field rendering.
* Adds a Slovak localization file. Activate the `sk` locale to use this. Many thanks to [Michael Huna](https://github.com/Miselrkba) for the contribution.
* Adds a Spanish localization file. Activate the `es` locale to use this. Many thanks to [Eugenio Gonzalez](https://github.com/egonzalezg9) for the contribution.
* Adds a Brazilian Portuguese localization file. Activate the `pt-BR` locale to use this. Many thanks to [Pietro Rutzen](https://github.com/pietro-rutzen) for the contribution.

### Fixes

* Fixed missing translation for "New Piece" option on the "more" menu of the piece manager, seen when using it as a chooser.
* Piece types with relationships to multiple other piece types may now be configured in any order, relative to the other piece types. This sometimes appeared to be a bug in reverse relationships.
* Code at the project level now overrides code found in modules that use `improve` for the same module name. For example, options set by the `@apostrophecms/seo-global` improvement that ships with `@apostrophecms/seo` can now be overridden at project level by `/modules/@apostrophecms/global/index.js` in the way one would expect.
* Array input component edit button label is now propertly localized.
* A memory leak on each request has been fixed, and performance improved, by avoiding the use of new Nunjucks environments for each request. Thanks to Miro Yovchev for pointing out the leak.
* Fragments now have access to `__t()`, `getOptions` and other features passed to regular templates.
* Fixes field group cascade merging, using the original group label if none is given in the new field group configuration.
* If a field is conditional (using an `if` option), is required, but the condition has not been met, it no longer throws a validation error.
* Passing `busy: true` to `apos.http.post` and related methods no longer produces an error if invoked when logged out, however note that there will likely never be a UI for this when logged out, so indicate busy state in your own way.
* Bugs in document modification detection have been fixed. These bugs caused edge cases where modifications were not detected and the "Update" button did not appear, and could cause false positives as well.

### Changes

* No longer logs a warning about no users if `testModule` is true on the app.

## 3.5.0 - 2021-09-23

* Pinned dependency on `vue-material-design-icons` to fix `apos-build.js` build error in production.
* The file size of uploaded media is visible again when selected in the editor, and media information such as upload date, dimensions and file size is now properly localized.
* Fixes moog error messages to reflect the recommended pattern of customization functions only taking `self` as an argument.
* Rich Text widgets now instantiate with a valid element from the `styles` option rather than always starting with an unclassed `<p>` tag.
* Since version 3.2.0, apostrophe modules to be loaded via npm must appear as explicit npm dependencies of the project. This is a necessary security and stability improvement, but it was slightly too strict. Starting with this release, if the project has no `package.json` in its root directory, the `package.json` in the closest ancestor directory is consulted.
* Fixes a bug where having no project modules directory would throw an error. This is primarily a concern for module unit tests where there are no additional modules involved.
* `css-loader` now ignores `url()` in css files inside `assets` so that paths are left intact, i.e. `url(/images/file.svg)` will now find a static file at `/public/images/file.svg` (static assets in `/public` are served by `express.static`). Thanks to Matic Tersek.
* Restored support for clicking on a "foreign" area, i.e. an area displayed on the page whose content comes from a piece, in order to edit it in an appropriate way.
* Apostrophe module aliases and the data attached to them are now visible immediately to `ui/src/index.js` JavaScript code, i.e. you can write `apos.alias` where `alias` matches the `alias` option configured for that module. Previously one had to write `apos.modules['module-name']` or wait until next tick. However, note that most modules do not push any data to the browser when a user is not logged in. You can do so in a custom module by calling `self.enableBrowserData('public')` from `init` and implementing or extending the `getBrowserData(req)` method (note that page, piece and widget types already have one, so it is important to extend in those cases).
* `options.testModule` works properly when implementing unit tests for an npm module that is namespaced.

### Changes

* Cascade grouping (e.g., grouping fields) will now concatenate a group's field name array with the field name array of an existing group of the same name. Put simply, if a new piece module adds their custom fields to a `basics` group, that field will be added to the default `basics` group fields. Previously the new group would have replaced the old, leaving inherited fields in the "Ungrouped" section.
* AposButton's `block` modifier now less login-specific

### Adds

* Rich Text widget's styles support a `def` property for specifying the default style the editor should instantiate with.
* A more helpful error message if a field of type `area` is missing its `options` property.

## 3.4.1 - 2021-09-13

No changes. Publishing to correctly mark the latest 3.x release as "latest" in npm.

## 3.4.0 - 2021-09-13

### Security

* Changing a user's password or marking their account as disabled now immediately terminates any active sessions or bearer tokens for that user. Thanks to Daniel Elkabes for pointing out the issue. To ensure all sessions have the necessary data for this, all users logged in via sessions at the time of this upgrade will need to log in again.
* Users with permission to upload SVG files were previously able to do so even if they contained XSS attacks. In Apostrophe 3.x, the general public so far never has access to upload SVG files, so the risk is minor but could be used to phish access from an admin user by encouraging them to upload a specially crafted SVG file. While Apostrophe typically displays SVG files using the `img` tag, which ignores XSS vectors, an XSS attack might still be possible if the image were opened directly via the Apostrophe media library's convenience link for doing so. All SVG uploads are now sanitized via DOMPurify to remove XSS attack vectors. In addition, all existing SVG attachments not already validated are passed through DOMPurify during a one-time migration.

### Fixes

* The `apos.attachment.each` method, intended for migrations, now respects its `criteria` argument. This was necessary to the above security fix.
* Removes a lodash wrapper around `@apostrophecms/express` `bodyParser.json` options that prevented adding custom options to the body parser.
* Uses `req.clone` consistently when creating a new `req` object with a different mode or locale for localization purposes, etc.
* Fixes bug in the "select all" relationship chooser UI where it selected unpublished items.
* Fixes bug in "next" and "previous" query builders.
* Cutting and pasting widgets now works between locales that do not share a hostname, provided that you switch locales after cutting (it does not work between tabs that are already open on separate hostnames).
* The `req.session` object now exists in task `req` objects, for better compatibility. It has no actual persistence.
* Unlocalized piece types, such as users, may now be selected as part of a relationship when browsing.
* Unpublished localized piece types may not be selected via the autocomplete feature of the relationship input field, which formerly ignored this requirement, although the browse button enforced it.
* The server-side JavaScript and REST APIs to delete pieces now work properly for pieces that are not subject to either localization or draft/published workflow at all the (`localize: false` option). UI for this is under discussion, this is just a bug fix for the back end feature which already existed.
* Starting in version 3.3.1, a newly added image widget did not display its image until the page was refreshed. This has been fixed.
* A bug that prevented Undo operations from working properly and resulted in duplicate widget _id properties has been fixed.
* A bug that caused problems for Undo operations in nested widgets, i.e. layout or multicolumn widgets, has been fixed.
* Duplicate widget _id properties within the same document are now prevented on the server side at save time.
* Existing duplicate widget _id properties are corrected by a one-time migration.

### Adds

* Adds a linter to warn in dev mode when a module name include a period.
* Lints module names for `apostrophe-` prefixes even if they don't have a module directory (e.g., only in `app.js`).
* Starts all `warnDev` messages with a line break and warning symbol (⚠️) to stand out in the console.
* `apos.util.onReady` aliases `apos.util.onReadyAndRefresh` for brevity. The `apos.util.onReadyAndRefresh` method name will be deprecated in the next major version.
* Adds a developer setting that applies a margin between parent and child areas, allowing developers to change the default spacing in nested areas.

### Changes

* Removes the temporary `trace` method from the `@apostrophecms/db` module.
* Beginning with this release, the `apostrophe:modulesReady` event has been renamed `apostrophe:modulesRegistered`, and the `apostrophe:afterInit` event has been renamed `apostrophe:ready`. This better reflects their actual roles. The old event names are accepted for backwards compatibility. See the documentation for more information.
* Only autofocuses rich text editors when they are empty.
* Nested areas now have a vertical margin applied when editing, allowing easier access to the parent area's controls.

## 3.3.1 - 2021-09-01

### Fixes

* In some situations it was possible for a relationship with just one selected document to list that document several times in the returned result, resulting in very large responses.
* Permissions roles UI localized correctly.
* Do not crash on startup if users have a relationship to another type. This was caused by the code that checks whether any users exist to present a warning to developers. That code was running too early for relationships to work due to event timing issues.

## 3.3.0 - 2021-08-30

### Fixes

* Addresses the page jump when using the in-context undo/redo feature. The page will immediately return users to their origin scroll position after the content refreshes.
* Resolves slug-related bug when switching between images in the archived view of the media manager. The slug field was not taking into account the double slug prefix case.
* Fixes migration task crash when parking new page. Thanks to [Miro Yovchev](https://www.corllete.com/) for this fix.
* Fixes incorrect month name in `AposCellDate`, which can be optionally used in manage views of pieces. Thanks to [Miro Yovchev](https://www.corllete.com/) for this fix.

### Adds

* This version achieves localization (l10n) through a rich set of internationalization (i18n) features. For more information, [see the documentation](https://v3.docs.apostrophecms.org/).
* There is support for both static string localization and dynamic content localization.
* The home page, other parked pages, and the global document are automatically replicated to all configured locales at startup. Parked properties are refreshed if needed. Other pages and pieces are replicated if and when an editor chooses to do so.
* An API route has been added for voluntary replication, i.e. when deciding a document should exist in a second locale, or desiring to overwrite the current draft contents in locale `B` with the draft contents of locale `A`.
* Locales can specify `prefix` and `hostname` options, which are automatically recognized by middleware that removes the prefix dynamically where appropriate and sets `req.locale`. In 3.x this works more like the global site `prefix` option. This is a departure from 2.x which stored the prefix directly in the slug, creating maintenance issues.
* Locales are stateless: they are never recorded in the session. This eliminates many avenues for bugs and bad SEO. However, this also means the developer must fully distinguish them from the beginning via either `prefix` or `hostname`. A helpful error message is displayed if this is not the case.
* Switching locales preserves the user's editing session even if on separate hostnames. To enable this, if any locales have hostnames, all configured locales must have hostnames and/or baseUrl must be set for those that don't.
* An API route has been added to discover the locales in which a document exists. This provides basic information only for performance (it does not report `title` or `_url`).
* Editors can "localize" documents, copying draft content from one locale to another to create a corresponding document in a different locale. For convenience related documents, such as images and other pieces directly referenced by the document's structure, can be localized at the same time. Developers can opt out of this mechanism for a piece type entirely, check the box by default for that type, or leave it as an "opt-in" choice.
* The `@apostrophecms/i18n` module now uses `i18next` to implement static localization. All phrases in the Vue-based admin UI are passed through `i18next` via `this.$t`, and `i18next` is also available via `req.t()` in routes and `__t()` in templates. Apostrophe's own admin UI phrases are in the `apostrophe` namespace for a clean separation. An array of locale codes, such as `en` or `fr` or `en-au`, can be specified using the `locales` option to the `@apostrophecms/i18n` module. The first locale is the default, unless the `defaultLocale` option is set. If no locales are set, the locale defaults to `en`. The `i18next-http-middleware` locale guesser is installed and will select an available locale if possible, otherwise it will fall back to the default.
* In the admin UI, `v-tooltip` has been extended as `v-apos-tooltip`, which passes phrases through `i18next`.
* Developers can link to alternate locales by iterating over `data.localizations` in any page template. Each element always has `locale`, `label` and `homePageUrl` properties. Each element also has an `available` property (if true, the current context document is available in that locale), `title` and a small number of other document properties are populated, and `_url` redirects to the context document in that locale. The current locale is marked with `current: true`.
* To facilitate adding interpolated values to phrases that are passed as a single value through many layers of code, the `this.$t` helper provided in Vue also accepts an object argument with a `key` property. Additional properties may be used for interpolation.
* `i18next` localization JSON files can be added to the `i18n` subdirectory of *any* module, as long as its `i18n` option is set. The `i18n` object may specify `ns` to give an `i18next` namespace, otherwise phrases are in the default namespace, used when no namespace is specified with a `:` in an `i18next` call. The default namespace is yours for use at project level. Multiple modules may contribute to the same namespace.
* If `APOS_DEBUG_I18N=1` is set in the environment, the `i18next` debug flag is activated. For server-side translations, i.e. `req.t()` and `__t()`, debugging output will appear on the server console. For browser-side translations in the Vue admin UI, debugging output will appear in the browser console.
* If `APOS_SHOW_I18N=1` is set in the environment, all phrases passed through `i18next` are visually marked, to make it easier to find those that didn't go through `i18next`. This does not mean translations actually exist in the JSON files. For that, review the output of `APOS_DEBUG_I18N=1`.
* There is a locale switcher for editors.
* There is a backend route to accept a new locale on switch.
* A `req.clone(properties)` method is now available. This creates a clone of the `req` object, optionally passing in an object of properties to be set. The use of `req.clone` ensures the new object supports `req.get` and other methods of a true `req` object. This technique is mainly used to obtain a new request object with the same privileges but a different mode or locale, i.e. `mode: 'published'`.
* Fallback wrappers are provided for the `req.__()`, `res.__()` and `__()` localization helpers, which were never official or documented in 3.x but may be in use in projects ported from 2.x. These wrappers do not localize but do output the input they are given along with a developer warning. You should migrate them to use `req.t()` (in server-side javascript) or `__t()` (Nunjucks templates).

### Changes

* Bolsters the CSS that backs Apostrophe UI's typography to help prevent unintended style leaks at project-level code.
* Removes the 2.x series changelog entries. They can be found in the 2.0 branch in Github.

## 3.2.0 - 2021-08-13

### Fixes

* `req.hostname` now works as expected when `trustProxy: true` is passed to the `@apostrophecms/express` module.
* Apostrophe loads modules from npm if they exist there and are configured in the `modules` section of `app.js`. This was always intended only as a way to load direct, intentional dependencies of your project. However, since npm "flattens" the dependency tree, dependencies of dependencies that happen to have the same name as a project-level Apostrophe module could be loaded by default, crashing the site or causing unexpected behavior. So beginning with this release, Apostrophe scans `package.json` to verify an npm module is actually a dependency of the project itself before attempting to load it as an Apostrophe module.
* Fixes the reference to sanitize-html defaults in the rich text widget.
* Fixes the `toolbarToAllowedStyles` method in the rich text widget, which was not returning any configuration.
* Fixes the broken text alignment in rich text widgets.
* Adds a missing npm dependency on `chokidar`, which Apostrophe and Nunjucks use for template refreshes. In most environments this worked anyway due to an indirect dependency via the `sass` module, but for stability Apostrophe should depend directly on any npm module it uses.
* Fixes the display of inline range inputs, notably broken when using Palette
* Fixes occasional unique key errors from migrations when attempting to start up again with a site that experienced a startup failure before inserting its first document.
* Requires that locale names begin with a letter character to ensure order when looping over the object entries.
* Unit tests pass in MongoDB 5.x.

### Adds
* Adds Cut and Paste to area controls. You can now Cut a widget to a virtual clipboard and paste it in suitable areas. If an area
can include the widget on the clipboard, a special Clipboard widget will appear in area's Add UI. This works across pages as well.

### Changes
* Apostrophe's Global's UI (the @apostrophecms/global singleton has moved from the admin bar's content controls to the admin utility tray under a cog icon.
* The context bar's document Edit button, which was a cog icon, has been rolled into the doc's context menu.

## 3.1.3 - 2021-07-16

### Fixes

* Hotfix for an incompatibility between `vue-loader` and `webpack` 5.45.0 which causes a crash at startup in development, or asset build time in production. We have temporarily pinned our dependency to `webpack` 5.44.x. We are [contributing to the discussion around the best long-term fix for vue-loader](https://github.com/vuejs/vue-loader/issues/1854).

## 3.1.2 - 2021-07-14

### Changes

* Removes an unused method, `mapMongoIdToJqtreeId`, that was used in A2 but is no longer relevant.
* Removes deprecated and non-functional steps from the `edit` method in the `AposDocsManager.vue` component.
* Legacy migrations to update 3.0 alpha and 3.0 beta sites to 3.0 stable are still in place, with no functional changes, but have been relocated to separate source files for ease of maintenance. Note that this is not a migration path for 2.x databases. Tools for that are forthcoming.

## 3.1.1 - 2021-07-08

### Fixes

* Two distinct modules may each have their own `ui/src/index.scss` file, similar to the fix already applied to allow multiple `ui/src/index.js` files.

## 3.1.0 - 2021-06-30

### Fixes

* Corrects a bug that caused Apostrophe to rebuild the admin UI on every nodemon restart, which led to excessive wait times to test new code. Now this happens only when `package-lock.json` has been modified (i.e. you installed a new module that might contain new Apostrophe admin UI code). If you are actively developing Apostrophe admin UI code, you can opt into rebuilding all the time with the `APOS_DEV=1` environment variable. In any case, `ui/src` is always rebuilt in a dev environment.
* Updates `cheerio`, `deep-get-set`, and `oembetter` versions to resolve vulnerability warnings.
* Modules with a `ui/src` folder, but no other content, are no longer considered "empty" and do not generate a warning.
* Pushing a secondary context document now always results in entry to draft mode, as intended.
* Pushing a secondary context document works reliably, correcting a race condition that could cause the primary document to remain in context in some cases if the user was not already in edit mode.

### Changes

* Deprecates `self.renderPage` method for removal in next major version.
* Since `ui/src/index.js` files must export a function to avoid a browser error in production which breaks the website experience, we now detect this at startup and throw a more helpful error to prevent a last-minute discovery in production.

## 3.0.1 - 2021-06-17

### Fixes

* Fixes an error observed in the browser console when using more than one `ui/src/index.js` file in the same project. Using more than one is a good practice as it allows you to group frontend code with an appropriate module, or ship frontend code in an npm module that extends Apostrophe.
* Migrates all of our own frontend players and utilities from `ui/public` to `ui/src`, which provides a robust functional test of the above.
* Executes `ui/src` imports without waiting for next tick, which is appropriate as we have positioned it as an alternative to `ui/public` which is run without delay.

## 3.0.0 - 2021-06-16

### Breaks

* Previously our `a3-boilerplate` project came with a webpack build that pushed code to the `ui/public` folder of an `asset` module. Now the webpack build is not needed because Apostrophe takes care of compiling `ui/src` for us. This is good! However, **if you are transitioning your project to this new strategy, you will need to remove the `modules/asset/ui/public` folder from your project manually** to ensure that webpack-generated code originally intended for webpack-dev-server does not fail with a `publicPath` error in the console.
* The `CORE_DEV=1` environment setting has been changed to `APOS_DEV=1` because it is appropriate for anyone who is actively developing custom Apostrophe admin UI using `ui/apos` folders in their own modules.
* Apostrophe now uses Dart Sass, aka the `sass` npm module. The `node-sass` npm module has been deprecated by its authors for some time now. Most existing projects will be unaffected, but those writing their own Apostrophe UI components will need to change any `/deep/` selectors to `::v-deep` and consider making other Dart Sass updates as well. For more information see the [Dart Sass documentation](https://sass-lang.com/dart-sass). Those embracing the new `ui/src` feature should also bear in mind that Dart Sass is being used.

### Changes

* Relationship ids are now stored as aposDocIds (without the locale and mode part). The appropriate locale and mode are known from the request. This allows easy comparison and copying of these properties across locales and fixes a bug with reverse relationships when publishing documents. A migration has been added to take care of this conversion on first startup.
- The `attachment` field type now correctly limits file uploads by file type when using the `fileGroup` field option.
- Uploading SVG files is permitted in the Media Library by default.

### Adds

- Apostrophe now enables you to ship frontend JavaScript and Sass (using the SCSS syntax) without your own webpack configuration.
- Any module may contain modern JavaScript in a `ui/src/index.js` file, which may use `import` to bring in other files in the standard way. Note that **`ui/src/index.js must export a function`**. These functions are called for you in the order modules are initialized.
- Any module may contain a Sass (SCSS) stylesheet in a `ui/src/index.scss` file, which may also import other Sass (SCSS) files.
- Any project that requires IE11 support for `ui/src` JavaScript code can enable it by setting the `es5: true` option to the `@apostrophecms/asset` module. Apostrophe produces separate builds for IE11 and modern browsers, so there is no loss of performance in modern browsers. Code is automatically compiled for IE11 using `babel` and missing language features are polyfilled using `core-js` so you can use promises, `async/await` and other standard modern JavaScript features.
- `ui/public` is still available for raw JavaScript and CSS files that should be pushed *as-is* to the browser. The best use of this feature is to deliver the output of your own custom webpack build, if you have one.
- Adds browser-side `editMode` flag that tracks the state of the current view (edit or preview), located at `window.apos.adminBar.editMode`.
- Support for automatic inline style attribute sanitization for Rich Text widgets.
- Adds text align controls for Rich Text widgets. The following tools are now supported as part of a rich text widget's `toolbar` property:
-- `alignLeft`
-- `alignRight`
-- `alignCenter`
-- `alignJustify`
- `@apostrophecms/express` module now supports the `trustProxy: true` option, allowing your reverse proxy server (such as nginx) to pass on the original hostname, protocol and client IP address.

### Fixes

* Unit tests passing again. Temporarily disabled npm audit checks as a source of critical failures owing to upstream issues with third-party packages which are not actually a concern in our use case.
* Fixed issues with the query builder code for relationships. These issues were introduced in beta 3 but did not break typical applications, except for displaying distinct choices for existing values of a relationship field.
* Checkbox field types can now be used as conditional fields.
* Tracks references to attachments correctly, and introduces a migration to address any attachments previously tracked as part of documents that merely have a relationship to the proper document, i.e. pages containing widgets that reference an image piece.
* Tracks the "previously published" version of a document as a legitimate reference to any attachments, so that they are not discarded and can be brought back as expected if "Undo Publish" is clicked.
* Reverse relationships work properly for published documents.
* Relationship subfields are now loaded properly when `reverseOf` is used.
* "Discard Draft" is available when appropriate in "Manage Pages" and "Manage Pieces."
* "Discard Draft" disables the "Submit Updates" button when working as a contributor.
* Relationship subfields can now be edited when selecting in the full "manage view" browser, as well as in the compact relationship field view which worked previously.
* Relationship subfields now respect the `def` property.
* Relationship subfields are restored if you deselect a document and then reselect it within a single editing experience, i.e. accidentally deselect and immediately reselect, for instance.
* A console warning when editing subfields for a new relationship was fixed.
* Field type `color`'s `format` option moved out of the UI options and into the general options object. Supported formats are "rgb", "prgb", "hex6", "hex3", "hex8", "name", "hsl", "hsv". Pass the `format` string like:
```js
myColorField: {
  type: 'color',
  label: 'My Color',
  options: {
    format: 'hsl'
  }
}
```
* Restored Vue dependency to using semantic versioning now that Vue 2.6.14 has been released with a fix for the bug that required us to pin 2.6.12.
* Nunjucks template loader is fully compatible with Linux in a development environment.
* Improved template performance by reusing template loaders.
* `min` and `max` work properly for both string-like and number-like fields.
* Negative numbers, leading minus and plus signs, and trailing periods are accepted in the right ways by appropriate field types.
* If a user is inadvertently inserted with no password, set a random password on the backend for safety. In tests it appears that login with a blank password was already forbidden, but this provides an additional level of certainty.
* `data.page` and `data.contextOptions` are now available in `widget.html` templates in most cases. Specifically, they are available when loading the page, (2) when a widget has just been inserted on the page, and (3) when a widget has just been edited and saved back to the page. However, bear in mind that these parameters are never available when a widget is being edited "out of context" via "Page Settings", via the "Edit Piece" dialog box, via a dialog box for a parent widget, etc. Your templates should be written to tolerate the absence of these parameters.
* Double slashes in the slug cannot be used to trick Apostrophe into serving as an open redirect (fix ported to 3.x from 2.92.0).
* The global doc respects the `def` property of schema fields when first inserted at site creation time.
* Fixed fragment keyword arguments being available when not a part of the fragment signature.

## 3.0.0-beta.3.1 - 2021-06-07

### Breaks
- This backwards compatibility break actually occurred in 3.0.0-beta.3 and was not documented at that time, but it is important to know that the following Rich Text tool names have been updated to match Tiptap2's convention:
-- `bullet_list` -> `bulletList`
-- `ordered_list` -> `orderedList`
-- `code_block` -> `codeBlock`
-- `horizontal_rule` -> `horizontalRule`

### Fixes

- Rich Text default tool names updated, no longer broken. Bug introduced in 3.0.0-beta.3.
- Fixed Rich Text's tool cascade to properly account for core defaults, project level defaults, and area-specific options.

## 3.0.0-beta.3 - 2021-06-03

### Security Fixes

The `nlbr` and `nlp` Nunjucks filters marked their output as safe to preserve the tags that they added, without first escaping their input, creating a CSRF risk. These filters have been updated to escape their input unless it has already been marked safe. No code changes are required to templates whose input to the filter is intended as plaintext, however if you were intentionally leveraging this bug to output unescaped HTML markup you will need to make sure your input is free of CSRF risks and then use the `| safe` filter before the `| nlbr` or `| nlp` filter.

### Adds

- Added the `ignoreUnusedFolderWarning` option for modules that intentionally might not be activated or inherited from in a particular startup.
- Better explanation of how to replace macros with fragments, in particular how to call the fragments with `{% render fragmentName(args) %}`.

### Fixes

- Temporarily pinned to Vue 2.6.12 to fix an issue where the "New" button in the piece manager modals disappeared. We think this is a bug in the newly released Vue 2.6.13 but we are continuing to research it.
- Updated dependencies on `sanitize-html` and `nodemailer` to new major versions, causing no bc breaks at the ApostropheCMS level. This resolved two critical vulnerabilities according to `npm audit`.
- Removed many unused dependencies.
- The data retained for "Undo Publish" no longer causes slug conflicts in certain situations.
- Custom piece types using `localized: false` or `autopublish: true,` as well as singleton types, now display the correct options on the "Save" dropdown.
- The "Save and View," "Publish and View" and/or "Save Draft and Preview" options now appear only if an appropriate piece page actually exists for the piece type.
- Duplicating a widget now properly assigns new IDs to all copied sub-widgets, sub-areas and array items as well.

- Added the `ignoreUnusedFolderWarning` option for modules that intentionally might not be activated or inherited from in a particular startup.
- If you refresh the page while previewing or editing, you will be returned to that same state.

### Notices

- Numerous `npm audit` vulnerability warnings relating to `postcss` 7.x were examined, however it was determined that these are based on the idea of a malicious SASS coder attempting to cause a denial of service. Apostrophe developers would in any case be able to contribute JavaScript as well and so are already expected to be trusted parties. This issue must be resolved upstream in packages including both `stylelint` and `vue-loader` which have considerable work to do before supporting `postcss` 8.x, and in any case public access to write SASS is not part of the attack surface of Apostrophe.

### Changes

- When logging out on a page that only exists in draft form, or a page with access controls, you are redirected to the home page rather than seeing a 404 message.

- Rich text editor upgraded to [tiptap 2.x beta](https://www.tiptap.dev) :tada:. On the surface not a lot has changed with the upgrade, but tiptap 2 has big improvements in terms of speed, composability, and extension support. [See the technical differences of tiptap 1 and 2 here](https://www.tiptap.dev/overview/upgrade-guide#reasons-to-upgrade-to-tiptap-2x)

## 3.0.0-beta.2 - 2021-05-21

### **Breaks**

- The `updateModified: false` option, formerly supported only by `apos.doc.update`, has been renamed to `setModified: false` and is now supported by `apos.doc.insert` as well. If explicitly set to false, the insert and update methods will leave the `modified` property alone, rather than trying to detect or infer whether a change has been made to the draft relative to the published version.
- The `permission` module no longer takes an `interestingTypes` option. Instead, doc type managers may set their `showPermissions` option to `true` to always be broken out separately in the permissions explorer, or explicitly set it to `false` to never be mentioned at all, even on a list of typical piece types that have the same permissions. This allows module creators to ship the right options with their modules rather than requiring the developer to hand-configure `interestingTypes`.
- When editing users, the permissions explorer no longer lists "submitted draft" as a piece type.
- Removed `apos.adminBar.group` method, which is unlikely to be needed in 3.x. One can group admin bar items into dropdowns via the `groups` option.
- Raw HTML is no longer permitted in an `apos.notify` message parameter. Instead, `options.buttons` is available. If present, it must be an array of objects with `type` and `label` properties. If `type` is `'event'` then that button object must have `name` and `data` properties, and when clicked the button will trigger an apos bus event of the given `name` with the provided `data` object. Currently `'event'` is the only supported value for `type`.

### Adds

- The name `@apostrophecms/any-page-type` is now accepted for relationships that should match any page. With this change, the doc type manager module name and the type name are now identical for all types in 3.x. However, for backwards compatibility `@apostrophecms/page` is still accepted. `apos.doc.getManager` will accept either name.
- Sets the project root-level `views` directory as the default fallback views directory. This is no longer a necessary configuration in projects unless they want to change it on the `@apostrophecms/template` option `viewsFolderFallback`.
- The new `afterAposScripts` nunjucks block allows for pushing markup after Apostrophe's asset bundle script tag, at the end of the body. This is a useful way to add a script tag for Webpack's hot reload capabilities in development while still ensuring that Apostrophe's utility methods are available first, like they are in production.
- An `uploadfs` option may be passed to the `@apostrophecms/asset` module, in order to pass options configuring a separate instance of `uploadfs` specifically for the static assets. The `@apostrophecms/uploadfs` module now exports a method to instantiate an uploadfs instance. The default behavior, in which user-uploaded attachments and static assets share a single instance of uploadfs, is unchanged. Note that asset builds never use uploadfs unless `APOS_UPLOADFS_ASSETS=1` is set in the environment.
- `AposButtonSplit` is a new UI component that combines a button with a context menu. Users can act on a primary action or change the button's function via menu button to the right of the button itself.
- Developers can now pass options to the `color` schema field by passing a `pickerOptions` object through your field. This allows for modifying/removing the default color palette, changing the resulting color format, and disabling various UI. For full set of options [see this example](https://github.com/xiaokaike/vue-color/blob/master/src/components/Sketch.vue)
- `AposModal` now emits a `ready` event when it is fully painted and can be interacted with by users or code.
- The video widget is now compatible with vimeo private videos when the domain is on the allowlist in vimeo.

### Changes

- You can now override the parked page definition for the home page without copying the entirety of `minimumPark` from the source code. Specifically, you will not lose the root archive page if you park the home page without explicitly parking the archive page as well. This makes it easier to choose your own type for the home page, in lieu of `@apostrophecms/home-page`.

### Fixes

- Piece types like users that have a slug prefix no longer trigger a false positive as being "modified" when you first click the "New" button.
- The `name` option to widget modules, which never worked in 3.x, has been officially removed. The name of the widget type is always the name of the module, with the `-widget` suffix removed.
- The home page and other parked pages should not immediately show as "pending changes."
- In-context editing works properly when the current browser URL has a hash (portion beginning with `#`), enabling the use of the hash for project-specific work. Thanks to [https://stepanjakl.com/](Štěpán Jákl) for reporting the issue.
- When present, the `apos.http.addQueryToUrl` method preserves the hash of the URL intact.
- The home page and other parked pages should not immediately show as "pending changes."
- The browser-side `apos.http.parseQuery` function now handles objects and arrays properly again.
- The in-context menu for documents has been refactored as a smart component that carries out actions on its own, eliminating a great deal of redundant code, props and events.
- Added additional retries when binding to the port in a dev environment.
- The "Submit" button in the admin bar updates properly to "Submitted" if the submission happens in the page settings modal.
- Skipping positional arguments in fragments now works as expected.
- The rich text editor now supports specifying a `styles` array with no `p` tags properly. A newly added rich text widget initially contains an element with the first style, rather than always a paragraph. If no styles are configured, a `p` tag is assumed. Thanks to Stepan Jakl for reporting the issue.

### Changes
- Editor modal's Save button (publish / save draft / submit) now updated to use the `AposSplitButton` component. Editors can choose from several follow-up actions that occur after save, including creating another piece of content of the same type, being taken to the in-context version of the document, or being returned to the manager. Editor's selection is saved in localstorage, creating a remembered preference per content type.

## 3.0.0-beta.1.1 - 2021-05-07

### Fixes

- A hotfix for an issue spotted in beta 1 in our demo: all previously published pages of sites migrated from early alpha releases had a "Draft" label until published again.

## 3.0.0-beta.1 - 2021-05-06

### **Breaks**

- Removes the `firstName` and `lastName` fields in user pieces.
- The query parameters `apos-refresh`, `apos-edit`, `apos-mode` and `apos-locale` are now `aposRefresh`, `aposEdit`, `aposMode`and `aposLocale`. Going forward all query parameters will be camelCase for consistency with query builders.

### Changes

- Archiving a page or piece deletes any outstanding draft in favor of archiving the last published version. Previously the behavior was effectively the opposite.
- "Publish Changes" button label has been changes to "Update".
- Draft mode is no longer the default view for published documents.
- The page and piece manager views now display the title, etc. of the published version of a document, unless that document only exists in draft form. However a label is also provided indicating if a newer draft is in progress.
- Notifications have been updated with a new visual display and animation style.

### **Adds**

- Four permissions roles are supported and enforced: guest, contributor, editor and admin. See the documentation for details. Pre-existing alpha users are automatically migrated to the admin role.
- Documents in managers now have context sensitive action menus that allow actions like edit, discard draft, archive, restore, etc.
- A fragment call may now have a body using `rendercall`, just like a macro call can have a body using `call`. In addition, fragments can now have named arguments, just like macros. Many thanks to Miro Yovchev for contributing this implementation.
- Major performance improvement to the `nestedModuleSubdirs` option.
- Updates URL fields and oEmbed URL requests to use the `httpsFix` option in launder's `url()` method.
- Documents receive a state label based on their document state (draft, pending, pending updates)
- Contributors can submit drafts for review ("Submit" versus "Submit Updates").
- Editors and admins can manage submitted drafts.
- Editors and admins can easily see the number of proposed changes awaiting their attention.
- Support for virtual piece types, such as submitted drafts, which in actuality manage more than one type of doc.
- Confirm modals now support a schema which can be assessed after confirmation.
- When archiving and restoring pages, editors can chose whether the action affects only this document or this document + children
- Routes support the `before` syntax, allowing routes that are added to Express prior to the routes or middleware of another module. The syntax `before: 'middleware:moduleName'` must be used to add the route prior to the middleware of `moduleName`. If `middleware:` is not used, the route is added before the routes of `moduleName`. Note that normally all middleware is added before all routes.
- A `url` property can now optionally be specified when adding middleware. By default all middleware is global.
- The pieces REST GET API now supports returning only a count of all matching pieces, using the `?count=1` query parameter.
- Admin bar menu items can now specify a custom Vue component to be used in place of `AposButton`.
- Sets `username` fields to follow the user `title` field to remove an extra step in user creation.
- Adds default data to the `outerLayoutBase.html` `<title>` tag: `data.piece.title or data.page.title`.
- Moves the core UI build task into the start up process. The UI build runs automatically when `NODE_ENV` is *not* 'production' and when:
    1. The build folder does not yet exist.
    2. The package.json file is newer than the existing UI build.
    3. You explicitly tell it to by setting the environment variable `CORE_DEV=1`
- The new `._ids(_idOrArrayOfIds)` query builder replaces `explicitOrder` and accepts an array of document `_id`s or a single one. `_id` can be used as a multivalued query parameter. Documents are returned in the order you specify, and just like with single-document REST GET requests, the locale of the `_id`s is overridden by the `aposMode` query parameter if present.
- The `.withPublished(true)` query builder adds a `_publishedDoc` property to each returned draft document that has a published equivalent. `withPublished=1` can be used as a query parameter. Note this is not the way to fetch only published documents. For that, use `.locale('en:published')` or similar.
- The server-side implementation of `apos.http.post` now supports passing a `FormData` object created with the `[form-data](https://www.npmjs.com/package/form-data)` npm module. This keeps the API parallel with the browser-side implementation and allows for unit testing the attachments feature, as well as uploading files to internal and external APIs from the server.
- `manuallyPublished` computed property moved to the `AposPublishMixin` for the use cases where that mixin is otherwise warranted.
- `columns` specified for a piece type's manage view can have a name that uses "dot notation" to access a subproperty. Also, for types that are localized, the column name can begin with `draft:` or `published:` to specifically display a property of the draft or published version of the document rather than the best available. When a prefix is not used, the property comes from the published version of the document if available, otherwise from the draft.
- For page queries, the `children` query builder is now supported in query strings, including the `depth` subproperty. For instance you could fetch `/api/v1/@apostrophecms/page/id-of-page?children=1` or `/api/v1/@apostrophecms/page/id-of-page?children[depth]=3`.
- Setting `APOS_LOG_ALL_QUERIES=1` now logs the projection, skip, limit and sort in addition to the criteria, which were previously logged.

### **Fixes**

- Fragments can now call other fragments, both those declared in the same file and those imported, just like macros calling other macros. Thanks to Miro Yovchev for reporting the issue.
- There was a bug that allowed parked properties, such as the slug of the home page, to be edited. Note that if you don't want a property of a parked page to be locked down forever you can use the `_defaults` feature of parked pages.
- A required field error no longer appears immediately when you first start creating a user.
- Vue warning in the pieces manager due to use of value rather than name of column as a Vue key. Thanks to Miro Yovchev for spotting the issue.
- "Save Draft" is not an appropriate operation to offer when editing users.
- Pager links no longer break due to `aposRefresh=1` when in edit mode. Also removed superfluous `append` query parameter from these.
- You may now intentionally clear the username and slug fields in preparation to type a new value. They do not instantly repopulate based on the title field when you clear them.
- Language of buttons, labels, filters, and other UI updated and normalized throughout.
- A contributor who enters the page tree dialog box, opens the editor, and selects "delete draft" from within the editor of an individual page now sees the page tree reflect that change right away.
- The page manager listens for content change events in general and its refresh mechanism is robust in possible situations where both an explicit refresh call and a content change event occur.
- Automatically retries once if unable to bind to the port in a dev environment. This helps with occasional `EADDRINUSE` errors during nodemon restarts.
- Update the current page's context bar properly when appropriate after actions such as "Discard Draft."
- The main archive page cannot be restored, etc. via the context menu in the page tree.
- The context menu and "Preview Draft" are both disabled while errors are present in the editor dialog box.
- "Duplicate" should lead to a "Publish" button, not an "Update" button, "Submit" rather than "Submit Update," etc.
- When you "Duplicate" the home page you should be able to set a slug for the new page (parked properties of parked pages should be editable when making a duplicate).
- When duplicating the home page, the suggested slug should not be `/` as only one page can have that slug at a time.
- Attention is properly called to a slug conflict if it exists immediately when the document is opened (such as making a copy where the suggested slug has already been used for another copy).
- "Preview Draft" never appears for types that do not use drafts.
- The toggle state of admin bar utility items should only be mapped to an `is-active` class if, like palette, they opt in with `toggle: true`
- Fixed unique key errors in the migrate task by moving the parking of parked pages to a new `@apostrophecms/migrate:after` event handler, which runs only after migrations, whether that is at startup (in dev) or at the end of the migration task (in production).
- UI does not offer "Archive" for the home page, or other archived pages.
- Notification checks and other polling requests now occur only when the tab is in the foreground, resolving a number of problems that masqueraded as other bugs when the browser hit its connection limit for multiple tabs on the same site.
- Parked pages are now parked immediately after database migrations are checked and/or run. In dev this still happens at each startup. In production this happens when the database is brand new and when the migration task is manually run.

## 3.0.0-alpha.7 - 2021-04-07

### Breaks

* The `trash` property has been renamed `archived`, and throughout the UI we refer to "archiving" and the "archive" rather than "move to trash" and the "trash can." A database migration is included to address this for existing databases. However, **if you set the minimumPark option, or used a boilerplate in which it is set,** you will need to **change the settings for the `parkedId: 'trash'` page to match those [currently found in the `minimumPark` option setting in the `@apostrophecms/page` source code](https://github.com/apostrophecms/apostrophe/blob/481252f9bd8f42b62648a0695105e6e9250810d3/modules/%40apostrophecms/page/index.js#L25-L32).

### Adds

* General UX and UI improvements to the experience of moving documents to and from the archive, formerly known as the trash.
* Links to each piece are available in the manage view when appropriate.
* Search is implemented in the media library.
* You can now pass core widgets a `className` option when configuring them as part of an area.
* `previewDraft` for pieces, adds a Preview Draft button on creation for quick in-context editing. Defaults to true.

### Changes

* Do not immediately redirect to new pages and pieces.
* Restored pieces now restore as unpublished drafts.
* Refactored the admin bar component for maintainability.
* Notification style updates

### Fixes

* Advisory lock no longer triggers an update to the modification timestamp of a document.
* Attempts to connect Apostrophe 3.x to an Apostrophe 2.x database are blocked to prevent content loss.
* "Save as Draft" is now available as soon as a new document is created.
* Areas nested in array schema fields can now be edited in context.
* When using `apos.image.first`, the alt attribute of the image piece is available on the returned attachment object as `._alt`. In addition, `_credit` and `_creditUrl` are available.
* Fixes relating to the editing of widgets in nested areas, both on the page and in the modal.
* Removed published / draft switch for unpublished drafts.
* "Publish Changes" appears only at appropriate times.
* Notifications moved from the bottom right of the viewport to the bottom center, fixing some cases of UI overlap.

## 3.0.0-alpha.6.1 - 2021-03-26

### Fixes

* Conditional fields (`if`) and the "following values" mechanism now work properly in array item fields.
* When editing "Page Settings" or a piece, the "publish" button should not be clickable if there are errors.

## 3.0.0-alpha.6 - 2021-03-24

### Adds
* You can "copy" a page or a piece via the ⠇ menu.
* When moving the current page or piece to the trash, you are taken to the home page.
* `permissions: false` is supported for piece and page insert operations.
* Adds note to remove deprecated `allowedInChooser` option on piece type filters.
* UX improvement: "Move to Trash" and "Restore" buttons added for pieces, replacing the boolean field. You can open a piece that is in the trash in a read-only way in order to review it and click "Restore."
* Advisory lock support has been completed for all content types, including on-page, in-context editing. This prevents accidental conflicts between editors.
* Image widgets now accept a `size` context option from the template, which can be used to avoid sending a full-width image for a very small placement.
* Additional improvements.

### Fixes
* Fixes error from missing `select` method in `AposPiecesManager` component.
* No more migration messages at startup for brand-new sites.
* `max` is now properly implemented for relationships when using the manager dialog box as a chooser.
* "Trash" filter now displays its state properly in the piece manager dialog box.
* Dragging an image to the media library works reliably.
* Infinite loop warning when editing page titles has been fixed.
* Users can locate the tab that still contains errors when blocked from saving a piece due to schema field errors.
* Calling `insert` works properly in the `init` function of a module.
* Additional fixes.

### Breaks

* Apostrophe's instance of `uploadfs` has moved from `apos.attachment.uploadfs` to `apos.uploadfs`. The `uploadfs` configuration option has similarly moved from the `@apostrophecms/attachment` module to the `@apostrophecms/uploadfs` module. `imageSizes` is still an option to `@apostrophecms/attachment`.

## 3.0.0-alpha.5 - 2021-02-11

* Conditional fields are now supported via the new `if` syntax. The old 2.x `showFields` feature has been replaced with `if: { ... }`.
* Adds the option to pass context options to an area for its widgets following the `with` keyword. Context options for widgets not in that area (or that don't exist) are ignored. Syntax: `{% area data.page, 'areaName' with { '@apostrophecms/image: { size: 'full' } } %}`.
* Advisory locking has been implemented for in-context editing, including nested contexts like the palette module. Advisory locking has also been implemented for the media manager, completing the advisory locking story.
* Detects many common configuration errors at startup.
* Extends `getBrowserData` in `@apostrophecms/doc-type` rather than overwriting the method.
* If a select element has no default, but is required, it should default to the first option. The select elements appeared as if this were the case, but on save you would be told to make a choice, forcing you to change and change back. This has been fixed.
* Removes 2.x piece module option code, including for `contextual`, `manageViews`, `publishMenu`, and `contextMenu`.
* Removes admin bar module options related to 2.x slide-out UI: `openOnLoad`, `openOnHomepageLoad`, `closeDelay`.
* Fixed a bug that allowed users to appear to be in edit mode while looking at published content in certain edge cases.
* The PATCH API for pages can now infer the correct _id in cases where the locale is specified in the query string as an override, just like other methods.
* Check permissions for the delete and publish operations.
* Many bug fixes.

### Breaks
* Changes the `piecesModuleName` option to `pieceModuleName` (no "s") in the `@apostrophecms/piece-page-type` module. This feature is used only when you have two or more piece page types for the same piece type.

## 3.0.0-alpha.4.2 - 2021-01-27

* The `label` option is no longer required for widget type modules. This was already true for piece type and page type modules.
* Ability to namespace asset builds. Do not push asset builds to uploadfs unless specified.

### Breaking changes

* Removes the `browser` module option, which was only used by the rich text widget in core. All browser data should now be added by extending or overriding `getBrowserData` in a module. Also updates `getComponentName` to reference `options.components` instead of `options.browser.components`.

## 3.0.0-alpha.4.1

* Hotfix: the asset module now looks for a `./release-id` file (relative to the project), not a `./data/release-id` file, because `data` is not a deployed folder and the intent of `release-id` is to share a common release identifier between the asset build step and the deployed instances.

## 3.0.0-alpha.4

* **"Fragments" have been added to the Apostrophe template API, as an alternative to Nunjucks' macros, to fully support areas and async components.** [See the A3 alpha documentation](https://a3.docs.apos.dev/guide/widgets-and-templates/fragments.html) for instructions on how to use this feature.
* **CSS files in the `ui/public` subdirectory of any module are now bundled and pushed to the browser.** This allows you to efficiently deliver your CSS assets, just as you can deliver JS assets in `ui/public`. Note that these assets must be browser-ready JS and CSS, so it is customary to use your own webpack build to generate them. See [the a3-boilerplate project](https://github.com/apostrophecms/a3-boilerplate) for an example, especially `webpack.config.js`.
* **More support for rendering HTML in REST API requests.** See the `render-areas` query parameter in [piece and page REST API documentation](https://a3.docs.apos.dev/reference/api/pieces.html#get-api-v1-piece-name).
* **Context bar takeover capability,** for situations where a secondary document should temporarily own the undo/redo/publish UI.
* **Unpublished pages in the tree** are easier to identify
* **Range fields** have been added.
* **Support for npm bundles is back.** It works just like in 2.x, but the property is `bundle`, not `moogBundle`. Thanks to Miro Yovchev.

### Breaking changes

* **A3 now uses webpack 5.** For now, **due to a known issue with vue-loader, your own project must also be updated to use webpack 5.** The a3-boilerplate project has been updated accordingly, so you may refer to [the a3-boilerplate project](https://github.com/apostrophecms/a3-boilerplate) for an example of the changes to be made, notably in `webpack.config.js` and `package.json`. We are in communication with upstream developers to resolve the issue so that projects and apostrophe core can use different major versions of webpack.

## 3.0.0-alpha.3

Third alpha release of 3.x. Introduced draft mode and the "Publish Changes" button.

## 3.0.0-alpha.2

Second alpha release of 3.x. Introduced a distinct "edit" mode.

## 3.0.0-alpha.1

First alpha release of 3.x.<|MERGE_RESOLUTION|>--- conflicted
+++ resolved
@@ -5,11 +5,8 @@
 ### Adds
 
 * Wepback cache for build performance in development and production mode.
-<<<<<<< HEAD
 * Add a watcher in development mode to rebuild the assets on changes in the same process.
-=======
 * Add asset task `apostrophecms/asset:clear-cache` for force clearing the webpack build cache.
->>>>>>> befba9b5
 
 ### Fixes
 
