# Changelog

## UNRELEASED

### Breaks

* Removes the `firstName` and `lastName` fields in user pieces.
* The query parameters `apos-refresh`, `apos-edit`, `apos-mode` and `apos-locale` are now `aposRefresh`, `aposEdit`, `aposMode` and `aposLocale`. Going forward all query parameters will be camelCase for consistency with query builders.

### Adds

* Four permissions roles are supported and enforced: guest, contributor, editor and admin. See the documentation for details. Pre-existing alpha users are automatically migrated to the admin role, as they already could do anything.
* The admin bar menu is fully responsive to user roles.
* The context bar entirely appears or disappears based on user roles.
* Documents in managers now have context sensitive action menus that allow actions like edit, discard draft, archive, restore, etc.
* A fragment call may now have a body using `rendercall`, just like a macro call can have a body using `call`. In addition, fragments can now have named arguments, just like macros. Many thanks to Miro Yovchev for contributing this implementation.
* Major performance improvement to the `nestedModuleSubdirs` option.
* Updates URL fields and oEmbed URL requests to use the `httpsFix` option in launder's `url()` method.
* New label component
* Doc states in managers now reflected w labels (Active Draft, Archived, Unpublished)
* Contributors can submit drafts for review ("Propose Changes" versus "Publish Changes").
* Editors and admins can manage submitted drafts.
* Editors and admins can easily see the number of proposed changes awaiting their attention.
* Support for virtual piece types, such as submitted drafts, which in actuality manage more than one type of doc.
* Confirm modals now support a schema which can be assessed after confirmation.
* When archiving and restoring pages, editors can chose whether the action affects only this document or this document + children
* Routes support the `before` syntax, allowing routes that are added to Express prior to the routes or middleware of another module. The syntax `before: 'middleware:moduleName'` must be used to add the route prior to the middleware of `moduleName`. If `middleware:` is not used, the route is added before the routes of `moduleName`. Note that normally all middleware is added before all routes.
* A `url` property can now optionally be specified when adding middleware. By default all middleware is global.
* The total number of submitted drafts is visible in the admin bar.
* The pieces REST GET API now supports returning only a count of all matching pieces, using the `?count=1` query parameter.
* Admin bar menu items can now specify a custom Vue component to be used in place of `AposButton`.
* Sets `username` fields to follow the user `title` field to remove an extra step in user creation.
* Adds default data to the `outerLayoutBase.html` `<title>` tag: `data.piece.title or data.page.title`.
* Moves the core UI build task into the start up process. The UI build runs automatically when `NODE_ENV` is *not* 'production' and when:
  1. The build folder does not yet exist.
  2. The package.json file is newer than the existing UI build.
  3. You explicitly tell it to by setting the environment variable `CORE_DEV=1`
* The new `._ids(_idOrArrayOfIds)` query builder replaces `explicitOrder` and accepts an array of document `_id`s or a single one. `_id` can be used as a multivalued query parameter. Documents are returned in the order you specify, and just like with single-document REST GET requests, the locale of the `_id`s is overridden by the `aposMode` query parameter if present.
* The `.withPublished(true)` query builder adds a `_publishedDoc` property to each returned draft document that has a published equivalent. `withPublished=1` can be used as a query parameter. Note this is not the way to fetch only published documents. For that, use `.locale('en:published')` or similar.
* The page and piece manager views now display the title, etc. of the published version of a document, unless that document only exists in draft form. However a label is also provided indicating if a newer draft is in progress.
* The server-side implementation of `apos.http.post` now supports passing a `FormData` object created with the [`form-data`](https://www.npmjs.com/package/form-data) npm module. This keeps the API parallel with the browser-side implementation and allows for unit testing the attachments feature, as well as uploading files to internal and external APIs from the server.
* `manuallyPublished` computed property moved to the `AposPublishMixin` for the use cases where that mixin is otherwise warranted.
* `columns` specified for a piece type's manage view can have a name that uses "dot notation" to access a subproperty. Also, for types that are localized, the column name can begin with `draft:` or `published:` to specifically display a property of the draft or published version of the document rather than the best available. When a prefix is not used, the property comes from the published version of the document if available, otherwise from the draft.

### Fixes

* Fragments can now call other fragments, both those declared in the same file and those imported, just like macros calling other macros. Thanks to Miro Yovchev for reporting the issue.
* There was a bug that allowed parked properties, such as the slug of the home page, to be edited. Note that if you don't want a property of a parked page to be locked down forever you can use the `_defaults` feature of parked pages.
* A required field error no longer appears immediately when you first start creating a user.
* Vue warning in the pieces manager due to use of value rather than name of column as a Vue key. Thanks to Miro Yovchev for spotting the issue.
* "Save Draft" is not an appropriate operation to offer when editing users.
* Pager links no longer break due to `aposRefresh=1` when in edit mode. Also removed superfluous `append` query parameter from these.
* You may now intentionally clear the username and slug fields in preparation to type a new value. They do not instantly repopulate based on the title field when you clear them.
* Language of buttons, labels, filters, and other UI updated and normalized throughout.
* A contributor who enters the page tree dialog box, opens the editor, and selects "delete draft" from within the editor of an individual page now sees the page tree reflect that change right away.
* The page manager listens for content change events in general and its refresh mechanism is robust in possible situations where both an explicit refresh call and a content change event occur.
* Automatically retries once if unable to bind to the port in a dev environment. This helps with occasional `EADDRINUSE` errors during nodemon restarts.
* Update the current page's context bar properly when appropriate after actions such as "Discard Draft."
* The main archive page cannot be restored, etc. via the context menu in the page tree.
* The context menu and "Preview Draft" are both disabled while errors are present in the editor dialog box.
* "Duplicate" should lead to a "Publish" button, not an "Update" button, "Submit" rather than "Submit Update," etc.
<<<<<<< HEAD
* "Preview Draft" never appears for types that do not use drafts.
=======
* The toggle state of admin bar utility items should only be mapped to an `is-active` class if, like palette, they opt in with `toggle: true`
>>>>>>> 82caae58

## 3.0.0-alpha.7 - 2021-04-07

### Breaks

* The `trash` property has been renamed `archived`, and throughout the UI we refer to "archiving" and the "archive" rather than "move to trash" and the "trash can." A database migration is included to address this for existing databases. However, **if you set the minimumPark option, or used a boilerplate in which it is set,** you will need to **change the settings for the `parkedId: 'trash'` page to match those [currently found in the `minimumPark` option setting in the `@apostrophecms/page` source code](https://github.com/apostrophecms/apostrophe/blob/481252f9bd8f42b62648a0695105e6e9250810d3/modules/%40apostrophecms/page/index.js#L25-L32).

### Adds

* General UX and UI improvements to the experience of moving documents to and from the archive, formerly known as the trash.
* Links to each piece are available in the manage view when appropriate.
* Search is implemented in the media library.
* You can now pass core widgets a `className` option when configuring them as part of an area.
* `previewDraft` for pieces, adds a Preview Draft button on creation for quick in-context editing. Defaults to true.

### Changes

* Do not immediately redirect to new pages and pieces.
* Restored pieces now restore as unpublished drafts.
* Refactored the admin bar component for maintainability.
* Notification style updates

### Fixes

* Advisory lock no longer triggers an update to the modification timestamp of a document.
* Attempts to connect Apostrophe 3.x to an Apostrophe 2.x database are blocked to prevent content loss.
* "Save as Draft" is now available as soon as a new document is created.
* Areas nested in array schema fields can now be edited in context.
* When using `apos.image.first`, the alt attribute of the image piece is available on the returned attachment object as `._alt`. In addition, `_credit` and `_creditUrl` are available.
* Fixes relating to the editing of widgets in nested areas, both on the page and in the modal.
* Removed published / draft switch for unpublished drafts.
* "Publish Changes" appears only at appropriate times.
* Notifications moved from the bottom right of the viewport to the bottom center, fixing some cases of UI overlap.

## 3.0.0-alpha.6.1 - 2021-03-26

### Fixes

* Conditional fields (`if`) and the "following values" mechanism now work properly in array item fields.
* When editing "Page Settings" or a piece, the "publish" button should not be clickable if there are errors.

## 3.0.0-alpha.6 - 2021-03-24

### Adds
* You can "copy" a page or a piece via the ⠇ menu.
* When moving the current page or piece to the trash, you are taken to the home page.
* `permissions: false` is supported for piece and page insert operations.
* Adds note to remove deprecated `allowedInChooser` option on piece type filters.
* UX improvement: "Move to Trash" and "Restore" buttons added for pieces, replacing the boolean field. You can open a piece that is in the trash in a read-only way in order to review it and click "Restore."
* Advisory lock support has been completed for all content types, including on-page, in-context editing. This prevents accidental conflicts between editors.
* Image widgets now accept a `size` context option from the template, which can be used to avoid sending a full-width image for a very small placement.
* Additional improvements.

### Fixes
* Fixes error from missing `select` method in `AposPiecesManager` component.
* No more migration messages at startup for brand-new sites.
* `max` is now properly implemented for relationships when using the manager dialog box as a chooser.
* "Trash" filter now displays its state properly in the piece manager dialog box.
* Dragging an image to the media library works reliably.
* Infinite loop warning when editing page titles has been fixed.
* Users can locate the tab that still contains errors when blocked from saving a piece due to schema field errors.
* Calling `insert` works properly in the `init` function of a module.
* Additional fixes.

### Breaks

* Apostrophe's instance of `uploadfs` has moved from `apos.attachment.uploadfs` to `apos.uploadfs`. The `uploadfs` configuration option has similarly moved from the `@apostrophecms/attachment` module to the `@apostrophecms/uploadfs` module. `imageSizes` is still an option to `@apostrophecms/attachment`.

## 3.0.0-alpha.5 - 2021-02-11

* Conditional fields are now supported via the new `if` syntax. The old 2.x `showFields` feature has been replaced with `if: { ... }`.
* Adds the option to pass context options to an area for its widgets following the `with` keyword. Context options for widgets not in that area (or that don't exist) are ignored. Syntax: `{% area data.page, 'areaName' with { '@apostrophecms/image: { size: 'full' } } %}`.
* Advisory locking has been implemented for in-context editing, including nested contexts like the palette module. Advisory locking has also been implemented for the media manager, completing the advisory locking story.
* Detects many common configuration errors at startup.
* Extends `getBrowserData` in `@apostrophecms/doc-type` rather than overwriting the method.
* If a select element has no default, but is required, it should default to the first option. The select elements appeared as if this were the case, but on save you would be told to make a choice, forcing you to change and change back. This has been fixed.
* Removes 2.x piece module option code, including for `contextual`, `manageViews`, `publishMenu`, and `contextMenu`.
* Removes admin bar module options related to 2.x slide-out UI: `openOnLoad`, `openOnHomepageLoad`, `closeDelay`.
* Fixed a bug that allowed users to appear to be in edit mode while looking at published content in certain edge cases.
* The PATCH API for pages can now infer the correct _id in cases where the locale is specified in the query string as an override, just like other methods.
* Check permissions for the delete and publish operations.
* Many bug fixes.

### Breaks
* Changes the `piecesModuleName` option to `pieceModuleName` (no "s") in the `@apostrophecms/piece-page-type` module. This feature is used only when you have two or more piece page types for the same piece type.

## 3.0.0-alpha.4.2 - 2021-01-27

* The `label` option is no longer required for widget type modules. This was already true for piece type and page type modules.
* Ability to namespace asset builds. Do not push asset builds to uploadfs unless specified.

### Breaking changes

* Removes the `browser` module option, which was only used by the rich text widget in core. All browser data should now be added by extending or overriding `getBrowserData` in a module. Also updates `getComponentName` to reference `options.components` instead of `options.browser.components`.

## 3.0.0-alpha.4.1

* Hotfix: the asset module now looks for a `./release-id` file (relative to the project), not a `./data/release-id` file, because `data` is not a deployed folder and the intent of `release-id` is to share a common release identifier between the asset build step and the deployed instances.

## 3.0.0-alpha.4

* **"Fragments" have been added to the Apostrophe template API, as an alternative to Nunjucks' macros, to fully support areas and async components.** [See the A3 alpha documentation](https://a3.docs.apos.dev/guide/widgets-and-templates/fragments.html) for instructions on how to use this feature.
* **CSS files in the `ui/public` subdirectory of any module are now bundled and pushed to the browser.** This allows you to efficiently deliver your CSS assets, just as you can deliver JS assets in `ui/public`. Note that these assets must be browser-ready JS and CSS, so it is customary to use your own webpack build to generate them. See [the a3-boilerplate project](https://github.com/apostrophecms/a3-boilerplate) for an example, especially `webpack.config.js`.
* **More support for rendering HTML in REST API requests.** See the `render-areas` query parameter in [piece and page REST API documentation](https://a3.docs.apos.dev/reference/api/pieces.html#get-api-v1-piece-name).
* **Context bar takeover capability,** for situations where a secondary document should temporarily own the undo/redo/publish UI.
* **Unpublished pages in the tree** are easier to identify
* **Range fields** have been added.
* **Support for npm bundles is back.** It works just like in 2.x, but the property is `bundle`, not `moogBundle`. Thanks to Miro Yovchev.

### Breaking changes

* **A3 now uses webpack 5.** For now, **due to a known issue with vue-loader, your own project must also be updated to use webpack 5.** The a3-boilerplate project has been updated accordingly, so you may refer to [the a3-boilerplate project](https://github.com/apostrophecms/a3-boilerplate) for an example of the changes to be made, notably in `webpack.config.js` and `package.json`. We are in communication with upstream developers to resolve the issue so that projects and apostrophe core can use different major versions of webpack.

## 3.0.0-alpha.3

Third alpha release of 3.x. Introduced draft mode and the "Publish Changes" button.

## 3.0.0-alpha.2

Second alpha release of 3.x. Introduced a distinct "edit" mode.

## 3.0.0-alpha.1

First alpha release of 3.x.

## 2.67.0

Unit tests passing.

Regression tests passing.

* Pages can now be locked down with the `allowedHomepageTypes` and `allowedSubpageTypes` options, like this:

```javascript
// Only one type allowed for the home page
allowedHomepageTypes: [ 'home' ],

allowedSubpageTypes: {
  // Two subpage types allowed for the home page
  'home': [ 'default', 'apostrophe-blog-page' ],
  // No subpages for the blog page ("show pages" don't count)
  'apostrophe-blog-page': [],
  // default page type can only have another default page as a subpage
  'default': [ 'default' ]
}
```

These options make it easy to prevent users from creating unintended scenarios, like nesting pages too deeply for your navigation design.

* Pages now support batch operations, just like pieces do. The initial set includes trash, rescue, publish, unpublish, tag and untag. You can only rescue pages in this way if you are using the `trashInSchema` option of the docs module, which is always the case with `apostrophe-workflow`. With the conventional trash can, it is unclear what should happen because you have not indicated where you want each page to be restored. New batch operations for pages can be added in the same way that they are added for pieces.

* Important performance fix needed for those using the `apostrophe-pieces-orderings-bundle` module to create custom sort orders for pieces. Without this fix it is also possible to get a loader error and stop fetching content prematurely.

* The "revert" button for versions is now labeled "Revert to" to emphasize that it reverts to what you had at the end of that operation, not its beginning. Thanks to Fredrik Ekelund.

## 2.66.0

* Updated to CKEditor version 4.10.0. The CKEditor build now includes the CKEditor "widgets" feature (not to be confused with Apostrophe widgets). These are essential for modules like the forthcoming `apostrophe-rich-text-merge-tags`.
* `apos.areas.richText` and `apos.areas.plaintext` no longer produce duplicate text. To achieve this, the `apos.docs.walk` method no longer walks through the `_originalWidgets` property. This property is only used to preserve the previous versions of widgets that the user lacks permission to edit due to schema field permissions. Exploration of this property by `apos.docs.walk` led to the observed bug.
* The browser-side implementation of `apos.utils.escapeHtml` now works properly.

## 2.65.0

Unit tests passing.

Regression tests passing.

* **Important fix for MongoDB replica sets:** previously we used the `autoReconnect` option of the MongoDB driver by default. From now on, we use it only if the MongoDB URI does not refer to a replica set. The use of `autoReconnect` is [inappropriate with a replica set](https://github.com/apostrophecms/apostrophe/issues/1508) because it will keep trying to connect to the node that went down. Leaving this option out results in automatic use of nodes that are up. Also see the [apostrophe-db-mongo-3-driver](https://npmjs.org/package/apostrophe-db-mongo-3-driver) module for a way to use the newer `mongodb+srv` URIs. Thanks to Matt Broadstone of MongoDB for his advice.

* An `apostrophe-file` now has a default URL. The default `_url` property of an `apostrophe-file` piece is simply the URL of the file itself. This allows `apostrophe-file` to be included in your configuration for [apostrophe-permalinks](https://npmjs.org/package/apostrophe-permalinks); picking a PDF in this way generates a direct link to the PDF, which is what the user expects. Note that if the developer elects to set up an `apostrophe-files-pages` module that extends `apostrophe-pieces-pages`, that will still take precedence, so there is no bc break.

* Clicking directly from one rich text widget into another did not work properly; the toolbar did not appear in this situation. This bug has been fixed. The bug only occurred when clicking in a second rich text widget without any intervening clicks outside of all rich text widgets.

* Also see expanded notes on version `2.64.1`, below, which contained several features missed in the original changelog.

## 2.64.1

Unit tests passing.

Regression tests passing.

* Improved Apostrophe's ability to redisplay the appropriate widget, array element, and field and call the user's attention to it when a schema field error is not detected until server-side validation takes place. This addresses problems that come up when fields become `required` at a later time, and/or data was originally created with an earlier release of Apostrophe that did not enforce `required` in all situations. Browser-side validation is still preferred for ease of use but server-side validation no longer creates situations the user cannot easily resolve.

* Introduced the `apos.global.whileBusy` method. This method accepts a function to be run *while no one is permitted to access the site.* The provided function may return a promise, and that promise resolves before the site becomes accessible again. In the presence of `apostrophe-workflow` it is possible to mark only one locale as busy.

* By default, the `apos.locks.lock` method waits until the lock is available before proceeding. However there is now a `wait` option which can be set to `false` to avoid waiting at all, or to any number of milliseconds. If the method fails because of `wait`, the error is the string `locked`.

* The `apos.locks.lock` method also now accepts a `waitForSelf` option. By default, if the same process invokes `apos.locks.lock` for the same lock in two requests simultaneously, one of the two will receive an error. With `waitForSelf`, the second invocation will wait for the first to resolve and then obtain the lock.

## 2.64.0

Unit tests passing.

Regression tests passing.

* Apostrophe's "search suggestions" feature for `notFound.html` templates is now fully baked. It only takes two steps:

1. Include an element like this in your `notFound.html` template:

```
<div data-apos-notfound-search-results></div>
```

2. Set the `suggestions` option to `true` for the `apostrophe-search` module.

With `suggestions: true`, this feature no longer requires that you have a `/search` page, it uses a dedicated route. See the documentation of the `apostrophe-search` module for more information.

* The `showFields` option is now available for checkboxes. The syntax is as follows:

```
{
  "name": "awesomeBoolean",
  "label": "Awesome Boolean",
  "type": "boolean",
  "choices": [
    {
      "value": true,
      "showFields": ["otherField1"]
    },
    {
      "value": false,
      "showFields": ["otherField2"]
    }
  ]
}
```

Thanks to falkodev.

* A useful error message appears if you try to use a `mongodb+srv` URL. These are meant for newer versions of the MongoDB driver. You **can** use them, but you must install the [apostrophe-db-mongo-3-driver](https://npmjs.com/package/apostrophe-db-mongo-3-driver) module first. The error message now explains this, addressing a common question on stackoverflow.
* Basic styles added for the most common rich text markup tags when within the bounds of an Apostrophe modal. Thanks to Lars Houmark.
* Fixed UI overlap issue when joining with `apostrophe-page`.
* `apos.images.all`, `apos.images.first`, etc. now include `_description`, `_credit` and `_creditUrl` when they can be inferred from an `apostrophe-image` containing the attachment.
* `apos.images.srcset` helper improved. It is now smart enough to limit the image sizes it offers based on what it knows about the size of the original. Thanks to Fredrik Ekelund.
* Fixes to CSS asset URL generation to pass validation.
* Performance: eliminated use of `$or` MongoDB queries with regard to pages in the trash. MongoDB tests demonstrate that `$ne: true` is faster than `$or` for our purposes.

## 2.63.0

Unit tests passing.

Regression tests passing.

* “Promise events” have arrived. This is a major feature. Promise events will completely
replace `callAll` in Apostrophe 3.x. For 2.x, all existing invocations of `callAll` in the
core Apostrophe module now also emit a promise event. For instance, when the `docBeforeInsert`
callAll method is invoked, Apostrophe also emits the `beforeInsert` promise event on the
apostrophe-docs` module.

Other modules may listen for this event by writing code like this:

```javascript
`self.on('apostrophe-docs:beforeInsert', 'chooseASpecialist', function(req, doc, options) {
  // Modify `doc` here. You may return a promise, and it will resolve before
  // any more handlers run. Then the doc is inserted
});
```

The above code adds a new `chooseASpecialist` method to your module. This way, the method can be overridden by assigning a new function to `self.chooseASpecialist` in a module that
extends it, or its behavior can be extended in the usual way following the `super` pattern.

But, since it does not have the same name as
the event (attempting to register a method of the same name will throw an error), it is unlikely
that parent class modules and subclass modules will have unintentional conflicts.

See the [original github issue](https://github.com/apostrophecms/apostrophe/issues/1415) for a more
complete description of the feature and the reasoning behind it.

**Your existing callAll methods will still work.** But, we recommend you start migrating to be
ready to move to 3.x in the future... and because returning promises is just a heck of
a lot nicer. You will have fewer problems.

* Optional SVG support for `apostrophe-attachments`. To enable it, set the `svgImages` option to
`true` when configuring the `apostrophe-attachments` module. SVG files can be uploaded just like
other image types. Manual cropping is not available. However, since most SVG files play very well
with backgrounds, the SVG file is displayed in its entirety without distortion at the largest size
that fits within the aspect ratio of the widget in question, if any (`background-size: contain`
is used). If you have overridden `widget.html` for `apostrophe-images-widgets`, you will want
to refer to the latest version of `widgetBase.html` for the technique we used here to ensure
SVG files do not break the slideshow’s overall height.
* New `apos.templates.prepend` and `apos.templates.append` methods. Call
`apos.templates.prepend('head', function(req) { ... })` to register a function to be called just after
the head tag is opened each time a page is rendered. The output of your function is inserted into
the markup. The standard named locations are `head`, `body`, `contextMenu` and `main`. This is
convenient when writing modules that add new features to Apostrophe. For project level work also see the
named Nunjucks blocks already provided in `outerLayoutBase.html`.
* `apos.singleton` now accepts an `areaOptions` option, which can receive any option that can be
passed to `apos.area`. Thanks to Manoj Krishnan.
* Apostrophe’s “projector” jQuery plugin now respects the `outerHeight` of the tallest slideshow item,
not just the inner height.
* `apos.area` now accepts an `addLabel` option for each widget type in the area. Thanks to
Fredrik Ekelund.
* UI improvements to versioning. Thanks to Lars Houmark.
* Button to revert to the current version has been replaced with a label indicating it is current,
since reverting to the current version has no effect.
* “Page settings” can now be accessed for any page in the trash via “reorganize.” When
working with `apostrophe-workflow`, this is
often required to commit the fact that a page is in the trash.
* The `uploadfs` module now has a `prefix` option. If present, the prefix is prepended to all uploadfs paths before they reach the storage layer, and is also prepended to URLs. In practice, this means that a single S3 bucket can be used to host multiple sites without all of the uploaded media jumbling together in `/attachments`. The `apostrophe-multisite` module now leverages this.

## 2.62.0

Unit tests passing.

Regression tests passing.

* Introduced a `findWithProjection()` method that is added to all MongoDB collection objects. All Apostrophe core modules are migrating towards using this method rather than `find()` when working **directly with MongoDB collections**. If you are using the standard MongoDB 2.x driver that is included with Apostrophe, this just calls regular `find()`. When using the forthcoming `apostrophe-db-mongo-3-driver` module to replace that with a newer driver that supports the full features of MongoDB 3.6, 4.0 and beyond, this method will provide backwards compatibility by accepting a projection as the second argument like `find()` did until the 3.x driver was released. Developers wishing to be compatible with both drivers will want to start using this method. Again, this **only concerns you if you are querying MongoDB directly and passing a projection to find() as the second argument**. And if you don't care about using the 3.x driver, you **do not have to change anything**.
* Various UX improvements and bug fixes to the page versions dialog box. Thanks to Lars Houmark.
* The widget wrapper is updated on the fly with new classes if they change due to edits. Thanks to Fredrik Ekelund.
* When configuring a `date` field, you may pass a `pikadayOptions` property. This object is passed on to the `pikaday` library. Thanks to Lars Houmark.
* The `counts: true` option for `piecesFilters` now works properly with joins.

## 2.61.0

Unit tests passing.

Regression tests passing.

* New "secrets" feature in `apostrophe-users` makes it easy to hash other "secrets" similar in spirit to passwords.
* This feature is now used for password reset tokens, making them more secure.
* Additional joins can now be added to the schema of a widget that extends `apostrophe-pieces-widgets`.
* Brute force password attacks against an Apostrophe server are now more difficult. Thanks to Lars Houmark.
* Tolerant sanitization of array items while they are still in the editor. This avoids confusion caused by `required` fields in the array editor.
* Error messages now behave sensibly when multiple label elements appear in a field. Thanks to Lars Houmark.
* Fix background color on notification on uploads when file extension is not accepted. Thanks to Lars Houmark.
* If you can't move a widget out of an area, you can no longer move widgets into that area either (movable: false is fully enforced). Thanks to Fredrik Ekelund.
* New browser-side events are emitted during the attachment upload process, and the built-in facility that delays the saving of a form until attachment uploads are complete has been fixed. Thanks to Lars Houmark.
* Fixes to the active state display of array items. Thanks to Lars Houmark.
* [Contributor Guide](https://github.com/apostrophecms/apostrophe/blob/master/CONTRIBUTING.md) expanded with lots of new information about practical ways to contribute to Apostrophe.
* [Contributor Covenant Code of Conduct](https://github.com/apostrophecms/apostrophe/blob/master/CODE_OF_CONDUCT.md) added to the project. The Apostrophe community is a welcoming place, and now is a great time to lock that in for the future.

## 2.60.4

Unit tests passing.

Regression tests passing.

* Shallowly clone the required definition in defineRelatedType to prevent yet more crosstalk between instances of apos when `apostrophe-multisite` is used. No other changes.

## 2.60.3

Unit tests passing.

Regression tests passing.

* Improved support for nested areas and widgets. Apostrophe now pushes the correct doc id and dot path all the way to the page in various situations where this could previously have led to errors at save time.
* The new `apos.locks.withLock(lockName, fn)` method can be used to execute a function while the process has the named lock. This ensures that other processes cannot run that function simultaneously. You may optionally pass a callback, otherwise a promise is returned. Similarly `fn` may take a callback, or no arguments at all, in which case it is expected to return a promise.
* Cleanup: don't call `server.close` unless we've succeeded in listening for connections.

## 2.60.2

Unit tests passing.

Regression tests passing.

* Version 2.60.1 broke validation of schema fields which were
`required`, but blank because they were hidden by `showFields`.
This is of course permitted, `required` applies only if the field
is active according to `showFields` or not addressed by any
`showFields` possibilities at all. Comprehensive unit testing was
added for this issue to prevent a recurrence.
* Version 2.60.1 also introduced a more subtle issue: if constraints
like `required` or `min`, or general improvements to validation such
as NaN detection for integers and floats, were added to a widget schema later
after content already existed then it became impossible to open a widget
editor and correct the issues. Validation tolerance was added for this
situation.
* When a user edits an area "in context" on the page, the server now
reports errors using a path that can be used to identify the widget
responsible and open its editing dialog box. A more relevant notification
is also displayed. This remains a secondary mechanism. Server-side
validation is mostly about preventing intentional abuse. Browser-side
validation is still the best way to provide feedback during data entry.

## 2.60.1

Unit tests passing.

Regression tests passing.

* Fields of type `checkboxes` now play nicely with the `live/draft` toggle of `apostrophe-workflow`.
* Improved validation of integers and floats. Thanks to Lars Houmark.
* The "Global" dialog box now follows the same pattern as that for other piece types, which means that the workflow dropdown menu is available if workflow is present.
* Options may be passed to the `express.static` middleware that serves the `public` folder, via the `static` option of the `apostrophe-express` module. Thanks to Leonhard Melzer.
* `apostrophe` now depends on `bluebird` properly and there are no lingering references to the wrong version fo `lodash`. Formerly we got away with this because some of our dependencies did depend on these, and npm flattens dependencies. Thanks to Leonhard Melzer.
* The new `eslint-config-punkave` ruleset is in place, and includes a check for "unofficial dependencies" in `require` calls that could go away suddenly.
* `fieldClasses` and `fieldAttributes` may be set on form fields themselves, similar to the existing `classes` and `attributes` properties that are applied to the `fieldset`. Thanks to Lars Houmark.
* The "Pages" admin UI now includes a "New Page" button, in addition to the usual "reorganize" functionality. Thanks to Lars Houmark.
* Fixed a crash when an `apostrophe-pieces-widget` is configured to always show all pieces via `by: 'all'`. Thanks to Aurélien Wolz.
* General UI styling improvements and fixes.

## 2.60.0

Unit tests passing.

Regression tests passing.

* New feature: you can now display counts for each tag, joined item, etc. when using the `piecesFilters` option of `apostrophe-pieces-pages`. Just add `counts: true` to the configuration for that filter. The count is then available in a `.count` property for each value in the array. See [creating filter UI with apostrophe-pieces-pages](https://apostrophecms.org/docs/tutorials/intermediate/cursors.html#creating-filter-u-i-with-code-apostrophe-pieces-pages-code) for more information.
* New feature: command line tasks such as `apostrophe-blog:generate` may now be run programmatically, for example: `apos.tasks.invoke('apostrophe-blog:generate', { total: 50 })`. A promise is returned if a callback is not passed. Note that not all tasks are written to behave politely and invoke their callback normally, however most do. This feature is most useful when writing tasks that logically should incorporate other tasks.
* Many UX and UI improvements that make the experience more pleasant in subtle and not-so-subtle ways. Thanks to Carsten, Marco Arnone and the prolific Lars Houmark for their contributions. This was an excellent week for Apostrophe PRs.
* The full set of controls for joined items are again available in the chooser, as well as in the browse modal.
* The automatic opening of the admin bar menu on page load can now be configured with the `openOnLoad`, `openOnHomepageLoad`, and `closeDelay` options.
* `autocomplete="off"` for date fields prevents chrome autocomplete suggestions from wrecking calendar UI.
* Always remove .apos-global-busy on unlock, even if the transition event never fires. Yes, that is sadly a thing. Prevents the UI from becoming unusable in rare situations (less rare inside functional tests).
* Use `one` to reduce the overhead of .apos-global-busy's transition event handler. We could do more here to reduce overhead, i.e. unhooking it entirely.
* Much-improved validation of `min`, `max` and `required` for strings, integers and floats on both the server and the browser side. Thanks to Lars Houmark.

## 2.59.1

Unit tests passing.

Regression tests passing.

* Widget schemas now support the `def` property for fields. This always worked for pieces and pages.
* Accommodations for functional testing in nightwatch. The currently active Apostrophe modal, and all of its proxies such as its controls that are in a separate div for presentation reasons, now has the attribute `data-apos-modal-current` which is set to the class name of the modal. This powers the new [apostrophe-nightwatch-tools](https://npmjs.org/package/apostrophe-nightwatch-tools) module, which provides reusable commands and steps that can be used to create test projects similar to our [apostrophe-enterprise-testbed](https://github.com/apostrophecms/apostrophe-enterprise-testbed). Testing with the enterprise testbed project is a standard part of our release process.
* Previously if workflow was in use slugs could not be reused by new pages when the original page was in the trash. This has been addressed; the slug is now deduplicated in the same way that email addresses and usernames of users are when in the trash.
* The infinite scroll feature of `apostrophe-pieces-pages` now works as documented with the styles provided. The code is also more efficient and scroll events are throttled for performance. Thanks to Lars Houmark.
* Various UX fixes, thanks to Lars Houmark and various members of the Apostrophe team.

## 2.59.0

Unit tests passing.

Regression tests passing.

* Fixed nested widget editing for existing widgets whose modal dialog boxes have been accessed (#1428).
* A clear warning message with instructions has been added for those who are seeing "unblessed" messages due to widget schemas and in-template `apos.area` calls that do not match (#1429). The easiest way to avoid this is to just mark the area `contextual: true` in your widget schema so it is edited *only* on the page. But if you really want to do both, the widget options must match.
* The mechanism that automatically makes slugs, paths and other keys unique now gives up eventually and reports the original duplicate key error. This makes it easier to debug your code if you are violating your own custom indexes that feature unique keys. It is possible to make the deduplicator aware of your own own properties that need to be made more unique on inserts if you wish, by implementing a `docFixUniqueError` method. *Please note:* this change is not a regression. Code that formerly never completed its task in this situation will simply report an error promptly rather than retrying inserts forever while degrading your database performance.
* A new profiling API has been added: the `apos.utils.profile` method. This method can be called to report how long code takes to run for later analysis. It does nothing in the default implementation; modules like our forthcoming profiler override it to give feedback on the speed of your code.

## 2.58.0

Unit tests passing.

Regression tests passing.

* Polymorphic joins have arrived! You may now create joins like this:

```javascript
{
  name: '_items',
  type: 'joinByArray',
  withType: [ 'apostrophe-blog', 'product', 'apostrophe-page' ]
}
```

When you join with more than one type, Apostrophe presents a chooser that allows you to pick between tabs for each type. Note that `apostrophe-page` can be included, so you can pick a mix of pages and pieces for the same join.

This feature is useful for creating navigation that may point to a variety of document types, without the need for an array of items with several different joins and a `select` element to choose between them.

Polymorphic joins work for both `joinByOne` and `joinByArray`. Currently they are **not** available for `joinByOneReverse`, `joinByArrayReverse`, or pieces filters. Their primary use case is creating navigation widgets.

* `apos.images.srcset` helper function added. You can use this function to generate a `srcset` attribute for responsive display of an image. Just pass an attachment to the helper:

`<img srcset="{{ apos.images.srcset(apos.images.first(data.piece.thumbnail)) }}" />`

A `src` attribute for backwards compatibility is always advisable too.

Thanks to Fredrik Ekelund for this contribution.

* Fast forms for big schemas are back! The issue with tags has been resolved.

* A single MongoDB connection may be reused by several `apos` objects for separate sites, a feature which is exploited by the [apostrophe-multisite](https://github.com/apostrophecms/apostrophe-multisite) module. Note that this only reuses the connection, it does not share a single MongoDB database. It *does* allow you to keep potentially hundreds of sites on a single MongoDB server or replica set, as the overhead of multiple logical "databases" is small in MongoDB's modern WiredTiger storage engine. To reuse a connection, pass it to the `apostrophe-db` module as the `db` option.

* Fixed a MongoDB 3.6 incompatibility in the "Apply to Subpages" feature for permissions. Also made this feature available again when *removing* someone's permissions. We plan further UX work here to make this feature easier to understand and use.

* UX fix to the "manage tags" dialog box: don't attempt to add an empty tag. Thanks to Anthony Tarlao.

* Warn developers if they use bad area names.

* For those deploying asset bundles to S3: the command line task that builds an asset bundle no longer requires access to your production database, although it still needs to start up normally with access to a database in the pre-production environment where you are building the bundle.

* Refactoring of the trash field deduplication features, in preparation to extend them to pages as well in an upcoming release.

## 2.57.2

Unit tests passing.

Relevant regression tests passing.

* New `extraHtml` block in `outerLayoutBase.html` allows your `outerLayout.html` to add attributes to the outer `html` element without the need to completely override the layout. It is a best practice to avoid completely overriding the layout because this maximizes your compatibility with future updates to our admin markup, etc.

## 2.57.1

Unit tests passing.

* Hotfix for bug in 2.57.0 that broke saving tags. We have reverted the "fast forms" change until the cause is understood.

## 2.57.0

Unit tests passing.

Functional tests passing.

* Displaying and saving schema-driven forms is much, much faster.
This becomes very noticeable with 100 or more fields. With about
250 fields, this formerly took about 4.5 seconds to load or to
save such a form on a fast Mac. It now takes about 250 milliseconds.
* Users may re-order the items they have selected via drag and drop
when using "Browse" to select pieces, images, etc.
* Prior to this release, asset generation ids were surprisingly short and
made up only of digits due to an accidental holdover from an old version.
Conflicts were rare, but possible. Asset generation ids are now proper cuids,
no conflicts should occur.
* IDs may be added to notifications as a simple way to give other
code access to them.
* The `apos.global.addGlobalToData` method may now be called
with just `req` (returns a promise), with `req, callback` (invokes
the callback), or as middleware (which Apostrophe does by default).
This method is handy in command line tasks and other places
where middleware does not run and `req.data.global` is not populated
by default.

## 2.56.0

Unit tests passing.

Functional tests passing.

* **Security:** numerous issues formerly flagged by the new `npm audit` command have been addressed. We are now using a [maintained branch of lodash 3.x](https://github.com/sailshq/lodash) to keep bc while addressing security (many thanks to the Sails team). We are also using LESS 3.x, which has caused no issues in our testing and corrects security concerns with LESS 2.x. Numerous `npm audit` security reports regarding `imagemin` modules were addressed by removing `imagemin` from `uploadfs` itself, however you may opt into it via the new [`postprocessors` option of `uploadfs`](https://github.com/punkave/uploadfs). As of this writing, one `npm audit` complaint remains: the `azure-storage` module needs to update a dependency to address a possible vulnerability. You may mitigate this issue by not using the `azure` backend of `uploadfs` with Apostrophe until it is resolved upstream.
* Many UI enhancements when choosing, browsing and managing items which reduce user confusion. For instance: moving items up and down in a selection no longer refreshes the entire list and forces the user to scroll down again. Trashed pages are easier to distinguish in "reorganize." "More" dropdown for pieces is again fully visible when clicked. Placeholder helpers make the search field for joins easier to understand. Chevrons added to various select elements which were difficult to identify as dropdowns before.
* Deeply nested areas now save properly. Formerly in certain situations the same widget might be duplicated.
* `apos.tasks.getReq` now supplies an empty `req.data` object for easier use with code expecting an Express request, Apostrophe-style.
* Bedeviled by case-sensitive sorting? The `sortify: true` property for `string` schema fields is now documented and automatically creates a database migration to ensure it is available for your existing data as well. When used, this flag ensures that any `sort('fieldname')` call for that field in Apostrophe is case-insensitive, ignores punctuation and otherwise behaves as end users expect.

## 2.55.2

Unit tests passing.

Relevant functional tests passing.

* Reverted change to date formatting. `moment` will produce warnings again, but dates will not be a day old in some time zones, which is more important. We are working on a better fix for this problem.

## 2.55.1

Unit tests passing.

Relevant functional tests passing.

* `apos.migrations.eachArea` no longer crashes the stack when iterating over a large number of documents without areas.

## 2.55.0

Unit tests passing.

Regression tests passing.

* Security fix: uploaded images "in the trash" were still accessible at the same URL in most sizes. This has been corrected. As documented, the only size that now remains accessible is the `one-sixth` size, and this choice can be changed or eliminated entirely. **This bug did not affect other file attachments, such as PDFs.**

As always, be sure to run the `apostrophe-migrations:migrate` task. This will make sure the permissions of your files are correct. Harmless warnings may appear for those that were already correct.

* The `apostrophe-attachments:migrate-to-disabled-file-key` and `apostrophe-attachments:migrate-from-disabled-file-key` have been added for the convenience of those using the `disabledFileKey` option to `uploadfs` to rename disabled files in a cryptographically sound way rather than changing their permissions. These are relevant only with the `local` storage option of `uploadfs`, since since the option is neither available nor necessary for S3, and is mandatory for Azure from the beginning.

* Although technically part of UploadFS 1.9.0, we'd like to note that the `azure` storage backend is now available and can be part of your `uploadfs` configuration for the `apostrophe-attachments` module.

* Server-side modules can now extend the buttons available in the "manage" modal of pieces without overriding templates, similar to the way they are extensible in the "edit" modal.

* UX fixes.

* Cropping an image through Apostrophe now works when attachments are stored in S3, Azure, etc.

* Date parsing does not generate `momentjs` warnings.

* Overrideable block in the outerLayout for the context menu.

* The `apostrophe-soft-redirects` module now accepts a `statusCode` option, which you may change to `301` to use hard redirects. Thanks to Leo Melzer.

## 2.54.3

Unit tests passing.

Regression tests passing.

* Contextual editing of pieces found in a `widget.html` template saves properly, as does contextual editing of a nested area added to the page for the first time.

* Previously executed migrations are remembered in a collection that persists, not just in a cache, avoiding extra work which could be extensive in a large database. Migrations are still required to be idempotent (they should detect whether they have any work to do, and do no harm if they are not needed again for a particular document).

* `apos.migrations.eachWidget` now delivers an accurate `dotPath`, which is crucial for the use of `apos.docs.db.update` with `$set`. No standard migrations in Apostrophe were using the feature until now.

## 2.54.2

Unit tests passing.

Regression tests passing.

* A bug in the recently introduced `apostrophe-soft-redirects` module caused crashes in cases where the context page or piece had no `_url` property... which is an unusual situation (how did you get there exactly? Overrides are clearly involved), but it can happen in customized projects. Fixed.

## 2.54.1

Unit tests passing.

Regression tests passing.

* A bug in Chrome 66 causes problems when selecting images in Apostrophe's media library. This bug did not appear before Chrome 66 and does not appear in other browsers. We resolved it by migrating to the use of the CSS grid feature in compatible browsers.

## 2.54.0

Unit tests passing.

Regression tests passing.

* Several performance improvements. In situations where Apostrophe formerly made expensive "matching nothing" queries, Apostrophe now either skips the entire query or uses an efficient query for a nonexistent `_id`, depending on whether the method in question has the right to cancel the entire operation.
* Resources released more completely by `apos.destroy`, which can now satisfy the expectations of `mocha` 5.x (no timeouts left active, etc). This was done by adding a `destroy` method to `uploadfs`.
* `range` schema fields behave better when there is no existing value.
* Save operation of a modal now triggers the global busy state to prevent race conditions and other unwanted behavior.
* Global busy state can now be pushed and popped, and modals utilize this, so that a modal can be used to gather information during the `saveContent` method of another modal.

## 2.53.0

Unit tests passing.

Regression tests passing.

* Do not send X-XSRF-TOKEN headers in an OPTIONS request. This change was mistakenly left out of the 2.52.0 release.
* The named anchor `main` can now be overridden via the `mainAnchor` nunjucks block.
* The `npmRootDir` option can be used to cause Apostrophe's module loading mechanism to seek npm modules in a location other than that specified by `rootDir` (or the project root). The new `localesDir` option of `apostrophe-i18n` does the same for localization. This makes it possible to use `rootDir` to specify an alternate location for everything else, i.e. the parent of `public`, `data`, `modules`, etc. A necessary accommodation for the evolving `apostrophe-multisite` module.
* Raw HTML widgets now offer help text out of the box.
* The `express.static` middleware now runs before the `apostrophe-global` middleware and other "standard" Apostrophe middleware.
* Your own module-level `expressMiddleware` object can specify `{ when: 'beforeRequired', middleware: function(req, res, next) { ... })` to run before the required middleware as well. Note that this means no sessions, no users and no body parser. Most of the time you'll want those things.
* CSS adjustment to tabs in modals so they don't scroll in Firefox.
* Dropzones for empty areas are easier to drop onto.

## 2.52.0

Unit tests passing.

Regression tests passing.

* No more 404's when slugs change for pages and pieces. Apostrophe now automatically implements "soft redirects" to the new URL of a page or piece. This is a major SEO improvement, with good support for any page or piece with a `._url` property. Note that this feature "learns" URLs over time as the pages and pieces are actually accessed, so if you decide to test it, remember that you must access the old URL at least once before you change it for the test. This feature can be disabled, if you really want to, by setting the `enable` option of the `apostrophe-soft-redirects` module to `false`.
* Indexed queries on the `parkedId` and `advisoryLock._id` properties. The lack of indexes for these properties could lead to full collection scans, so this is a significant performance boost on large databases.
* Apostrophe's anti-CSRF forgery X-XSRF-TOKEN header is no longer sent as part of an OPTIONS request, or as part of a cross-domain request. In the first case, cookies cannot be set by the server anyway, and in the second, we are communicating with a server that cannot see our session to verify it. In both cases, sending the headers was causing configuration headaches for developers. Thanks to Priyansh Gupta.
* A UI bug fix: the recently added "clone" button for widgets is no longer displayed for singletons, or for areas whose `limit` has been reached. Also, the `cloneable: false` option can be used to disable this feature for a particular area.
* UI bug fix: no more conflicts between the "Add Content" menu and the up/down/remove/etc. buttons for widgets.
* Clearer warnings and error messages.

## 2.51.1

Unit tests passing.

Regression tests passing.

* Do not crash when updating a doc if widgets exist but `_originalWidget` does not. This can happen in workflow scenarios where Apostrophe's `find` is bypassed.
* Accommodations for the forthcoming `apostrophe-optimizer` module.

## 2.51.0

Unit tests passing.

Regression tests passing.

* Widget fields may now have a `permission` property. If present, the user must have the named permission (such as `admin`), or they will not see that particular field in the editing dialog box. This is useful when a widget should be authorable by most users but has a sensitive field that should be restricted to a smaller group of users. Note that this feature already existed for schema fields of pieces and pages.
* Apostrophe again allows a named pipe to be specified via the `PORT` environment variable, for compatibility with Windows. Thanks to Jørgen M. Skogås for this fix.
* Apostrophe's default settings for the `bodyParser` option are now generous enough, in the case of JSON request bodies, to cover all reasonable editing scenarios in Apostrophe. This change also benefits the `apostrophe-headless` module.
* When Apostrophe must generate a `path` for a new page, it will look at the provided `slug` before it looks at the provided `title`. This is useful when titles in an import are of poor quality but slugs are unique. Prevents unnecessary numbered suffixes after both slugs and paths.
* The dropdown menu to add a widget no longer has a conflict with the hover menu offering widget controls such as "up," "down," etc. The hover menu does not appear while the dropdown menu is open.

## 2.50.0

Unit tests passing.

Regression tests passing.

* Clone button for widgets in areas, to save time when editing.
* New features for displaying the titles of array items when editing fields of type `array`. `titleField` may now use dot notation. In addition, if that isn't enough, you may use `listItemTemplate` to point to an alternative to the standard `arrayListItem.html` template, which you may use as a reference. In addition, both `titleField` dot notation and the custom `listItemTemplate` have full access to joins. Be sure to use cross-module include syntax if you don't want to put the template in `modules/apostrophe-schemas/views`. For instance, you may write `listItemTemplate: 'my-module-name:listItemTemplate.html'`.
* Bug fix: modals are the right height when jQuery 3 is in use.
* CSS class added to the `h4` that displays the title in an `apostrophe-images` widget, for your CSS styling convenience. Thanks to Gareth Cooper.

## 2.49.0

Unit tests passing.

Regression tests passing.

* New password reset feature. You will need to configure `apostrophe-email` and opt into this feature. See the new [Apostrophe password reset HOWTO](https://apostrophecms.org/docs/tutorials/howtos/password-reset.html).
* Significant performance boost to the "reorganize" modal in situations where numerous pages are in the trash when using the `apostrophe-workflow` module.
* If widget ids are not provided when inserting new documents they are automatically generated. This makes [apostrophe-headless](https://npmjs.org/package/apostrophe-headless) easier to use.

## 2.48.0

Unit tests passing.

Regression tests passing.

* New `color` and `range` schema field types. `color` provides a color picker field allowing values compatible with CSS, etc. `range` provides an `<input type="range">` element and respects `min` and `max` options.
* New `apos.utils.log`, `apos.utils.info`, `apos.utils.debug`, `apos.utils.warn` and `apos.utils.error` methods. These are now used consistently throughout Apostrophe core, both in the server and in the browser. On the server, these methods wrap the corresponding methods of a `logger` object and you can inject your own via the `logger` option of the `apostrophe-utils` module. By default a logger object that wraps the `console` object is created. For convenience, if your logger has no `log` method, `apos.utils.log` will call `logger.info`. This allows many popular loggers like `winston` to be used without modification "out of the box."
* `modulesSubdir` option to specify subdir where local modules come from, overriding `modules`. Useful when more than one `apos` object exists in a project.
* Major speedup to parked pages. Also eliminates spurious warnings about inefficient joins at startup.
* Refactored autocollapse behavior of admin bar into its own method for easier overrides.
* CSS fixes for improved usability.

## 2.47.0

Unit tests passing.

Regression tests passing.

* Developers now have the option to use jQuery 3. To enable jQuery 3, set the `jQuery` option of the `apostrophe-assets` module to the number `3`. We have packaged specific versions of jQuery 3 and jQuery UI which are known to be compatible with and tested with Apostrophe's UI, and we plan to use these in our own projects going forward. We will be making this change in the apostrophe boilerplate project. Of course Apostrophe's UI remains compatible with the older version of jQuery that loads by default. There is no bc break.

* When you join with pages, by using the virtual doc type `apostrophe-page`, the user is now invited to choose a page via a version of the reorganize dialog box, which has been made more user-friendly for this purpose. Autocomplete is still supported too.

* The reorganize dialog box is more pleasant to use. This dialog will continue to evolve to offer more of the functionality found in the "manage" dialog boxes for piece types.

* The page parking mechanism has been overhauled and improved. From now on, it is our recommendation that you set a unique `parkedId` for each parked page you configure for `apostrophe-pages`. This ensures that even if you change the slug in the configuration of the parked page, Apostrophe will still be able to understand that the page already exists and a new one should not be inserted. This is especially critical if using `apostrophe-workflow`, since you might decide to add or change locale prefixes at some point.

* The database connection keepalive mechanism now uses a query against an empty collection, rather than a server status call that the database user might not have permission to make.

* The `apos.utils.cssName` helper now preserves double dashes, as they are a common feature in modern CSS frameworks.

* There is now an `apostrophe-areas:widgetBase.html` file which can be extended block by block in a project-level `modules/apostrophe-areas/views/widget.html` file. New overrideable methods have also been added to simplify adding custom classes programmatically to the wrapper and the widget itself without overriding any templates.

* It is now possible to configure select elements (we do not recommend more than one) to be displayed inline with the other widget controls, i.e. up, down, delete, etc. The back end of this is left to the developer, however you can check out the still-evolving [apostrophe-personas](https://github.com/apostrophecms/apostrophe-personas) module for an example. This feature is primarily meant for modules like `apostrophe-personas` that impact all widgets in a general way.

## 2.46.1

Unit tests passing.

Regression tests passing.

* Attachment fields now save properly when directly part of the schema of a widget. A bug was introduced in version 2.42.0 when the `length` property was added to attachments. A fix made long ago to `apos.utils.clonePermanent` on the server side was also needed on the browser side.

## 2.46.0

Unit tests passing.

Regression tests passing.

* The "Copy" button of pieces now copies areas that do not explicitly appear in the schema, and works correctly when an `apostrophe-pieces` module is set `contextual: true`. Overrideable methods are provided for those who need to copy more than schema fields and top-level areas. We do not copy every property by default because this could have unforeseen consequences; we copy only what is in the schema, plus top-level areas because these have always been supported without an explicit schema in templates.

* It is now possible to secure widget properties so that they are not visible to end users if you do not choose to output them in the markup. To do that, set the `playerData` option of your widget module to `false`, or to an array of properties that **should** be visible in the `data` JSON attribute so that they are passed to the `play()` method. Normally widget properties are public information, intended for display, but this technique is useful if you have a `username` and `password` for use in fetching an external feed in a server-side `load` method, for instance. **Note that to allow widget editing to function, everything is still passed in `data` if the user has editing privileges for the widget.** So if you seek to verify this feature, be sure to check as a logged-out user, or a user without editing permissions for that content.

* It is now easy to override the `fieldset` markup for Apostrophe schemas. Just copy `modules/apostrophe-schemas/views/fieldset.html` to your project-level version of that path and edit it. However, please note that you must continue to have an outer wrapper element with the given attributes.

* Apostrophe's codebase now passes `eslint`. In the process many cases of callback errors being ignored were fixed, as well as global variable leaks.

* Apostrophe's `apos.locks.lock` and `apos.locks.unlock` methods now support promises.

## 2.45.0

Unit tests passing.

Regression tests passing.

* The `apostrophe-caches` module has better, clearer documentation and it now supports promises.
* All modules can now conveniently send email using [Nodemailer](https://nodemailer.com/about/). The new `email` method of all modules renders a template in that module's `views` folder, exactly as you would hope it would, and also automatically generates a plaintext version for the occasional user who does not view HTML email. The automatically generated versions include links properly.
* Extending `apostrophe-images-widgets` and other pieces widgets is easier. If your widget name doesn't correspond to the kind of piece you are displaying, a helpful error appears explaining that you need to set `piecesModuleName`. Adding fields to these widgets now behaves reasonably. Also, if you add fields to `apostrophe-images` or `apostrophe-files` at project level, this now behaves as expected too.
* A locking mechanism has been added during the movement of pages in the page tree. This prevents rare race conditions that could previously have resulted in duplicate page ranks, although the design of the page tree is such that more serious consequences were always avoided.
* Text justification options for ckeditor are now standard in our build of ckeditor. Of course you still need to configure `sanitize-html` properly when using them.
* Any widgets module may now specify a `wrapperTemplate` option. That template is rendered instead of the standard `apostrophe-areas:widget.html` template, and can use `extends` and override blocks found in that template. This is useful if you need to set attributes of the outer wrapper element of the widget.
* The migration added in 2.43.0 to address file permissions for existing attachments in the trash has been greatly accelerated, helpful on large sites.
* Better error messages for `min` and `max` options of some schema field types; provisions for expanded error messages in general.
* For those using the `testModule` option to test their own npm modules in the context of Apostrophe, a default shortname is automatically provided.
* Fixed missing space in admin bar markup, thanks to arlecchino.

## 2.44.0

Unit tests passing.

Regression tests passing.

* Apostrophe's AJAX filter features for `apostrophe-pieces-pages` now support "Load More" buttons and infinite scroll.

To add a "Load More" button:

1. Wrap a new element inside your data-apos-ajax-context element around the content that makes up the current "page" of results. This should not wrap around filter links or the "Load More" button itself.
2. Give that new element the `data-apos-ajax-append` attribute.
3. Add `append=1` to the query string of your Load More button. Example:

```
{% if data.currentPage < data.totalPages %}
  <a href="{{ data.url }} | build({ page: data.currentPage + 1, append: 1 })">Load More...</a>
{% endif %}
```

To progressively enhance this for infinite scroll, add a `data-apos-ajax-infinite-scroll` attribute to the button.

Note that we do this via progressive enhancement of a "Load More" button so that Google can still reach and index all of the pages (SEO).

* Attachment schema fields now respect the new `fileGroup` and `fileGroups` properties. If `fileGroup` is set to `images`, then only image types (GIF, JPEG, PNG) are accepted; if it is set to `office` only typical business file types are accepted. Note that we have always rejected files that didn't appear on the list for either type. You can also specify `fileGroups` as an array.
* `fileGroup: 'image'` is now configured by default for `apostrophe-images`, as was always intended but incorrectly implemented in the past.
* Attachment schema fields now respect the new `extension` and `extensions` properties. The former is handy if you only want to allow one extension, the latter if you want to allow more than one. The extensions must be those specified for `fileGroups` in the default configuration of `apostrophe-attachments` or your override of it (all lower case; JPEG is `jpg`; no period).
* The `addDocReferences` migration has been parallelized, as this one-time migration can be time-consuming on a large site.
* Broken `less` calculation fixed, thanks to Antoine COMBES.

## 2.43.0

Unit tests passing.

Regression tests passing.

* When a "file" or "image" is moved to the trash, the attachment in question now becomes inaccessible. This is particularly important to stop access to obsolete PDFs, which Google loves to access. If the file or image is removed from the trash, the attachment becomes available again. In the case of images, the 1/6th size remains available by default to provide preview when viewing the trash. If the same attachment is referenced by more than one doc, which can happen due to "Copy" operations or `apostrophe-workflow`, it remains available until all such docs are in the trash.

* Parked properties are no longer editable in page settings. Since every site restart always wiped them out anyway, this is a bug fix, not a truly new behavior. With this change, you can finally set `type: 'home'` when `park`ing the home page, and remove `home` from your page types dropdown.

* The `apostrophe-jobs` module now offers a `runNonBatch` method, which is useful for long-running operations that don't involve iterating over many instances of the same type of object.

* Improvements to background image positioning for images widgets.

* A block has been added to override the `lang` attribute easily. Thanks to Ayho.

* The `imgAlt` block can now be used to conveniently override the `alt` attribute of images when overriding `widget.html` for `apostrophe-images-widgets`. Thanks to Raphaël DiRago.

* The `required` option now works properly for fields of type `array` (there must be at least one item in the array).

* Improved error messages for unblessed widget schemas. These are usually related to a widget that is no longer in the page template but appears in the database.

* A UI bug that caused tabs to become invisible when returning from nested dialog boxes has been fixed.

* Filters for "select" fields now default to "no opinion," rather than the default choice. This is the normal behavior for other field types.

* Even more promise support! `apos.attachments.insert`, `pieces.trash` and `pieces.rescue` all return promises if no callback is given.

* A YouTube embed unit test was removed to ensure consistent results in Travis CI, which is once again in routine use.

## 2.42.1

Unit tests passing.

* Use of a capitalized filename that should have been lowercase in a `require` briefly broke Apostrophe's initialization on Linux. We are correcting this by reinstating CI in a Linux environment.

## 2.42.0

Unit tests passing.

Regression tests passing.

* Promises have landed in Apostrophe. Calling `toArray`, `toObject`, `toDistinct` or `toMongo` on an Apostrophe cursor *without a callback* will return a promise. That promise will resolve to the expected result.

In addition, `docs.insert`, `docs.update`, `pieces.insert`, `pieces.update`, and `pages.insert` will all return a promise if invoked without a callback.

These are the most frequently invoked functions in Apostrophe that formerly required callbacks.

**As always with promises, be sure to catch errors with `.catch()`** at some level.

Note that **the `await` keyword can now be used with these methods**, as long as you're running Node.js 8.x or newer or using Babel to provide that language feature.

* Apostrophe's custom `Split` CKEditor toolbar control now works correctly in 2.x. You can give your users the `Split` control to allow them to break up a large rich text widget in order to insert other types of widget "in the middle." Note that the control name is now capitalized to match the way other CKEditor toolbar buttons are named.

* You may now specify `_url: 1` or `_nameOfJoin: 1` in a projection when using Apostrophe's `find()` methods. Native MongoDB projections naturally can't see these "computed properties" because they don't live in the database — they are computed "on the fly" after documents are fetched. However, Apostrophe now automatically adds the right underlying fields to the projection.

Only `_url` and the names of `joinByOne` or `joinByArray` fields are supported. It does not make sense to use a projection on `people` to locate IDs that are actually attached to `products` via `joinByOneReverse` or `joinByArrayReverse`.

*This feature does not conflict with legitimate uses of MongoDB projections because Apostrophe discards all properties beginning with `_` when writing to the database, except for `_id`.*

* The `length` property of an Apostrophe `attachment` object is now correctly populated with the original file size. Thanks to David Keita. Note that images are also made available in many scaled sizes. Also the original may be replaced with a correctly rotated version, in which case `length` will not match. So the most useful scenario for this property is likely to be in working with office formats, especially PDF which can sometimes be very large.

* Fixed bug in the `isEmpty` methods for areas and singletons. Thanks to David Keita.

## 2.41.0

Unit tests passing.

Regression tests passing.

* The new `apostrophe-jobs` module, part of the core of Apostrophe, provides a progress meter mechanism and the ability to stop long-running user-initiated operations, such as batch operations on pieces. See the [jobs module documentation](http://apostrophecms.org/docs/modules/apostrophe-jobs/index.html). You can also refer to the pieces module for examples if you wish to use this for your own long-running user-initiated operations.
* Batch operations now have more robust support for "select everything." A number of bugs related to multiple selection of pieces have been fixed in a refactoring that made this code much more maintainable and predictable.
* The option of pushing an asset of type `template`, which never worked in 2.x and was never used by Apostrophe, has been removed for clarity. Our preference is for rendering assets on the server side dynamically when needed, rather than pushing many templates into the DOM on every page load.
* An `.editorconfig` file has been added. Thanks to Fredrik Ekelund.
* Parking a page only pushes permanent properties. `_defaults` and `_children` should never have been in the database; they are of course still interpreted to decide what should happen, but the properties *themselves* did not belong in the database. (You may need to write a migration if they are already there and this is causing issues for you.)
* Scrolling UI behavior of pieces improved; various other UI touch-ups. Thanks to Fredrik Ekelund.
* `newBrowserCalls` helper for `push` module can be used when you want JavaScript calls queued up with `req.browserCall` to be executed in an AJAX update of just part of a page.
* Fixed bugs affecting access to the published/unpublished batch operations and similar.

## 2.40.0

Unit tests passing.

Regression tests passing.

* Support for "select everything" when managing pieces. Once you check the box to select everything on the current page, you are given a secondary option to select everything that matches your current criteria. This works both when choosing pieces for widgets and when working with batch operations like "trash" or "rescue."
* Fixed various bugs affecting combinations of "select all on page", the chooser and working with images.
* Improvements to batch operations on pieces. The `requiredField` property is checked correctly, and the new `onlyIf` property allows for passing a function that accepts the doc type name and decides whether the button should appear. Multiword action names are properly camelcased. New "success" and "dataSource" options to `batchSimple` allow for carrying out additional operations afterward as well as gathering input independently at the start. And batch operations are composed late so that other modules can add them.
* The `self.api` and `self.html` methods of `apostrophe-context` and `apostrophe-modal` now support a syntax for making cross-module API calls, just like templates.
* Addressed moog versioning issue with latest npm that caused errors about "synth.instanceOf" not being found depending on the state of your npm cache.

## 2.39.2

Unit tests passing.

Startup-related regression tests passing.

* The `APOS_MONGODB_LOG_LEVEL` environment variable can now be set to `debug`, `info` or anything else supported by the MongoDB driver's `Logger.setLevel` method. This is helpful for debugging database issues at the lowest level.

## 2.39.1

Unit tests passing.

Regression tests passing.

* Factored out a `getBaseUrl` method for `apostrophe-pages`, allowing
overrides of this that pay attention to `req`.
* Report `pageBeforeSend` errors and failures to load the global doc properly, don't silently tolerate them.
* Documentation corrections. Thanks to Frederik Ekelund.


## 2.39.0

Unit tests passing.

Regression tests passing.

* Easier access to options. Introduced the `getOption` method to all modules. Calling `self.getOption(req, 'sizes.large')` from your module's server-side JavaScript code, or just `module.getOption('sizes.large')` from Nunjucks, will return the value of `self.options.sizes.large` for that module. You may also pass an array of keys, i.e. `module.getOption([ 'sizes', 'large' ])`. This method is tolerant, it returns undefined if any part of the path does not exist. See also the new [apostrophe-override-options](https://npmjs.org/package/apostrophe-override-options) which extends this feature to support customizing the returned value for any option based on the current page type, page settings, piece settings and locale. * Helpful warning when maximum area/widget loader recursion level is reached. Always use projections when adding joins to your schema to avoid a performance hit due to runaway recursion.
* New `disabledTypes` option to `apostrophe-pages`, primarily for use with `apostrophe-override-options`.
* Fixed UI bug relating to area menus at the bottom of the page.
* Fixed bug that caused a crash when invalid usernames attempted to log in. Thanks to Arthur.

## 2.38.0

Unit tests passing.

Regression tests passing.

* Various schema field validators for required fields no longer crash on the browser side if a property is nonexistent, as opposed to being the expected empty string.
* Buttons for editing pieces widgets now use less confusing language.
* Accommodations for the `apostrophe-headless` module (arriving later today), including factoring out certain login-related and piece-related functionality to separate methods in order to make it easier to introduce RESTful APIs for the same features.
* Unit tests no longer drop the entire test database between suites; instead they drop the collections. Also the unit test timeout can be set via an environment variable. This accommodates testing against various cloud databases with security that precludes dropping entire databases.
* Lots of new content in the README to get folks who haven't been to the documentation site yet a little more excited.

## 2.37.2

Unit tests passing.

Conflict resolution and template extension-related regression tests passing.

* The conflict resolution feature, which helps users avoid conflicts in which neither is successfully able to save content reliably by explaining that two users are editing the same doc and offering the option of taking control, can now be disabled by setting the `conflictResolution` option of the `apostrophe-docs` module explicitly to `false`. **We do not recommend** the use of this option in normal practice, however it has valid applications in automated testing.

* Recently a bug was introduced in which extensions other than `.html` or `.njk` did not work in `include` statements, etc. in Nunjucks templates unless the file in question existed in the project-level version of the module including it. The full cascade of template folder paths is now supported for these explicit extensions, including searching `viewsFolderFallback`.

## 2.37.1

Unit tests passing.

Piece- and schema-related regression tests passing.

* Filters are now available for schema fields of type `integer`. You can configure these for the manage view, or for pieces-pages, exactly as you would for other field types. Previously this feature existed but did not function properly, so this is a patchlevel release rather than a minor version bump.
* Previously, when viewing pieces in the trash, the batch operation button initially read "Trash Items" rather than "Rescue Items." It did not match the selected operation in the select element, and did not perform the needed operation of rescuing items unless you switched operations and switched back again. This has been fixed.

## 2.37.0

Unit tests passing.

Regression tests passing.

* New feature: you may now use the `.njk` file extension in addition to `.html` for your Nunjucks templates. In order to maximize the usefulness of this feature in the context of existing Apostrophe code, `.njk` is still checked for even if `.html` was specified when calling the `render` method. `.njk` is a convention adopted by the Nunjucks community and is supported by some syntax highlighters.
* Bug fix: drag-and-drop reordering and movement of widgets is once again functional. (The arrows worked all along.)
* Bug fix: drag-and-drop targets for widgets residing in areas nested in other widgets now appear and function properly.


## 2.36.3

Unit tests passing.

Regression tests passing.

* If an oembed provider responds with an HTTP error and a response that is not parseable as XML or JSON, Apostrophe no longer crashes (this fix is actually in the oembetter npm module). This fixes crashes on non-embeddable YouTube videos.
* If the oembed provider issues a 401 or 404 error, a relevant error message is given. Otherwise the generic error icon is still given.

## 2.36.2

Unit tests passing.

Regression tests passing.

* Dragging and dropping will now automatically scroll the "reorganize" dialog box.
* Attempts to drag a page above or below the "Home" page in "reorganize" no longer cause a restart. Also, the interface rejects them gracefully.
* Attempts to drag a page below the trashcan are rejected gracefully.
* When `trashInSchema` is active, the "traditional" trash can sorts below "in-context" trash, and the traditional trash can receives the special label "Legacy Trash" to reduce confusion.
* When on page two (or higher) in the "manage" view of pieces, performing a text search now correctly resets to page one.
* Throw an error at startup if a forbidden schema field name is used in `addFields` configuration. For instance, `type` is forbidden for widget schemas, while `docPermissions` is forbidden for doc type schemas, and `_id` is forbidden for both. Note that field names like `title` that are already in the schema are *not* forbidden because re-adding a schema field replaces it, which is often done to change the label, etc. So we'll be adding more documentation about these to help developers avoid surprises if their intention was an entirely new field.

## 2.36.1

Unit tests passing.

Regression tests passing.

* Spurious conflict resolution warnings for pieces fixed.
* Notifications are spaced properly, and in the upper right corner as intended, on all screens.
* Reorganize feature: upgraded to jqtree 1.4.2. Regression testing found no bc breaks.
* A debugging convenience: the `log(true)` cursor filter logs MongoDB criteria objects resulting from the cursor in question to the console.

## 2.36.0

Unit tests passing.

Regression tests passing.

* You may now set the `skipInitialModal` option for any widget module to `true` in order to avoid displaying the editing dialog box when the widget is first added. This makes sense if the widget has a useful default behavior, or consists of a contextually editable rich text sub-widget with a "style" select element you might or might not need to set every time.
* Fields in Apostrophe's schema-driven forms now receive globally unique `id` attributes, and the `for` attributes of `label` elements now reference them properly.

## 2.35.1

Unit tests passing.

Regression tests passing.

* Intermittent "not blessed" errors when editing joins in widget schemas have been corrected by blessing all widget schemas at page serve time, just as we already bless all doc type schemas at page serve time. Blessing them when the individual routes fire is problematic because of probable race conditions with sessions.

## 2.35.0

Unit tests passing.

Regression tests passing.

* `apos.areas.isEmpty(data.page, 'body')` will now tell you if that area is considered empty (it contains no widgets, or the widgets consider themselves empty).

* The new `controls` option may be passed to any widget, via `apos.singleton` or via the configuration for that specific widget type in an `apos.area` call. In this example, the widget cannot be removed, cannot be moved, and has its controls positioned at the upper right instead of the upper left:

```
{{
  apos.singleton(data.page, 'footer', 'apostrophe-rich-text', {
    controls: {
      removable: false,
      movable: false,
      position: 'top-right'
      }
    }
  })
}}
```

The `position` suboption may be set to `top-left`, `top-right`, `bottom-left` or `bottom-right`.

The `removable` and `movable` suboptions are primarily intended for singletons.

* By popular demand, the `insert` and `update` methods of pieces now pass the piece to their callback as the second argument.

* Better CSS reset for Apostrophe's admin UI.

* `callOne` added for convenience when you want to invoke a method normally invoked by `callAll` in the same way, but for only one module. Thanks to Arthur.

* If an attachment does not exist, `apos.attachments.url` no longer results in a template error page. Instead a fallback icon is displayed and an error message is logged. Developers should still always check whether attachments and joined objects still exist in their templates. Thanks to Raphaël DiRago.

* Notifications within modals move to lower right corner of modal for readability.

* Cleaned up font paths.

* Accommodations for the latest release of the separately published apostrophe-workflow module.

## 2.34.3

Unit tests passing.

Regression tests passing.

A bug was fixed that prevented nested area editing. The bug appeared in version 2.34.0.

Note that editing an area on the page has never been possible when it is part of the schema of an array field. That is not a new issue. It is being tracked and discussed. Today's fix was for a regression that impacted all nested areas.

## 2.34.2

All tests passing.

Fixed a bug that generated an error message regarding conflict resolution when attempting to edit an area inside a piece editor dialog box.

## 2.34.1

All tests passing.

Fixed an issue impacting unit test harness only. It didn't come up initially because it had to do with automatically creating `test/node_modules`, which existed our dev environment.

No code changes outside of tests.

## 2.34.0

All tests passing.

* Conflict resolution has been added to Apostrophe. When two users attempt to edit the same document, whether "in context" on the page or via a dialog box, Apostrophe now makes the latecomer aware of the issue and gives them the option to take control of the document after warning that the first party could lose work.

Since the first user may have simply abandoned their work, Apostrophe also indicates how long it has been since the first user last made a change.

If the same user attempts to edit a document in two tabs or windows, something very similar happens, although the message is different.

* In a related change, Apostrophe does not begin attempting to save an area on the page until the user interacts with it for the first time. This fixes many commonly reported frustrating situations in which one user is editing and the other is logged in but merely looking at the page, creating a ping-pong exchange of save requests.

* Apostrophe's unit tests have been restructured so that a single test file can be run conveniently, via `mocha test/docs.js`, for instance, and there is no longer a need for us to update `test/test.js` every time a test is added. Also, the unit tests use the same `apos.tasks.getReq` and `apos.tasks.getAnonReq` methods that are used by real-life command line tasks, which provide a more faithful simulation of an Express request object and one we anticipate extending as needed.

## 2.33.1

All tests passing.

* Fixed potential crash in version pruning mechanism.

## 2.33.0

All tests passing.

* The login page can be disabled via the new `localLogin` option of the `apostrophe-login` module. Set it explicitly to `false` to disable the login URL completely.
* Refactoring: the `apostrophe-login` module now has an `afterLogin` method which takes care of invoking the `loginAfterLogin` callAll method on all modules that have one, and then redirecting appropriately. This code was factored out to make it easier to use in the new [apostrophe-passport](https://npmjs.org/package/apostrophe-passport) module, which allows the use of almost any [Passport](http://passportjs.org)-based strategy, such as Facebook login, Google login, Github login, etc.
* `apos.users.ensureGroup` now delivers the group to its callback as the second argument.

Thanks to Michelin for their support of this work.

## 2.32.0

All tests passing.

* Fixed an S3 asset bundle generation bug that caused `.less` files to be imported with the wrong file extension if the `public` folder did not yet exist at the time `--create-bundle` was used. Thanks to Michelin for their support of this work.

* Also added an `apostrophe-caches:clear` task to aid in testing various functionality. You must specify the cache name since caches may or may not even be known to Apostrophe at task startup time based on whether and when code calls `.get` for each cache name.

## 2.31.0

All tests passing.

* The new `testModule: true` option causes Apostrophe to supply much of the boilerplate for a published npm apostrophe module that wants to test itself as part of an apostrophe instance, i.e. apostrophe-workflow, apostrophe-caches-redis, etc. See those modules for examples of usage. This is a feature for those writing their own npm modules that wish to unit test by initializing Apostrophe and loading the module in question.

* Fixed caching bugs, notably the oembed cache, which is now operating properly. Oembed responses, such as YouTube iframe markup, are now cached for an hour as originally intended which improves frontend loading time.

* Page type changes only refreshed the schema fields on the first change — now they do it properly after every change.

* Page type changes use the "busy" mechanism while refreshing the schema fields to prevent user interface race conditions and avoid user confusion.

* `trash` is never offered as a schema field of the `global` doc (mainly a concern with `apostrophe-workflow`).

## 2.30.0

All tests passing.

It is now easier to set up Redis or another alternative session store:

```
'apostrophe-express': {
  session: {
    secret: 'your-secret-here',
    store: {
      name: 'connect-redis',
      options: {
        // redis-specific options here
      }
    }
  }
}
```

For bc, you can still pass a live instance of a store as the `store` option, but this way is easier; all you have to do is `npm install --save` your connect-compatible session store of choice and configure it.

Thanks to Michelin for their support of this work.

## 2.29.2

All tests passing.

* Overrideable widgetControlGroups method takes (req, widget, options) allowing for better control when customizing these buttons.
* The `createControls` option of the `apostrophe-pages` module is now respected properly.

## 2.29.1

All tests passing.

* Fixed a short-lived issue with the reorganize feature.

## 2.29.0

All tests passing.

This is a significant update containing various accommodations required by the shortly forthcoming Apostrophe 2.x version of the `apostrophe-workflow` module, as well as other recent enhancements in our queue.

* Editing an area "in context" on the page when it is part of a widget or piece will always work, even if `contextual: true` was not set. That property is optional and prevents the area from also appearing in the dialog box for editing the content type.

* Multiple select filters are now available for the "manage" view of any piece type. Just like configuring single-select filters, except that you'll add `multiple: true` to the relevant object in your `addFilters` configuration for the module. Thanks to Michelin for their support of this work.

* When editing a previous selection of pieces for a join or widget, you can also easily edit them without locating them again in the manage view.

* "Next" and "previous" links can now be easily added to your `show.html` pages for pieces. Just set the `next` and `previous` options for your `apostrophe-pieces-pages` subclass to `true`, or to an object with a `projection` property for best performance. This will populate `data.previous` and `data.next` in your `show.html` template. *For blogs they may seem backwards; they refer to relative position on the index page, and blogs are reverse-chronological. Just switch the terms on the front end in your template in cases where they appear confusing.*

* There is now a "pages" option on the admin bar, for cases where "reorganize" is not visible because "Page Settings" is not accessible to the user for the current page.

* If the `trashInSchema` option is set to `true` when configuring `apostrophe-docs`, pages that are in the trash retain their position in the page tree rather than moving to a separate "trash" subtree. In the "reorganize" interface, they are grouped into trash cans displayed beneath each parent page, rather than a single global trash can. This is necessary for the new workflow module and also helpful in any situation where trying to find pages in the trash is more troublesome than explaining this alternative approach.

When `trashInSchema` is `true`, users can also change the trash status of a piece or page via "Page Settings" or the "Edit" dialog box of the piece, and it is possible to access "Page Settings" for any page via "Reorganize."

* The buttons displayed for each widget in an Apostrophe area can be adjusted via the `addWidgetControlGroups` option of the `apostrophe-areas` module, which can be used to introduce additional buttons.

* Empty `beforeMove` and `afterMove` methods have been added to the `apostrophe-pages` module for the convenience of modules using `improve` to enhance it.

* The `apostrophe-doc-type-manager` module now has `getEditPermissionName` and `getAdminPermissionName` methods. These can be overridden by subclasses. For instance, all page subtypes return `edit-apostrophe-page` for the former because page types can be changed.

* `apos.destroy(function() { ... })` may be called to shut down a running Apostrophe instance. This does **not** delete any data. It simply releases the database connection, HTTP server port, etc. This mechanism is extensible by implementing an `apostropheDestroy` method in your own module.

* `before` option for `expressMiddleware`. As before any module can provide middleware via an `expressMiddleware` property which may be a function or array of functions. In addition, if that property is an object, it may also have a `before` subproperty specifying a module whose middleware should run after it. In this case the actual middleware function or functions must be in a `middleware` subproperty.

* `apos.instancesOf(name)` returns an array of modules that extend `name` or a subclass of it. `apos.instanceOf(object, name)` returns true if the given `object` is a moog instance of `name` or a subclass of it.

* `apos.permissions.criteria` can now supply MongoDB criteria restricted to the types the user can edit when a general permission name like `edit` or `edit-doc` is asked for. *This was never a security bug because permissions for actual editing were checked when individual edits occurred. The change makes it easier to display lists of editable content of mixed types.*

* Extending the indexes of Apostrophe's `aposDocs` collection is easier to achieve in modules that use `improve` to extend `apostrophe-docs`.

* Removed tests for obsolete, unsupported Node.js 0.10.x. Node.js 4.x is now the minimum version. *We do not intend to break ES5 compliance in 2.x, however testing old versions of Node that are not maintained with security patches in any freely available repository is not practical.*

* `insert` method for `apos.attachments`, mirroring the other modules better. Thanks to Arthur Agombart.

## 2.28.0

All tests passing.

* Notifications are available, replacing the use of `alert`. This feature is primarily for Apostrophe's own administrative features; you can use it when extending the editing UI. Call `apos.notify('message')` to display a simple message. You can specify several `type` options such as `error` and `info`, and you can also use `%s` wildcards. Everything is localized on the server side. [See the documentation for more information](http://apostrophecms.org/docs/modules/apostrophe-notifications/browser-apostrophe-notifications.html#trigger). Thanks to Michelin for their support of this work.
* The `apostrophe-images` widget now provides a focal point editor. See the new [responsive images HOWTO](http://apostrophecms.org/docs/tutorials/howtos/responsive-images.html). Thanks to Michelin for their support of this work.
* UX: clicking "edit" on an image you have already selected no longer deselects the image. Thanks to Michelin for their support of this work.
* Bug fix: corrected issue that sometimes prevented joins with pages from editing properly.
* Bug fix: added sort index on `level` and `rank`, preventing MongoDB errors on very large page trees.
* UX: a complete URL is suggested at startup when testing locally. Thanks to Alex Gleason.

## 2.27.1

All tests passing.

* Fixed recently introduced bug preventing page type switching.

## 2.27.0

All tests passing.

* Lazy schema field configuration, in general and especially for joins. No more need to specify `idField`, `idsField`, `relationshipsField` or even `label` for your schema fields. `withType` can be inferred too in many cases, depending on the name of the join field. You can still specify all of the details by hand.

Also, for reverse joins, there is a new `reverseOf` option, allowing you to just specify the name of the join you are reversing. This is much easier to understand than specifying the `idField` of the other join. However that is still permitted.

Lazy configuration is in place for doc types (like pages and pieces) and widget types. It can be extended to other uses of schemas by calling the new validation methods.

* ckeditor 4.6.2. Resolves #896: you can now create links properly in Microsoft Edge. Our policy is now to check in periodically with new ckeditor releases and just make sure they are compatible with our editor skin before releasing them.

* `apos.areas.fromRichText` can be used to create an area with a single rich text widget from a trusted string of HTML. Not intended for mixed media, just rich text. Related: both `fromRichText` and `fromPlaintext` now correctly give their widgets an `_id` property.

## 2.26.1

All tests passing.

* Fixed short-lived bug introduced in 2.26.0 re: detecting missing widget types.

## 2.26.0

All tests passing.

* Do not crash on missing widget types, print good warning messages.

* Complete implementation of the [explicitOrder](http://apostrophecms.org/docs/modules/apostrophe-docs/server-apostrophe-cursor.html#explicit-order) cursor filter, replacing a nonfunctional implementation.

* If the mongodb connection is lost, the default behavior is now to retry it forever, so when MongoDB does get restarted Apostrophe will find it. In addition, a `connect` object may be passed to the `apostrophe-db` module to be passed on to the MongoDB connect call.

* Spaces added between DOM attributes for better HTML5 compliance.

* `required` subfields are now enforced when editing fields of type `array`.

Thanks to Michelin for their support of much of the work in this release.

## 2.25.0

All tests passing.

* There is now a `readOnly` option for the standard schema field types. Thanks to Michelin for contributing this feature.

* Apostrophe now displays useful warnings and, in some cases, errors at startup when schemas are improperly configured. This is particularly useful if you have found it frustrating to configure joins correctly. We are continuing to deepen the coverage here.

* In the manage view, the "published" and "trash" filters now always offer both "yes" and "no," regardless of whether anything is available in those categories. This is necessary because these are the respective defaults, and these are also unusual cases in which it is actually interesting to know nothing is available.

## 2.24.0

All tests passing.

There is now an `object` schema field type. It works much like the `array` schema field type, however there is just one object, represented as an object property of the doc in the database. Thanks to Michelin's development team for contributing this feature.

## 2.23.2

All tests passing.

The options object of `enhanceDate` is now passed on to `pikaday`. Considered a bug fix since the options object was erroneously ignored.

* 2.23.1

All tests passing.

cleanCss needs to know that the output CSS files are going to live in apos-minified in order to correctly parse `@import` statements that pull in plain .css files. Also, the mechanism for prefixing URLs in CSS code was not applied at the correct stage of the bundling process (the minify stage), which broke the ability to reference fonts, images, etc. via URLs beginning with /modules when using an S3 asset bundle.

## 2.23.0

All tests passing.

* The "manage" view of `apostrophe-pieces` now supports robust filters, in the same way they were already supported on the front end for `apostrophe-pieces-pages`. Use the `addFilters` option to configure them. There is bc with existing filters that relied on the old assumption that manage filters have a boolean API. However now you can specify any field with a cursor filter, which includes most schema fields, notably including joins.

Note that since all of the options are presented in a dropdown, not all fields are good candidates for this feature.

The "manage" view filters now refresh to reflect only the options that still make sense based on the other filters you have selected, reducing user frustration.

See [reusable content with pieces](http://apostrophecms.org/docs/tutorials/getting-started/reusable-content-with-pieces.html) for more information and examples.

Thanks to Michelin for their support of this work.

* `apos.utils.isFalse` allows you to check for values that are strictly `=== false` in templates.

* `apos.utils.startCase` converts property names to English, roughly speaking. It is used as a fallback if a filter does not have a `label` property. This is primarily for bc, you should add a `label` property to your fields.

* Production now matches the dev environment with regard to relative URLs in LESS files, such as those used to specify background images or font files. Previously the behavior was different in dev and production, which is a bug.

* You can now pass a `less` option to `apostrophe-assets`, which is merged with the options given to `less.render` both in dev and production. You can use this, for instance, to enable `strictMath`.

* `apostrophe.oembed`'s `fetch` method now propagates its `options` object to `oembetter` correctly. Thanks to Fotis Paraskevopoulos.

## 2.22.0

All tests passing.

* Apostrophe now supports publishing CSS and JS assets via S3 rather than serving them directly.

Apostrophe already had an option to build asset "bundles" and deploy them at startup, as described in our [cloud HOWTO](http://apostrophecms.org/docs/tutorials/howtos/deploying-apostrophe-in-the-cloud.html). However this serves the assets from the cloud webserver, such as a Heroku dyno or EC2 instance. It is now possible to serve the assets from Amazon S3.

See the [updated cloud HOWTO](http://apostrophecms.org/docs/tutorials/howtos/deploying-apostrophe-in-the-cloud.html) for details.

Thanks to Michelin for their support of this work.

* Enforce string field `min` and `max` properties on server side.

* When validation of a form with tabs fails, such as a pieces edit modal, activate the correct tab and scroll to the first error in that tab.

* thanks to Ludovic Bret for fixing a bug in the admin bar markup.

## 2.21.0

All tests passing.

* For a small performance boost, `defer` option can be set to `true` when configuring any widget module.
This defers calls to the `load` method until just before the page is rendered, allowing a single query
to fetch them all in simple cases. This is best applied
to the `apostrophe-images-widgets` module and similar widgets. It should not be applied if you wish
to access the results of the join in asynchronous code, because they are not available until the last
possible moment.

Thanks to Michelin for their support of this work.

* You can also set `deferImageLoading` to `true` for the `apostrophe-globals` module if you want the
same technique to be applied when loading the `global` doc's widgets. This does not always yield a
performance improvement.

* Bug fix: if two crops of the same image were present in separate widgets on a page, only one of the crops would be seen in template code. This issue has been resolved.

## 2.20.3

All tests passing.

* The search filter is once again available when choosing images. This involved a deeper fix to modals: filters for sliding modals were not being properly captured and hoisted into the shared part of the outer div. This is now being done exactly as it is done for the controls (buttons) and the instructions.

To avoid incompatibility with existing uses of `self.$filters`, such as in the manage modal, they are captured to `self.$modalFilters`. A small change to the manage modal was needed to take advantage of this.

* Moved a warning message from `console.log` to `console.error`. `stdout` should never be used for warnings and errors. Moving toward clean output so that command line tasks can be safely used in pipelines.

## 2.20.2

All tests passing.

Improved UI for editing widgets. The edit button is no longer separate from the area-related controls such as up, down, etc. This reduces clutter and reduces difficulty in accessing widgets while editing.

## 2.20.1

All tests passing.

When autocompleting doc titles to add them to a join, Apostrophe again utilizes search result quality to display the best results first.

## 2.20.0

All tests passing.

This is a significant update with two useful new features and various minor improvements.

* Support for batch uploads. The `apostrophe-images` and `apostrophe-files` modules now implement batch uploads by default.

When you click "New File" or "New Image," you now go directly to the file browser, and if you select multiple files they are uploaded without a modal dialog appearing for each one; the title and slug are populated from the filename, and that's that.

You can also drag one or more files directly to the chooser/manager modal.

If you are choosing files or images for a widget, they are automatically selected after a batch upload.

This feature can be disabled by setting the `insertViaUpload` option to `false` for `apostrophe-images` or `apostrophe-files`. If you are adding `required` fields to `apostrophe-images` or `apostrophe-files`, then batch uploading is not the best option for you because it would bypass that.

**If you wish, you can enable the feature for your own `apostrophe-pieces` modules that have an `attachment` field in their schema by setting the `insertViaUpload` option to `true`.** However please note that this does not currently do anything for pieces that refer to an image or file indirectly via widget.

* Global preference editing, and a standard UI to roll back to earlier versions of global content. There is now a "Global Content" admin bar button. By default, this launches the version rollback dialog box for shared global content.

However, if you use `addFields` to add schema fields to the `apostrophe-global` module, this button instead launches an editing modal where you can edit those fields, and also offers a "Versions" button accessible from there.

Global preferences set in this way are accessible in all situations where `data.global` is available. This is very useful for creating project-wide preference settings.

All the usual features of schemas can be used, including `groupFields`. Of course, if you choose to use joins or widgets in global content, you should keep the performance impact in mind.

* Various UX fixes to the manager and chooser modals.

* If there is a `minSize` setting in play, that information is displayed to the user when choosing images.

* The `checkboxes` schema field type now supports the `browseFilters` feature.

* When batch file uploads fail, a more useful set of error messages are displayed.

## 2.19.1

All tests passing.

* When saving any doc with a schema, if an attachment field does not match a valid attachment that has actually been uploaded, that field is correctly nulled out. In addition, if the attachment's file extension is not in a valid fileGroup as configured via the attachments module, the field is nulled out. Finally, the `crop: true` option for attachments is saved successfully. This option allows for attachments to have a crop that is inherent to them, useful when there is no widget standing between the doc and the attachment.

All of these changes correct bugs in intended behavior. Certain checks were present in the code but not completely functional. If you need to update your configuration to add file extensions, [apostrophe-attachments](http://apostrophecms.org/docs/modules/apostrophe-attachments/).

## 2.19.0

All tests passing.

* As always, Apostrophe always populates `req.data.home`; when `req.data.page._ancestors[0]` exists that is used, otherwise Apostrophe carries out a separate query. However as a performance enhancement, you may now disable this additional query by passing the `home: false` option to the `apostrophe-pages` module. Note that `req.data.home` is not guaranteed to exist if you do this.

As for children of the home page, for performance you may now pass `home: { children: false }` option to the `apostrophe-pages` module. This option only comes into play when using `builders: { ancestors: false }`.

Thanks to Michelin for their support of this work.

## 2.18.2

All tests passing.

* Performance enhancement: when fetching `req.data.home` directly in the absence of `req.data.page._ancestors[0]`, such as on the home page itself or a non-page route like `/login`, we must apply the same default filters before applying the filter options, namely `.areas(false).joins(false)`, otherwise duplicate queries are made.

* Fixed bug in as-yet-unused `schemas.export` method caught by babel's linter.

Thanks to Michelin for their support of this work.

## 2.18.0

All tests passing.

* New batch editing features for pieces! You can now use the checkboxes to select many items and then carry out the following operations in one step: trash, rescue from trash, publish, unpublish, tag and untag.

In addition there is a clearly documented procedure for creating new batch editing features with a minimum of new code.

* Several bugs in the array editor were fixed. Up, down and remove buttons work properly again, an aesthetic glitch was resolved and redundant ordinal numbers do not creep in when managing the order of an array without the `titleField` option.

* Logging out completely destroys the session. While the standard behavior of `req.logout` in the Passport module is only to break the relationship between the `user` object and the session, users expect a clean break.

## 2.17.2

All tests passing.

* Members of a group that has the admin permission for a specific piece type can now move pieces of that type to and from the trash. (This was always intended, so this is a bug fix.)
* For better out-of-the-box SEO, an `alt` attribute with the title of the image is now part of the `img` markup of `apostrophe-images` widgets.

## 2.17.1

All tests passing.

* Fixed XSS (cross-site scripting) vulnerability in `req.browserCall` and `apos.push.browserCall`.

* Removed confusing strikethrough of "Apply to Subpages" subform when the permission is being removed rather than added.

* Improved UX of area widget controls.

* Improved modal array tab UI and CSS.

* The `oembedReady` Apostrophe event is now emitted correctly after `apostrophe-oembed` renders an oembed-based player, such as a YouTube video player for the `apostrophe-video` widget. This event can be listened for via `apos.on('apostrophe-oembed', fn)` and receives a jQuery object referring to the relevant element.

## 2.17.0

All tests passing.

* `array` schema fields now accept a `limit` option. They also support the `def` property to set defaults for individual fields. The array editor code has been refactored for better reliability and performance and documentation for the methods has been written.

* Relative `@import` statements now work when you push plain `.css` files as Apostrophe assets. There is no change in behavior for LESS files. Thanks to Fredrik Ekelund.

* Controls such as the "Finished" button of the reorganize modal were floating off the screen. This has been fixed.

## 2.16.1

All tests passing.

* If you have tried using `piecesFilters` with a `tags` field type, you may have noticed that when the query string parameter is present but empty, you get no results. This is suboptimal because that's a common result if you use an HTML form to drive the query. An empty string for a `tags` filter now correctly does nothing.

* In `apostrophe-rich-text-widgets`, initialize CKEditor on `instanceReady`, rather than via a dodgy timeout. Thanks to Frederik Ekelund for finding a better way!

## 2.16.0

All tests passing.

* Reintroduced the reorganize feature for editors who have permissions for some pages but not others. You are able to see the pages you can edit and also their ancestors, in order to navigate the tree. However you are able to drag pages only to parents you can edit.

* Introduced the new `deleteFromTrash` option to the `apostrophe-pages` module. If this option is enabled, a new icon appears in "reorganize" when looking at pages in the trash. This icon allows you to permanently delete a page and its descendants from the site.

The use of this option can lead to unhappy customers if they do not clearly understand it is a permanent action. For that reason, it is disabled by default. However it can be quite useful when transitioning from the initial site build to long-term support. We recommend enabling it during that period and disabling it again after cleanup.

* "Reorganize" no longer displays nonfunctional "view" and "trash" icons for the trash and pages inside it.

* The tests for the `apostrophe-locks` module are now deterministic and should always pass.

## 2.15.2

All tests passing.

Fixed a bug which could cause a crash if the `sort` filter was explicitly set to `search` and no search was actually present. Conditions existed in which this could happen with the autocomplete route.

## 2.15.1

Due to a miscommunication the version number 2.15.0 had been previously used. The description below was originally intended for 2.15.0 and has been published as 2.15.1 purely to address the version numbering conflict.

All tests passing.

* `apos.permissions.addPublic` accepts multiple arguments and array arguments,
adding all of the permission names given including any listed in the arrays.
* Permissions checks for pieces admin routes longer check for req.user, checking for the appropriate `edit-` permission is sufficient and makes addPublic more useful.
* Updated the `i18n` module to address a problem where labels that happened to be numbers rather than strings would crash the template if passed to `__()`.
* Documentation improvements.

## 2.14.3

All tests passing.

The mechanism that preserves text fields when performing AJAX refreshes was preserving
other types of `input` elements. Checkboxes, radio buttons and `type="submit"` are now
properly excluded from this mechanism.

## 2.14.2

Fixed [#385](https://github.com/punkave/apostrophe/issues/385): if a page is moved to the trash, its slug must always change, even if it has been edited so that it no longer has its parent's slug as a prefix. In addition, if the resulting slug of a descendant of the page moving to the trash conflicts with an existing page in the trash, steps are taken to ensure uniqueness.

## 2.14.1

All tests passing.

* The `apos.utils.clonePermanent` method no longer turns objects into long arrays of nulls if they happen to have a `length` property. `lodash` uses the `length` property as an indicator that the object should be treated as an array, but this would be an unrealistic restriction on Apostrophe schema field names. Instead, `clonePermanent` now uses `Array.isArray` to distinguish true arrays. This fixes a nasty bug when importing content from A1.5 and subsequently editing it.

* When a user is logged in there is an `apos.user` object on the browser side. Due to a bug this was an empty object. It now contains `title`, `_id` and `username` properties as intended.

## 2.14.0

All tests passing.

* A version rollback dialog box for the `global` doc is now opened if an element with the `data-apos-versions-global` attribute is clicked. There is currently no such element in the standard UI but you may introduce one in your own layout if you have mission-critical content in the `global` doc that is awkward to recreate after an accidental deletion, such as a custom sitewide nav.
* An error message is correctly displayed when login fails.
* Many UI messages are now passed through the `__()` internationalization helper correctly. Thanks to `timaebi`.

## 2.13.2

All tests passing.

The `data-apos-ajax-context` feature had a bug which prevented ordinary anchor links from performing AJAX refreshes correctly.

## 2.13.1

All tests passing.

The `apostrophe-attachments` module now calls `apos.ui.busy` correctly on the fieldset so that the busy and completed indicators are correctly shown and hidden. Previously the string `0` was passed, which is not falsy.

## 2.12.0

All tests passing.

* Developers are no longer required to set `instantiate: false` in `app.js` when configuring an npm module that uses the `improve` property to implicitly subclass and enhance a different module. In addition, bugs were fixed in the underlying `moog-require` module to ensure that assets can be loaded from the `public` and `views` folders of modules that use `improve`.
* `string` has replaced `csv` as the property name of the schema field converters that handle plaintext. Backwards compatibility has been implemented so that existing `csv` converters will work transparently and calls to `convert` with `csv` as the `from` argument still work as well. In all new custom field types you should say `string` rather than `csv`. There is no change in the functionality or implementation other than the name.

## 2.11.0

All tests passing.

You can now add middleware to your Apostrophe site via any module in your project. Just add an `self.expressMiddleware` method to your module, which takes the usual `req, res, next` arguments. Or, if it's more convenient, set `self.expressMiddleware` to an array of such functions. "Module middleware" is added immediately after the minimum required Apostrophe middleware (bodyParser, `req.data`, etc), and before any routes.

## 2.10.3

All tests passing.

Fixed bug in `autoPreserveText` feature of our `data-apos-ajax-context` mechanism; also, restricted it to text inputs and textareas that actually have the focus so that you can replace their values normally at other times

## 2.10.2

All tests passing.

A very minor fix, but 2.10.1 had a very noisy console.log statement left in.

## 2.10.1

All tests passing.

* The built-in cursor filters for `float` and `integer` no longer incorrectly default to filtering for docs with the value `0` if the value being filtered for is undefined or null. They default to not filtering at all, which is correct.

## 2.10.0

All tests passing.

* Apostrophe now automatically recompiles modified Nunjucks templates. This means you can hit refresh in your browser after hitting save in your editor when working on `.html` files. Also note that this has always worked for `.less` files.
* Fixed a longstanding bug in `joinByArrayReverse`, which now works properly.

## 2.9.2

All tests passing.

* Starting with MongoDB 3.3.x (?), it is an error to pass `safe: true` when calling `createIndex`, and it has never done anything in any version. In our defense, cargo-cult practice was probably adopted back in the days when MongoDB would invoke your write callback without actually confirming anything unless you passed `safe: true`, but apparently this was never a thing for indexes. Removed all the `safe: true` arguments from `createIndex` calls.
* Added a `beforeAjax` Apostrophe event to facilitate progress display and animations when using the new `data-apos-ajax-content` feature.

## 2.9.1

All tests passing.

* Fixed an omission that prevented the use of the back button to undo the very first click when using the new `data-apos-ajax-context`. Later clicks worked just fine, but for the first one to work we need a call to `replaceState` to make it possible to restore the original query.

## 2.9.0

All tests passing.

* Two major new features in this release: built-in filters for most schema fields, and built-in AJAX support for `apostrophe-pieces-pages`. These combine to eliminate the need for custom code in a wide array of situations where you wish to allow users to browse and filter blog posts, events, etc. In most cases there is no longer any need to write your own `cursor.js` or your own AJAX implementation. The provided AJAX implementation handles browser history operations, bookmarking and sharing properly and is SEO-friendly.

[See the official summary of the pull request for details and examples of usage.](https://github.com/punkave/apostrophe/pull/766)

* We also fixed a bug in the `refinalize` feature of cursors. state.criteria is now cloned before finalize and restored after it. Otherwise many criteria are added twice after refinalize which causes a fatal error with a few, like text search in mongodb.

In addition, we merged a contribution from Fotis Paraskevopoulos that allows a `bodyParser` option with `json` and `urlencoded` properties to be passed to the `apostrophe-express` module. Those properties are passed on to configure those two body parser middleware functions.

## 2.8.0

All tests passing.

* `APOS_MONGODB_URI` environment variable is used to connect to MongoDB if present. Helpful for cloud hosting. See the new [deploying Apostrophe in the cloud HOWTO](http://apostrophecms.org/docs/tutorials/howtos/deploying-apostrophe-in-the-cloud.html).
* `APOS_S3_BUCKET`, `APOS_S3_ENDPOINT` (optional), `APOS_S3_SECRET`, `APOS_S3_KEY`, and `APOS_S3_REGION` environment variables can be used to configure Apostrophe to use S3 for uploaded media storage. This behavior kicks in if `APOS_S3_BUCKET` is set. See the new [deploying Apostrophe in the cloud HOWTO](http://apostrophecms.org/docs/tutorials/howtos/deploying-apostrophe-in-the-cloud.html).
* New advisory locking API accessible via `apos.locks.lock` and `apos.locks.unlock`. `apostrophe-migrations:migrate` is now wrapped in a lock. More locks are coming, although Apostrophe was carefully designed for benign worst case outcomes during race conditions.
* Better asset deployment for Heroku and other cloud services. `node app apostrophe:generation --create-bundle=NAME` now creates a new folder, `NAME`, containing assets that would otherwise have been written to `public`. Launching a server with the `APOS_BUNDLE` environment variable set to `NAME` will then copy that bundle's contents into `public` before listening for connections. See the new [deploying Apostrophe in the cloud HOWTO](http://apostrophecms.org/docs/tutorials/howtos/deploying-apostrophe-in-the-cloud.html).
* `apostrophe-pieces-pages` index pages are about 2x faster; discovered we were inefficiently deep-cloning `req` when cloning a cursor.
* Helpful error message if you forget to set the `name` property of one of your `types` when configuring `apostrophe-pages`.

## 2.7.0

* We do a better job of defaulting to a sort by search match quality if full-text search is present in a query. Under the hood this is powered by the new `defaultSort` filter, which just stores a default value for the `sort` filter to be used only if `search` (and anything else with an implicit preferred sort order) is not present. No more lame search results for blog posts. You can explicitly set the `sort()` filter in a cursor override if you really want to, but trust us, when `search` is present sorting by anything but search quality produces poor results.
* Fixed bugs in the sanitizer for page slugs. It is now impossible to save a slug with trailing or consecutive slashes (except the home page slug which is allowed to consist of a single "trailing" slash). Added unit tests.
* Apostrophe's dropdown menus, etc. will more robustly maintain their font size in the presence of project-level CSS. There is an explicit default font size for `.apos-ui`.

## 2.6.2

All tests passing.

* The auto-suggestion of titles upon uploading files also suggests slugs.
* The auto-suggestion of titles and slugs applies to both "files" and "images."
* Reduce the clutter in the versions collection by checking for meaningful change on the server side, where final sanitization of HTML, etc. has taken place to iron out distinctions without a difference.
* Use the permission name `edit-attachment` consistently, so that calling `addPublic('edit-attachment')` has the intended effect.
* Manage view of pieces does not crash if `updatedAt` is missing from a piece.

## 2.6.1

All tests passing.

* Choosers and schema arrays play nicely with the new fixed-position tabs.
* Better CSS solution to positioning the attachment upload buttons which doesn't interfere with other styles.
* Images in the chooser choices column "stay in their lane."
* Better error message when an attempt to edit an area with a hyphenated name is used.
* Array edit button fixed.
* The `type()` cursor filter now has a finalizer and merges its criteria there at the very end, so that you can override a previous call to it at any time prior to invoking `toArray` or similar.
* Area controls no longer interfere with visibility of widget type selection menu.

## 2.6.0

All tests passing.

* `relationship` fields defined for `joinByArray` can now have an `inline: true` flag. If they are inline, they are presented right in the chooser, rather than appearing in a separate modal dialog reachable by clicking an icon. This feature should be used sparingly, but that's true of relationship fields in general.
* Permissions editing for pages now takes advantage of the new inline relationship fields to make the "apply to subpages" functionality easier to discover.
* When uploading files or images, the title field is automatically suggested based on the filename.
* Improvements in form field UX and design.
* When choosing pieces (including images), if you elect to create a new piece it is automatically added to the selection.
* When choosing pieces, if the `limit` is reached and it is greater than 1, a helpful message appears, and the UI changes to make clear that you cannot add items until you remove one. If the limit is exactly 1, a new selection automatically replaces the current selection, and singular language is used to clarify what is happening.
* Syntax errors in "related types" such as cursors now produce an improved error message with filename and line number.
* Showstopper errors during startup are reported in a less redundant way.

## 2.5.2

All tests passing.

* New `blockLevelControls: true` option to areas ensures controls for "blocks," i.e. "layout" widgets whose primary purpose is to contain other widgets, can be easily distinguished from controls for "regular" areas nested inside them. Think of a "two-column" or "three-column" widget with three areas in its template. The controls for these areas are displayed in a distinct color and various visual affordances are made to ensure they are accessible when things would otherwise be tightly spaces.
* General improvements to the usability of area-related controls.
* The search index now correctly includes the text of string and select schema fields found in widgets, pieces, pages, etc., as it always did before in 0.5. You may use `searchable: false` to disable this on a per-field basis.
* Search indexing has been refactored for clarity (no changes to working APIs).
* Checkboxes for the `checkboxes` schema field type are now styled.
* "View file" links in the file library are now styled as buttons.

## 2.5.1

All tests passing.

* The `minSize` option to `apostrophe-images` widgets now works properly when cropping.
* The cropper no longer starts out cropping to the entire image, as this made it unclear what was happening. However if you click the crop button and then just save you still get reasonable behavior.
* Bigger crop handles.
* Textarea focus state receives the same "glow" as a regular text input field.
* Small documentation updates.

## 2.5.0

All tests passing.

* Implemented `apos.areas.fromPlaintext`, which accepts a string of plaintext (not markup) and returns an area with a single `apostrophe-rich-text` widget in it, containing that text. Useful in implementing importers.
* The so-called `csv` import mode of `apos.schemas.convert` works properly for areas, using the above. Although it is called csv this mode is really suitable for any situation in which you have plaintext representations of each property in an object and would like those sanitized and converted to populate a doc.
* Bug fix: emit the `enhance` Apostrophe event only once on page load. This event is emitted only when there is new content that has been added to the page, e.g. once at page load, and also when a new widget is added or updated, etc. The first argument to your event handler will be a jQuery element which will contain only new elements.
* Legacy support for `data/port` and `data/address` files has been restored. (Note that `PORT` and `ADDRESS` environment variables supersede these. In modern Stagecoach deployments `data/port` is often a space-separated list of ports, and the `deployment/start` script parses these out and launches multiple processes with different PORT variables.)

## 2.4.0

All tests passing.

Workarounds for two limitations in MongoDB that impact the use of Apostrophe cursors:

* The `addLateCriteria` cursor filter has been introduced. This filter should be used only when
you need to invoke `$near` or another MongoDB operator that cannot be used within `$and`. The object
you pass to `addLateCriteria` is merged with the criteria object that is built normally by the cursor.
**Use of this filter is strongly discouraged unless you must use operators that do
not support `$and`.**
* Custom filters that invoke `$near` or other MongoDB operators that are incompatible
with `$text` queries may call `self.set('regexSearch', true)` to force the cursor to use
a regular expression search rather than full MongoDB full-text search, if and when the
`search()` filter is called on the same cursor. This was implemented to allow combination
of full-text and geographical searches, subject of course to the limitation that regular expression
search is not indexed. It also doesn't sort by quality, but `$near` provides its own sort
by distance.

Since these are new features a minor version level bump is appropriate. However neither of these is a feature that a typical site developer will need to call directly.

## 2.3.2

All tests passing.

* The quality of the autocomplete search results shown when selecting pages or pieces via a join was low. This has been corrected by calling the `.sort('search')` filter to sort by search result quality rather than the default sort order for the doc type manager in question.
* All of the autocomplete suggestions fit on the screen on reasonably sized displays. With the recent addition of the "flip" feature to push the suggestions up rather than down if the bottom of the screen would otherwise be reached, this is critical to show the first and best suggestion. Further discussion for future UX improvement in [issue 704](https://github.com/punkave/apostrophe/issues/704).

## 2.3.1

All tests passing.

* Fixed a bug in the new "copy page" feature that affects pages that have `null` properties.
* Improved the experience of using the widget controls to manage the widgets in an area.
* The `login` module now has an alias, `apos.login`, like other core modules.
* Updated the jquery projector plugin to the latest version.

## 2.3.0

All tests passing.

* Fixed a bug affecting the use of `arrangeFields` in modules that extend another module's use of `arrangeFields`. Added unit test based directly on a real-world project.
* `baseUrl` project-wide option added, yielding the same benefit as in 0.5: you get absolute URLs for all pages everywhere. (If you don't want absolute URLs, just don't set it.) This is very beneficial when generating `og:meta` tags for Facebook, or generating emails.
* A direct link to the original file has been added to the file manager's editor modal.

## 2.2.2

All tests passing.

* Addition of slugs to projection for autocomplete is now done in a way that still allows overrides at the doc level to add other properties.
* Addition of slugs to projection for autocomplete works for joins with a specific page type, too.
* Fixed a chicken-and-egg problem in the global module that kicked in if the "global" doc contains widgets powered by modules not yet initialized at the time the global module checks for the existence of the doc.

## 2.2.1

All tests passing.

Fixed an oversight: the new `pageBeforeCopy` global method now takes `req` as its first parameter. Since `2.2.0` was first published 5 minutes ago and this method has not yet been documented this is not regarded as a bc break.

## 2.2.0

All tests passing.

* Fixed bug that broke removal of permissions for pages.
* "Copy Page" feature added to the page menu.
* Automatically reposition the autocomplete dropdown for joins if it would collide with the bottom of the window.
* Include page slugs in the autocomplete dropdown for joins with pages.
* `chooserChoiceBase.html` restored; some projects were depending on extending it, which is a useful technique.

## 2.1.5

All tests passing.

* Admin bar: previously grouped fields can be re-grouped successfully, so concatenating admin bar configuration works just as well as concatenating `addFields` arrays
* Files widget displays upload button in the same user-friendly position as the images widget
* Font size for tabs and help labels is explicit to avoid side effects from project-level CSS

## 2.1.4

All tests passing.

* Previously chosen items that now reside in the trash no longer break the chooser for editing joins
* All joins editable; certain edge cases weren't getting blessed
* A field appears properly when two diferent choices list it for `showFields`
* As in 0.5, a required field hidden by `showFields` is not required (but will be if you elect the choice that shows it)

## 2.1.3

All tests passing.

* A typo in the unit tests caused unit tests to fail. This has been fixed.
* The recent addition of the HTML5 doctype caused the login page to be invisible in the sandbox project (not the boilerplate project). This has been fixed.
* The recent addition of the HTML5 doctype caused the admin bar to appear with a slight visual defect. This has been fixed.

## 2.1.2

Fix for [#668](https://github.com/punkave/apostrophe/issues/668), crash occurring when admin bar group leader starts out too close to the end of the admin bar items array.

## 2.1.1

Full Windows compatibility restored. The "recursively copy asset folders if on Windows" behavior from 0.5 was reimplemented. This is necessary to allow Apostrophe to run as a non-administrator on Windows. Running as administrator is the moral equivalent of running as root on Linux, which we would never recommend.

Since Apostrophe did not function previously on Windows and there is no behavior change on Mac/Linux this is effectively a bug fix rather than a new feature, thus 2.1.1.

## 2.1.0

* Introduced the new `apos.areas.richText` and `apos.areas.plaintext` methods, which are also available in templates by the same names.

* Added and documented the `addImageSizes` option of the `apostrophe-attachments` module.

## 2.0.4

* The `apostrophe-login` module now invokes `loginAfterLogin(req, callback)` on all modules that have such a method, via `apos.callAll`. Modules that do not need a callback can supply this method with only one argument. Afterwards, `apostrophe-login` redirects to `req.redirect`, as is supported elsewhere in Apostrophe. So you can assign to `req.redirect` in your callback to change the user's destination after a successful login. If `req.redirect` is not set, the user is redirected to the home page.

## 2.0.3

The `ancestors` and `children` filters defaulted to `areas(false)`, but `joins(false)` was omitted, contrary to documentation which has always indicated the information returned is limited for performance. This was fixed. You can still override freely with the `filters` option to `apostrophe-pages`.

The HTML5 doctype was added to `outerLayoutBase`. HTML5 was always assumed, and the absence of the doctype broke jQuery's support for distinguishing `$(window).height()` from `$(document).height()`, causing runaway infinite scroll loading.

Warning message instructions for configuring the session secret were fixed (the actual location has not changed).

## 2.0.2

Previously the `contextual` flag of a pieces module was not considered before deciding to redirect to the "show page" for the piece, which might not exist. This has been fixed. It should only happen when the module has `contextual: true`, creating a reasonable expectation that such a page must exist.

## 2.0.1

Packaging and documentation issues only.

## 2.0.0

Inaugural npm release of Apostrophe 2.x, which was used prior to that in many projects via git dependencies.<|MERGE_RESOLUTION|>--- conflicted
+++ resolved
@@ -59,11 +59,8 @@
 * The main archive page cannot be restored, etc. via the context menu in the page tree.
 * The context menu and "Preview Draft" are both disabled while errors are present in the editor dialog box.
 * "Duplicate" should lead to a "Publish" button, not an "Update" button, "Submit" rather than "Submit Update," etc.
-<<<<<<< HEAD
 * "Preview Draft" never appears for types that do not use drafts.
-=======
 * The toggle state of admin bar utility items should only be mapped to an `is-active` class if, like palette, they opt in with `toggle: true`
->>>>>>> 82caae58
 
 ## 3.0.0-alpha.7 - 2021-04-07
 
