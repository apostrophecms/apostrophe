--- conflicted
+++ resolved
@@ -4,11 +4,8 @@
 
 ### Adds
 
-<<<<<<< HEAD
 * To aid debugging, when a file extension is unacceptable as an Apostrophe attachment the rejected extension is now printed as part of the error message.
-=======
 * The new `big-upload-client` module can now be used to upload very large files to any route that uses the new `big-upload-middleware`.
->>>>>>> 90e74a5b
 
 ## 4.6.0 (2024-08-08)
 
