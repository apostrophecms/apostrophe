# Changelog

<<<<<<< HEAD
## 2.108.1 (2020-07-01)

* Updates documentation of the `clonePermanent` utility method.
* The http response to dismissing a notification should not include any information about the mongodb connection. The response previously included relatively low-risk information, including the IP address of the MongoDB server but not enough to make an unauthorized connection when the MongoDB server and/or firewall are properly configured.
=======
## 2.109.0 (2020-06-18)

* Add [heic-to-jpeg-middleware](https://github.com/boutell/heic-to-jpeg-middleware) to support uploading `heic/heif` images (the standard format for recent iPhones/iPads).
>>>>>>> 30a65459

## 2.108.0 (2020-06-07)

* UX improvement: if a piece type has the `contextual: true` option set and workflow is present, do not default published to `false`. There is already a good opportunity to review before the public sees the piece afforded by workflow.

* If called with a scalar argument, `apos.utils.clonePermanent` now returns scalars (strings, booleans, numbers) as-is. This makes it easier to use the method when the argument might or might not be an object that requires cloning.

## 2.107.2 (2020-06-10)

* Fixed a regression that caused difficulty saving array fields with `color` subfields in their schema. This regression was introduced in 2.107.0.

## 2.107.1 (2020-06-03)

* The `distinctCounts` feature (also known as `counts: true` for `piecesFilters`) is now compatible with the `apostrophe-db-mongo-3-driver` module, when in use. Note that there is little benefit to that module now that `emulate-mongo-2-driver` is standard in Apostrophe and employs the MongoDB 3.x driver under the hood but provides a 2.x-compatible API. However those who strongly prefer the 3.x driver APIs for direct MongoDB queries may use `apostrophe-db-mongo-3-driver` with more confidence given this fix.

## 2.107.0 (2020-05-20)

* CKEditor has been updated to version 4.14, addressing a low-risk XSRF vulnerability. The vulnerability required that the source code editor feature be activated and that a user with editing privileges be convinced to import specially crafted markup, which is unlikely in practice.
* Users may now intentionally clear a `time` field, whether or not it has a `def` setting, in which case it is stored as `null` (unless `required: true` is present). The inability to do this was a regression introduced in version 2.102.0.
* Developers can now pass a `spectrumOptions` object to a `color` field and take full control of Spectrum, the plugin that powers Apostrophe's color picker. [Documentation for this configuration here.](https://docs.apostrophecms.org/reference/field-types/color.html#example)
* Activating the `objectNotation` option to `i18n` no longer causes problems for certain strings in Apostrophe's admin interface, which does not use it. You will see alternate Unicode characters for the `:` and `.` characters in these strings if you do choose to translate them. These are transformed back for end users.

## 2.106.3 (2020-05-06)

* Fixes a page tree interface bug that would cause pages to be lost when they
were trashed with their parent, then the parent was dragged out of the trash.
This only effected projects with `trashInSchema: true` set in the
`apostrophe-docs` module, however that includes anything using
`apostrophe-workflow`.

## 2.106.2 (2020-04-22)

* The icons of custom CKEditor plugins now appear properly. Previously they were hidden.
* Switched the continuous integration testing service to CircleCI from Travis.

## 2.106.1 (2020-04-20)

* Fixed a regression that broke the thumbnail display of images in "Manage Images." This regression was introduced in version 2.106.0, which was otherwise an important security update, so you should definitely update to 2.106.1 to get the benefit of that security fix if you haven't already.

## 2.106.0 (2020-04-17)

**Security:** the `list` route of the `apostrophe-pieces` module and the `info` route of the `apostrophe-pages` module formerly allowed site visitors to obtain the complete contents of publicly accessible pages and pieces. While there was no inappropriate access to documents that were unpublished, restricted to certain users, etc., properties not normally visible to end users were exposed. Since the global document can be fetched as part of requests made by the public, this means that any credentials in the schema of the global document are vulnerable to being viewed until your site is updated to at least Apostrophe 2.106.0. Note that if you are using Apostrophe Workflow you must also update that module to Apostrophe 2.34.0, otherwise the "Manage Workflow" view will not work.

The most important change made to resolve this issue is the use of a projection to populate the "Manage" view of pieces (the "list" route). While Apostrophe will automatically include any extra columns configured with `addColumns` in the projection, you may need to add additional properties to the projection if you have overridden the manage list view template entirely for some of your pieces to display additional information.

The easiest way to do that is to configure the `addToListProjection` option for your custom piece type, like so:

```javascript
// in lib/modules/my-module
module.exports = {
  extend: 'apostrophe-pieces',
  addToListProjection: {
    myExtraProperty: 1
  }
  // other configuration here as usual
}
```

You can also apply the `super` pattern to the new `getListProjection` method of `apostrophe-pieces`.

Many thanks to Kristian Mattila for bringing the issue to our attention, allowing us to patch the vulnerability
before any public disclosure was made. If you become aware of a security issue in Apostrophe, please contact
us via email at [security@apostrophecms.com](mailto:security@apostrophecms.com).

## 2.105.2 (2020-04-09)

* `apos.utils.emit` now works properly in IE11, addressing an issue that impacted `apostrophe-forms` submissions in IE11 in 2.105.0.
* IE11 now respects the `prefix` option properly in `apos.utils.get` and `apos.utils.post` (lean mode helpers for making API calls).

## 2.105.1 (2020-04-08)

* When using lean mode, video widgets did not support Internet Explorer 11. This issue has been fixed. Non-lean mode video widgets have always supported Internet Explorer 11.
* If the `jQuery: 3` option is not passed to `apostrophe-assets` a developer warning is now printed at startup. The use of jQuery 1.x is deprecated. All Apostrophe-published modules work fine with the `jQuery: 3` option. You may need to review the jQuery 3 changelogs for a few changes required for your own legacy code.
* Users may now intentionally clear a `date` field, whether or not it has a `def` setting, in which case it is stored as `null` (unless `required: true` is present). The inability to do this was a regression introduced in verion 2.102.0.
* The `objectNotation: true` option to `apostrophe-i18n`, which we pass on to the `i18n` module, is now compatible with the `namespaces: true` option. When both are active, the namespace separator defaults to `<@>` to avoid a conflict with the `:` character used to begin the default value when using object notation.
* Various documentation corrections and minor aesthetic improvements.

## 2.105.0 (2020-03-26)

* Security: Node 6.x has not been supported by its creators since April 2019, and Node 8.x reached its end of support date in December 2019. **As of this release of Apostrophe, we are officially acknowledging that it is not possible to maintain support for Node 6.x in Apostrophe and it is unlikely to work on that version,** since both the testing frameworks on which we rely and common sub-dependencies of essential open source modules used by Apostrophe now require Node 8 at a minimum. While we will make a good-faith effort to maintain Node 8.x usability as long as possible, we expect to similarly be forced to drop Node 8 compatibility soon. **Both Node 6 and Node 8 might not be safe to use for reasons entirely unrelated to Apostrophe**, so you should upgrade your servers as soon as practical. Few or no code changes should be needed in Apostrophe 2.x projects. **We strongly recommend moving to Node 12.x,** the most up to date LTS (Long-Term Support) release of Node. In the future, we recommend becoming familiar with the [Node.js release schedule](https://nodejs.org/en/about/releases/) so you can better plan for such upgrades.
* Security: all of the recently new `npm audit` warnings were fixed. These were considered `low` risk according to the `npm audit` tool. In the process we removed dependencies on the `tar` and `prompt` modules in favor of simpler solutions with fewer moving parts.
* Lean mode: the `apos.utils.get` and `apos.utils.post` methods no longer prepend the site's global `prefix` when the call targets a different origin (another site's API, for instance). This is a bug fix to match the behavior of `$.jsonCall()` which set the standard for this in Apostrophe.
* Lean mode: `apos.utils.emit(el, name, data)` has been introduced. This method emits a custom DOM event with the given `name` and adds the properties of the `data` object to the event. The event is emitted on `el`. When emitting events with global significance, our convention is to emit them on `document.body`. To listen for such events one uses the standard browser method `document.body.addEventListener('eventname', function(event) { ... })`.
* Lean mode: `apos.utils.get` now emits an `apos-before-get` event with `uri`, `data` and `request` properties just before the request is actually sent. You may use this hook to add headers to `request`.
* Cloud deployment: when starting up a site with `APOS_BUNDLE=1`, the asset bundle is by default extracted to the root of the project so that the assets can be found in the filesystem of each server if needed. New feature: for the benefit of environments in which the bundle files are already present and the root of the project is not writable, `APOS_EXTRACT_BUNDLE=0` may now be set to disable the extraction (note `0`, not `1`).
* Localization: Apostrophe's static i18n of its user interface can now be "namespaced," opening the door to giving your translators better guidance on whether to translate it or ignore it when working with the JSON files in the `locales/` folder of your site. You can turn this on by enabling the `namespaces: true` option for the `apostrophe-i18n` module. When you do, Apostrophe's i18n phrases will be prefaced with `apostrophe<:>` in the JSON files (not in the browser). You can create your own namespaced translations by calling `__ns('namespacename', 'phrase')` rather than `__('phrase')`, `__ns_n` rather than `__n`, etc. Note that if the namespaces option is not actually turned on, these new helpers are still available in templates; they just don't prefix a namespace. The forthcoming `apostrophe-static-i18n` module, which allows for editing static translations as pieces, will also have an option to ignore a namespace, which is helpful if you wish to avoid showing our user interface phrases to your translation team at all.

## 2.104.0 (2020-03-11)

* `apos.utils.get` and `apos.utils.post` now return a promise if invoked without a callback. This means you may use `await` with them. *It is up to you to provide a `Promise` polyfill if you use this feature without callbacks and intend to support IE11. For instance you could use the `core-js` library.* These methods are similar to `$.get` and `$.post` but do not require jQuery. `apos.utils.post` supports Apostrophe's CSRF protection natively so you do not have to add an exception if you use it. These methods are available in [lean frontend mode](https://docs.apostrophecms.org/apostrophe/core-concepts/front-end-assets/lean-frontend-assets).
* `apos.utils.get` no longer adds an unnecessary `?` to the URL it fetches if `data` has no properties. In addition, `apos.utils.get` leaves the URL unchanged if `data` is null.
* Recursion warnings now include a hint to add a projection to pieces-widgets as well as more obvious joins.
* Dependencies updated to reflect latest version of `emulate-mongo-2-driver`, which contains an important fix to `count`.

## 2.103.1 (2020-03-04)

* An incompatibility with apostrophe-headless was introduced in Apostrophe 2.102.0. This version addresses that incompatibility, however you must also upgrade apostrophe-headless to version 2.9.3. The issue had to do with a change that was made to allow users to intentionally clear default values in forms. We are updating our regression test procedures to ensure that if a new release of apostrophe would break the unit tests of apostrophe-headless, it will not be published until that issue is resolved.

## 2.103.0 (2020-03-02)

* Frustrations with conflict resolution have been much improved. First, Apostrophe no longer displays the "another user has taken control of the document" message multiple times in a row. Second, due to changes in what browsers allow to happen when you leave the page, beginning in version 2.102.0 Apostrophe displayed too many messages about a conflict with your **own** work in another tab. We no longer display these messages. However, if there really *is* work lost for the same document in another tab, Apostrophe will still tell you what happened in order to teach the habit of not editing the same page in two tabs simultaneously.
* You may now use `select` schema field with dynamic choices as a filter in "Manage Pieces."
* `required` is now enforced on the server side for `joinByOne`. However, note that it is always possible for the document you joined with to be moved to the trash at a later time. You must therefore always check that the join was really loaded before relying on it. Thanks to Ricardo José Rodríguez Álvarez.
* Hidden information at the bottom of certain modals has been restored to view.

## 2.102.5 (2020-02-26)

* Explicitly require emulate-mongo-2-driver 1.2.1 or better, to address a bug in 1.2.0.

## 2.102.4 (2020-02-25)

* Explicitly require emulate-mongo-2-driver 1.2.0 or better, which provides a deprecation-free wrapper for `count` and fixes bugs in the wrapper for `aggregate`.

## 2.102.3 (2020-02-24)

* Security fix for [Prototype Override Protection Bypass vulnerability in the qs module](https://snyk.io/vuln/npm:qs:20170213). It appears this risk only occurs when our `build` Nunjucks filter is used in conjunction with a URL based on what the browser sent, rather than starting with the `_url` property of the page and adding parameters to that with `build`, thus it is not an issue "out of the box" in all or most ApostropheCMS sites. However the vulnerability should be patched promptly because it could definitely exist in current or future project level code that uses `build`. To eliminate the risk, update to this version of Apostrophe and make sure you "npm update" to get the required updated version of `qs` via Apostrophe's dependencies.

* This version also corrects a bug that prevented the recently released disableInactiveAccounts feature from working.

## 2.102.2 (2020-02-11)

* Removed the restriction preventing the use of `mongodb+srv` connection
URIs with MongoDB. `emulate-mongo-2-driver` has no problem with these, since
it passes them on to the 3.x driver.
* Updated dependency to `emulate-mongo-2-driver` 1.1.0, which knocks out 100% of the common MongoDB deprecation warnings when using Apostrophe, with one exception: you should set the `useUnifiedTopology: true` option yourself. We do not do this for you because we cannot break legacy configurations using other topologies. However most of you can just turn this option on and enjoy more reliable connections and no more warnings.

Here is how to configure that in Apostrophe:

```javascript
// in app.js, where your modules key is...
modules: {
  'apostrophe-db': {
    connect: {
      useUnifiedTopology: true
    }
  }
}
```

## 2.102.1 (2020-02-10)

* Temporarily pinned to `less` version 3.10.x to work around an
[upstream bug](https://github.com/less/less.js/issues/3469) that broke
deployments.

## 2.102.0 (2020-01-30)

* Apostrophe now displays "Saving... Saved" indicators near the context
menu in the lower left indicator. In our UX tests, users often did not
realize Apostrophe automatically saved their work and were concerned
by the lack of an explicit save button. In addition, Apostrophe no longer
attempts to save your remaining changes via a synchronous HTTP request when you
close the page, because this is deprecated in all browsers and disabled
in many. Instead, Apostrophe uses the standard "you have unsaved changes,
are you sure you wish to leave this page?" dialog. Together with the
"saving... saved" indicator, this provides a mechanism for preventing
lost work that is robust in modern browsers.

This does impact Apostrophe's "advisory locking" mechanism that warns users
if another user is already editing. Since we cannot guarantee a synchronous
request to unlock the page will ever be received, we have instead
shortened the expiration time for document locks to 30 seconds. Since
these are refreshed every 5 seconds there should be no negative impacts
in typical use.

Thanks to Freshworks for making this improvement possible via [Apostrophe Enterprise Support](https://apostrophecms.org/support/enterprise-support).

* New `disableInactiveAccounts` option, which can be set like so:
```javascript
  'apostrophe-users': {
    disableInactiveAccounts: true
  }
```

By default, users from the "admin" group are whitelisted and the inactivity period is 90 days. This can be changed:

```javascript
{
  // in your project level lib/modules/apostrophe-users/index.js file
  disableInactiveAccounts: {
    neverDisabledGroups: [ 'test', 'otherGroup' ],
    // After 30 days without logging in, the account is marked disabled
    // on next login attempt, until an admin explicitly enables it again
    inactivityDuration: 30
  }
}
```

* A longstanding bug relating to schemas has been fixed. Previously, if you attempted to clear a string field that had a `def` property, that field would be repopulated with the `def` value. This was never intended; `def` is only for the initial population of a newly created object. If you were relying on this bug, update your code to use `apos.schemas.newInstance(schema)` from the start so that you begin with an object that has the right defaults for each field. Note that pieces, pages, etc. already do this.

* Added a `bodyAttributes` block to `outerLayoutBase.html`. You may override this block to add new attributes to `body` without overriding the entire `outerLayoutBase.html` template. It is a best practice to not override this template, use the provided blocks.

* Fields of type `attachment` with `required` not set to `true` now work properly.

* You may now set the `loginUrl` option of the `apostrophe-login` module to change the login URL from `/login` to something else. Thanks to Giuseppe Monteleone for this contribution.

* `help` property is now supported for array fields.

* Uploads with a capitalized file extension are now accepted where appropriate. Thanks to Fernando Figaroli for this contribution.

* When editing a join with pages, a nonfunctional edit pencil icon is no longer displayed. Actual inline editing of page settings from another page may be a 3.0 feature.

## 2.101.1 (2020-01-08)

* Dependency on `emulate-mongo-2-driver` is now explicitly set to require at least version 1.0.3 to bring in various fixes.
* Reported `landscape` and `portrait` properties of an image attachment object now correspond to the crop in use, if any.

## 2.101.0 (2019-12-14)

* Due to `npm audit` security vulnerability warnings and the end of upstream support, the 2.x version of the `mongodb` npm module (the driver we used to connect to MongoDB, not MongoDB itself) can no longer be responsibly used in Apostrophe. Therefore we have replaced it with the new [emulate-mongo-2-driver](https://www.npmjs.com/package/emulate-mongo-2-driver) module, which strives to match the interface of the MongoDB driver version 2.x while acting as a wrapper for the official, supported MongoDB driver version 3.x. This has been tested in many projects. Therefore no code changes should be required for your project to `npm update` to version 2.101.0. However if you encounter incompatibilities, most likely in driver features not used in Apostrophe, please [contribute additional wrappers and test coverage to emulate-mongo-2-driver](https://www.npmjs.com/package/emulate-mongo-2-driver). Another option is to use [apostrophe-db-mongo-3-driver](https://www.npmjs.com/package/apostrophe-db-mongo-3-driver), which allows you to use the 3.x driver API directly and also provides a `findWithProjection` collection method as a migration path for quickly patching legacy code.
* The `def` property of schema fields associated with specific page types is now displayed in the editor when creating new pages. Thanks to Michelin for making this work possible via [Apostrophe Enterprise Support](https://apostrophecms.org/support/enterprise-support).
* A schema field named `fields` can now be included in a projection without surprising behavior.
* EPS (`.eps`) files are now accepted as Apostrophe attachments and categorized in the `office` group, meaning they can be uploaded as "files."
* The `aspectRatio` option, when specified directly for attachment schema field properties, now implies permission to crop as forced center-cropping differed from what we do when applying aspect ratios to image widgets.
* Cross-browser fix for the back button when using our page-refresh-free AJAX features for browsing pieces. Thanks to sergiodop92 for this fix.

## 2.100.3 (2019-12-03)

* The `aspectRatio` option to the `attachments` schema field type is now fully implemented. We always had this for selecting images, e.g. in our `apostrophe-images-widgets` module, but it is now also available when directly using an `attachment` schema field as a property of your own doc. You can also set `crop: true` to allow manual cropping in that case. This is a useful technique when including the image in a reusable media library does not make sense.

## 2.100.2 (2019-12-02)

* Corrected a significant performance problem with the `apostrophe-users:add` command line task when thousands of users exist.

## 2.100.1 (2019-11-21)

* Must confirm when resetting password, since there are no do-overs if we do not have the email confirmation method available (with `resetLegacyPassword: true`) and since it's generally a pain not to have this.
* Fixed the "Reset TOTP authentication" feature of "Manage Users".

## 2.100.0 (2019-11-21)

* New feature: Google Authenticator two-factor authentication (TOTP) support for Apostrophe accounts. Set the `totp: true` option of the `apostrophe-login` module. When enabled, users (including admins) are required to set up and complete authentication with Google Authenticator or a compatible TOTP app on their mobile device. On the user's next login they set up Google Authenticator; after that they must supply a code from Google Authenticator at each login. If a user loses their device, an admin can reset their access by editing that user via "Manage Users" and selecting "Reset TOTP 2-Factor Authentication." If the admin loses their device, they can use the new `apostrophe-users:reset-totp` command line task. Thanks to Michelin for making this work possible via [Apostrophe Enterprise Support](https://apostrophecms.org/support/enterprise-support).
* New feature: `resetLegacyPassword: true` option for `apostrophe-login`. When the `passwordRules` and `passwordMinLength` options are present, enabling `resetLegacyPassword` permits the user to change their password right away at login time if it is correct, but does not meet your new standards for adequate passwords. This does not require receiving a confirmation email; if you are concerned by that, consider enabling `passwordReset` instead if you are willing to [configure email delivery](https://docs.apostrophecms.org/apostrophe/tutorials/howtos/email). Thanks to Michelin for making this work possible via [Apostrophe Enterprise Support](https://apostrophecms.org/support/enterprise-support).
* New feature: `resetKnownPassword: true` option for `apostrophe-login`. When enabled, a currently logged-in user is permitted to change their own password without receiving an email, as long as they know their current password. This adds an additional admin bar item, which you may want to group. Thanks to Michelin for making this work possible via [Apostrophe Enterprise Support](https://apostrophecms.org/support/enterprise-support).
* Performance: Apostrophe is now much faster when editing a piece with hundreds of areas in its schema. Thanks to Bharathkumar Chandrasekaran of Freshworks for his contributions to finding the solution.
* Bug fix: `passwordRules` and `passwordMinLength` no longer break support for new users created via `apostrophe-passport` who use single sign-on and do not have explicit passwords in Apostrophe.
* Developer warning: a module that implements a widget must have a name ending in `-widgets` or the editor will not work properly in the browser. We now display a warning.
* Developer warning: if the developer tries to configure `piecesFilters` for the pieces module, rather than the corresponding pieces-pages module, a warning is displayed.
* UI fix: modal dialog box height corrected. Thanks to Paul Grieselhuber for this contribution.
* UI fix: better Microsoft Edge support. Thanks to Denis Lysenko.

## 2.99.0 (2019-10-30)

* Optional password complexity rules. You may set `passwordMinLength` to a number of your choice. You may also set `passwordRules` to an array of rule names. Those available by default are `noSlashes`, `noSpaces`, `mixedCase`, `digits`, and `noTripleRepeats`. To block **existing** passwords that don't meet this standard, you should also set `passwordRulesAtLoginTime: true`. Additional password rules may be registered by calling `apos.login.addPasswordRule('name', { test: fn, message: 'error message' })`. The function will receive the password and must return `true` if it is acceptable. Thanks to Michelin for making this work possible via [Apostrophe Enterprise Support](https://apostrophecms.org/support/enterprise-support).
* `apos.utils.attachmentUrl` has been added to lean mode. It works exactly like `apos.attachments.url`, which is not available in lean mode, with one exception: to avoid adding more overhead to lean mode, the default size is the original. So you must take care to specify the `size` option for performance when working with images.
* When an in-page edit is made and an area is updated as a result, the `update` method of the appropriate module is now called, rather than `apos.docs.update`. This allows for `beforeSave`, etc. to fire in this situation. Thanks to Kalia Martin of swiss4ward for this contribution.
* Apostrophe now provides a `res.rawRedirect` method, which performs a redirect without adding the sitewide prefix. On sites without a prefix it is equivalent to `res.redirect`. This is useful when working with a URL that is already prefixed, such as the `_url` property of a page or piece.
* Using the `groups` option to `apostrophe-users` together with a very large database can lead to slow startup because the groups are found by title, and title is not an indexed field. You may now specify the `slug` for each group in the array, in which case they are found by `slug` instead, which is an optimized query. However most very large sites would be better off removing the `groups` option and allowing groups to be managed flexibly via the admin bar.
* `apos.tasks.getReq` now provides more simulated i18n support.
* The occasional but irritating "not blessed" bug when editing content on the page has been fixed via a new "reinforced blessing" mechanism.

## 2.98.1 (2019-10-21)

* When selecting pages for a join, you are now permitted to choose any page you have access to view. This was never intended to be locked down to pages you can edit. For instance, you should be able to link to any page you can see when editing a navigation widget. Thanks to Freshworks for making this fix possible via [Apostrophe Enterprise Support](https://apostrophecms.org/support/enterprise-support).
* Beginning with this version we are whitelisting `npm audit` advisories that are not relevant to Apostrophe. Specifically, advisory `1203` has no bearing on Apostrophe because end users cannot specify collection names to MongoDB via Apostrophe.

## 2.98.0 (2019-10-11)

* Bug fix: the `sendPage` method now emits the `apostrophe-pages:beforeSend` promise event no matter which module is calling `self.sendPage`. This was always the intention, as shown by the fact that the legacy `pageBeforeSend` method is called. The purpose of `sendPage` has always been to allow a custom route to render a page exactly as Apostrophe normally does, and that includes calling all `apostrophe-pages:beforeSend` handlers.
* Bug fix: the `title` field is now required in the `apostrophe-users` module. Thanks to Jose Garcia of swiss4ward.
* The `apostrophe-templates` module now has an internal `i18n` method intended to be overridden by those who want to monitor and/or alter static internationalization results. This will be used by the forthcoming `apostrophe-i18n-debugger` module. You don't need to call this method, you can use the standard [i18n](https://www.npmjs.com/package/i18n) helpers.

## 2.97.2 (2019-10-03)

* All [i18n](https://www.npmjs.com/package/i18n) helpers are now available in templates, not just the `__` helper. See the [i18n module documentation](https://www.npmjs.com/package/i18n) for more information. Test coverage was added to ensure this remains in place.
* UX improvements in "reorganize" (Manage Pages).
* contributing.md now points to the [apostrophecms Discord chat community](https://chat.apostrophecms.org) for live community help, rather than Gitter, which has been retired.

## 2.97.1 (2019-09-26)

* Hotfix for a potential Denial Of Service issue reported by NPM. A user with login privileges could eventually exhaust available memory by submitting thousands of batch job requests.

## 2.97.0 (2019-09-25)

* The simplified `APOS_BUNDLE=1` feature for asset deployment in the cloud now uses the actual `tar` utility when extracting assets locally, rather than the `tar` npm module, as a blocking bug was encountered and the actual utility is faster.
* Improved support for subclasses of `apostrophe-rich-text-widgets`. These now receive the same CSS UX considerations and store their content under the appropriate widget name. This opens the door to the new `tiptap` option offered by the latest release of [apostrophe-tiptap-rich-text-widgets](https://github.com/apostrophecms/apostrophe-tiptap-rich-text-widgets), which can be used to selectively enable or disable the use of tiptap as an alternative to CKEditor for some subclasses but not others.
* Low-level support for namespacing asset themes. By default this has no effect, however if getThemeName is overridden to return a theme name then asset masters, minified assets, bundles in the collection, etc. all get namespaced to play side by side with other themes used by other apos objects in the same project. Meant for use with apostrophe-multisite, this is not equivalent to a Wordpress or Drupal theme as such.
* The widget editor's `afterShow` method takes no callback; removed an invocation that did not make sense. Thanks to Amin Shazrin for this contribution.
* Improved sizing for video widgets. This is now based on the parent element. Also added empty alt tag to the placeholder image as a hint not to read it aloud.

Thanks to Michelin for making much of this work possible via [Apostrophe Enterprise Support](https://apostrophecms.org/support/enterprise-support).

## 2.96.2 (2019-09-17)

* Bug fix: missing required fields nested in `array` or `object` fields hidden fvia `showFields` no longer result in a server-side error. They adhere to the usual rule that if you can't see it, you're not expected to enter it.
* Bug fix: autocomplete now works again for tags and joins. This was caused by a difference of z-index introduced by an upgrade of jQuery UI in July.
* Better UX for drag and drop.
* The `findTestModule` method now works properly in Windows, opening the door to testing Apostrophe modules more easily on Windows. Thanks to Amin Shazrin for this contribution.
* The base name of the master stylesheet has been factored out to a `getStylesheetsMasterBase` method in `apostrophe-assets`, for easier overrides in multisite projects.
* Thanks to refactoring of the implementation, it is now possible to override the behavior of the `apostrophe-email` module to use different transports in different circumstances. Thanks to Aurélien Wolz for this contribution.

## 2.96.1 (2019-09-09)

* Setting PORT to `0`, or passing `0` as the `port` option to `apostrophe-express`, now works per the TCP documentation: you get a random port number. You can access that port number as `apos.modules['apostrophe-express'].port`. Thanks to J. Garijo for this contribution.
* The ability to add a new image while selecting one for a widget has been restored. Similar scenarios while editing other joins are also fixed.
* Double-clicking the "Edit" button of a widget no longer causes a race condition. Thanks to Mayank Bansal for pointing out the issue and how to reproduce it.
* Undisplayed tooltips no longer take up space in a way that causes interface frustration.

## 2.96.0 (2019-09-04)

* Reverse joins no longer result in an empty tab when they are the only unarranged field, since they have no editing UI in any case.
* The "context menu" (aka "Page Settings," "Published," etc.) has been cleaned up in several ways. It no longer appears unless the user at least has edit access to either `data.page` or `data.piece`. This deciding factor can be altered by overriding `apos.templates.showContextMenu`, which accepts `req` and must return `true` or `false`. In addition, the "Unpublished" dropdown works properly in all cases.
* Notifications now have an explicit "close" button to help those who did not realize they were clickable. Also, they display the proper cursor when hovered and use a suitable HTML tag for improved accessibility.

## 2.95.1 (2019-09-01)

* Drag and drop operations within an area, and various other operations, no longer result in a race condition where the same document is locked more than once and content can be lost. This is especially noticeable on slower connections but can happen anytime. This was a longstanding problem. Thanks to Eric Wong for his patient reporting and testing of this issue.
* eslint has been updated, addressing npm audit complaints.

## 2.95.0 (2019-08-21)

* Nested content in sub-areas is no longer lost when editing schema properties of the widget that contains the areas.
* The `slugPrefix` option for pieces modules now works correctly. This option prefixes the slugs of all pieces of that type with the given string. It is recommended, but not required, that the prefix end in `-`. The editor requires that the slug be prefixed with the `slugPrefix`, the editor suggests slugs that include the prefix, and a migration now runs to add the `slugPrefix` to pieces that lack the prefix. If this results in a slug conflict the offending piece is left alone and flagged for your manual attention. A slug without the prefix does not cause any harm, other than cluttering up the namespace of slugs.
* `apostrophe-images` and `apostrophe-files` now use the `slugPrefix` option to prefix their slugs. This will result in a **one-time** migration for each at startup, after which your image and file slugs will no longer be in frequent conflict with other pieces when you try to give them friendly slugs. Note that **image and file slugs are not used in actual media asset filenames**, so there is no bc break there. And although most sites don't have an `apostrophe-images-pages` or `apostrophe-files-pages` module, those that do will experience no 404 errors due to Apostrophe's robust redirect features.
* Apostrophe migrations are now more stable in MongoDB Atlas and other environments in which it is unwise to keep a single MongoDB cursor alive for long periods. To achieve greater stability, the `apos.migrations.eachDoc` method now fetches the `_id` properties of all relevant docs first, and they are then processed in small batches.
* The `APOS_TRACE_DB=1` environment variable, which is useful for tracking down MongoDB issues, now includes traces for `distinct` calls.
* A division-by-zero error in the migration progress display was fixed, correcting some strange-looking output.
* In `apostrophe-assets`, the logic to determine the dev environment asset generation id was factored out to the `determineDevGeneration` method to simplify overriding it in `apostrophe-multisite`.
* `apos.utils.post` and `apos.utils.get` now report HTTP errors (status >= 400) properly to their callbacks. The object provided as the error includes a `status` property with the HTTP status code. The body is still available in the second argument to the callback.

## 2.94.1 (2019-08-12)

* Bug fix for a regression that impacted the ability to edit an array field again after cancelling the first time. Thanks to Amin Shazrin for this contribution.

## 2.94.0 (2019-08-09)

* Bug fix for the new simplified static asset bundling: URLs beginning with `/` in CSS files are correctly rewritten to point to the bundle in the cloud when using the simple bundle feature (`APOS_BUNDLE=1`). This was already done for the old method.
* In the browser, the lean methods `apos.utils.post` and `apos.utils.get` now accept non-JSON responses from APIs. To maximize bc, if the response has the `application/json` content type, it is always parsed for you; if not, it is still parsed for you if it is valid JSON, but otherwise it is delivered to you as-is (as a string).
* When you edit the slug of a piece or page manually and a slug conflict with another piece or page is created, you can now optionally click a button in order to edit the conflicting piece or page, and change its slug to eliminate the conflict.

## 2.93.0 (2019-07-25)

* New, simplified static asset bundling feature for deploying to cloud hosts like Heroku. See the [ApostropheCMS Heroku HOWTO](https://docs.apostrophecms.org/apostrophe/tutorials/howtos/deploying-apostrophe-in-the-cloud-with-heroku) for details. There is more to successful Heroku deployment than just static assert bundling.

First, make sure the `APOS_BUNDLE=1` environment variable is set in your production environment, i.e. in your Heroku environment settings.

Next, set up a ["release tasks" script](https://devcenter.heroku.com/articles/release-phase):

```
# Remember, APOS_BUNDLE=1 must be set globally in your Heroku
# environment settings already - not just this script but also
# the regular dyno startup must see it

node app apostrophe:generation
node app apostrophe-migrations:migrate
```

And that's all you have to do! No more creating named bundles and committing them to git. That technique still works, but it is much more work for you.

This new method does require that the release tasks script have access to the production database, as MongoDB is used to store the bundle until the Heroku dynos have a chance to unpack it locally.

> Due to the temporary storage of the bundle in MongoDB, if your asset bundle is larger than 16MB this technique will not work... and your users will be miserable, waiting for a 16MB asset bundle to download on their phones! So please, just don't push that much code to the browser. If you must though, you can use the old technique.

Again, see the [ApostropheCMS Heroku HOWTO](https://docs.apostrophecms.org/apostrophe/tutorials/howtos/deploying-apostrophe-in-the-cloud-with-heroku) for details. There is more to successful Heroku deployment than just static assert bundling, most importantly you need to use S3 for media storage.

* In the lean library (`apos.utils.post`), use the csrf-fallback value for the csrf token if there is no csrf cookie name, same as the regular jquery library would. This achieves compatibility with the `disableAnonSessions: true` option of `apostrophe-express`.

* When copying the permissions of a parent page to subpages, you now have the option to append them rather than replacing all existing permissions. Thanks to Siddharth Joshi.

## 2.92.1 (2019-07-09)

Unit tests passing.

Regression tests passing.

* Fixes for several bugs relating to tooltips persisting on the page longer than they should.
* Fixes for three bugs relating to array fields: a `required` array field that is hidden by `showFields` is now correctly treated as not required (like other fields). Clicking "cancel" when editing an array now correctly reverts to the original contents of the array. And dynamic choice methods for `select` and `checkboxes` fields now work correctly when nested in an `array` or `object` field.
* Nested areas can now be edited properly when found inside a dialog box, such as the "Edit" dialog box of a piece type.
* Upgraded `diff` package to continue passing `npm audit`.
* Upgraded `jQuery` from version 3.3.1 to version 3.4.1, for those who have set `jQuery: 3` as an option to `apostrophe-assets`. This addresses a minor prototype pollution bug in jQuery. Please note that if you are not using `jQuery: 3`, you are still using jQuery 1.x. If you have jQuery code that will not work with 3.x, you should take the plunge and fix it, as there are no new fixes forthcoming for any issues with jQuery 1.x. You can also use the new `lean: true` option to eliminate jQuery altogether when no user is logged in (in Apostrophe 3.x this will be the behavior all the time).

## 2.92.0 (2019-06-26)

Unit tests passing.

Regression tests passing.

* Bug fix: an open redirect vulnerability has been fixed. It was possible to convince Apostrophe to redirect to a third-party website by appending an escaped URL with a trailing slash added at the end. Apostrophe's trailing-slash remover would then cause a redirect to the un-escaped version of the slug part of the URL. The fix removes all multiple-slash sequences from the slug part of the URL. Thanks to Bharath for reporting this issue.
* Bug fix: attempting to save a doc with a `required` `array` field without ever opening the array editor formerly caused strange behavior. You now get a standard indication that the field is required.
* Feature: the method that supplies the choices for a dynamic `select` element may be a simple synchronous function, if desired. Formerly returning a promise (or using an async function) was mandatory.
* Feature: `apos.utils.post` will now accept a `FormData` object as the `data` prameter. In this situation JSON encoding is not used. This may be used to easily submit file uploads with Apostrophe's CSRF protection and is supported at least back to IE11.

## 2.91.1 (2019-06-05)

Unit tests passing.

Regression tests passing.

* Bug fix: the `apos.utils.post` method introduced in version 2.90.0 now correctly submits the CSRF header.

## 2.91.0 (2019-06-05)

* Feature: it is much easier to write sites with **no jQuery, lodash, etc.** on the front end. The `apostrophe-lean-frontend` module has been deprecated and its functionality has been merged into the core. All of the functionality of the `apos.lean` object is now available on the `apos.utils` object at all times. And if you set the `lean: true` option for the `apostrophe-assets` module, **only lean JavaScript is pushed** when logged out (assets pushed with `when: 'lean'`, including the lean methods of `apos.utils`). This creates a migration path to a leaner frontend: developers can write NPM modules that rely only the lean `apos.utils` methods without worrying about whether they are present or not. Note that this is also the official frontend library for the forthcoming Apostrophe 3.x (Of course, as always, you can choose to push more code, use webpack, etc.)
* Bug fix: a regression introduced in 2.90.0 caused all uses of "Copy Page" to copy the home page. This is fixed.
* Bug fix: copying a page with custom fields now copies those fields properly.
* Bug fix: "Copy Page" now correctly copies parked page fields to the new, unparked page and then allows them to be edited for the new page.
* Bug fix: addressed browser errors that occurred when using an empty rich text toolbar. Unfortunately it is not possible to completely eliminate the ckeditor 4 toolbar when there are no tools present. This is due to a ckeditor bug.

Thanks to Michelin for making much of this work possible via [Apostrophe Enterprise Support](https://apostrophecms.org/support/enterprise-support).

## 2.90.0 (2019-05-23)

Unit tests passing.

Regression tests passing.

* New feature: `select` schema fields now support dynamic choices. To use this feature, set `choices` to the name of a method of your module. Apostrophe will invoke that method on the fly to get the choices. Your method receives `(req)` and must return an array of choices. **Your method can be an `async` function, or return a promise for the choices array.** This means you can contact external APIs to obtain the choices. The choices array is in the same format as ever (objects with `label` and `value` properties). Note that if you just want to choose Apostrophe objects of various types, there is a better way: use `joinByOne` or `joinByArray` fields. Fields with dynamic choices do not support the `showFields` option.
* New feature: `checkboxes` schema fields also support dynamic choices. The syntax is exactly the same as above. This allows multiple selection.
* New feature: any `select` or `checkboxes` field in the schema of a widget can be moved to a compact select element that appears "in context" on the page, among the widget's controls. To do that, just set `widgetControls: true` in the schema field definition. If you wish, you can also set `contextual: true` so that the field no longer appears in the schema's editing dialog box. By default the field appears in both places. For space reasons, the interface for `checkboxes` is also powered by a select element, but you can add multiple choices by selecting the dropdown more than once. Each time you make a change via one of these fields, the widget is refreshed to show the impact of the change. **You may use dynamic choices as described above.**
* New feature: the `viewsFolderFallback` option to `apostrophe-templates` may now be an array. Thanks to Amin Shazrin.
* New feature: help has been added to the video widget explaining that what is needed is a URL to a YouTube or other oEmbed-friendly video.
* New feature: you may now specify `htmlHelp` as a schema field option if you want to include simple markup, like links. The existing `help` option expects plaintext and escapes accordingly.
* New feature: the `req` objects returned by `apos.tasks.getReq` and `apos.tasks.getAnonReq` now include a `session` object for broader compatibility with methods that expect a proper `req`. It is a plain object and does not remember anything beyond the lifetime of the `req`.
* Bug fix: copying the "Home" page works properly.
* Bug fix: the Apostrophe migrations progress meter no longer crashes if the operation reports more steps than the expected total.
* Bug fix: watch all inlined stylesheets for changes, not just those implicitly inlined due to the use of the `css` extension when pushing them.
* Bug fix: improved clearing of tooltips. Addresses various situations where a tooltip could linger on the screen.
* Developer warnings: warning at startup if your module tries to use "extends" rather than "extend" to extend another module.
* Developer warnings: warning at startup if your module attempts to "extend" `apostrophe-assets` or one of a few other core modules that are normally singletons, and probably should not ever have a competing instance under another name. Advice is given to write project level code for the module without `extend`, or to use `improve` when enhancing it via an npm module.

## 2.89.1 (2019-05-13)

Unit tests passing.

Regression tests passing.

* `getSchemaOptions` method no longer throws inappropriate errors when the alternate form of `apos.area` or `apos.singleton` is used. Bug introduced in 2.89.0.
* The CSRF cookie is once again always reset on each request, to ensure no discrepancy between the session (and session cookie) lifespan and the CSRF cookie lifespan. This does not force sessions to exist unnecessarily, it just ensures CSRF errors do not mysteriously begin to appear in long-idle sessions, or when making cross-domain locale switches via the editing interface in apostrophe-workflow.
* Edits to raw .css files once again trigger less-middleware to recognize a change has occurred and avoid sending a stale cached file in development. When `.css` (rather than `.less`) assets are pushed inline, which is necessary to match the behavior we formerly received from clean-css and avoid crashes on CSS that the LESS parser cannot handle, we now monitor them for changes ourselves and "touch" the master LESS file to help the `less-middleware` module figure out that they have been changed.

Thanks to Michelin for making this work possible via [Apostrophe Enterprise Support](https://apostrophecms.org/support/enterprise-support). Your organization can also take advantage of the opportunity to fund development of the features you would like to see as well as receiving fast, personal support from Apostrophe's core development team.

## 2.89.0 (2019-05-01)

Unit tests passing.

Regression tests passing.

* Many significant improvements to make crashes and restarts less likely.
* The most frequently used methods now sanity-check their arguments and invoke their callback, or as appropriate, if they are not valid. This replaces many full-process crashes with polite 500 errors.
* New, safer and easier alternatives to `self.route`:
  * `self.apiRoute`, which accepts a `next` function that can be passed either an error, or `(null, value)`, where `value` is an object to be sent to the browser with a `status: 'ok'` property automatically added — the convention for APIs in Apostrophe 2.x. In addition, errors reported to `next` are converted to `status` properties and/or logged gracefully, including more complete information about where the error took place for easier debugging. Most core routes have been refactored to use it. This approach extends Express 4.0's concept of error handlers with the ability to handle success as well. You can still use `res` if you need to, for instance to issue a redirect.
  * `self.renderRoute`, which accepts a `next` function that can be passed either an error that will be mapped to an appropriate HTTP status code, or `(null, { template: 'templateName', data: { ... props for the template ... })`. The named template is rendered with `self.render`, and any exceptions thrown are caught properly and logged as errors without a process crash — unlike what frequently happened before in such routes.
  * `self.htmlRoute`, similar to renderRoute but it does not render the markup for you; instead you pass markup as the second argument to `next()`. Useful if you are rendering by some means other than `self.render`.
* For template errors, a great deal of redundant error logging has been removed.
* Introduced `apos.utils.warnDevOnce`, refactored some existing warnings to use it, and added a call for CSRF errors to help developers understand what these mean.
* New trace feature to help debug crashes in Apostrophe's startup process. Try: `APOS_TRACE_STARTUP=1 node app`

Thanks to Michelin for making this work possible via [Apostrophe Enterprise Support](https://apostrophecms.org/support/enterprise-support). Your organization can also take advantage of the opportunity to fund development of the features you would like to see as well as receiving fast, personal support from Apostrophe's core development team.

## 2.88.1 (2019-04-25)

Unit tests passing.

Regression tests passing.

* Fix: widgets are not lost when dragged to a different area.
* Fix: widgets are not duplicated when dragged to a different area.
* Fix: area save operations now use a lock to avoid lost information if several requests are made simultaneously for different areas, as can happen when dragging a widget between areas, which modifies both.
* Fix: widgets can be edited again after being dragged, without a page refresh.
* Fix: the "purple screen of death" error page now has a 500 status code, not 200.

## 2.88.0 (2019-04-23)

Unit tests passing.

Regression tests passing.

* An optional improvement to eliminate the use of session storage for most site visitors. By default, Apostrophe creates a session for every site visitor, even an anonymous visitor, to provide full CSRF protection. You may now optionally disable this for anonymous visitors:

```javascript
modules: {
  'apostrophe-express': {
    csrf: {
      disableAnonSession: true
    }
  }
}
```

When you do this, anonymous visitors receive only basic CSRF protection based on a known header value and the fact that the Same Origin Policy does not allow requests to be made by JavaScript unless the page is on the proper site.

For performance reasons the largest sites will likely find this to be a valuable option.

* `apos.global.findGlobal` now officially supports returning a promise. This was an unofficial side effect in earlier releases that ceased to work in recent releases.

* Updated the version of `moment` that ships on the front end to the latest minor release.

* Eliminated unnecessary arrangeFields warnings. `apostrophe-groups` is set up properly, the `trash` field no longer generates warnings when workflow is active, and reverse joins no longer generate warnings as they have no editing UI.

* `null` values were able to crash the schema converters for strings, integers and floats when those fields were `required`. This has been fixed.

## 2.87.0 (2019-04-10)

Unit tests passing.

Regression tests passing.

* Tooltips have been added to improve the editor experience. For instance, tooltips appear on hover for the "up," "down," "clone" and "trash" buttons when working with areas.
* Building on the performance work in version 2.86.0, all `ensureIndex` calls have been moved to the `migrate` startup phase and can thus be skipped with `APOS_NO_MIGRATE=1`. Note that as with the other recent changes, this means that if your site is *always* run with `APOS_NO_MIGRATE=1`, including at the time the database is created, it is imperative that you run `node app apostrophe-migrations:migrate` at least once. If your database starts out in a dev environment and is later moved to a production environment, or you use stagecoach or a similar deployment tool that guarantees migrations are run on all code deployments (and you should definitely do that), then this will not be an issue.
* Building on the support for namespaced npm modules as apostrophe modules added in 2.86.0, the `testModule: true` flag used to test apostrophe in the context of an npm module like `apostrophe-workflow` can now be used in a namespaced npm module. Thanks to Aurélien Wolz for this contribution.

Thanks to Michelin for making much of this work possible through [Apostrophe Enterprise Support](https://apostrophecms.org/support/enterprise-support).

## 2.86.0 (2019-04-03)

Unit tests passing.

Regression tests passing.

* Apostrophe now supports namespaced NPM modules as apostrophe modules. This allows NPM private modules to be used to deliver, for instance, an apostrophe piece type, page type or widget type. Here is an example of valid configuration:

```javascript
require('apostrophe', {
  modules: {
    // ordinary npm module
    'apostrophe-blog': {},
    // namespaced npm module
    '@somenamespace/somemodule': {}
  }
}
```

```javascript
// in lib/modules/@somenamespace/somemodule/index.js
module.exports = {
  nifty: true
};
```

* In addition, modules may be namespaced NPM-style inside a [bundle](https://docs.apostrophecms.org/apostrophe/other/more-modules#packaging-apostrophe-modules-together-creating-bundles). You will need to use a subdirectory structure, as seen above. As a best practice, you should only use this for module names you would have to publish to npm if the bundle feature did not exist. The "lead module" of the bundle should be in the same npm namespace.
* If you are using the `partial` feature of `addColumn` with your pieces, you can now accept `piece` as a second argument. For bc, the value of that particular column property is still the first argument.
* All of Apostrophe's "sanity-checking" database operations at startup, plus all Apostrophe migrations, now execute during a new `migrate` startup phase. This phase emits the `apostrophe:migrate` promise event. This phase occurs immediately after `afterInit` is invoked for modules, but before it is invoked for the global `afterInit` hook, if any. This change ensures there is a "sane" database before any interaction with the site takes place, and means that developers no longer have to remember to run `apostrophe-migrations:migrate` when upgrading during development.
* You can also suppress these database operations at startup completely by setting the `APOS_NO_MIGRATE` environment variable to `1`, or by passing the `migrate: false` top-level option to Apostrophe. In this case, these operations all occur only when the `apostrophe-migrations:migrate` command line task is run. This option saves a great deal of startup time for the enterprise customers with the largest databases. Thus the best practice in production is the same as ever: run `node app apostrophe-migrations:migrate` before launching the new version of the app. In addition, you may set `APOS_NO_MIGRATE=1` in your production environment to save valuable startup time, especially during process restarts, etc.
* Apostrophe now always instructs `less` to import CSS (not LESS) files `inline`. This is necessary because CleanCSS, which we no longer use, formerly automatically did it and without it import paths are incorrect. Thanks to Fredrik Ekelund for this fix.
* UX improvement: if you edit a page, then follow a link from that page, and then click the "back" button, you should see your changes intact without the need to click "Refresh" thanks to the use of cachebusting headers. Thanks to Fredrik Ekelund for recommending an approach to the problem.
* Bug fix: if your site startup or migration task invokes multiple time-consuming operations you'll now see a progress meter for each one, not just the first.
* To save space and make sure developers don't just tune out, the warning about fields not properly arranged into tabs now appears at startup just for the first such module, unless you pass `--all-unarranged-fields` to get more information.

Thanks to Michelin for making many of these features possible through [Apostrophe Enterprise Support](https://apostrophecms.org/support/enterprise-support).

## 2.85.0 (2019-03-27)

Unit tests passing.

Regression tests passing.

* If a JPEG file has EXIF data such as the description, credit, etc. this information is
now copied into new properties of the attachment field and made available automatically
on corresponding new schema properties of `apostrophe-images` pieces.
* `req.data.global` now becomes available even before its joins and area loaders are
executed, as `req.aposGlobalCore`. This allows modules such as `apostrophe-pieces-orderings-bundle` to avoid recursive scenarios and performance problems.
* Sortable columns in the manage view can now indicate whether the first click sorts forwards
or backwards, simply by specifying the sort direction in the usual MongoDB way with `1` or
`-1`.
* Sortable columns can now be toggled from "no sort" to "forward" to "backward" and back to "no sort" again, and the hover state indicates all of these "next" states.
* The `limitByAll` and `limitByTag` options of the `apostrophe-pieces-widgets` module now correctly remove these fields from the `showFields` of the select element that chooses how the widget will select content to display.
* To select many consecutive pieces or pages quickly in the "Manage Pieces" and "Reorganize Pages" views, hold down the shift button while clicking a second piece. All pieces between the two pieces selected so far will be chosen.
* Fixed a bug where removing an array item other than the last could cause a failure of the array field editor if the last array item were active. Thanks to anwarhussain93.

## 2.84.1 (2019-03-25)

* Documentation issue only. No code changes.

## 2.84.0 (2019-03-25)

Unit tests passing.

Regression tests passing.

* `npm audit` issue: `nunjucks`
  * Created maintenance-only fork of `nunjucks` 2.x as `@apostrophecms/nunjucks`
  * We will use Nunjucks 3.x in Apostrophe 3.x, this is a maintenance fork only
  * Addressed dependency on old version of `chokidar` in `nunjucks` 2.x

* `npm audit` issue: `clean-css`
  * Verified this module offers no significant improvement in minification over the `compress` flag of `less`
  * Removed this module from ApostropheCMS
  * Verified CSS still minifies

* You may now sort the "Manage Pieces" view by clicking on any column that has a `sort`
property. By default `title` and `updatedAt` are now sortable. When using `addColumns`
specify a `sort` property like:

```javascript
sort: {
  title: 1
}
```

For more information see [custom columns and sortable columns for the "manage pieces"
modal](https://apostrophecms.org/docs/tutorials/getting-started/reusable-content-with-pieces.html#custom-columns-and-sortable-columns-for-the-quot-manage-quot-modal).

* Fixed several situations formerly requiring a page refresh before editing. More
such fixes to come. Thanks to `hexitex` for the bug reports and insight into the
causes.

* A recent change broke the display of the minimum image size to the user. This
has been fixed.

* A new warning has been added for failure to use `arrangeFields` comprehensively for
all of your fields to make the "manage pieces" modal as clear as possible for the user.

* Fixes were made allowing contextual editing of more types of content nested in `object` fields on the page. Thanks to bharathkumarc.

Many thanks to Michelin for making much of this work possible via [Apostrophe Enterprise Support](https://apostrophecms.org/support/enterprise-support).

## 2.83.1 (2019-03-13)

Unit tests passing.

Regression tests passing.

* Bug fix: a crash in the lock refresh route was possible if an advisory lock was taken away by another tab or user. Thanks to `hexitex` for the report and the solution.

## 2.83.0 (2019-03-12)

Unit tests passing.

Regression tests passing.

* When using the `apostrophe-pieces-import` module, you may now set the `importAsRichText: true` option on an `area` or `singleton` field to import markup rather than treating it as plaintext. With this setting in place the behavior matches `apostrophe-pieces-export`. Also note that both `apostrophe-pieces-import` and `apostrophe-pieces-export` have been updated to be more compatible with one another.

## 2.82.0 (2019-03-08)

Unit tests passing.

Regression tests passing.

* If the `APOS_ALWAYS_COPY_ASSETS` environment variable is set, always copy assets rather than symlinking them. This is useful when running under Docker. Thanks to hexitex for this contribution. See also [building Docker images for Apostrophe projects](https://apostrophecms.org/docs/tutorials/howtos/docker.html).

## 2.81.2 (2019-03-06)

Unit tests passing.

Regression tests passing.

* Stability improvement: search index method of the `tags` type will not crash if the `tags` type is somehow truthy without being an array.

## 2.81.1 (2019-03-05)

Unit tests passing.

Regression tests passing.

* Default values are now respected by the global doc. Specifically, if your field has a `def` property when the global doc is first created, it will be set accordingly. In addition, if a field is added to the schema and your site is restarted, it will also be added with the correct default at this time. Tests coverage has been added for this scenario.

## 2.81.0 (2019-03-04)

Unit tests passing.

Regression tests passing.

* The conflict resolution mechanism for simultaneous edits has been improved. Previously, Apostrophe tracked how long it had been since the "last edit" by the previous person. But if the browser window closed without sending an "unlock" message, that "last edit" might be a very long time ago. This led to nuisance confirmation prompts and a tendency to ignore their message.

Beginning with this release, the browser instead actively refreshes the lock periodically. And if the browser does not do so for 5 minutes, the lock is automatically discarded.

This greatly reduces the chance that you will see a "someone else is editing that document" message when this is not actually the case.

However, do note that you will no longer see an indication of the "last edit" time. This is because this time was never really meaningful for the "Edit Piece" dialog box, and often misleading for on-page editing as well. Instead, you may assume that the other person is still at the very least on the page in question if you see this message at all.

* Although it was released separately as part of the `launder` module, and an `npm update` should fetch it for you automatically, it should be mentioned that `launder` version 1.1.1 has been released and prevents crashes if the `value` of some of your select element choices is null or undefined. Such choices do not work and cannot be selected reliably (only strings and numbers are supported, including the empty string), but since versions prior to 1.1.0 did not crash on such choices, we have patched 1.1.1 to also tolerate their presence.

Thanks to our [Apostrophe Enterprise Support](https://apostrophecms.org/support/enterprise-support) clients for making these enhancements possible.

* The case-insensitive sort for filter choices no longer crashes if a choice cannot be converted to a string. Thanks to Fawzi Fakhro.

## 2.80.0 (2019-02-28)

Unit tests passing.

Regression tests passing.

* A recently introduced change broke the filtering that prevented users from selecting too-small images when `minSize` is in effect. This has been corrected. Note that site visitors never actually saw too-small images because filtering did take effect later in the process.
* Numbers (in addition to strings) are now permissible choices for select elements. If the choice selected is a number, a number will be stored in the field. Most of this fix is in the `launder` module but there is a small fix in apostrophe core as well.
* If a doc is in the trash already, the edit dialog box should have a "Rescue" button rather than a "Trash" button on the "More" dropdown menu.
* `boolean` fields can now be made `mandatory`. If a boolean field is mandatory, the form will not validate unless the user selects "Yes." This is useful for simple "terms and conditions" forms. You must specify a message to be shown to the user if they do not select "Yes," like this:

```
{
  name: 'toc',
  label: 'Accept the Terms and Conditions',
  type: 'boolean',
  // Displayed if you try to save without picking Yes
  mandatory: 'You must accept the Terms and Conditions to continue.',
  // Always displayed
  help: 'I have read and accept the Terms and Conditions.'
}
```

Although the documentation formerly claimed that `required: true` would have this effect for boolean fields, it was pointed out that this functionality did not work, and as a result far too many sites already use `required: true` for booleans in a way that would break if we implemented the original documented behavior. Therefore we are changing the documentation to match this new implementation that maintains backwards compatibility.

## 2.79.0 (2019-02-22)

Unit tests passing.

Regression tests passing.

* Built-in migration progress meter is much improved. The new implementation:
  * Does not display anything if the task completes within 1 second;
  * Allows work to begin even before the total number of items is known;
  * Has a much more stable ETA;
  * Does not crop the total off the far end;
  * Displays steps/sec (very useful metric for development); and
  * Has highly stable formatting (not distracting to the eye).
* Eliminates unnecessary warnings about unconsumed promises in migrations.

## 2.78.0 (2019-02-15)

Unit tests passing.

Regression tests passing.

* You can now set permissions for many pieces at once via the new "set permissions for..."
batch operation in the "manage pieces" dialog box. Batch operations are accessible via a
dropdown at the bottom of the dialog box after you check the boxes to select various pieces.
Note that if you check the box to select all the pieces on this page, you will be asked
if you want to select *all* pieces. So it is possible to set the permissions of all of the
pieces at once.

Note that **permissions have no effect on file attachment URLs unless you use
the optional [apostrophe-secure-attachments](https://github.com/apostrophecms/apostrophe-secure-attachments) module.** Once you add that module, the new batch operation becomes a powerful
way to lock down all of your PDFs at once.

* The "Select Everything" checkbox for pieces, which becomes accessible after you "Select All"
pieces on the current page, now operates much faster on large databases and does not block
the main thread of browser execution for an extended time.

Thanks to our [enterprise clients](https://apostrophecms.org/support/enterprise-support),
including Michelin, for their support of our work on these items.

## 2.77.2 (2019-02-12)

Unit tests passing.

Regression tests passing (including new migrations test).

* Most migrations were failing when run in a non-interactive session.
This was due to a stray piece of code that tried to interact with the
progress meter when it was not available. This has been fixed. This
was the underlying major issue in version 2.77.0.
* The recent migration to set the `docIds` and `trashDocIds` properties of
attachments correctly, allowing them to become inaccessible at the
proper time, now runs and completes correctly, at the end of which
all attachment permissions are properly restored. This resolves the issue
that began with version 2.77.0.
* The migration was also updated to avoid any chance of needlessly
disabling permissions on a temporary basis during the migration run.
* **If you temporarily lost access to your media due to running migrations
with 2.77.0, which was available for a few hours today, you can restore access**
with the following command line task:

```
node app apostrophe-attachments:recompute-all-doc-references
```

**If you manually set your permissions globally as a workaround**, you should run
this task to reset them appropriately:

```
node app apostrophe-attachments:reset-uploadfs-permissions
```

Although there is no reason to expect a recurrence of this issue, these
command line tasks will continue to be available going forward, just in case.

### Regression test updates

Our regression tests are being updated to prevent a recurrence by
noninteractively invoking `apostrophe-migrations:migrate`
and checking for a clean exit code.

## 2.77.1 (2019-02-12)

Unit tests passing.

Regression tests passing.

* Unfortunately the new migration in 2.77.0 appears to have caused
all permissions to revert to 000 on uploaded media on at least one site.
In an abundance of caution we have pushed out 2.77.1 which does not
carry out that migration. We are working on 2.77.2 which will carry it out
properly. You may restore your permissions with
`chmod 644 public/uploads/attachments/*`, if you are using S3 you
can do this by restoring public access to each file, for Azure the
suffix added to the name to disable each file would need to be removed.
Fortunately this issue was caught quickly so there are probably no
instances of the latter two in the wild.

We apologize for this serious issue and will provide a complete postmortem
with 2.77.2.

## 2.77.0 (2019-02-12)

* **The home page now works correctly when it is a pieces-page** powered by
`apostrophe-pieces-pages`. Specifically, the URLs of pieces are generated
correctly in this situation. This allows the home page to be a blog page,
for example. Regression tests have been added to ensure this does
not break in the future.

* **Attachments (files) now become inaccessible properly** when the
last file or image piece that directly contains them moves to the trash.
Formerly, attachments were incorrectly marked as "part of" pages that
merely loaded them as part of a join or similar relationship. **A migration
has been added** to correctly reset the `docIds` and `trashDocIds` arrays
of all attachments on a one-time basis after which they will be tracked
properly going forward.

* **Migrations now have a progress display when iterating over all
documents.** This progress display automatically goes away if the
migrations task is not running with access to a TTY (for instance,
it is running in a deployment pipeline). You may note that not all
migrations use this feature; generally the most time-consuming will however.

* **You can now specify a projection for a reverse join without the need to explicitly include the `idsField`, or even know what it is.** This was one of several reasons why developers often gave up on projections for reverse joins, or went back to the old approach of specifying `idsField` rather than using `reverseOf`.

Here is an example from the [apostrophe-samples](https://github.com/apostrophecms/apostrophe-samples) project:

```javascript
// Forward join: in schema of products
{
  name: '_specialists',
  type: 'joinByArray',
  withType: 'specialist',
  label: 'Specialists',
  help: 'The right people to ask about this product.'
}
```

```javascript
// Reverse join: in schema of specialists
{
  name: '_products',
  type: 'joinByArrayReverse',
  withType: 'product',
  reverseOf: '_specialists',
  projection: {
    _url: 1,
    title: 1
  }
}
```

> Note that we can also project `_url: 1` to get all the fields necessary
to populate `_url` when the product is fetched, even though it is not
a real property in the database.

* Unnecessary schema validation errors are no longer thrown when using
`joinByOneReverse` with `reverseOf`.

* Schema fields named `format` are now allowed for pieces. There was a
conflict with the UI code and backend routes of the "Manage Pieces" dialog box.

* "Drag and drop" now works properly for widgets that have just been
added to the page. There is no need to refresh the page first.

## 2.76.1 (2019-02-06)

Unit tests passing.

Regression tests passing.

* Removed unneeded call to `self.apos.utils.readOnlySession` in `apos.notify`, preventing crashes when this is invoked from a command line task. This fixes `apostrophe-favicons`.
* Also updated `self.apos.utils.readOnlySession` so it will gracefully ignore calls made with no session in `req` (typically command line tasks).
* Eliminated uses of `async/await` in core unit tests. This module still supports Node 6.x, so we use promises directly, not via async/await, in core code; of course you can still `await` most of our APIs in your own projects, because `await` works with anything that returns a promise.
* Fixed a bug that prevented page permissions from propagating properly when "Apply to Subpages" is checked in "Page Settings." Thanks to Mayank Bansal. Unit tests were also added to prevent a regression in the future.
* A bug that prevented the home page type from being changed via the UI in certain situations has been fixed.

## 2.76.0 (2019-02-01)

Unit tests passing.

Regression tests passing.

* Email schema field type added. Thanks to Andrea Di Mario.
* Developer warnings for bad `showFields` configuration now apply to all field types that support `showFields`.
* Schemas are now validated for nested `array` and `object` schemas, giving developers more information to help them fix their code.
* The `poll-notifications` API now runs as middleware that is scheduled as early as `req.user` becomes available, avoiding the overhead of loading `req.data.global` in this frequently polled API.
* The `poll-notifications` API does not crash if the `apos` object has been destroyed. This is not an issue for typical sites. However, this fix removes scary error messages displayed by the very useful [apostrophe-monitor](https://github.com/apostrophecms/apostrophe-monitor) module, which is similar to `nodemon` but specialized to Apostrophe for much faster restarts.
* Although technically released in the `moog-require` module, not here, a recent fix in that module bears mentioning because it prevents both `apostrophe-monitor` and `apostrophe-multisite` from misbehaving when the options objects of modules are modified. Specifically, the modifications are now reliably distinct for each `apos` object.
*
* The logic that removes certain typically unwanted buttons from CKEditor is now conditional and does not remove them when they are explicitly requested in the toolbar. Thanks to Fredrik Ekelund.
* Placeholder markup when a pieces widget is empty. Although not often used directly, this template is often copied as a starting point.
* An open "add widget" area menu now appears above any hovered widget controls rather than being lost behind them.
* `showFields` support for fields of type `checkboxes` has been restored.
* The "recursion warning" that appears when the same doc is loaded more than 5 times in a single request can now be suppressed on a per-request basis by setting `req.suppressAreaLoaderRecursionWarnings` to `true`. However the runaway loading process is still prevented. This is mainly of use for workflow API routes that examine many documents but are OK with stopping in this situation without generating extra log messages.

Thanks to Michelin for sponsoring much of this work through [Apostrophe Enterprise Support](https://apostrophecms.org/support/enterprise-support).

## 2.75.1 (2019-01-24)

Unit tests passing.

Regression tests passing.

* If a user has the type-specific `admin-product` permission, they should always be able to view a `product`, no matter whether it is published or not. This logic was correct for editing but not for viewing. Fixed a bug that led to crashes with the workflow module in this scenario.

Thanks to Michelin for making this fix possible via [Apostrophe Enterprise Support](https://apostrophecms.org/support/enterprise-support).

## 2.75.0 (2019-01-15)

Unit tests passing.

Regression tests passing.

* An "Undo" button has been added for the "Remove Widget" feature. Although such changes can be undone via "Page Versions," that feature is advanced and somewhat hard to find, whereas this simple "Undo" button is immediately helpful to most users.
* Apostrophe now displays warnings for several common developer errors. Previously it was difficult to understand why a module didn't work if `extend` was missing for certain common cases, like a `-widgets` or `-pieces-pages` subclass module. We will expand these warnings over time; options are provided to disable them if they do not apply to your situation.
* The server side notification persistence feature introduced in version 2.74.0 led to an intermittent bug: the "long polling" used to deliver notifications quickly interacted badly with the "resave" behavior of Express sessions, resulting in frequent loss of other session changes, such as draft/live mode switching. This has been fixed. Since we cannot disable `resave` with the standard session store in Apostrophe 2.x, an `apos.utils.readOnlySession(req)` method was added, and the route that "long polls" for new notifications now uses it to disable any modification to the session for the duration of the request.
* `limitByAll`, `limitByTag` and `limitById` options for `apostrophe-pieces-widgets`. When set the user is not prompted to choose their own maximum.
* Fixed conditions in which editing the first or last name of a new `apostrophe-user` did not affect their `slug` in the expected way.
* Fixed bug: if trashInSchema is in effect, subpages should not have their trash status overridden to match the new parent when their ancestor is moved. This is important when using "Reorganize" with workflow. Additional improvements to better integrate "Reorganize" into the workflow module are separately forthcoming.
* Fixed a bug that prevented `view` permissions from being given out programmatically in certain edge cases.
* The `slug` cursor filter now has a `launder` method, for use when marking it safe for `req.query`. Thanks to Anthony Tarlao.

Thanks to our customers at Michelin and NPM for making much of the above work possible via [Apostrophe Enterprise Support](https://apostrophecms.org/support/enterprise-support).

## 2.74.0 (2018-12-13)

Unit tests passing.

Manual regression tests passing.

* Server-side code may now call `apos.notify(req, 'This is a message')` to send a message to the logged-in user associated with `req`. That message will pop up on the browser and will remain visible until they dismiss it. If the user is not logged in right now, they will see it when they do log in.

You may use `%s` to interpolate additional string arguments, and you may pass an `options` object with `dismiss: true` for a self-dismissing notification. You may also set the `type` option to `error`, `warn` or `success` for different visual treatments. For example:

```
apos.notify(req, 'Sorry, you did not win a shiny new %s!', req.piece.title, { type: 'error' });
```

The API is identical to that for `apos.notify` on the browser side, except that `req` must be passed as the first argument. Also the method returns a promise, which resolves when the notification has reached the database. You may also optionally pass a final callback for the same purpose. This is useful when sending a notification just before a task exits the process. The rest of the time you won't need to worry about it.

* In `2.73.0`, an optional second argument, `locale`, was added to the `date` Nunjucks filter. As it turns out this was done in a way that could have a knock-on effect on later uses of `date` that did not specify a locale. This has been fixed and unit tests have been added. Thanks to Fredrik Ekelund.

* The values of fields hidden via `showFields` are now saved to the database, as long as they contain no errors. This allows you to return to an old setting and discover all of its sub-settings intact.

* By default, Apostrophe deletes old asset bundles from uploadfs (S3, azure, etc.) five minutes after the launch of the site. The assumption is that the deployment of static assets has reached all peer servers and there is no need to keep old assets around. The `uploadfsBundleCleanup` option to `apostrophe-assets` may now be set explicitly to `false` to prevent this, as may be needed if asset bundles are shared between sub-deployments that are made at greatly varying times.

* When `apostrophe-workflow` is present, "Batch Commit" and other inappropriate options are no longer offered for groups, which are not subject to workflow.

Thanks to Michelin for making much of the above work possible via [Apostrophe Enterprise Support](https://apostrophecms.org/support/enterprise-support).

## 2.73.0 (2018-12-06)

Unit tests passing.

Regression tests passing.

* Added in-context editing support, support for the `contextual` flag, and `skipInitialModal` support for areas and singletons nested in fields of type `object`. Many thanks to Michelin for making this feature possible through their participation in [Apostrophe Enterprise Support](https://apostrophecms.org/support/enterprise-support).
* The `date` Nunjucks filter now accepts `locale` as a second argument. If `locale` is not present and `req.locale` is set, that locale is used, rather than the default system locale. Thanks to Tim Otlik.
* Removed nuisance warnings about tolerant sanitization.
* When using the `passwordReset: true` feature of `apostrophe-login`, you may also set the `passwordResetSubject` option to a custom subject line for the password reset email message.
* The mechanism that sends the password reset request confirmation email has been factored out to the `apos.login.sendPasswordResetEmail(req, user)` method, so you can trigger it for your own reasons. This method returns a promise; when that promise resolves the password reset email has been successfully handed off for delivery. Note that the promise will be rejected if the user object has no `email` property.

## 2.72.3 (2018-12-03)

Unit tests passing.

Regression tests passing.

* The "apply to subpages" feature for page permissions has been greatly simplified and made easier to understand. There is now just one shared "copy these permissions to subpages now?" dropdown, which applies to ALL current permissions for the current page: "who can view this page," "these users can view," "these groups can edit," etc.

As the help text now properly explains, if you pick "yes" and save page settings as usual, the permissions of all subpages are updated to match **on a one-time basis.** After that, you can edit them normally for the subpages. This is an action that takes place at "save" time, it is not a setting that is remembered.

This is good for laying down a baseline and then making fine-tuned adjustments per page, which is typical practice.

Previously this choice appeared in several places, including as a highly confusing and visually cluttered dropdown within the list of permissions per user and group. While theoretically this allowed for propagating fine-tuned adjustments to subpages one at a time, in practice users did not understand it, including many enterprise customers who invest significant time in Apostrophe. Therefore a simpler solution is of greater overall value.

* Regression fix: support for in-context, on-page editing of areas in array fields has been restored.

* Attempts to save a field of type `object` with a missing `required` field now behave sensibly, you no longer see a spinner forever on a grayed-out page. Note that the use of `required` for the object itself has no meaning because there is always an object; you should make its fields required, or not, as you see fit.

* "Move" and "Trash" operations on widgets now emit the Apostrophe events `widgetMoved` and `widgetTrashed`. The widget's container div is emitted as the argument to the event.

## 2.72.2 (2018-11-28)

Unit tests passing.

Regression tests passing.

* The `apostrophe-jobs` `runNonBatch` method no longer crashes if the job-runner function provided does not return an object (for instance, because it takes a callback so its return value does not matter).
* `apostrophe-attachments:list` task lists the URLs of all valid attachments, including all crops in all sizes.
* `array` fields may be used in the `relationship` of a join. Thanks to Anthony Tarlao.
* Added missing callback to asset bundle cleanup for cloud deployments, ensuring that the lock is eventually released and the old bundles are eventually removed.
* Fixed documentation for `apos.jobs` methods re: the `labels` option.

## 2.72.1 (2018-11-07)

Unit tests passing.

Regression tests passing.

* Moving a page beneath a parent that happens to be considered "not trash" should not automatically cause the child to be considered "not trash" when workflow is in effect, or when the `trashInSchema` flag has been opted into for `apostrophe-docs`. In these cases the trash flag is just another schema property. This bug led to pages inadvertently becoming live across all locales when moved in the page tree.
* The server-side video schema field converter no longer crashes the process if given a `null` property, and correctly flags the field as in error if it is `required` and not present.
* Any missing values for join relationships relating to permissions are now handled in a proper migration in apostrophe core, rather than a hack in apostrophe-workflow that adds significant startup time in certain situations.
* Migration completion is now logged.
* UX fix: UI/area controls no longer compete with "Add Content."

Thanks to our enterprise support customers for their support of this work.

## 2.72.0 (2018-10-30)

Unit tests passing.

Regression tests passing.

* Support for subdirectories of `lib/modules`. You must set the `nestedModuleSubdirs` option to `true` in `app.js`. You can then place your modules in nested subdirectories of `lib/modules`. **The names of the parent folders do not matter,** and **the name of the actual module folder must still match the name of the module.**

In addition, when using this feature you may optionally move part of your `modules` configuration into a `modules.js` file in each directory. Here is an example:

```javascript
module.exports = {
  'module-name': {},
  'other-module-name': {}
};
```

By following through with this approach you can make `app.js` much shorter. Configuration of Apostrophe modules installed via `npm` must still be done in `app.js`.

* The `apostrophe-html-widgets` module now properly concatenates fields to the standard HTML field when `addFields` is used with it.

* Fixed a crashing bug when an API was used in an atypical way. Thanks to Max Schlueter.

## 2.71.1 (2018-10-24)

Unit tests passing.

Regression tests passing.

Recent changes to the markup for buttons broke drag and drop for widgets. This has been fixed.

## 2.71.0 (2018-10-23)

Unit tests passing.

Regression tests passing.

* When two pieces or pages would have the same slug as the result of an insert or update, Apostrophe automatically appends a unique string. This makes sense for data integrity but as a user experience it leaves something to be desired.

Beginning with this release, if you are editing the title in the piece or page settings editor and apostrophe is making automatic slug suggestions, these suggestions will *now include the suffix* needed to avoid a conflict. This gives you a chance to see what will happen, and decide to change the title or the slug in a better way. However, you can disable this by setting the `deconflictSlugs` option of the `apostrophe-docs` module explicitly to `false`. If you do, then from now on you will *receive a straightforward error message if the suggested slug is in conflict with another slug on the site.*

* If you edit the slug directly and try to save it with a conflict, Apostrophe will always report a straightforward error in the editor, requiring you to fix it manually. This makes sense when you are editing the slug yourself, because it means you care about the exact value.

For backwards compatibility and to resolve race conditions, the server will still automatically modify the slug to be unique in the rare event that a conflict arises during the save operation itself.

* A simpler yet even better slug prevention feature, in many ways: all `apostrophe-pieces` modules now accept a `slugPrefix` option. For instance, if you set this option to `people-` for your `people` module and to `image-` for the `apostrophe-images` module, the slugs for your people and the photos of them you are uploading will never be in conflict.

We appreciate our enterprise customers and their support of this work.

## 2.70.1 (2018-10-18)

Unit tests passing.

Regression tests passing.

* Bug fix: when you attempt to edit a piece that someone else has open in the edit dialog box, you should receive a warning, and the option to take over or leave it alone. This worked, however the "advisory lock" was not released when *closing* the dialog box. So users saw superfluous warnings. The bug was related to calling `$.jsonCall` with the wrong order of arguments.
* Bug fix: a user without permissions to lock a particular document could cause a process restart by attempting to lock it. No inappropriate access was granted.
* When configuring the `csrf` option of `apostrophe-express`, you may now pass the `cookie` subproperty in order to pass configuration options to `res.cookie`, such as `secure: true`.
* The jQuery `onSafe` plugin now respects the return value of the event handler, allowing the use of `return false;` in such handlers. Thanks to Fredrik Ekelund.
* The Apostrophe `button` macro now renders a `button` rather than an anchor tag, except when the `url` option is present. Thanks to Fredrik Ekelund.

## 2.70.0 (2018-10-08)

Unit tests passing.

Regression tests passing.

Apostrophe now allows direct import of unparsed CSS files via import flags of LESS. The best use of this option is to push a CSS file created by a SASS compiler or other LESS alternative.

To push a CSS asset *without* compiling it as LESS, you may write:

```
self.pushAsset('stylesheet', {
  name: 'bundle',
  import: {
    inline: true
  }
});
```

Or, if you are pushing assets via the `stylesheets` option of the `apostrophe-assets` module, you may write:

```
'apostrophe-assets': {
  stylesheets: [
    {
      name: 'bundle',
      import: {
        inline: true
      }
    }
  ]
}
```

The extension of the file may be either `.css` or `.less`; either way it is imported with no LESS compilation. Apostrophe will still modify URLs to accommodate the global `prefix` option, if present.

## 2.69.1 (2018-10-04)

Unit tests passing.

Regression tests passing.

* In-context editing of areas nested in arrays now works correctly when the widget containing the array has just been added to the page for the first time.

## 2.69.0 (2018-10-03)

Unit tests passing.

Regression tests passing.

* Promisified all of the apis for migrations, including the option of iterators that return promises, and implemented migrations for old piece and page slugs that have not been deduplicated and thus can block new pages or pieces from taking a slug even though we have logic for this for new pages and pieces.
* In-context editing support for areas and singletons that are schema fields of arrays. Leaves other, noncontextual data alone. Creating and editing entire array items contextually is outside the scope of this change; use an area rather than an array for that. Directly nested arrays are not supported, but you may use an area in an array in a widget in an array, etc.
* `.jpeg` files were slipping through with that extension. All new uploads will be correctly converted to `.jpg` and go through the proper sizing process.
* The `enableShowFields` option was missing some of its logic for fields of type `checkboxes`. Thanks to Anthony Tarlao.
* A `_title` property is now included in attachments returned by `apos.images.all` and `apos.images.first`.
* When apostrophe cannot fix a unique key error, it is helpful to be able to see the last error, as well as the original one. This helps you figure it out if both a unique slug error and an unrelated unique key error are part of the puzzle. We still throw the original error, but we also attach the last error as a property of it, so you can see both.
* The `apos.areas.fromPlaintext` method now takes an `options` parameter. You may set the `el` property to an element name, in which case the markup is wrapped in that HTML element. `options` may be omitted.

## 2.68.1 (2018-09-27)

Unit tests passing.

Regression tests passing.

* When we introduced allowedSubpageTypes and allowedHomepageTypes in 2.67.0, we  broke support for different schemas in different page types. Those regressions are fixed here.
* The default page type choice offered for a new page is the first type permitted by its parent page.

## 2.68.0 (2018-09-26)

Unit tests passing.

Regression tests passing.

* The `lateCriteria` cursor filter now works properly, allowing special mongodb criteria that are not allowed inside `$and` to be merged into the criteria object at the last minute.
* A noisy warning produced on every page send by the latest version of Bluebird has been silenced.
* Performance: explicitly shut off `sort()` for certain cases where we know only one document will be returned. This allows MongoDB to select a more efficient index more often.
* `nlbr` Nunjucks filter no longer results in double-escaped markup. Thanks to Ulf Seltmann.
* The `apostrophe-global` module now supports the `separateWhileBusyMiddleware` option. Iby separate middleware that checks for the lock flag in apostrophe-global even if the regular middleware of this method has been disabled and/or overridden to cache in such a way as to make it unsuitable for this purpose. For normal use this option is not necessary.
* Fixes made to further reduce conflicts between sites with `apostrophe-multisite`. For instance, the `apostrophe-workflow` module no longer breaks the dashboard.
* The home page can now be copied. If you copy the home page, you get a new child of the home page with the same content. Thanks to Tim Otlik.

## 2.67.0 (2018-09-14)

Unit tests passing.

Regression tests passing.

* Pages can now be locked down with the `allowedHomepageTypes` and `allowedSubpageTypes` options, like this:

```javascript
// Only one type allowed for the home page
allowedHomepageTypes: [ 'home' ],

allowedSubpageTypes: {
  // Two subpage types allowed for the home page
  'home': [ 'default', 'apostrophe-blog-page' ],
  // No subpages for the blog page ("show pages" don't count)
  'apostrophe-blog-page': [],
  // default page type can only have another default page as a subpage
  'default': [ 'default' ]
}
```

These options make it easy to prevent users from creating unintended scenarios, like nesting pages too deeply for your navigation design.

* Pages now support batch operations, just like pieces do. The initial set includes trash, rescue, publish, unpublish, tag and untag. You can only rescue pages in this way if you are using the `trashInSchema` option of the docs module, which is always the case with `apostrophe-workflow`. With the conventional trash can, it is unclear what should happen because you have not indicated where you want each page to be restored. New batch operations for pages can be added in the same way that they are added for pieces.

* Important performance fix needed for those using the `apostrophe-pieces-orderings-bundle` module to create custom sort orders for pieces. Without this fix it is also possible to get a loader error and stop fetching content prematurely.

* The "revert" button for versions is now labeled "Revert to" to emphasize that it reverts to what you had at the end of that operation, not its beginning. Thanks to Fredrik Ekelund.

## 2.66.0 (2018-09-07)

* Updated to CKEditor version 4.10.0. The CKEditor build now includes the CKEditor "widgets" feature (not to be confused with Apostrophe widgets). These are essential for modules like the forthcoming `apostrophe-rich-text-merge-tags`.
* `apos.areas.richText` and `apos.areas.plaintext` no longer produce duplicate text. To achieve this, the `apos.docs.walk` method no longer walks through the `_originalWidgets` property. This property is only used to preserve the previous versions of widgets that the user lacks permission to edit due to schema field permissions. Exploration of this property by `apos.docs.walk` led to the observed bug.
* The browser-side implementation of `apos.utils.escapeHtml` now works properly.

## 2.65.0 (2018-09-04)

Unit tests passing.

Regression tests passing.

* **Important fix for MongoDB replica sets:** previously we used the `autoReconnect` option of the MongoDB driver by default. From now on, we use it only if the MongoDB URI does not refer to a replica set. The use of `autoReconnect` is [inappropriate with a replica set](https://github.com/apostrophecms/apostrophe/issues/1508) because it will keep trying to connect to the node that went down. Leaving this option out results in automatic use of nodes that are up. Also see the [apostrophe-db-mongo-3-driver](https://npmjs.org/package/apostrophe-db-mongo-3-driver) module for a way to use the newer `mongodb+srv` URIs. Thanks to Matt Broadstone of MongoDB for his advice.

* An `apostrophe-file` now has a default URL. The default `_url` property of an `apostrophe-file` piece is simply the URL of the file itself. This allows `apostrophe-file` to be included in your configuration for [apostrophe-permalinks](https://npmjs.org/package/apostrophe-permalinks); picking a PDF in this way generates a direct link to the PDF, which is what the user expects. Note that if the developer elects to set up an `apostrophe-files-pages` module that extends `apostrophe-pieces-pages`, that will still take precedence, so there is no bc break.

* Clicking directly from one rich text widget into another did not work properly; the toolbar did not appear in this situation. This bug has been fixed. The bug only occurred when clicking in a second rich text widget without any intervening clicks outside of all rich text widgets.

* Also see expanded notes on version `2.64.1`, below, which contained several features missed in the original changelog.

## 2.64.1 (2018-08-31)

Unit tests passing.

Regression tests passing.

* Improved Apostrophe's ability to redisplay the appropriate widget, array element, and field and call the user's attention to it when a schema field error is not detected until server-side validation takes place. This addresses problems that come up when fields become `required` at a later time, and/or data was originally created with an earlier release of Apostrophe that did not enforce `required` in all situations. Browser-side validation is still preferred for ease of use but server-side validation no longer creates situations the user cannot easily resolve.

* Introduced the `apos.global.whileBusy` method. This method accepts a function to be run *while no one is permitted to access the site.* The provided function may return a promise, and that promise resolves before the site becomes accessible again. In the presence of `apostrophe-workflow` it is possible to mark only one locale as busy.

* By default, the `apos.locks.lock` method waits until the lock is available before proceeding. However there is now a `wait` option which can be set to `false` to avoid waiting at all, or to any number of milliseconds. If the method fails because of `wait`, the error is the string `locked`.

* The `apos.locks.lock` method also now accepts a `waitForSelf` option. By default, if the same process invokes `apos.locks.lock` for the same lock in two requests simultaneously, one of the two will receive an error. With `waitForSelf`, the second invocation will wait for the first to resolve and then obtain the lock.

## 2.64.0 (2018-08-29)

Unit tests passing.

Regression tests passing.

* Apostrophe's "search suggestions" feature for `notFound.html` templates is now fully baked. It only takes two steps:

1. Include an element like this in your `notFound.html` template:

```
<div data-apos-notfound-search-results></div>
```

2. Set the `suggestions` option to `true` for the `apostrophe-search` module.

With `suggestions: true`, this feature no longer requires that you have a `/search` page, it uses a dedicated route. See the documentation of the `apostrophe-search` module for more information.

* The `showFields` option is now available for checkboxes. The syntax is as follows:

```
{
  "name": "awesomeBoolean",
  "label": "Awesome Boolean",
  "type": "boolean",
  "choices": [
    {
      "value": true,
      "showFields": ["otherField1"]
    },
    {
      "value": false,
      "showFields": ["otherField2"]
    }
  ]
}
```

Thanks to falkodev.

* A useful error message appears if you try to use a `mongodb+srv` URL. These are meant for newer versions of the MongoDB driver. You **can** use them, but you must install the [apostrophe-db-mongo-3-driver](https://npmjs.com/package/apostrophe-db-mongo-3-driver) module first. The error message now explains this, addressing a common question on stackoverflow.
* Basic styles added for the most common rich text markup tags when within the bounds of an Apostrophe modal. Thanks to Lars Houmark.
* Fixed UI overlap issue when joining with `apostrophe-page`.
* `apos.images.all`, `apos.images.first`, etc. now include `_description`, `_credit` and `_creditUrl` when they can be inferred from an `apostrophe-image` containing the attachment.
* `apos.images.srcset` helper improved. It is now smart enough to limit the image sizes it offers based on what it knows about the size of the original. Thanks to Fredrik Ekelund.
* Fixes to CSS asset URL generation to pass validation.
* Performance: eliminated use of `$or` MongoDB queries with regard to pages in the trash. MongoDB tests demonstrate that `$ne: true` is faster than `$or` for our purposes.

## 2.63.0 (2018-08-15)

Unit tests passing.

Regression tests passing.

* “Promise events” have arrived. This is a major feature. Promise events will completely
replace `callAll` in Apostrophe 3.x. For 2.x, all existing invocations of `callAll` in the
core Apostrophe module now also emit a promise event. For instance, when the `docBeforeInsert`
callAll method is invoked, Apostrophe also emits the `beforeInsert` promise event on the
apostrophe-docs` module.

Other modules may listen for this event by writing code like this:

```javascript
`self.on('apostrophe-docs:beforeInsert', 'chooseASpecialist', function(req, doc, options) {
  // Modify `doc` here. You may return a promise, and it will resolve before
  // any more handlers run. Then the doc is inserted
});
```

The above code adds a new `chooseASpecialist` method to your module. This way, the method can be overridden by assigning a new function to `self.chooseASpecialist` in a module that
extends it, or its behavior can be extended in the usual way following the `super` pattern.

But, since it does not have the same name as
the event (attempting to register a method of the same name will throw an error), it is unlikely
that parent class modules and subclass modules will have unintentional conflicts.

See the [original github issue](https://github.com/apostrophecms/apostrophe/issues/1415) for a more
complete description of the feature and the reasoning behind it.

**Your existing callAll methods will still work.** But, we recommend you start migrating to be
ready to move to 3.x in the future... and because returning promises is just a heck of
a lot nicer. You will have fewer problems.

* Optional SVG support for `apostrophe-attachments`. To enable it, set the `svgImages` option to
`true` when configuring the `apostrophe-attachments` module. SVG files can be uploaded just like
other image types. Manual cropping is not available. However, since most SVG files play very well
with backgrounds, the SVG file is displayed in its entirety without distortion at the largest size
that fits within the aspect ratio of the widget in question, if any (`background-size: contain`
is used). If you have overridden `widget.html` for `apostrophe-images-widgets`, you will want
to refer to the latest version of `widgetBase.html` for the technique we used here to ensure
SVG files do not break the slideshow’s overall height.
* New `apos.templates.prepend` and `apos.templates.append` methods. Call
`apos.templates.prepend('head', function(req) { ... })` to register a function to be called just after
the head tag is opened each time a page is rendered. The output of your function is inserted into
the markup. The standard named locations are `head`, `body`, `contextMenu` and `main`. This is
convenient when writing modules that add new features to Apostrophe. For project level work also see the
named Nunjucks blocks already provided in `outerLayoutBase.html`.
* `apos.singleton` now accepts an `areaOptions` option, which can receive any option that can be
passed to `apos.area`. Thanks to Manoj Krishnan.
* Apostrophe’s “projector” jQuery plugin now respects the `outerHeight` of the tallest slideshow item,
not just the inner height.
* `apos.area` now accepts an `addLabel` option for each widget type in the area. Thanks to
Fredrik Ekelund.
* UI improvements to versioning. Thanks to Lars Houmark.
* Button to revert to the current version has been replaced with a label indicating it is current,
since reverting to the current version has no effect.
* “Page settings” can now be accessed for any page in the trash via “reorganize.” When
working with `apostrophe-workflow`, this is
often required to commit the fact that a page is in the trash.
* The `uploadfs` module now has a `prefix` option. If present, the prefix is prepended to all uploadfs paths before they reach the storage layer, and is also prepended to URLs. In practice, this means that a single S3 bucket can be used to host multiple sites without all of the uploaded media jumbling together in `/attachments`. The `apostrophe-multisite` module now leverages this.

## 2.62.0 (2018-08-09)

Unit tests passing.

Regression tests passing.

* Introduced a `findWithProjection()` method that is added to all MongoDB collection objects. All Apostrophe core modules are migrating towards using this method rather than `find()` when working **directly with MongoDB collections**. If you are using the standard MongoDB 2.x driver that is included with Apostrophe, this just calls regular `find()`. When using the forthcoming `apostrophe-db-mongo-3-driver` module to replace that with a newer driver that supports the full features of MongoDB 3.6, 4.0 and beyond, this method will provide backwards compatibility by accepting a projection as the second argument like `find()` did until the 3.x driver was released. Developers wishing to be compatible with both drivers will want to start using this method. Again, this **only concerns you if you are querying MongoDB directly and passing a projection to find() as the second argument**. And if you don't care about using the 3.x driver, you **do not have to change anything**.
* Various UX improvements and bug fixes to the page versions dialog box. Thanks to Lars Houmark.
* The widget wrapper is updated on the fly with new classes if they change due to edits. Thanks to Fredrik Ekelund.
* When configuring a `date` field, you may pass a `pikadayOptions` property. This object is passed on to the `pikaday` library. Thanks to Lars Houmark.
* The `counts: true` option for `piecesFilters` now works properly with joins.

## 2.61.0 (2018-08-01)

Unit tests passing.

Regression tests passing.

* New "secrets" feature in `apostrophe-users` makes it easy to hash other "secrets" similar in spirit to passwords.
* This feature is now used for password reset tokens, making them more secure.
* Additional joins can now be added to the schema of a widget that extends `apostrophe-pieces-widgets`.
* Brute force password attacks against an Apostrophe server are now more difficult. Thanks to Lars Houmark.
* Tolerant sanitization of array items while they are still in the editor. This avoids confusion caused by `required` fields in the array editor.
* Error messages now behave sensibly when multiple label elements appear in a field. Thanks to Lars Houmark.
* Fix background color on notification on uploads when file extension is not accepted. Thanks to Lars Houmark.
* If you can't move a widget out of an area, you can no longer move widgets into that area either (movable: false is fully enforced). Thanks to Fredrik Ekelund.
* New browser-side events are emitted during the attachment upload process, and the built-in facility that delays the saving of a form until attachment uploads are complete has been fixed. Thanks to Lars Houmark.
* Fixes to the active state display of array items. Thanks to Lars Houmark.
* [Contributor Guide](https://github.com/apostrophecms/apostrophe/blob/master/CONTRIBUTING.md) expanded with lots of new information about practical ways to contribute to Apostrophe.
* [Contributor Covenant Code of Conduct](https://github.com/apostrophecms/apostrophe/blob/master/CODE_OF_CONDUCT.md) added to the project. The Apostrophe community is a welcoming place, and now is a great time to lock that in for the future.

## 2.60.4 (2018-07-13)

Unit tests passing.

Regression tests passing.

* Shallowly clone the required definition in defineRelatedType to prevent yet more crosstalk between instances of apos when `apostrophe-multisite` is used. No other changes.

## 2.60.3 (2018-07-13)

Unit tests passing.

Regression tests passing.

* Improved support for nested areas and widgets. Apostrophe now pushes the correct doc id and dot path all the way to the page in various situations where this could previously have led to errors at save time.
* The new `apos.locks.withLock(lockName, fn)` method can be used to execute a function while the process has the named lock. This ensures that other processes cannot run that function simultaneously. You may optionally pass a callback, otherwise a promise is returned. Similarly `fn` may take a callback, or no arguments at all, in which case it is expected to return a promise.
* Cleanup: don't call `server.close` unless we've succeeded in listening for connections.

## 2.60.2 (2018-07-12)

Unit tests passing.

Regression tests passing.

* Version 2.60.1 broke validation of schema fields which were
`required`, but blank because they were hidden by `showFields`.
This is of course permitted, `required` applies only if the field
is active according to `showFields` or not addressed by any
`showFields` possibilities at all. Comprehensive unit testing was
added for this issue to prevent a recurrence.
* Version 2.60.1 also introduced a more subtle issue: if constraints
like `required` or `min`, or general improvements to validation such
as NaN detection for integers and floats, were added to a widget schema later
after content already existed then it became impossible to open a widget
editor and correct the issues. Validation tolerance was added for this
situation.
* When a user edits an area "in context" on the page, the server now
reports errors using a path that can be used to identify the widget
responsible and open its editing dialog box. A more relevant notification
is also displayed. This remains a secondary mechanism. Server-side
validation is mostly about preventing intentional abuse. Browser-side
validation is still the best way to provide feedback during data entry.

## 2.60.1 (2018-07-11)

Unit tests passing.

Regression tests passing.

* Fields of type `checkboxes` now play nicely with the `live/draft` toggle of `apostrophe-workflow`.
* Improved validation of integers and floats. Thanks to Lars Houmark.
* The "Global" dialog box now follows the same pattern as that for other piece types, which means that the workflow dropdown menu is available if workflow is present.
* Options may be passed to the `express.static` middleware that serves the `public` folder, via the `static` option of the `apostrophe-express` module. Thanks to Leonhard Melzer.
* `apostrophe` now depends on `bluebird` properly and there are no lingering references to the wrong version fo `lodash`. Formerly we got away with this because some of our dependencies did depend on these, and npm flattens dependencies. Thanks to Leonhard Melzer.
* The new `eslint-config-punkave` ruleset is in place, and includes a check for "unofficial dependencies" in `require` calls that could go away suddenly.
* `fieldClasses` and `fieldAttributes` may be set on form fields themselves, similar to the existing `classes` and `attributes` properties that are applied to the `fieldset`. Thanks to Lars Houmark.
* The "Pages" admin UI now includes a "New Page" button, in addition to the usual "reorganize" functionality. Thanks to Lars Houmark.
* Fixed a crash when an `apostrophe-pieces-widget` is configured to always show all pieces via `by: 'all'`. Thanks to Aurélien Wolz.
* General UI styling improvements and fixes.

## 2.60.0 (2018-07-06)

Unit tests passing.

Regression tests passing.

* New feature: you can now display counts for each tag, joined item, etc. when using the `piecesFilters` option of `apostrophe-pieces-pages`. Just add `counts: true` to the configuration for that filter. The count is then available in a `.count` property for each value in the array. See [creating filter UI with apostrophe-pieces-pages](https://apostrophecms.org/docs/tutorials/intermediate/cursors.html#creating-filter-u-i-with-code-apostrophe-pieces-pages-code) for more information.
* New feature: command line tasks such as `apostrophe-blog:generate` may now be run programmatically, for example: `apos.tasks.invoke('apostrophe-blog:generate', { total: 50 })`. A promise is returned if a callback is not passed. Note that not all tasks are written to behave politely and invoke their callback normally, however most do. This feature is most useful when writing tasks that logically should incorporate other tasks.
* Many UX and UI improvements that make the experience more pleasant in subtle and not-so-subtle ways. Thanks to Carsten, Marco Arnone and the prolific Lars Houmark for their contributions. This was an excellent week for Apostrophe PRs.
* The full set of controls for joined items are again available in the chooser, as well as in the browse modal.
* The automatic opening of the admin bar menu on page load can now be configured with the `openOnLoad`, `openOnHomepageLoad`, and `closeDelay` options.
* `autocomplete="off"` for date fields prevents chrome autocomplete suggestions from wrecking calendar UI.
* Always remove .apos-global-busy on unlock, even if the transition event never fires. Yes, that is sadly a thing. Prevents the UI from becoming unusable in rare situations (less rare inside functional tests).
* Use `one` to reduce the overhead of .apos-global-busy's transition event handler. We could do more here to reduce overhead, i.e. unhooking it entirely.
* Much-improved validation of `min`, `max` and `required` for strings, integers and floats on both the server and the browser side. Thanks to Lars Houmark.

## 2.59.1 (2018-07-02)

Unit tests passing.

Regression tests passing.

* Widget schemas now support the `def` property for fields. This always worked for pieces and pages.
* Accommodations for functional testing in nightwatch. The currently active Apostrophe modal, and all of its proxies such as its controls that are in a separate div for presentation reasons, now has the attribute `data-apos-modal-current` which is set to the class name of the modal. This powers the new [apostrophe-nightwatch-tools](https://npmjs.org/package/apostrophe-nightwatch-tools) module, which provides reusable commands and steps that can be used to create test projects similar to our [apostrophe-enterprise-testbed](https://github.com/apostrophecms/apostrophe-enterprise-testbed). Testing with the enterprise testbed project is a standard part of our release process.
* Previously if workflow was in use slugs could not be reused by new pages when the original page was in the trash. This has been addressed; the slug is now deduplicated in the same way that email addresses and usernames of users are when in the trash.
* The infinite scroll feature of `apostrophe-pieces-pages` now works as documented with the styles provided. The code is also more efficient and scroll events are throttled for performance. Thanks to Lars Houmark.
* Various UX fixes, thanks to Lars Houmark and various members of the Apostrophe team.

## 2.59.0 (2018-06-15)

Unit tests passing.

Regression tests passing.

* Fixed nested widget editing for existing widgets whose modal dialog boxes have been accessed (#1428).
* A clear warning message with instructions has been added for those who are seeing "unblessed" messages due to widget schemas and in-template `apos.area` calls that do not match (#1429). The easiest way to avoid this is to just mark the area `contextual: true` in your widget schema so it is edited *only* on the page. But if you really want to do both, the widget options must match.
* The mechanism that automatically makes slugs, paths and other keys unique now gives up eventually and reports the original duplicate key error. This makes it easier to debug your code if you are violating your own custom indexes that feature unique keys. It is possible to make the deduplicator aware of your own own properties that need to be made more unique on inserts if you wish, by implementing a `docFixUniqueError` method. *Please note:* this change is not a regression. Code that formerly never completed its task in this situation will simply report an error promptly rather than retrying inserts forever while degrading your database performance.
* A new profiling API has been added: the `apos.utils.profile` method. This method can be called to report how long code takes to run for later analysis. It does nothing in the default implementation; modules like our forthcoming profiler override it to give feedback on the speed of your code.

## 2.58.0 (2018-06-13)

Unit tests passing.

Regression tests passing.

* Polymorphic joins have arrived! You may now create joins like this:

```javascript
{
  name: '_items',
  type: 'joinByArray',
  withType: [ 'apostrophe-blog', 'product', 'apostrophe-page' ]
}
```

When you join with more than one type, Apostrophe presents a chooser that allows you to pick between tabs for each type. Note that `apostrophe-page` can be included, so you can pick a mix of pages and pieces for the same join.

This feature is useful for creating navigation that may point to a variety of document types, without the need for an array of items with several different joins and a `select` element to choose between them.

Polymorphic joins work for both `joinByOne` and `joinByArray`. Currently they are **not** available for `joinByOneReverse`, `joinByArrayReverse`, or pieces filters. Their primary use case is creating navigation widgets.

* `apos.images.srcset` helper function added. You can use this function to generate a `srcset` attribute for responsive display of an image. Just pass an attachment to the helper:

`<img srcset="{{ apos.images.srcset(apos.images.first(data.piece.thumbnail)) }}" />`

A `src` attribute for backwards compatibility is always advisable too.

Thanks to Fredrik Ekelund for this contribution.

* Fast forms for big schemas are back! The issue with tags has been resolved.

* A single MongoDB connection may be reused by several `apos` objects for separate sites, a feature which is exploited by the [apostrophe-multisite](https://github.com/apostrophecms/apostrophe-multisite) module. Note that this only reuses the connection, it does not share a single MongoDB database. It *does* allow you to keep potentially hundreds of sites on a single MongoDB server or replica set, as the overhead of multiple logical "databases" is small in MongoDB's modern WiredTiger storage engine. To reuse a connection, pass it to the `apostrophe-db` module as the `db` option.

* Fixed a MongoDB 3.6 incompatibility in the "Apply to Subpages" feature for permissions. Also made this feature available again when *removing* someone's permissions. We plan further UX work here to make this feature easier to understand and use.

* UX fix to the "manage tags" dialog box: don't attempt to add an empty tag. Thanks to Anthony Tarlao.

* Warn developers if they use bad area names.

* For those deploying asset bundles to S3: the command line task that builds an asset bundle no longer requires access to your production database, although it still needs to start up normally with access to a database in the pre-production environment where you are building the bundle.

* Refactoring of the trash field deduplication features, in preparation to extend them to pages as well in an upcoming release.

## 2.57.2 (2018-06-07)

Unit tests passing.

Relevant regression tests passing.

* New `extraHtml` block in `outerLayoutBase.html` allows your `outerLayout.html` to add attributes to the outer `html` element without the need to completely override the layout. It is a best practice to avoid completely overriding the layout because this maximizes your compatibility with future updates to our admin markup, etc.

## 2.57.1 (2018-06-05)

Unit tests passing.

* Hotfix for bug in 2.57.0 that broke saving tags. We have reverted the "fast forms" change until the cause is understood.

## 2.57.0 (2018-05-31)

Unit tests passing.

Functional tests passing.

* Displaying and saving schema-driven forms is much, much faster.
This becomes very noticeable with 100 or more fields. With about
250 fields, this formerly took about 4.5 seconds to load or to
save such a form on a fast Mac. It now takes about 250 milliseconds.
* Users may re-order the items they have selected via drag and drop
when using "Browse" to select pieces, images, etc.
* Prior to this release, asset generation ids were surprisingly short and
made up only of digits due to an accidental holdover from an old version.
Conflicts were rare, but possible. Asset generation ids are now proper cuids,
no conflicts should occur.
* IDs may be added to notifications as a simple way to give other
code access to them.
* The `apos.global.addGlobalToData` method may now be called
with just `req` (returns a promise), with `req, callback` (invokes
the callback), or as middleware (which Apostrophe does by default).
This method is handy in command line tasks and other places
where middleware does not run and `req.data.global` is not populated
by default.

## 2.56.0 (2018-05-17)

Unit tests passing.

Functional tests passing.

* **Security:** numerous issues formerly flagged by the new `npm audit` command have been addressed. We are now using a [maintained branch of lodash 3.x](https://github.com/sailshq/lodash) to keep bc while addressing security (many thanks to the Sails team). We are also using LESS 3.x, which has caused no issues in our testing and corrects security concerns with LESS 2.x. Numerous `npm audit` security reports regarding `imagemin` modules were addressed by removing `imagemin` from `uploadfs` itself, however you may opt into it via the new [`postprocessors` option of `uploadfs`](https://github.com/punkave/uploadfs). As of this writing, one `npm audit` complaint remains: the `azure-storage` module needs to update a dependency to address a possible vulnerability. You may mitigate this issue by not using the `azure` backend of `uploadfs` with Apostrophe until it is resolved upstream.
* Many UI enhancements when choosing, browsing and managing items which reduce user confusion. For instance: moving items up and down in a selection no longer refreshes the entire list and forces the user to scroll down again. Trashed pages are easier to distinguish in "reorganize." "More" dropdown for pieces is again fully visible when clicked. Placeholder helpers make the search field for joins easier to understand. Chevrons added to various select elements which were difficult to identify as dropdowns before.
* Deeply nested areas now save properly. Formerly in certain situations the same widget might be duplicated.
* `apos.tasks.getReq` now supplies an empty `req.data` object for easier use with code expecting an Express request, Apostrophe-style.
* Bedeviled by case-sensitive sorting? The `sortify: true` property for `string` schema fields is now documented and automatically creates a database migration to ensure it is available for your existing data as well. When used, this flag ensures that any `sort('fieldname')` call for that field in Apostrophe is case-insensitive, ignores punctuation and otherwise behaves as end users expect.

## 2.55.2 (2018-05-15)

Unit tests passing.

Relevant functional tests passing.

* Reverted change to date formatting. `moment` will produce warnings again, but dates will not be a day old in some time zones, which is more important. We are working on a better fix for this problem.

## 2.55.1 (2018-05-15)

Unit tests passing.

Relevant functional tests passing.

* `apos.migrations.eachArea` no longer crashes the stack when iterating over a large number of documents without areas.

## 2.55.0 (2018-05-11)

Unit tests passing.

Regression tests passing.

* Security fix: uploaded images "in the trash" were still accessible at the same URL in most sizes. This has been corrected. As documented, the only size that now remains accessible is the `one-sixth` size, and this choice can be changed or eliminated entirely. **This bug did not affect other file attachments, such as PDFs.**

As always, be sure to run the `apostrophe-migrations:migrate` task. This will make sure the permissions of your files are correct. Harmless warnings may appear for those that were already correct.

* The `apostrophe-attachments:migrate-to-disabled-file-key` and `apostrophe-attachments:migrate-from-disabled-file-key` have been added for the convenience of those using the `disabledFileKey` option to `uploadfs` to rename disabled files in a cryptographically sound way rather than changing their permissions. These are relevant only with the `local` storage option of `uploadfs`, since since the option is neither available nor necessary for S3, and is mandatory for Azure from the beginning.

* Although technically part of UploadFS 1.9.0, we'd like to note that the `azure` storage backend is now available and can be part of your `uploadfs` configuration for the `apostrophe-attachments` module.

* Server-side modules can now extend the buttons available in the "manage" modal of pieces without overriding templates, similar to the way they are extensible in the "edit" modal.

* UX fixes.

* Cropping an image through Apostrophe now works when attachments are stored in S3, Azure, etc.

* Date parsing does not generate `momentjs` warnings.

* Overrideable block in the outerLayout for the context menu.

* The `apostrophe-soft-redirects` module now accepts a `statusCode` option, which you may change to `301` to use hard redirects. Thanks to Leo Melzer.

## 2.54.3 (2018-05-02)

Unit tests passing.

Regression tests passing.

* Contextual editing of pieces found in a `widget.html` template saves properly, as does contextual editing of a nested area added to the page for the first time.

* Previously executed migrations are remembered in a collection that persists, not just in a cache, avoiding extra work which could be extensive in a large database. Migrations are still required to be idempotent (they should detect whether they have any work to do, and do no harm if they are not needed again for a particular document).

* `apos.migrations.eachWidget` now delivers an accurate `dotPath`, which is crucial for the use of `apos.docs.db.update` with `$set`. No standard migrations in Apostrophe were using the feature until now.

## 2.54.2 (2018-04-24)

Unit tests passing.

Regression tests passing.

* A bug in the recently introduced `apostrophe-soft-redirects` module caused crashes in cases where the context page or piece had no `_url` property... which is an unusual situation (how did you get there exactly? Overrides are clearly involved), but it can happen in customized projects. Fixed.

## 2.54.1 (2018-04-24)

Unit tests passing.

Regression tests passing.

* A bug in Chrome 66 causes problems when selecting images in Apostrophe's media library. This bug did not appear before Chrome 66 and does not appear in other browsers. We resolved it by migrating to the use of the CSS grid feature in compatible browsers.

## 2.54.0 (2018-04-18)

Unit tests passing.

Regression tests passing.

* Several performance improvements. In situations where Apostrophe formerly made expensive "matching nothing" queries, Apostrophe now either skips the entire query or uses an efficient query for a nonexistent `_id`, depending on whether the method in question has the right to cancel the entire operation.
* Resources released more completely by `apos.destroy`, which can now satisfy the expectations of `mocha` 5.x (no timeouts left active, etc). This was done by adding a `destroy` method to `uploadfs`.
* `range` schema fields behave better when there is no existing value.
* Save operation of a modal now triggers the global busy state to prevent race conditions and other unwanted behavior.
* Global busy state can now be pushed and popped, and modals utilize this, so that a modal can be used to gather information during the `saveContent` method of another modal.

## 2.53.0 (2018-04-11)

Unit tests passing.

Regression tests passing.

* Do not send X-XSRF-TOKEN headers in an OPTIONS request. This change was mistakenly left out of the 2.52.0 release.
* The named anchor `main` can now be overridden via the `mainAnchor` nunjucks block.
* The `npmRootDir` option can be used to cause Apostrophe's module loading mechanism to seek npm modules in a location other than that specified by `rootDir` (or the project root). The new `localesDir` option of `apostrophe-i18n` does the same for localization. This makes it possible to use `rootDir` to specify an alternate location for everything else, i.e. the parent of `public`, `data`, `lib/modules`, etc. A necessary accommodation for the evolving `apostrophe-multisite` module.
* Raw HTML widgets now offer help text out of the box.
* The `express.static` middleware now runs before the `apostrophe-global` middleware and other "standard" Apostrophe middleware.
* Your own module-level `expressMiddleware` object can specify `{ when: 'beforeRequired', middleware: function(req, res, next) { ... })` to run before the required middleware as well. Note that this means no sessions, no users and no body parser. Most of the time you'll want those things.
* CSS adjustment to tabs in modals so they don't scroll in Firefox.
* Dropzones for empty areas are easier to drop onto.

## 2.52.0 (2018-03-30)

Unit tests passing.

Regression tests passing.

* No more 404's when slugs change for pages and pieces. Apostrophe now automatically implements "soft redirects" to the new URL of a page or piece. This is a major SEO improvement, with good support for any page or piece with a `._url` property. Note that this feature "learns" URLs over time as the pages and pieces are actually accessed, so if you decide to test it, remember that you must access the old URL at least once before you change it for the test. This feature can be disabled, if you really want to, by setting the `enable` option of the `apostrophe-soft-redirects` module to `false`.
* Indexed queries on the `parkedId` and `advisoryLock._id` properties. The lack of indexes for these properties could lead to full collection scans, so this is a significant performance boost on large databases.
* Apostrophe's anti-CSRF forgery X-XSRF-TOKEN header is no longer sent as part of an OPTIONS request, or as part of a cross-domain request. In the first case, cookies cannot be set by the server anyway, and in the second, we are communicating with a server that cannot see our session to verify it. In both cases, sending the headers was causing configuration headaches for developers. Thanks to Priyansh Gupta.
* A UI bug fix: the recently added "clone" button for widgets is no longer displayed for singletons, or for areas whose `limit` has been reached. Also, the `cloneable: false` option can be used to disable this feature for a particular area.
* UI bug fix: no more conflicts between the "Add Content" menu and the up/down/remove/etc. buttons for widgets.
* Clearer warnings and error messages.

## 2.51.1 (2018-03-27)

Unit tests passing.

Regression tests passing.

* Do not crash when updating a doc if widgets exist but `_originalWidget` does not. This can happen in workflow scenarios where Apostrophe's `find` is bypassed.
* Accommodations for the forthcoming `apostrophe-optimizer` module.

## 2.51.0 (2018-03-21)

Unit tests passing.

Regression tests passing.

* Widget fields may now have a `permission` property. If present, the user must have the named permission (such as `admin`), or they will not see that particular field in the editing dialog box. This is useful when a widget should be authorable by most users but has a sensitive field that should be restricted to a smaller group of users. Note that this feature already existed for schema fields of pieces and pages.
* Apostrophe again allows a named pipe to be specified via the `PORT` environment variable, for compatibility with Windows. Thanks to Jørgen M. Skogås for this fix.
* Apostrophe's default settings for the `bodyParser` option are now generous enough, in the case of JSON request bodies, to cover all reasonable editing scenarios in Apostrophe. This change also benefits the `apostrophe-headless` module.
* When Apostrophe must generate a `path` for a new page, it will look at the provided `slug` before it looks at the provided `title`. This is useful when titles in an import are of poor quality but slugs are unique. Prevents unnecessary numbered suffixes after both slugs and paths.
* The dropdown menu to add a widget no longer has a conflict with the hover menu offering widget controls such as "up," "down," etc. The hover menu does not appear while the dropdown menu is open.

## 2.50.0 (2018-03-14)

Unit tests passing.

Regression tests passing.

* Clone button for widgets in areas, to save time when editing.
* New features for displaying the titles of array items when editing fields of type `array`. `titleField` may now use dot notation. In addition, if that isn't enough, you may use `listItemTemplate` to point to an alternative to the standard `arrayListItem.html` template, which you may use as a reference. In addition, both `titleField` dot notation and the custom `listItemTemplate` have full access to joins. Be sure to use cross-module include syntax if you don't want to put the template in `lib/modules/apostrophe-schemas/views`. For instance, you may write `listItemTemplate: 'my-module-name:listItemTemplate.html'`.
* Bug fix: modals are the right height when jQuery 3 is in use.
* CSS class added to the `h4` that displays the title in an `apostrophe-images` widget, for your CSS styling convenience. Thanks to Gareth Cooper.

## 2.49.0 (2018-03-09)

Unit tests passing.

Regression tests passing.

* New password reset feature. You will need to configure `apostrophe-email` and opt into this feature. See the new [Apostrophe password reset HOWTO](https://apostrophecms.org/docs/tutorials/howtos/password-reset.html).
* Significant performance boost to the "reorganize" modal in situations where numerous pages are in the trash when using the `apostrophe-workflow` module.
* If widget ids are not provided when inserting new documents they are automatically generated. This makes [apostrophe-headless](https://npmjs.org/package/apostrophe-headless) easier to use.

## 2.48.0 (2018-03-01)

Unit tests passing.

Regression tests passing.

* New `color` and `range` schema field types. `color` provides a color picker field allowing values compatible with CSS, etc. `range` provides an `<input type="range">` element and respects `min` and `max` options.
* New `apos.utils.log`, `apos.utils.info`, `apos.utils.debug`, `apos.utils.warn` and `apos.utils.error` methods. These are now used consistently throughout Apostrophe core, both in the server and in the browser. On the server, these methods wrap the corresponding methods of a `logger` object and you can inject your own via the `logger` option of the `apostrophe-utils` module. By default a logger object that wraps the `console` object is created. For convenience, if your logger has no `log` method, `apos.utils.log` will call `logger.info`. This allows many popular loggers like `winston` to be used without modification "out of the box."
* `modulesSubdir` option to specify subdir where local modules come from, overriding `lib/modules`. Useful when more than one `apos` object exists in a project.
* Major speedup to parked pages. Also eliminates spurious warnings about inefficient joins at startup.
* Refactored autocollapse behavior of admin bar into its own method for easier overrides.
* CSS fixes for improved usability.

## 2.47.0 (2018-02-14)

Unit tests passing.

Regression tests passing.

* Developers now have the option to use jQuery 3. To enable jQuery 3, set the `jQuery` option of the `apostrophe-assets` module to the number `3`. We have packaged specific versions of jQuery 3 and jQuery UI which are known to be compatible with and tested with Apostrophe's UI, and we plan to use these in our own projects going forward. We will be making this change in the apostrophe boilerplate project. Of course Apostrophe's UI remains compatible with the older version of jQuery that loads by default. There is no bc break.

* When you join with pages, by using the virtual doc type `apostrophe-page`, the user is now invited to choose a page via a version of the reorganize dialog box, which has been made more user-friendly for this purpose. Autocomplete is still supported too.

* The reorganize dialog box is more pleasant to use. This dialog will continue to evolve to offer more of the functionality found in the "manage" dialog boxes for piece types.

* The page parking mechanism has been overhauled and improved. From now on, it is our recommendation that you set a unique `parkedId` for each parked page you configure for `apostrophe-pages`. This ensures that even if you change the slug in the configuration of the parked page, Apostrophe will still be able to understand that the page already exists and a new one should not be inserted. This is especially critical if using `apostrophe-workflow`, since you might decide to add or change locale prefixes at some point.

* The database connection keepalive mechanism now uses a query against an empty collection, rather than a server status call that the database user might not have permission to make.

* The `apos.utils.cssName` helper now preserves double dashes, as they are a common feature in modern CSS frameworks.

* There is now an `apostrophe-areas:widgetBase.html` file which can be extended block by block in a project-level `lib/modules/apostrophe-areas/views/widget.html` file. New overrideable methods have also been added to simplify adding custom classes programmatically to the wrapper and the widget itself without overriding any templates.

* It is now possible to configure select elements (we do not recommend more than one) to be displayed inline with the other widget controls, i.e. up, down, delete, etc. The back end of this is left to the developer, however you can check out the still-evolving [apostrophe-personas](https://github.com/apostrophecms/apostrophe-personas) module for an example. This feature is primarily meant for modules like `apostrophe-personas` that impact all widgets in a general way.

## 2.46.1 (2018-01-30)

Unit tests passing.

Regression tests passing.

* Attachment fields now save properly when directly part of the schema of a widget. A bug was introduced in version 2.42.0 when the `length` property was added to attachments. A fix made long ago to `apos.utils.clonePermanent` on the server side was also needed on the browser side.

## 2.46.0 (2018-01-25)

Unit tests passing.

Regression tests passing.

* The "Copy" button of pieces now copies areas that do not explicitly appear in the schema, and works correctly when an `apostrophe-pieces` module is set `contextual: true`. Overrideable methods are provided for those who need to copy more than schema fields and top-level areas. We do not copy every property by default because this could have unforeseen consequences; we copy only what is in the schema, plus top-level areas because these have always been supported without an explicit schema in templates.

* It is now possible to secure widget properties so that they are not visible to end users if you do not choose to output them in the markup. To do that, set the `playerData` option of your widget module to `false`, or to an array of properties that **should** be visible in the `data` JSON attribute so that they are passed to the `play()` method. Normally widget properties are public information, intended for display, but this technique is useful if you have a `username` and `password` for use in fetching an external feed in a server-side `load` method, for instance. **Note that to allow widget editing to function, everything is still passed in `data` if the user has editing privileges for the widget.** So if you seek to verify this feature, be sure to check as a logged-out user, or a user without editing permissions for that content.

* It is now easy to override the `fieldset` markup for Apostrophe schemas. Just copy `lib/modules/apostrophe-schemas/views/fieldset.html` to your project-level version of that path and edit it. However, please note that you must continue to have an outer wrapper element with the given attributes.

* Apostrophe's codebase now passes `eslint`. In the process many cases of callback errors being ignored were fixed, as well as global variable leaks.

* Apostrophe's `apos.locks.lock` and `apos.locks.unlock` methods now support promises.

## 2.45.0 (2018-01-11)

Unit tests passing.

Regression tests passing.

* The `apostrophe-caches` module has better, clearer documentation and it now supports promises.
* All modules can now conveniently send email using [Nodemailer](https://nodemailer.com/about/). The new `email` method of all modules renders a template in that module's `views` folder, exactly as you would hope it would, and also automatically generates a plaintext version for the occasional user who does not view HTML email. The automatically generated versions include links properly.
* Extending `apostrophe-images-widgets` and other pieces widgets is easier. If your widget name doesn't correspond to the kind of piece you are displaying, a helpful error appears explaining that you need to set `piecesModuleName`. Adding fields to these widgets now behaves reasonably. Also, if you add fields to `apostrophe-images` or `apostrophe-files` at project level, this now behaves as expected too.
* A locking mechanism has been added during the movement of pages in the page tree. This prevents rare race conditions that could previously have resulted in duplicate page ranks, although the design of the page tree is such that more serious consequences were always avoided.
* Text justification options for ckeditor are now standard in our build of ckeditor. Of course you still need to configure `sanitize-html` properly when using them.
* Any widgets module may now specify a `wrapperTemplate` option. That template is rendered instead of the standard `apostrophe-areas:widget.html` template, and can use `extends` and override blocks found in that template. This is useful if you need to set attributes of the outer wrapper element of the widget.
* The migration added in 2.43.0 to address file permissions for existing attachments in the trash has been greatly accelerated, helpful on large sites.
* Better error messages for `min` and `max` options of some schema field types; provisions for expanded error messages in general.
* For those using the `testModule` option to test their own npm modules in the context of Apostrophe, a default shortname is automatically provided.
* Fixed missing space in admin bar markup, thanks to arlecchino.

## 2.44.0 (2017-12-15)

Unit tests passing.

Regression tests passing.

* Apostrophe's AJAX filter features for `apostrophe-pieces-pages` now support "Load More" buttons and infinite scroll.

To add a "Load More" button:

1. Wrap a new element inside your data-apos-ajax-context element around the content that makes up the current "page" of results. This should not wrap around filter links or the "Load More" button itself.
2. Give that new element the `data-apos-ajax-append` attribute.
3. Add `append=1` to the query string of your Load More button. Example:

```
{% if data.currentPage < data.totalPages %}
  <a href="{{ data.url }} | build({ page: data.currentPage + 1, append: 1 })">Load More...</a>
{% endif %}
```

To progressively enhance this for infinite scroll, add a `data-apos-ajax-infinite-scroll` attribute to the button.

Note that we do this via progressive enhancement of a "Load More" button so that Google can still reach and index all of the pages (SEO).

* Attachment schema fields now respect the new `fileGroup` and `fileGroups` properties. If `fileGroup` is set to `images`, then only image types (GIF, JPEG, PNG) are accepted; if it is set to `office` only typical business file types are accepted. Note that we have always rejected files that didn't appear on the list for either type. You can also specify `fileGroups` as an array.
* `fileGroup: 'image'` is now configured by default for `apostrophe-images`, as was always intended but incorrectly implemented in the past.
* Attachment schema fields now respect the new `extension` and `extensions` properties. The former is handy if you only want to allow one extension, the latter if you want to allow more than one. The extensions must be those specified for `fileGroups` in the default configuration of `apostrophe-attachments` or your override of it (all lower case; JPEG is `jpg`; no period).
* The `addDocReferences` migration has been parallelized, as this one-time migration can be time-consuming on a large site.
* Broken `less` calculation fixed, thanks to Antoine COMBES.

## 2.43.0 (2017-12-12)

Unit tests passing.

Regression tests passing.

* When a "file" or "image" is moved to the trash, the attachment in question now becomes inaccessible. This is particularly important to stop access to obsolete PDFs, which Google loves to access. If the file or image is removed from the trash, the attachment becomes available again. In the case of images, the 1/6th size remains available by default to provide preview when viewing the trash. If the same attachment is referenced by more than one doc, which can happen due to "Copy" operations or `apostrophe-workflow`, it remains available until all such docs are in the trash.

* Parked properties are no longer editable in page settings. Since every site restart always wiped them out anyway, this is a bug fix, not a truly new behavior. With this change, you can finally set `type: 'home'` when `park`ing the home page, and remove `home` from your page types dropdown.

* The `apostrophe-jobs` module now offers a `runNonBatch` method, which is useful for long-running operations that don't involve iterating over many instances of the same type of object.

* Improvements to background image positioning for images widgets.

* A block has been added to override the `lang` attribute easily. Thanks to Ayho.

* The `imgAlt` block can now be used to conveniently override the `alt` attribute of images when overriding `widget.html` for `apostrophe-images-widgets`. Thanks to Raphaël DiRago.

* The `required` option now works properly for fields of type `array` (there must be at least one item in the array).

* Improved error messages for unblessed widget schemas. These are usually related to a widget that is no longer in the page template but appears in the database.

* A UI bug that caused tabs to become invisible when returning from nested dialog boxes has been fixed.

* Filters for "select" fields now default to "no opinion," rather than the default choice. This is the normal behavior for other field types.

* Even more promise support! `apos.attachments.insert`, `pieces.trash` and `pieces.rescue` all return promises if no callback is given.

* A YouTube embed unit test was removed to ensure consistent results in Travis CI, which is once again in routine use.

## 2.42.1 (2017-11-24)

Unit tests passing.

* Use of a capitalized filename that should have been lowercase in a `require` briefly broke Apostrophe's initialization on Linux. We are correcting this by reinstating CI in a Linux environment.

## 2.42.0 (2017-11-22)

Unit tests passing.

Regression tests passing.

* Promises have landed in Apostrophe. Calling `toArray`, `toObject`, `toDistinct` or `toMongo` on an Apostrophe cursor *without a callback* will return a promise. That promise will resolve to the expected result.

In addition, `docs.insert`, `docs.update`, `pieces.insert`, `pieces.update`, and `pages.insert` will all return a promise if invoked without a callback.

These are the most frequently invoked functions in Apostrophe that formerly required callbacks.

**As always with promises, be sure to catch errors with `.catch()`** at some level.

Note that **the `await` keyword can now be used with these methods**, as long as you're running Node.js 8.x or newer or using Babel to provide that language feature.

* Apostrophe's custom `Split` CKEditor toolbar control now works correctly in 2.x. You can give your users the `Split` control to allow them to break up a large rich text widget in order to insert other types of widget "in the middle." Note that the control name is now capitalized to match the way other CKEditor toolbar buttons are named.

* You may now specify `_url: 1` or `_nameOfJoin: 1` in a projection when using Apostrophe's `find()` methods. Native MongoDB projections naturally can't see these "computed properties" because they don't live in the database — they are computed "on the fly" after documents are fetched. However, Apostrophe now automatically adds the right underlying fields to the projection.

Only `_url` and the names of `joinByOne` or `joinByArray` fields are supported. It does not make sense to use a projection on `people` to locate IDs that are actually attached to `products` via `joinByOneReverse` or `joinByArrayReverse`.

*This feature does not conflict with legitimate uses of MongoDB projections because Apostrophe discards all properties beginning with `_` when writing to the database, except for `_id`.*

* The `length` property of an Apostrophe `attachment` object is now correctly populated with the original file size. Thanks to David Keita. Note that images are also made available in many scaled sizes. Also the original may be replaced with a correctly rotated version, in which case `length` will not match. So the most useful scenario for this property is likely to be in working with office formats, especially PDF which can sometimes be very large.

* Fixed bug in the `isEmpty` methods for areas and singletons. Thanks to David Keita.

## 2.41.0 (2017-11-17)

Unit tests passing.

Regression tests passing.

* The new `apostrophe-jobs` module, part of the core of Apostrophe, provides a progress meter mechanism and the ability to stop long-running user-initiated operations, such as batch operations on pieces. See the [jobs module documentation](http://apostrophecms.org/docs/modules/apostrophe-jobs/index.html). You can also refer to the pieces module for examples if you wish to use this for your own long-running user-initiated operations.
* Batch operations now have more robust support for "select everything." A number of bugs related to multiple selection of pieces have been fixed in a refactoring that made this code much more maintainable and predictable.
* The option of pushing an asset of type `template`, which never worked in 2.x and was never used by Apostrophe, has been removed for clarity. Our preference is for rendering assets on the server side dynamically when needed, rather than pushing many templates into the DOM on every page load.
* An `.editorconfig` file has been added. Thanks to Fredrik Ekelund.
* Parking a page only pushes permanent properties. `_defaults` and `_children` should never have been in the database; they are of course still interpreted to decide what should happen, but the properties *themselves* did not belong in the database. (You may need to write a migration if they are already there and this is causing issues for you.)
* Scrolling UI behavior of pieces improved; various other UI touch-ups. Thanks to Fredrik Ekelund.
* `newBrowserCalls` helper for `push` module can be used when you want JavaScript calls queued up with `req.browserCall` to be executed in an AJAX update of just part of a page.
* Fixed bugs affecting access to the published/unpublished batch operations and similar.

## 2.40.0 (2017-11-10)

Unit tests passing.

Regression tests passing.

* Support for "select everything" when managing pieces. Once you check the box to select everything on the current page, you are given a secondary option to select everything that matches your current criteria. This works both when choosing pieces for widgets and when working with batch operations like "trash" or "rescue."
* Fixed various bugs affecting combinations of "select all on page", the chooser and working with images.
* Improvements to batch operations on pieces. The `requiredField` property is checked correctly, and the new `onlyIf` property allows for passing a function that accepts the doc type name and decides whether the button should appear. Multiword action names are properly camelcased. New "success" and "dataSource" options to `batchSimple` allow for carrying out additional operations afterward as well as gathering input independently at the start. And batch operations are composed late so that other modules can add them.
* The `self.api` and `self.html` methods of `apostrophe-context` and `apostrophe-modal` now support a syntax for making cross-module API calls, just like templates.
* Addressed moog versioning issue with latest npm that caused errors about "synth.instanceOf" not being found depending on the state of your npm cache.

## 2.39.2 (2017-11-02)

Unit tests passing.

Startup-related regression tests passing.

* The `APOS_MONGODB_LOG_LEVEL` environment variable can now be set to `debug`, `info` or anything else supported by the MongoDB driver's `Logger.setLevel` method. This is helpful for debugging database issues at the lowest level.

## 2.39.1 (2017-11-01)

Unit tests passing.

Regression tests passing.

* Factored out a `getBaseUrl` method for `apostrophe-pages`, allowing
overrides of this that pay attention to `req`.
* Report `pageBeforeSend` errors and failures to load the global doc properly, don't silently tolerate them.
* Documentation corrections. Thanks to Frederik Ekelund.


## 2.39.0 (2017-10-24)

Unit tests passing.

Regression tests passing.

* Easier access to options. Introduced the `getOption` method to all modules. Calling `self.getOption(req, 'sizes.large')` from your module's server-side JavaScript code, or just `module.getOption('sizes.large')` from Nunjucks, will return the value of `self.options.sizes.large` for that module. You may also pass an array of keys, i.e. `module.getOption([ 'sizes', 'large' ])`. This method is tolerant, it returns undefined if any part of the path does not exist. See also the new [apostrophe-override-options](https://npmjs.org/package/apostrophe-override-options) which extends this feature to support customizing the returned value for any option based on the current page type, page settings, piece settings and locale. * Helpful warning when maximum area/widget loader recursion level is reached. Always use projections when adding joins to your schema to avoid a performance hit due to runaway recursion.
* New `disabledTypes` option to `apostrophe-pages`, primarily for use with `apostrophe-override-options`.
* Fixed UI bug relating to area menus at the bottom of the page.
* Fixed bug that caused a crash when invalid usernames attempted to log in. Thanks to Arthur.

## 2.38.0 (2017-10-16)

Unit tests passing.

Regression tests passing.

* Various schema field validators for required fields no longer crash on the browser side if a property is nonexistent, as opposed to being the expected empty string.
* Buttons for editing pieces widgets now use less confusing language.
* Accommodations for the `apostrophe-headless` module (arriving later today), including factoring out certain login-related and piece-related functionality to separate methods in order to make it easier to introduce RESTful APIs for the same features.
* Unit tests no longer drop the entire test database between suites; instead they drop the collections. Also the unit test timeout can be set via an environment variable. This accommodates testing against various cloud databases with security that precludes dropping entire databases.
* Lots of new content in the README to get folks who haven't been to the documentation site yet a little more excited.

## 2.37.2 (2017-10-04)

Unit tests passing.

Conflict resolution and template extension-related regression tests passing.

* The conflict resolution feature, which helps users avoid conflicts in which neither is successfully able to save content reliably by explaining that two users are editing the same doc and offering the option of taking control, can now be disabled by setting the `conflictResolution` option of the `apostrophe-docs` module explicitly to `false`. **We do not recommend** the use of this option in normal practice, however it has valid applications in automated testing.

* Recently a bug was introduced in which extensions other than `.html` or `.njk` did not work in `include` statements, etc. in Nunjucks templates unless the file in question existed in the project-level version of the module including it. The full cascade of template folder paths is now supported for these explicit extensions, including searching `viewsFolderFallback`.

## 2.37.1 (2017-09-27)

Unit tests passing.

Piece- and schema-related regression tests passing.

* Filters are now available for schema fields of type `integer`. You can configure these for the manage view, or for pieces-pages, exactly as you would for other field types. Previously this feature existed but did not function properly, so this is a patchlevel release rather than a minor version bump.
* Previously, when viewing pieces in the trash, the batch operation button initially read "Trash Items" rather than "Rescue Items." It did not match the selected operation in the select element, and did not perform the needed operation of rescuing items unless you switched operations and switched back again. This has been fixed.

## 2.37.0 (2017-09-25)

Unit tests passing.

Regression tests passing.

* New feature: you may now use the `.njk` file extension in addition to `.html` for your Nunjucks templates. In order to maximize the usefulness of this feature in the context of existing Apostrophe code, `.njk` is still checked for even if `.html` was specified when calling the `render` method. `.njk` is a convention adopted by the Nunjucks community and is supported by some syntax highlighters.
* Bug fix: drag-and-drop reordering and movement of widgets is once again functional. (The arrows worked all along.)
* Bug fix: drag-and-drop targets for widgets residing in areas nested in other widgets now appear and function properly.


## 2.36.3 (2017-09-20)

Unit tests passing.

Regression tests passing.

* If an oembed provider responds with an HTTP error and a response that is not parseable as XML or JSON, Apostrophe no longer crashes (this fix is actually in the oembetter npm module). This fixes crashes on non-embeddable YouTube videos.
* If the oembed provider issues a 401 or 404 error, a relevant error message is given. Otherwise the generic error icon is still given.

## 2.36.2 (2017-09-19)

Unit tests passing.

Regression tests passing.

* Dragging and dropping will now automatically scroll the "reorganize" dialog box.
* Attempts to drag a page above or below the "Home" page in "reorganize" no longer cause a restart. Also, the interface rejects them gracefully.
* Attempts to drag a page below the trashcan are rejected gracefully.
* When `trashInSchema` is active, the "traditional" trash can sorts below "in-context" trash, and the traditional trash can receives the special label "Legacy Trash" to reduce confusion.
* When on page two (or higher) in the "manage" view of pieces, performing a text search now correctly resets to page one.
* Throw an error at startup if a forbidden schema field name is used in `addFields` configuration. For instance, `type` is forbidden for widget schemas, while `docPermissions` is forbidden for doc type schemas, and `_id` is forbidden for both. Note that field names like `title` that are already in the schema are *not* forbidden because re-adding a schema field replaces it, which is often done to change the label, etc. So we'll be adding more documentation about these to help developers avoid surprises if their intention was an entirely new field.

## 2.36.1 (2017-09-13)

Unit tests passing.

Regression tests passing.

* Spurious conflict resolution warnings for pieces fixed.
* Notifications are spaced properly, and in the upper right corner as intended, on all screens.
* Reorganize feature: upgraded to jqtree 1.4.2. Regression testing found no bc breaks.
* A debugging convenience: the `log(true)` cursor filter logs MongoDB criteria objects resulting from the cursor in question to the console.

## 2.36.0 (2017-09-12)

Unit tests passing.

Regression tests passing.

* You may now set the `skipInitialModal` option for any widget module to `true` in order to avoid displaying the editing dialog box when the widget is first added. This makes sense if the widget has a useful default behavior, or consists of a contextually editable rich text sub-widget with a "style" select element you might or might not need to set every time.
* Fields in Apostrophe's schema-driven forms now receive globally unique `id` attributes, and the `for` attributes of `label` elements now reference them properly.

## 2.35.1 (2017-09-08)

Unit tests passing.

Regression tests passing.

* Intermittent "not blessed" errors when editing joins in widget schemas have been corrected by blessing all widget schemas at page serve time, just as we already bless all doc type schemas at page serve time. Blessing them when the individual routes fire is problematic because of probable race conditions with sessions.

## 2.35.0 (2017-09-06)

Unit tests passing.

Regression tests passing.

* `apos.areas.isEmpty(data.page, 'body')` will now tell you if that area is considered empty (it contains no widgets, or the widgets consider themselves empty).

* The new `controls` option may be passed to any widget, via `apos.singleton` or via the configuration for that specific widget type in an `apos.area` call. In this example, the widget cannot be removed, cannot be moved, and has its controls positioned at the upper right instead of the upper left:

```
{{
  apos.singleton(data.page, 'footer', 'apostrophe-rich-text', {
    controls: {
      removable: false,
      movable: false,
      position: 'top-right'
      }
    }
  })
}}
```

The `position` suboption may be set to `top-left`, `top-right`, `bottom-left` or `bottom-right`.

The `removable` and `movable` suboptions are primarily intended for singletons.

* By popular demand, the `insert` and `update` methods of pieces now pass the piece to their callback as the second argument.

* Better CSS reset for Apostrophe's admin UI.

* `callOne` added for convenience when you want to invoke a method normally invoked by `callAll` in the same way, but for only one module. Thanks to Arthur.

* If an attachment does not exist, `apos.attachments.url` no longer results in a template error page. Instead a fallback icon is displayed and an error message is logged. Developers should still always check whether attachments and joined objects still exist in their templates. Thanks to Raphaël DiRago.

* Notifications within modals move to lower right corner of modal for readability.

* Cleaned up font paths.

* Accommodations for the latest release of the separately published apostrophe-workflow module.

## 2.34.3 (2017-08-31)

Unit tests passing.

Regression tests passing.

A bug was fixed that prevented nested area editing. The bug appeared in version 2.34.0.

Note that editing an area on the page has never been possible when it is part of the schema of an array field. That is not a new issue. It is being tracked and discussed. Today's fix was for a regression that impacted all nested areas.

## 2.34.2 (2017-08-29)

All tests passing.

Fixed a bug that generated an error message regarding conflict resolution when attempting to edit an area inside a piece editor dialog box.

## 2.34.1 (2017-08-28)

All tests passing.

Fixed an issue impacting unit test harness only. It didn't come up initially because it had to do with automatically creating `test/node_modules`, which existed our dev environment.

No code changes outside of tests.

## 2.34.0 (2017-08-28)

All tests passing.

* Conflict resolution has been added to Apostrophe. When two users attempt to edit the same document, whether "in context" on the page or via a dialog box, Apostrophe now makes the latecomer aware of the issue and gives them the option to take control of the document after warning that the first party could lose work.

Since the first user may have simply abandoned their work, Apostrophe also indicates how long it has been since the first user last made a change.

If the same user attempts to edit a document in two tabs or windows, something very similar happens, although the message is different.

* In a related change, Apostrophe does not begin attempting to save an area on the page until the user interacts with it for the first time. This fixes many commonly reported frustrating situations in which one user is editing and the other is logged in but merely looking at the page, creating a ping-pong exchange of save requests.

* Apostrophe's unit tests have been restructured so that a single test file can be run conveniently, via `mocha test/docs.js`, for instance, and there is no longer a need for us to update `test/test.js` every time a test is added. Also, the unit tests use the same `apos.tasks.getReq` and `apos.tasks.getAnonReq` methods that are used by real-life command line tasks, which provide a more faithful simulation of an Express request object and one we anticipate extending as needed.

## 2.33.1 (2017-08-16)

All tests passing.

* Fixed potential crash in version pruning mechanism.

## 2.33.0 (2017-08-10)

All tests passing.

* The login page can be disabled via the new `localLogin` option of the `apostrophe-login` module. Set it explicitly to `false` to disable the login URL completely.
* Refactoring: the `apostrophe-login` module now has an `afterLogin` method which takes care of invoking the `loginAfterLogin` callAll method on all modules that have one, and then redirecting appropriately. This code was factored out to make it easier to use in the new [apostrophe-passport](https://npmjs.org/package/apostrophe-passport) module, which allows the use of almost any [Passport](http://passportjs.org)-based strategy, such as Facebook login, Google login, Github login, etc.
* `apos.users.ensureGroup` now delivers the group to its callback as the second argument.

Thanks to Michelin for their support of this work.

## 2.32.0 (2017-08-08)

All tests passing.

* Fixed an S3 asset bundle generation bug that caused `.less` files to be imported with the wrong file extension if the `public` folder did not yet exist at the time `--create-bundle` was used. Thanks to Michelin for their support of this work.

* Also added an `apostrophe-caches:clear` task to aid in testing various functionality. You must specify the cache name since caches may or may not even be known to Apostrophe at task startup time based on whether and when code calls `.get` for each cache name.

## 2.31.0 (2017-08-07)

All tests passing.

* The new `testModule: true` option causes Apostrophe to supply much of the boilerplate for a published npm apostrophe module that wants to test itself as part of an apostrophe instance, i.e. apostrophe-workflow, apostrophe-caches-redis, etc. See those modules for examples of usage. This is a feature for those writing their own npm modules that wish to unit test by initializing Apostrophe and loading the module in question.

* Fixed caching bugs, notably the oembed cache, which is now operating properly. Oembed responses, such as YouTube iframe markup, are now cached for an hour as originally intended which improves frontend loading time.

* Page type changes only refreshed the schema fields on the first change — now they do it properly after every change.

* Page type changes use the "busy" mechanism while refreshing the schema fields to prevent user interface race conditions and avoid user confusion.

* `trash` is never offered as a schema field of the `global` doc (mainly a concern with `apostrophe-workflow`).

## 2.30.0 (2017-08-02)

All tests passing.

It is now easier to set up Redis or another alternative session store:

```
'apostrophe-express': {
  session: {
    secret: 'your-secret-here',
    store: {
      name: 'connect-redis',
      options: {
        // redis-specific options here
      }
    }
  }
}
```

For bc, you can still pass a live instance of a store as the `store` option, but this way is easier; all you have to do is `npm install --save` your connect-compatible session store of choice and configure it.

Thanks to Michelin for their support of this work.

## 2.29.2 (2017-08-02)

All tests passing.

* Overrideable widgetControlGroups method takes (req, widget, options) allowing for better control when customizing these buttons.
* The `createControls` option of the `apostrophe-pages` module is now respewcted properly.

## 2.29.1 (2017-07-31)

All tests passing.

* Fixed a short-lived issue with the reorganize feature.

## 2.29.0 (2017-07-31)

All tests passing.

This is a significant update containing various accommodations required by the shortly forthcoming Apostrophe 2.x version of the `apostrophe-workflow` module, as well as other recent enhancements in our queue.

* Editing an area "in context" on the page when it is part of a widget or piece will always work, even if `contextual: true` was not set. That property is optional and prevents the area from also appearing in the dialog box for editing the content type.

* Multiple select filters are now available for the "manage" view of any piece type. Just like configuring single-select filters, except that you'll add `multiple: true` to the relevant object in your `addFilters` configuration for the module. Thanks to Michelin for their support of this work.

* When editing a previous selection of pieces for a join or widget, you can also easily edit them without locating them again in the manage view.

* "Next" and "previous" links can now be easily added to your `show.html` pages for pieces. Just set the `next` and `previous` options for your `apostrophe-pieces-pages` subclass to `true`, or to an object with a `projection` property for best performance. This will populate `data.previous` and `data.next` in your `show.html` template. *For blogs they may seem backwards; they refer to relative position on the index page, and blogs are reverse-chronological. Just switch the terms on the front end in your template in cases where they appear confusing.*

* There is now a "pages" option on the admin bar, for cases where "reorganize" is not visible because "Page Settings" is not accessible to the user for the current page.

* If the `trashInSchema` option is set to `true` when configuring `apostrophe-docs`, pages that are in the trash retain their position in the page tree rather than moving to a separate "trash" subtree. In the "reorganize" interface, they are grouped into trash cans displayed beneath each parent page, rather than a single global trash can. This is necessary for the new workflow module and also helpful in any situation where trying to find pages in the trash is more troublesome than explaining this alternative approach.

When `trashInSchema` is `true`, users can also change the trash status of a piece or page via "Page Settings" or the "Edit" dialog box of the piece, and it is possible to access "Page Settings" for any page via "Reorganize."

* The buttons displayed for each widget in an Apostrophe area can be adjusted via the `addWidgetControlGroups` option of the `apostrophe-areas` module, which can be used to introduce additional buttons.

* Empty `beforeMove` and `afterMove` methods have been added to the `apostrophe-pages` module for the convenience of modules using `improve` to enhance it.

* The `apostrophe-doc-type-manager` module now has `getEditPermissionName` and `getAdminPermissionName` methods. These can be overridden by subclasses. For instance, all page subtypes return `edit-apostrophe-page` for the former because page types can be changed.

* `apos.destroy(function() { ... })` may be called to shut down a running Apostrophe instance. This does **not** delete any data. It simply releases the database connection, HTTP server port, etc. This mechanism is extensible by implementing an `apostropheDestroy` method in your own module.

* `before` option for `expressMiddleware`. As before any module can provide middleware via an `expressMiddleware` property which may be a function or array of functions. In addition, if that property is an object, it may also have a `before` subproperty specifying a module whose middleware should run after it. In this case the actual middleware function or functions must be in a `middleware` subproperty.

* `apos.instancesOf(name)` returns an array of modules that extend `name` or a subclass of it. `apos.instanceOf(object, name)` returns true if the given `object` is a moog instance of `name` or a subclass of it.

* `apos.permissions.criteria` can now supply MongoDB criteria restricted to the types the user can edit when a general permission name like `edit` or `edit-doc` is asked for. *This was never a security bug because permissions for actual editing were checked when individual edits occurred. The change makes it easier to display lists of editable content of mixed types.*

* Extending the indexes of Apostrophe's `aposDocs` collection is easier to achieve in modules that use `improve` to extend `apostrophe-docs`.

* Removed tests for obsolete, unsupported Node.js 0.10.x. Node.js 4.x is now the minimum version. *We do not intend to break ES5 compliance in 2.x, however testing old versions of Node that are not maintained with security patches in any freely available repository is not practical.*

* `insert` method for `apos.attachments`, mirroring the other modules better. Thanks to Arthur Agombart.

## 2.28.0 (2017-07-17)

All tests passing.

* Notifications are available, replacing the use of `alert`. This feature is primarily for Apostrophe's own administrative features; you can use it when extending the editing UI. Call `apos.notify('message')` to display a simple message. You can specify several `type` options such as `error` and `info`, and you can also use `%s` wildcards. Everything is localized on the server side. [See the documentation for more information](http://apostrophecms.org/docs/modules/apostrophe-notifications/browser-apostrophe-notifications.html#trigger). Thanks to Michelin for their support of this work.
* The `apostrophe-images` widget now provides a focal point editor. See the new [responsive images HOWTO](http://apostrophecms.org/docs/tutorials/howtos/responsive-images.html). Thanks to Michelin for their support of this work.
* UX: clicking "edit" on an image you have already selected no longer deselects the image. Thanks to Michelin for their support of this work.
* Bug fix: corrected issue that sometimes prevented joins with pages from editing properly.
* Bug fix: added sort index on `level` and `rank`, preventing MongoDB errors on very large page trees.
* UX: a complete URL is suggested at startup when testing locally. Thanks to Alex Gleason.

## 2.27.1 (2017-06-28)

All tests passing.

* Fixed recently introduced bug preventing page type switching.

## 2.27.0 (2017-06-26)

All tests passing.

* Lazy schema field configuration, in general and especially for joins. No more need to specify `idField`, `idsField`, `relationshipsField` or even `label` for your schema fields. `withType` can be inferred too in many cases, depending on the name of the join field. You can still specify all of the details by hand.

Also, for reverse joins, there is a new `reverseOf` option, allowing you to just specify the name of the join you are reversing. This is much easier to understand than specifying the `idField` of the other join. However that is still permitted.

Lazy configuration is in place for doc types (like pages and pieces) and widget types. It can be extended to other uses of schemas by calling the new validation methods.

* ckeditor 4.6.2. Resolves #896: you can now create links properly in Microsoft Edge. Our policy is now to check in periodically with new ckeditor releases and just make sure they are compatible with our editor skin before releasing them.

* `apos.areas.fromRichText` can be used to create an area with a single rich text widget from a trusted string of HTML. Not intended for mixed media, just rich text. Related: both `fromRichText` and `fromPlaintext` now correctly give their widgets an `_id` property.

## 2.26.1 (2017-06-12)

All tests passing.

* Fixed short-lived bug introduced in 2.26.0 re: detecting missing widget types.

## 2.26.0 (2017-06-12)

All tests passing.

* Do not crash on missing widget types, print good warning messages.

* Complete implementation of the [explicitOrder](http://apostrophecms.org/docs/modules/apostrophe-docs/server-apostrophe-cursor.html#explicit-order) cursor filter, replacing a nonfunctional implementation.

* If the mongodb connection is lost, the default behavior is now to retry it forever, so when MongoDB does get restarted Apostrophe will find it. In addition, a `connect` object may be passed to the `apostrophe-db` module to be passed on to the MongoDB connect call.

* Spaces added between DOM attributes for better HTML5 compliance.

* `required` subfields are now enforced when editing fields of type `array`.

Thanks to Michelin for their support of much of the work in this release.

## 2.25.0 (2017-05-26)

All tests passing.

* There is now a `readOnly` option for the standard schema field types. Thanks to Michelin for contributing this feature.

* Apostrophe now displays useful warnings and, in some cases, errors at startup when schemas are improperly configured. This is particularly useful if you have found it frustrating to configure joins correctly. We are continuing to deepen the coverage here.

* In the manage view, the "published" and "trash" filters now always offer both "yes" and "no," regardless of whether anything is available in those categories. This is necessary because these are the respective defaults, and these are also unusual cases in which it is actually interesting to know nothing is available.

## 2.24.0 (2017-05-05)

All tests passing.

There is now an `object` schema field type. It works much like the `array` schema field type, however there is just one object, represented as an object property of the doc in the database. Thanks to Michelin's development team for contributing this feature.

## 2.23.2 (2017-04-30)

All tests passing.

The options object of `enhanceDate` is now passed on to `pikaday`. Considered a bug fix since the options object was erroneously ignored.

* 2.23.1

All tests passing.

cleanCss needs to know that the output CSS files are going to live in apos-minified in order to correctly parse `@import` statements that pull in plain .css files. Also, the mechanism for prefixing URLs in CSS code was not applied at the correct stage of the bundling process (the minify stage), which broke the ability to reference fonts, images, etc. via URLs beginning with /modules when using an S3 asset bundle.

## 2.23.0 (2017-04-24)

All tests passing.

* The "manage" view of `apostrophe-pieces` now supports robust filters, in the same way they were already supported on the front end for `apostrophe-pieces-pages`. Use the `addFilters` option to configure them. There is bc with existing filters that relied on the old assumption that manage filters have a boolean API. However now you can specify any field with a cursor filter, which includes most schema fields, notably including joins.

Note that since all of the options are presented in a dropdown, not all fields are good candidates for this feature.

The "manage" view filters now refresh to reflect only the options that still make sense based on the other filters you have selected, reducing user frustration.

See [reusable content with pieces](http://apostrophecms.org/docs/tutorials/getting-started/reusable-content-with-pieces.html) for more information and examples.

Thanks to Michelin for their support of this work.

* `apos.utils.isFalse` allows you to check for values that are strictly `=== false` in templates.

* `apos.utils.startCase` converts property names to English, roughly speaking. It is used as a fallback if a filter does not have a `label` property. This is primarily for bc, you should add a `label` property to your fields.

* Production now matches the dev environment with regard to relative URLs in LESS files, such as those used to specify background images or font files. Previously the behavior was different in dev and production, which is a bug.

* You can now pass a `less` option to `apostrophe-assets`, which is merged with the options given to `less.render` both in dev and production. You can use this, for instance, to enable `strictMath`.

* `apostrophe.oembed`'s `fetch` method now propagates its `options` object to `oembetter` correctly. Thanks to Fotis Paraskevopoulos.

## 2.22.0 (2017-04-11)

All tests passing.

* Apostrophe now supports publishing CSS and JS assets via S3 rather than serving them directly.

Apostrophe already had an option to build asset "bundles" and deploy them at startup, as described in our [cloud HOWTO](http://apostrophecms.org/docs/tutorials/howtos/deploying-apostrophe-in-the-cloud.html). However this serves the assets from the cloud webserver, such as a Heroku dyno or EC2 instance. It is now possible to serve the assets from Amazon S3.

See the [updated cloud HOWTO](http://apostrophecms.org/docs/tutorials/howtos/deploying-apostrophe-in-the-cloud.html) for details.

Thanks to Michelin for their support of this work.

* Enforce string field `min` and `max` properties on server side.

* When validation of a form with tabs fails, such as a pieces edit modal, activate the correct tab and scroll to the first error in that tab.

* thanks to Ludovic Bret for fixing a bug in the admin bar markup.

## 2.21.0 (2017-04-11)

All tests passing.

* For a small performance boost, `defer` option can be set to `true` when configuring any widget module.
This defers calls to the `load` method until just before the page is rendered, allowing a single query
to fetch them all in simple cases. This is best applied
to the `apostrophe-images-widgets` module and similar widgets. It should not be applied if you wish
to access the results of the join in asynchronous code, because they are not available until the last
possible moment.

Thanks to Michelin for their support of this work.

* You can also set `deferImageLoading` to `true` for the `apostrophe-globals` module if you want the
same technique to be applied when loading the `global` doc's widgets. This does not always yield a
performance improvement.

* Bug fix: if two crops of the same image were present in separate widgets on a page, only one of the crops would be seen in template code. This issue has been resolved.

## 2.20.3 (2017-04-05)

All tests passing.

* The search filter is once again available when choosing images. This involved a deeper fix to modals: filters for sliding modals were not being properly captured and hoisted into the shared part of the outer div. This is now being done exactly as it is done for the controls (buttons) and the instructions.

To avoid incompatibility with existing uses of `self.$filters`, such as in the manage modal, they are captured to `self.$modalFilters`. A small change to the manage modal was needed to take advantage of this.

* Moved a warning message from `console.log` to `console.error`. `stdout` should never be used for warnings and errors. Moving toward clean output so that command line tasks can be safely used in pipelines.

## 2.20.2 (2017-03-31)

All tests passing.

Improved UI for editing widgets. The edit button is no longer separate from the area-related controls such as up, down, etc. This reduces clutter and reduces difficulty in accessing widgets while editing.

## 2.20.1 (2017-03-27)

All tests passing.

When autocompleting doc titles to add them to a join, Apostrophe again utilizes search result quality to display the best results first.

## 2.20.0 (2017-03-20)

All tests passing.

This is a significant update with two useful new features and various minor improvements.

* Support for batch uploads. The `apostrophe-images` and `apostrophe-files` modules now implement batch uploads by default.

When you click "New File" or "New Image," you now go directly to the file browser, and if you select multiple files they are uploaded without a modal dialog appearing for each one; the title and slug are populated from the filename, and that's that.

You can also drag one or more files directly to the chooser/manager modal.

If you are choosing files or images for a widget, they are automatically selected after a batch upload.

This feature can be disabled by setting the `insertViaUpload` option to `false` for `apostrophe-images` or `apostrophe-files`. If you are adding `required` fields to `apostrophe-images` or `apostrophe-files`, then batch uploading is not the best option for you because it would bypass that.

**If you wish, you can enable the feature for your own `apostrophe-pieces` modules that have an `attachment` field in their schema by setting the `insertViaUpload` option to `true`.** However please note that this does not currently do anything for pieces that refer to an image or file indirectly via widget.

* Global preference editing, and a standard UI to roll back to earlier versions of global content. There is now a "Global Content" admin bar button. By default, this launches the version rollback dialog box for shared global content.

However, if you use `addFields` to add schema fields to the `apostrophe-global` module, this button instead launches an editing modal where you can edit those fields, and also offers a "Versions" button accessible from there.

Global preferences set in this way are accessible in all situations where `data.global` is available. This is very useful for creating project-wide preference settings.

All the usual features of schemas can be used, including `groupFields`. Of course, if you choose to use joins or widgets in global content, you should keep the performance impact in mind.

* Various UX fixes to the manager and chooser modals.

* If there is a `minSize` setting in play, that information is displayed to the user when choosing images.

* The `checkboxes` schema field type now supports the `browseFilters` feature.

* When batch file uploads fail, a more useful set of error messages are displayed.

## 2.19.1 (2017-03-15)

All tests passing.

* When saving any doc with a schema, if an attachment field does not match a valid attachment that has actually been uploaded, that field is correctly nulled out. In addition, if the attachment's file extension is not in a valid fileGroup as configured via the attachments module, the field is nulled out. Finally, the `crop: true` option for attachments is saved successfully. This option allows for attachments to have a crop that is inherent to them, useful when there is no widget standing between the doc and the attachment.

All of these changes correct bugs in intended behavior. Certain checks were present in the code but not completely functional. If you need to update your configuration to add file extensions, [apostrophe-attachments](http://apostrophecms.org/docs/modules/apostrophe-attachments/).

## 2.19.0 (2017-03-15)

All tests passing.

* As always, Apostrophe always populates `req.data.home`; when `req.data.page._ancestors[0]` exists that is used, otherwise Apostrophe carries out a separate query. However as a performance enhancement, you may now disable this additional query by passing the `home: false` option to the `apostrophe-pages` module. Note that `req.data.home` is not guaranteed to exist if you do this.

As for children of the home page, for performance you may now pass `home: { children: false }` option to the `apostrophe-pages` module. This option only comes into play when using `filters: { ancestors: false }`.

Thanks to Michelin for their support of this work.

## 2.18.2 (2017-03-10)

All tests passing.

* Performance enhancement: when fetching `req.data.home` directly in the absence of `req.data.page._ancestors[0]`, such as on the home page itself or a non-page route like `/login`, we must apply the same default filters before applying the filter options, namely `.areas(false).joins(false)`, otherwise duplicate queries are made.

* Fixed bug in as-yet-unused `schemas.export` method caught by babel's linter.

Thanks to Michelin for their support of this work.

## 2.18.0 (2017-03-04)

All tests passing.

* New batch editing features for pieces! You can now use the checkboxes to select many items and then carry out the following operations in one step: trash, rescue from trash, publish, unpublish, tag and untag.

In addition there is a clearly documented procedure for creating new batch editing features with a minimum of new code.

* Several bugs in the array editor were fixed. Up, down and remove buttons work properly again, an aesthetic glitch was resolved and redundant ordinal numbers do not creep in when managing the order of an array without the `titleField` option.

* Logging out completely destroys the session. While the standard behavior of `req.logout` in the Passport module is only to break the relationship between the `user` object and the session, users expect a clean break.

## 2.17.2 (2017-02-28)

All tests passing.

* Members of a group that has the admin permission for a specific piece type can now move pieces of that type to and from the trash. (This was always intended, so this is a bug fix.)
* For better out-of-the-box SEO, an `alt` attribute with the title of the image is now part of the `img` markup of `apostrophe-images` widgets.

## 2.17.1 (2017-02-21)

All tests passing.

* Fixed XSS (cross-site scripting) vulnerability in `req.browserCall` and `apos.push.browserCall`.

* Removed confusing strikethrough of "Apply to Subpages" subform when the permission is being removed rather than added.

* Improved UX of area widget controls.

* Improved modal array tab UI and CSS.

* The `oembedReady` Apostrophe event is now emitted correctly after `apostrophe-oembed` renders an oembed-based player, such as a YouTube video player for the `apostrophe-video` widget. This event can be listened for via `apos.on('apostrophe-oembed', fn)` and receives a jQuery object referring to the relevant element.

## 2.17.0 (2017-02-14)

All tests passing.

* `array` schema fields now accept a `limit` option. They also support the `def` property to set defaults for individual fields. The array editor code has been refactored for better reliability and performance and documentation for the methods has been written.

* Relative `@import` statements now work when you push plain `.css` files as Apostrophe assets. There is no change in behavior for LESS files. Thanks to Fredrik Ekelund.

* Controls such as the "Finished" button of the reorganize modal were floating off the screen. This has been fixed.

## 2.16.1 (2017-02-07)

All tests passing.

* If you have tried using `piecesFilters` with a `tags` field type, you may have noticed that when the query string parameter is present but empty, you get no results. This is suboptimal because that's a common result if you use an HTML form to drive the query. An empty string for a `tags` filter now correctly does nothing.

* In `apostrophe-rich-text-widgets`, initialize CKEditor on `instanceReady`, rather than via a dodgy timeout. Thanks to Frederik Ekelund for finding a better way!

## 2.16.0 (2017-02-03)

All tests passing.

* Reintroduced the reorganize feature for editors who have permissions for some pages but not others. You are able to see the pages you can edit and also their ancestors, in order to navigate the tree. However you are able to drag pages only to parents you can edit.

* Introduced the new `deleteFromTrash` option to the `apostrophe-pages` module. If this option is enabled, a new icon appears in "reorganize" when looking at pages in the trash. This icon allows you to permanently delete a page and its descendants from the site.

The use of this option can lead to unhappy customers if they do not clearly understand it is a permanent action. For that reason, it is disabled by default. However it can be quite useful when transitioning from the initial site build to long-term support. We recommend enabling it during that period and disabling it again after cleanup.

* "Reorganize" no longer displays nonfunctional "view" and "trash" icons for the trash and pages inside it.

* The tests for the `apostrophe-locks` module are now deterministic and should always pass.

## 2.15.2 (2017-01-30)

All tests passing.

Fixed a bug which could cause a crash if the `sort` filter was explicitly set to `search` and no search was actually present. Conditions existed in which this could happen with the autocomplete route.

## 2.15.1 (2017-01-23)

Due to a miscommunication the version number 2.15.0 had been previously used. The description below was originally intended for 2.15.0 and has been published as 2.15.1 purely to address the version numbering conflict.

All tests passing.

* `apos.permissions.addPublic` accepts multiple arguments and array arguments,
adding all of the permission names given including any listed in the arrays.
* Permissions checks for pieces admin routes longer check for req.user, checking for the appropriate `edit-` permission is sufficient and makes addPublic more useful.
* Updated the `i18n` module to address a problem where labels that happened to be numbers rather than strings would crash the template if passed to `__()`.
* Documentation improvements.

## 2.14.3

All tests passing.

The mechanism that preserves text fields when performing AJAX refreshes was preserving
other types of `input` elements. Checkboxes, radio buttons and `type="submit"` are now
properly excluded from this mechanism.

## 2.14.2 (2017-01-18)

Fixed [#385](https://github.com/punkave/apostrophe/issues/385): if a page is moved to the trash, its slug must always change, even if it has been edited so that it no longer has its parent's slug as a prefix. In addition, if the resulting slug of a descendant of the page moving to the trash conflicts with an existing page in the trash, steps are taken to ensure uniqueness.

## 2.14.1 (2017-01-11)

All tests passing.

* The `apos.utils.clonePermanent` method no longer turns objects into long arrays of nulls if they happen to have a `length` property. `lodash` uses the `length` property as an indicator that the object should be treated as an array, but this would be an unrealistic restriction on Apostrophe schema field names. Instead, `clonePermanent` now uses `Array.isArray` to distinguish true arrays. This fixes a nasty bug when importing content from A1.5 and subsequently editing it.

* When a user is logged in there is an `apos.user` object on the browser side. Due to a bug this was an empty object. It now contains `title`, `_id` and `username` properties as intended.

## 2.14.0 (2017-01-06)

All tests passing.

* A version rollback dialog box for the `global` doc is now opened if an element with the `data-apos-versions-global` attribute is clicked. There is currently no such element in the standard UI but you may introduce one in your own layout if you have mission-critical content in the `global` doc that is awkward to recreate after an accidental deletion, such as a custom sitewide nav.
* An error message is correctly displayed when login fails.
* Many UI messages are now passed through the `__()` internationalization helper correctly. Thanks to `timaebi`.

## 2.13.2 (2016-12-22)

All tests passing.

The `data-apos-ajax-context` feature had a bug which prevented ordinary anchor links from performing AJAX refreshes correctly.

## 2.13.1 (2016-12-22)

All tests passing.

The `apostrophe-attachments` module now calls `apos.ui.busy` correctly on the fieldset so that the busy and completed indicators are correctly shown and hidden. Previously the string `0` was passed, which is not falsy.

## 2.12.0 (2016-12-15)

All tests passing.

* Developers are no longer required to set `instantiate: false` in `app.js` when configuring an npm module that uses the `improve` property to implicitly subclass and enhance a different module. In addition, bugs were fixed in the underlying `moog-require` module to ensure that assets can be loaded from the `public` and `views` folders of modules that use `improve`.
* `string` has replaced `csv` as the property name of the schema field converters that handle plaintext. Backwards compatibility has been implemented so that existing `csv` converters will work transparently and calls to `convert` with `csv` as the `from` argument still work as well. In all new custom field types you should say `string` rather than `csv`. There is no change in the functionality or implementation other than the name.

## 2.11.0 (2016-12-09)

All tests passing.

You can now add middleware to your Apostrophe site via any module in your project. Just add an `self.expressMiddleware` method to your module, which takes the usual `req, res, next` arguments. Or, if it's more convenient, set `self.expressMiddleware` to an array of such functions. "Module middleware" is added immediately after the minimum required Apostrophe middleware (bodyParser, `req.data`, etc), and before any routes.

## 2.10.3 (2016-12-08)

All tests passing.

Fixed bug in `autoPreserveText` feature of our `data-apos-ajax-context` mechanism; also, restricted it to text inputs and textareas that actually have the focus so that you can replace their values normally at other times

## 2.10.2 (2016-12-06)

All tests passing.

A very minor fix, but 2.10.1 had a very noisy console.log statement left in.

## 2.10.1 (2016-12-06)

All tests passing.

* The built-in cursor filters for `float` and `integer` no longer incorrectly default to filtering for docs with the value `0` if the value being filtered for is undefined or null. They default to not filtering at all, which is correct.

## 2.10.0 (2016-12-06)

All tests passing.

* Apostrophe now automatically recompiles modified Nunjucks templates. This means you can hit refresh in your browser after hitting save in your editor when working on `.html` files. Also note that this has always worked for `.less` files.
* Fixed a longstanding bug in `joinByArrayReverse`, which now works properly.

## 2.9.2 (2016-12-02)

All tests passing.

* Starting with MongoDB 3.3.x (?), it is an error to pass `safe: true` when calling `ensureIndex`, and it has never done anything in any version. In our defense, cargo-cult practice was probably adopted back in the days when MongoDB would invoke your write callback without actually confirming anything unless you passed `safe: true`, but apparently this was never a thing for indexes. Removed all the `safe: true` arguments from `ensureIndex` calls.
* Added a `beforeAjax` Apostrophe event to facilitate progress display and animations when using the new `data-apos-ajax-content` feature.

## 2.9.1 (2016-12-02)

All tests passing.

* Fixed an omission that prevented the use of the back button to undo the very first click when using the new `data-apos-ajax-context`. Later clicks worked just fine, but for the first one to work we need a call to `replaceState` to make it possible to restore the original query.

## 2.9.0 (2016-12-01)

All tests passing.

* Two major new features in this release: built-in filters for most schema fields, and built-in AJAX support for `apostrophe-pieces-pages`. These combine to eliminate the need for custom code in a wide array of situations where you wish to allow users to browse and filter blog posts, events, etc. In most cases there is no longer any need to write your own `cursor.js` or your own AJAX implementation. The provided AJAX implementation handles browser history operations, bookmarking and sharing properly and is SEO-friendly.

[See the official summary of the pull request for details and examples of usage.](https://github.com/punkave/apostrophe/pull/766)

* We also fixed a bug in the `refinalize` feature of cursors. state.criteria is now cloned before finalize and restored after it. Otherwise many criteria are added twice after refinalize which causes a fatal error with a few, like text search in mongodb.

In addition, we merged a contribution from Fotis Paraskevopoulos that allows a `bodyParser` option with `json` and `urlencoded` properties to be passed to the `apostrophe-express` module. Those properties are passed on to configure those two body parser middleware functions.

## 2.8.0 (2016-11-28)

All tests passing.

* `APOS_MONGODB_URI` environment variable is used to connect to MongoDB if present. Helpful for cloud hosting. See the new [deploying Apostrophe in the cloud HOWTO](http://apostrophecms.org/docs/tutorials/howtos/deploying-apostrophe-in-the-cloud.html).
* `APOS_S3_BUCKET`, `APOS_S3_ENDPOINT` (optional), `APOS_S3_SECRET`, `APOS_S3_KEY`, and `APOS_S3_REGION` environment variables can be used to configure Apostrophe to use S3 for uploaded media storage. This behavior kicks in if `APOS_S3_BUCKET` is set. See the new [deploying Apostrophe in the cloud HOWTO](http://apostrophecms.org/docs/tutorials/howtos/deploying-apostrophe-in-the-cloud.html).
* New advisory locking API accessible via `apos.locks.lock` and `apos.locks.unlock`. `apostrophe-migrations:migrate` is now wrapped in a lock. More locks are coming, although Apostrophe was carefully designed for benign worst case outcomes during race conditions.
* Better asset deployment for Heroku and other cloud services. `node app apostrophe:generation --create-bundle=NAME` now creates a new folder, `NAME`, containing assets that would otherwise have been written to `public`. Launching a server with the `APOS_BUNDLE` environment variable set to `NAME` will then copy that bundle's contents into `public` before listening for connections. See the new [deploying Apostrophe in the cloud HOWTO](http://apostrophecms.org/docs/tutorials/howtos/deploying-apostrophe-in-the-cloud.html).
* `apostrophe-pieces-pages` index pages are about 2x faster; discovered we were inefficiently deep-cloning `req` when cloning a cursor.
* Helpful error message if you forget to set the `name` property of one of your `types` when configuring `apostrophe-pages`.

## 2.7.0 (2016-11-16)

* We do a better job of defaulting to a sort by search match quality if full-text search is present in a query. Under the hood this is powered by the new `defaultSort` filter, which just stores a default value for the `sort` filter to be used only if `search` (and anything else with an implicit preferred sort order) is not present. No more lame search results for blog posts. You can explicitly set the `sort()` filter in a cursor override if you really want to, but trust us, when `search` is present sorting by anything but search quality produces poor results.
* Fixed bugs in the sanitizer for page slugs. It is now impossible to save a slug with trailing or consecutive slashes (except the home page slug which is allowed to consist of a single "trailing" slash). Added unit tests.
* Apostrophe's dropdown menus, etc. will more robustly maintain their font size in the presence of project-level CSS. There is an explicit default font size for `.apos-ui`.

## 2.6.2 (2016-11-12)

All tests passing.

* The auto-suggestion of titles upon uploading files also suggests slugs.
* The auto-suggestion of titles and slugs applies to both "files" and "images."
* Reduce the clutter in the versions collection by checking for meaningful change on the server side, where final sanitization of HTML, etc. has taken place to iron out distinctions without a difference.
* Use the permission name `edit-attachment` consistently, so that calling `addPublic('edit-attachment')` has the intended effect.
* Manage view of pieces does not crash if `updatedAt` is missing from a piece.

## 2.6.1 (2016-11-08)

All tests passing.

* Choosers and schema arrays play nicely with the new fixed-position tabs.
* Better CSS solution to positioning the attachment upload buttons which doesn't interfere with other styles.
* Images in the chooser choices column "stay in their lane."
* Better error message when an attempt to edit an area with a hyphenated name is used.
* Array edit button fixed.
* The `type()` cursor filter now has a finalizer and merges its criteria there at the very end, so that you can override a previous call to it at any time prior to invoking `toArray` or similar.
* Area controls no longer interfere with visibility of widget type selection menu.

## 2.6.0 (2016-11-04)

All tests passing.

* `relationship` fields defined for `joinByArray` can now have an `inline: true` flag. If they are inline, they are presented right in the chooser, rather than appearing in a separate modal dialog reachable by clicking an icon. This feature should be used sparingly, but that's true of relationship fields in general.
* Permissions editing for pages now takes advantage of the new inline relationship fields to make the "apply to subpages" functionality easier to discover.
* When uploading files or images, the title field is automatically suggested based on the filename.
* Improvements in form field UX and design.
* When choosing pieces (including images), if you elect to create a new piece it is automatically added to the selection.
* When choosing pieces, if the `limit` is reached and it is greater than 1, a helpful message appears, and the UI changes to make clear that you cannot add items until you remove one. If the limit is exactly 1, a new selection automatically replaces the current selection, and singular language is used to clarify what is happening.
* Syntax errors in "related types" such as cursors now produce an improved error message with filename and line number.
* Showstopper errors during startup are reported in a less redundant way.

## 2.5.2 (2016-11-01)

All tests passing.

* New `blockLevelControls: true` option to areas ensures controls for "blocks," i.e. "layout" widgets whose primary purpose is to contain other widgets, can be easily distinguished from controls for "regular" areas nested inside them. Think of a "two-column" or "three-column" widget with three areas in its template. The controls for these areas are displayed in a distinct color and various visual affordances are made to ensure they are accessible when things would otherwise be tightly spaces.
* General improvements to the usability of area-related controls.
* The search index now correctly includes the text of string and select schema fields found in widgets, pieces, pages, etc., as it always did before in 0.5. You may use `searchable: false` to disable this on a per-field basis.
* Search indexing has been refactored for clarity (no changes to working APIs).
* Checkboxes for the `checkboxes` schema field type are now styled.
* "View file" links in the file library are now styled as buttons.

## 2.5.1 (2016-10-28)

All tests passing.

* The `minSize` option to `apostrophe-images` widgets now works properly when cropping.
* The cropper no longer starts out cropping to the entire image, as this made it unclear what was happening. However if you click the crop button and then just save you still get reasonable behavior.
* Bigger crop handles.
* Textarea focus state receives the same "glow" as a regular text input field.
* Small documentation updates.

## 2.5.0 (2016-10-21)

All tests passing.

* Implemented `apos.areas.fromPlaintext`, which accepts a string of plaintext (not markup) and returns an area with a single `apostrophe-rich-text` widget in it, containing that text. Useful in implementing importers.
* The so-called `csv` import mode of `apos.schemas.convert` works properly for areas, using the above. Although it is called csv this mode is really suitable for any situation in which you have plaintext representations of each property in an object and would like those sanitized and converted to populate a doc.
* Bug fix: emit the `enhance` Apostrophe event only once on page load. This event is emitted only when there is new content that has been added to the page, e.g. once at page load, and also when a new widget is added or updated, etc. The first argument to your event handler will be a jQuery element which will contain only new elements.
* Legacy support for `data/port` and `data/address` files has been restored. (Note that `PORT` and `ADDRESS` environment variables supersede these. In modern Stagecoach deployments `data/port` is often a space-separated list of ports, and the `deployment/start` script parses these out and launches multiple processes with different PORT variables.)

## 2.4.0 (2016-10-19)

All tests passing.

Workarounds for two limitations in MongoDB that impact the use of Apostrophe cursors:

* The `addLateCriteria` cursor filter has been introduced. This filter should be used only when
you need to invoke `$near` or another MongoDB operator that cannot be used within `$and`. The object
you pass to `addLateCriteria` is merged with the criteria object that is built normally by the cursor.
**Use of this filter is strongly discouraged unless you must use operators that do
not support `$and`.**
* Custom filters that invoke `$near` or other MongoDB operators that are incompatible
with `$text` queries may call `self.set('regexSearch', true)` to force the cursor to use
a regular expression search rather than full MongoDB full-text search, if and when the
`search()` filter is called on the same cursor. This was implemented to allow combination
of full-text and geographical searches, subject of course to the limitation that regular expression
search is not indexed. It also doesn't sort by quality, but `$near` provides its own sort
by distance.

Since these are new features a minor version level bump is appropriate. However neither of these is a feature that a typical site developer will need to call directly.

## 2.3.2 (2016-10-17)

All tests passing.

* The quality of the autocomplete search results shown when selecting pages or pieces via a join was low. This has been corrected by calling the `.sort('search')` filter to sort by search result quality rather than the default sort order for the doc type manager in question.
* All of the autocomplete suggestions fit on the screen on reasonably sized displays. With the recent addition of the "flip" feature to push the suggestions up rather than down if the bottom of the screen would otherwise be reached, this is critical to show the first and best suggestion. Further discussion for future UX improvement in [issue 704](https://github.com/punkave/apostrophe/issues/704).

## 2.3.1 (2016-10-13)

All tests passing.

* Fixed a bug in the new "copy page" feature that affects pages that have `null` properties.
* Improved the experience of using the widget controls to manage the widgets in an area.
* The `login` module now has an alias, `apos.login`, like other core modules.
* Updated the jquery projector plugin to the latest version.

## 2.3.0 (2016-10-06)

All tests passing.

* Fixed a bug affecting the use of `arrangeFields` in modules that extend another module's use of `arrangeFields`. Added unit test based directly on a real-world project.
* `baseUrl` project-wide option added, yielding the same benefit as in 0.5: you get absolute URLs for all pages everywhere. (If you don't want absolute URLs, just don't set it.) This is very beneficial when generating `og:meta` tags for Facebook, or generating emails.
* A direct link to the original file has been added to the file manager's editor modal.

## 2.2.2 (2016-10-05)

All tests passing.

* Addition of slugs to projection for autocomplete is now done in a way that still allows overrides at the doc level to add other properties.
* Addition of slugs to projection for autocomplete works for joins with a specific page type, too.
* Fixed a chicken-and-egg problem in the global module that kicked in if the "global" doc contains widgets powered by modules not yet initialized at the time the global module checks for the existence of the doc.

## 2.2.1 (2016-10-04)

All tests passing.

Fixed an oversight: the new `pageBeforeCopy` global method now takes `req` as its first parameter. Since `2.2.0` was first published 5 minutes ago and this method has not yet been documented this is not regarded as a bc break.

## 2.2.0 (2016-10-04)

All tests passing.

* Fixed bug that broke removal of permissions for pages.
* "Copy Page" feature added to the page menu.
* Automatically reposition the autocomplete dropdown for joins if it would collide with the bottom of the window.
* Include page slugs in the autocomplete dropdown for joins with pages.
* `chooserChoiceBase.html` restored; some projects were depending on extending it, which is a useful technique.

## 2.1.5 (2016-10-01)

All tests passing.

* Admin bar: previously grouped fields can be re-grouped successfully, so concatenating admin bar configuration works just as well as concatenating `addFields` arrays
* Files widget displays upload button in the same user-friendly position as the images widget
* Font size for tabs and help labels is explicit to avoid side effects from project-level CSS

## 2.1.4 (2016-09-23)

All tests passing.

* Previously chosen items that now reside in the trash no longer break the chooser for editing joins
* All joins editable; certain edge cases weren't getting blessed
* A field appears properly when two diferent choices list it for `showFields`
* As in 0.5, a required field hidden by `showFields` is not required (but will be if you elect the choice that shows it)

## 2.1.3 (2016-09-20)

All tests passing.

* A typo in the unit tests caused unit tests to fail. This has been fixed.
* The recent addition of the HTML5 doctype caused the login page to be invisible in the sandbox project (not the boilerplate project). This has been fixed.
* The recent addition of the HTML5 doctype caused the admin bar to appear with a slight visual defect. This has been fixed.

## 2.1.2 (2016-09-19)

Fix for [#668](https://github.com/punkave/apostrophe/issues/668), crash occurring when admin bar group leader starts out too close to the end of the admin bar items array.

## 2.1.1 (2016-09-18)

Full Windows compatibility restored. The "recursively copy asset folders if on Windows" behavior from 0.5 was reimplemented. This is necessary to allow Apostrophe to run as a non-administrator on Windows. Running as administrator is the moral equivalent of running as root on Linux, which we would never recommend.

Since Apostrophe did not function previously on Windows and there is no behavior change on Mac/Linux this is effectively a bug fix rather than a new feature, thus 2.1.1.

## 2.1.0 (2016-09-16)

* Introduced the new `apos.areas.richText` and `apos.areas.plaintext` methods, which are also available in templates by the same names.

* Added and documented the `addImageSizes` option of the `apostrophe-attachments` module.

## 2.0.4 (2016-09-14)

* The `apostrophe-login` module now invokes `loginAfterLogin(req, callback)` on all modules that have such a method, via `apos.callAll`. Modules that do not need a callback can supply this method with only one argument. Afterwards, `apostrophe-login` redirects to `req.redirect`, as is supported elsewhere in Apostrophe. So you can assign to `req.redirect` in your callback to change the user's destination after a successful login. If `req.redirect` is not set, the user is redirected to the home page.

## 2.0.3 (2016-09-13)

The `ancestors` and `children` filters defaulted to `areas(false)`, but `joins(false)` was omitted, contrary to documentation which has always indicated the information returned is limited for performance. This was fixed. You can still override freely with the `filters` option to `apostrophe-pages`.

The HTML5 doctype was added to `outerLayoutBase`. HTML5 was always assumed, and the absence of the doctype broke jQuery's support for distinguishing `$(window).height()` from `$(document).height()`, causing runaway infinite scroll loading.

Warning message instructions for configuring the session secret were fixed (the actual location has not changed).

## 2.0.2 (2016-09-08)

Previously the `contextual` flag of a pieces module was not considered before deciding to redirect to the "show page" for the piece, which might not exist. This has been fixed. It should only happen when the module has `contextual: true`, creating a reasonable expectation that such a page must exist.

## 2.0.1 (2016-09-05)

Packaging and documentation issues only.

## 2.0.0 (2016-09-03)

Inaugural npm release of Apostrophe 2.x, which was used prior to that in many projects via git dependencies.<|MERGE_RESOLUTION|>--- conflicted
+++ resolved
@@ -1,15 +1,13 @@
 # Changelog
 
-<<<<<<< HEAD
+## 2.109.0 (2020-06-18)
+
+* Add [heic-to-jpeg-middleware](https://github.com/boutell/heic-to-jpeg-middleware) to support uploading `heic/heif` images (the standard format for recent iPhones/iPads). Many thanks to Gabriel L. Maljkovich for their contributions to the underlying middleware as well as the integration with Apostrophe.
+
 ## 2.108.1 (2020-07-01)
 
 * Updates documentation of the `clonePermanent` utility method.
 * The http response to dismissing a notification should not include any information about the mongodb connection. The response previously included relatively low-risk information, including the IP address of the MongoDB server but not enough to make an unauthorized connection when the MongoDB server and/or firewall are properly configured.
-=======
-## 2.109.0 (2020-06-18)
-
-* Add [heic-to-jpeg-middleware](https://github.com/boutell/heic-to-jpeg-middleware) to support uploading `heic/heif` images (the standard format for recent iPhones/iPads).
->>>>>>> 30a65459
 
 ## 2.108.0 (2020-06-07)
 
