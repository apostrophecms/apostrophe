# Changelog

## UNRELEASED

### Adds

* Implemented GET /api/v1/@apostrophecms/login/whoami route such that it returns the details of the currently logged in user; added the route to the login module.
* Adds keyboard shortcuts for manipulating widgets in areas. Includes Cut, Copy, Paste, Delete, and Duplicate.
<<<<<<< HEAD
* Adds dynamic choices working with piece manager filters.
=======
* Adds dynamic choices working with piece manager filters. 
* Allow `import.imageTags` (array of image tag IDs) to be passed to the rich text widget when importing (see https://docs.apostrophecms.org/reference/api/rich-text.html#importing-inline-images).
>>>>>>> b87d4cf4

### Changes

### Fixes

* Add missing Pages manager shortcuts list helper.
* Improve the `isEmpty` method of the rich text widget to take into account the HTML blocks (`<figure>` and `<table>`) that are not empty but do not contain any plain text.
<<<<<<< HEAD
* Fixed admin bar item ordering to correctly respect the precedence hierarchy: groups (when leader is positioned) > explicit order array > groups (when leader has positioning options) > individual `last`/`after` options.
=======
* (Backward compatibility break) Conditional field that depends on already hidden field is also hidden, again.
>>>>>>> b87d4cf4

## 4.18.0 (2025-06-11)

### Adds

* Adds MongoDB-style support (comparison operators) for conditional fields and all systems that use conditions. Conditional fields now have access to the `following` values from the parent schema fields.
* Add `followingIgnore` option to the `string` field schema. A boolean `true` results in all `following` values being ignored (not attempted to be used as a value for the field). When array of strings, the UI will ignore every item that matches a `following` field name.
* Adds link configuration to the `@apostrophecms/image-widget` UI and a new option `linkWithType` to control what document types can be linked to. Opt-out of the widget inline styles (reset) by setting `inlineStyles: false` in the widget configuration or contextual options (area). 
* Use the link configuration of the Rich Text widget for image links too. It respects the existing `linkWithType` Rich Text option and uses the same schema (`linkFields`) used for text links. The fields from that schema can opt-in for specific tiptap extension now via a field property `extensions` (array) with possible array values `Link` and/or `Image`. You still need to specify the `htmlAttribute` property (the name of the attribute to be added to the link tag) in the schema when adding more fields. If the `extensions` property is not set, the field will be applied for both tiptap extensions.
* Adds body style support for breakpoint preview mode. Created new `[data-apos-refreshable-body]` div inside the container during breapoint preview.
Switch body attributes to this new div to keep supporting body styles in breakpoint preview mode.

### Changes

* Set the `Cache-Control` header to `no-store` for error pages in order to prevent the risk of serving stale error pages to users.
* Updates rich-text default configuration.

### Fixes

* The Download links in the media library now immediately download the file as expected, rather than navigating to the image in the current tab. `AposButton` now supports the `:download="true"` prop as expected.
* Using an API key with the editor, contributor or guest role now have a `req` object with the corresponding rights. The old behavior gave non-admin API keys less access than expected.

## 4.17.1 (2025-05-16)

### Fixes

* Pinned to tiptap 2.11.0 and specific prosemirror releases compatible with it, to work around a bug that broke the behavior of lists in the editor when re-opening an existing list. We are working with upstream projects to resolve this so we can continue to track updates in tiptap and prosemirror.

## 4.17.0 (2025-05-14)

### Adds

* Support for `fetchRelationships: false` in `applyPatch` and related methods. This is intended for the use of the `@apostrophecms/import-export` module, so the functionality is not exposed in a way that can be accessed simply by making a web request.

### Fixes

* Errors thrown on the server side by subfields of widgets are now reported in a useful form at the document level. Previously a different error occurred in the error handling logic itself, confusing the issue.

## 4.16.0 (2025-05-14)

### Adds

* Uses new `widgetOperations` to add the `adjustImage` operation to the image widget.
* Adds a server validation before adding a widget to an area. Introduces a new POST route `@apostrophecms/area/validate-widget`.
* The new `widgetOperations` cascade config property can be used to display custom operations for widgets. An `if` condition can be used to test properties of the widget before displaying an operation.

### Changes

* Enable widget live preview by default.

### Fixes

* Fixes `range` field type default value not being set properly.
* Fixes autocomplete and search sorting and as a consequence, fixes potential duplicates during pagination.
* Fixes all eslint warnings.
* When pasting a widget from the clipboard, the correct widget type is always offered on the "Add Content" menu.
* Widget live preview is now attempting to auto-position the Widget Editor modal only if no explicit widget configuration (`options.origin`) is provided.
* `required` is now implemented on the server side as well for `relationship` fields. It behaves like `min: 1`. It was always implemented on the front end. However, note that a relationship can still become empty if the related document is archived or deleted.
* Image widgets, and others with a placeholder when empty, now restore their placeholder view when canceling the widget editor in live preview mode.
* Fixes `z-index` of widget controls, going above the controls add button.

### Changes

* Updates the default fields for the `getMangageApiProjection()` to include a more sensible base configuration and adds a `true` option to return the minimal default values.

## 4.15.2 (2025-04-28)

### Security

* Fixes a potential XSS attack vector, [CVE-2025-26791](https://github.com/advisories/GHSA-vhxf-7vqr-mrjg). While the risk was low, it was possible for one user with login and editing privileges to carry out an XSS attack on another by uploading a specially crafted SVG file. Normally this would not work because ApostropheCMS typically renders uploaded SVGs via an `img` tag, however if the second user downloaded the SVG file from the media library the exploit could work.

## 4.15.1 (2025-04-22)

### Fixes

* Fixes a RT bug where including `table` in `toolbar` but omitting an `insert` array crashed the rich text editor.

## 4.15.0 (2025-04-16)

### Adds

* To display a live preview on the page as changes are made to widgets, set the `preview: true` option on any widget module. To turn it on for all widgets, you can set it on the `@apostrophecms/widget-type` module, the base class of all widget modules. This works especially well when `range` fields are used to achieve visual effects.
* Adds separate control bar for editing tables in rich text
* Adds ability to drag-resize rich text table columns

### Changes

* Improve the Page Manager experience when dragging and dropping pages - the updates happen in background and the UI is not blocked anymore.
* Allow scrolling while dragging a page in the Page Manager.
* Change user's email field type to `email`.
* Improve media manager experience after uploading images. No additional server requests are made, no broken UI on error.
* Change reset password form button label to `Reset Password`.
* Removed overly verbose logging of schema errors in the schema module itself. These are already logged appropriately if they become the actual result of an API call. With this change it becomes possible to catch and discard or mitigate these in some situations without excessive log output.
* Bumps eslint-config-apostrophe, fix errors and a bunch of warnings.
* Gets back checkboxes in the media manager.

### Fixes

* Adds missing notifications and error handling in media manager and save notification for auto-published pieces.
* Update `uploadfs` to `1.24.3`.
* Fixes an edge case where reordering a page in the Page Manager might affect another locale.
* Fixes chrome bug when pages manager checkboxes need a double click when coming from the rich text editor (because some text is selected).
* Fixes the rich text insert menu image menu not being properly closed.
* Fixes the rich text toolbar not closing sometimes when unfocusing the editor.
* Fixes missing wording on images batch operations.
* Fixes rich text toolbar width being limited to parent width.
* Fixes rich text insert menu focused item text color easily overridable.
* Fixes long overlapping text in the header of the Report modal.
* Fixes clipped text in the pager and in the relationship filters of piece manager.
* Fixes an error when pressing Enter in a relationship input without a focused suggestion.
* Fixes locale switcher not allowing to switch the page of an article when its parent page is draft only.

## 4.14.2 (2025-04-02)

### Fixes

* Hotfix: the `choices` query parameter of the REST API no longer results in a 500 error if an invalid filter name is part of the list. Such filters are now properly ignored in `choices`. This issue could also have resulted in invocation of query methods that are not builders, however since all such methods are read-only operations, no arguments could be passed and no information was returned, there are no security implications.

## 4.14.1 (2025-03-31)

### Fixes

* Hotfix: fixes a bug in which the same on-demand cache was used across multiple sites in the presence of `@apostrophecms/multisite`. In rare cases, this bug could cause the home page of site "A" to be displayed on a request for site "B," but only if requests were simultaneous. This bug did not impact single-site projects.

## 4.14.0 (2025-03-19)

### Adds

* Add a label for the `@apostrophecms/attachment` module (error reporting reasons).
* Add `translate` boolean option for report modal header configuration to force translation of the relevant items value (table cells).
* Adds feature to generate a table from an imported CSV file inside the rich-text-widget.
* Add data-test attributes to the login page.
* Adds AI-generated missing translations
* Adds the missing "Tags" filter to the chooser/manager view of files.
* Adds batch operations to the media manager.
* Passes `moduleName` to the event `content-changed` for batch operations, to know if data should be refreshed or not.

### Changes

* Bumps the `perPage` option for piece-types from 10 to 50
* Reworks rich text popovers to use `AposContextMenu`, for toolbar components as well as insert menu items.

### Fixes

* The `lang` attribute of the `<html>` tag now respects localization.
* Fixes the focus styling on AposTable headers.
* Proper errors when widgets are badly configured in expanded mode.
* More reliable Media Manager infinite scroll pagination.
* Fixes margin collapse in nested areas by switching to `padding` instead of `margin`
* Fixes Edit in Media Manager when the image is not in the currently loaded images. This may happen when the the Media Manager is in a relationship mode.
* Removes `publish` batch operation for `autopublished` pieces.
* Fixes `restore` batch operation having the action `update`.
* Fixes `localize` batch operation having no `action` and no `docIds`.

### Removes

* Table controls from the default rich text control bar

## 4.13.0 (2025-02-19)

### Adds

* Supports progress notification type, can be used when no job are involved. Manage progress state into the new `processes` entity.
* Moves global notification logic into Pinia store as well as job polling that updates processes.

### Fixes

* Field inputs inside an array modal can now be focused/tabbed via keyboard
* Fixes admin bar overlapping widget area add menu.
* Fixed the checkered background for gauging color transparency.
* Fixes `group.operations` (batch configuration) merging between modules in the same way that `group.fields` are merged.
* The i18n manager detects the current locale correctly in some edge cases, like when the locale is changed per document (Editor Modal) and the localization manager is opened from a relationship manager via a document context menu.

### Adds

* Add support for batch localization of pieces and pages.
* Adds type for each file uploaded by big-upload. Moves big-upload-client to `apos/ui` folder and makes it esm.
* When present, projections for reverse relationships now automatically include the special id and field storage properties for the relationship in question, allowing the related documents to be successfully returned.
* Introduce `AposModalReport` component for displaying table reports. It's accessible via `apos.report(content, options)` method and it's now used in the `@apostrophecms/i18n` module for detailed reporting after a batch localization operation.

### Changes

* The array editor's `isModified` method is now a computed property for consistency.
* The `modal` configuration property for batch operations without a group is now accepted and works as expected in the same way as for grouped operations.
* Explicitly enable document versions for `@apostrophecms/file-tag`, `@apostrophecms/file`, `@apostrophecms/image-tag` and `@apostrophecms/image` piece types.

### Adds

* If `error.cause` is prevent, log the property.

## 4.12.0 (2025-01-27)

### Fixes

* Fixes ability to change color hue by clicking the color hue bar rather than dragging the indicator.
* Prevents the rich text control bar from closing while using certain UI within the color picker.
* Saving a document via the dialog box properly refreshes the main content area when on a "show page" (when the context document is a piece rather than a page)
* Fixes the `AposButtonSplit` markup to follow the HTML5 specification, optimizes the component performance, visuals and testability.
* Fixes a case where releationship button overlaps a context menu.

### Adds

* Ability to disable the color spectrum UI of a color picker
* Accessibility improvement for the rich text editor Typography toolbar item.
* Adds `moduleLabels` prop to `AposDocContextMenu` to pass it to opened modals from custom operations (used by templates to define labels to display on the export modal).

### Changes

* Range style updates.
* The `pickerOptions` sub property of a color field's configuration has been merged with it's parent `options` object.
* Reworks `inline` and `micro` UI of some fields (color, range, select). Improve global inline style.
* Makes the range input being a number all the time instead of a string that we convert manually.
* Command line tasks can run before the first frontend asset build without error messages.

## 4.11.2 (2024-12-29)

### Fixes

* Fixes a bug where images in Media manager are not selectable (click on an image does nothing) in both default and relationship mode.
* Eliminated superfluous error messages. The convert method now waits for all recursive invocations to complete before attempting to determine if fields are visible.

### Adds

* Possibility to set a field not ready when performing async operations, when a field isn't ready, the validation and emit won't occur.

## 4.11.1 (2024-12-18)

### Fixes

* Corrected a unit test that relies on the sitemap module, as it now makes explicit that the project level `baseUrl` must be set for a successful experience, and the module level `baseUrl` was set earlier. No other changes.

## 4.11.0 (2024-12-18)

### Adds

* When validating an `area` field, warn the developer if `widgets` is not nested in `options`.
* Adds support for supplying CSS variable names to a color field's `presetColors` array as selectable values.
* Adds support for dynamic focus trap in Context menus (prop `dynamicFocus`). When set to `true`, the focusable elements are recalculated on each cycle step.
* Adds option to disable `tabindex` on `AposToggle` component. A new prop `disableFocus` can be set to `false` to disable the focus on the toggle button. It's enabled by default.
* Adds support for event on `addContextOperation`, an option `type` can now be passed and can be `modal` (default) or `event`, in this case it does not try to open a modal but emit a bus event using the action as name.

### Fixes

* Focus properly Widget Editor modals when opened. Keep the previous active focus on the modal when closing the widget editor.
* a11y improvements for context menus.
* Fixes broken widget preview URL when the image is overridden (module improve) and external build module is registered.
* Inject dynamic custom bundle CSS when using external build module with no CSS entry point.
* Range field now correctly takes 0 into account.
* Apos style does not go through `postcss-viewport-to-container-toggle` plugin anymore to avoid UI bugs.

## 4.10.0 (2024-11-20)

### Fixes

* Extra bundle detection when using external build module works properly now.
* Widget players are now properly invoked when they arrive later in the page load process.
* Fix permission grid tooltip display.
* Fixes a bug that crashes external frontend applications.
* Fixes a false positive warning for module not in use for project level submodules (e.g. `widges/module.js`) and dot-folders (e.g. `.DS_Store`).
* Bumped `express-bearer-token` dependency to address a low-severity `npm audit` warning regarding noncompliant cookie names and values. Apostrophe
did not actually use any noncompliant cookie names or values, so there was no vulnerability in Apostrophe.
* Rich text "Styles" toolbar now has visually focused state.
* The `renderPermalinks` and `renderImages` methods of the `@apostrophecms/rich-text` module now correctly resolve the final URLs of page links and inline images in rich text widgets, even when the user has editing privileges. Formerly this was mistakenly prevented by logic intended to preserve the editing experience. The editing experience never actually relied on the
rendered output.
* Search bar will perform the search even if the bar is empty allowing to reset a search.
* Fixes Color picker being hidden in an inline array schema field, also fixes rgba inputs going off the modal.

### Adds

* It's possible now to target the HMR build when registering via `template.append` and `template.prepend`. Use `when: 'hmr:public'` or `when: 'hmr:apos'` that will be evaluated against the current asset `options.hmr` configuration.
* Adds asset module option `options.modulePreloadPolyfill` (default `true`) to allow disabling the polyfill preload for e.g. external front-ends.
* Adds `bundleMarkup` to the data sent to the external front-end, containing all markup for injecting Apostrophe UI in the front-end.
* Warns users when two page types have the same field name, but a different field type. This may cause errors or other problems when an editor switches page types.
* The piece and page `GET` REST APIs now support `?render-areas=inline`. When this parameter is used, an HTML rendering of each widget is added to that specific widget in each area's `items` array as a new `_rendered` property. The existing `?render-areas=1` parameter is still supported to render the entire area as a single `_rendered` property. Note that this older option also causes `items` to be omitted from the response.

### Changes

* Removes postcss plugin and webpack loader used for breakpoint preview mode. Uses instead the new `postcss-viewport-to-container-toggle` plugin in the webpack config.
* Implement `vue-color` directly in Apostrophe rather than as a dependency
* Switch color handling library from `tinycolor2` to `@ctrl/tinycolor`
* Removes error messages in server console for hidden fields. These messages should not have been printed out in the server console in the first place.
* Removes invalid error messages on select fields appearing while opening an existing valid document.

## 4.9.0 (2024-10-31)

### Adds

* Relationship inputs have aria accessibility tags and autocomplete suggestions can be controlled by keyboard.
* Elements inside modals can have a `data-apos-focus-priority` attribute that prioritizes them inside the focusable elements list.
* Modals will continute trying to find focusable elements until an element marked `data-apos-focus-priority` appears or the max retry threshold is reached.
* Takes care of an edge case where Media Manager would duplicate search results.
* Add support for ESM projects.
* Modules can now have a `before: "module-name"` property in their configuration to initialize them before another module, bypassing the normal
order implied by `defaults.js` and `app.js`.
* `select` and `checkboxes` fields that implement dynamic choices can now take into account the value of other fields on the fly, by specifying
a `following` property with an array of other field names. Array and object subfields can access properties of the parent document
by adding a `<` prefix (or more than one) to field names in `following` to look upwards a level. Your custom method on the server side will
now receive a `following` object as an additional argument. One limitation: for now, a field with dynamic choices cannot depend on another field
with dynamic choices in this way.
* Adds AI-generated missing translations
* Adds the mobile preview dropdown for non visibles breakpoints. Uses the new `shortcut` property to display breakpoints out of the dropdown.
* Adds possibility to have two icons in a button.
* Breakpoint preview only targets `[data-apos-refreshable]`.
* Adds a `isActive` state to context menu items. Also adds possibility to add icons to context menu items.
* Add a postcss plugin to handle `vh` and `vw` values on breakpoint preview mode.
* Adds inject component `when` condition with possible values `hmr`, `prod`, and `dev`. Modules should explicitely register their components with the same `when` value and the condition should be met to inject the component.
* Adds inject `bundler` registration condition. It's in use only when registering a component and will be evaluated on runtime. The value should match the current build module (`webpack` or the external build module alias).
* Adds new development task `@apostrophecms/asset:reset` to reset the asset build cache and all build artifacts.
* Revamps the `@apostrophecms/asset` module to enable bundling via build modules.
* Adds `apos.asset.devServerUrl()` nunjucks helper to get the (bundle) dev server URL when available.
* The asset module has a new option, `options.hmr` that accepts `public` (default), `apos` or `false` to enable HMR for the public bundle or the admin UI bundle or disable it respectively. This configuration works only with external build modules that support HMR.
* The asset module has a new option, `options.hmrPort` that accepts an integer (default `null`) to specify the HMR WS port. If not specified, the default express port is used. This configuration works only with external build modules that support HMR WS.
* The asset module has a new option, `options.productionSourceMaps` that accepts a boolean (default `false`) to enable source maps in production. This configuration works only with external build modules that support source maps.

### Changes

* Silence deprecation warnings from Sass 1.80+ regarding the use of `@import`. The Sass team [has stated there will be a two-year transition period](https://sass-lang.com/documentation/breaking-changes/import/#transition-period) before the feature is actually removed. The use of `@import` is common practice in the Apostrophe codebase and in many project codebases. We will arrange for an orderly migration to the new `@use` directive before Sass 3.x appears.
* Move saving indicator after breakpoint preview.
* Internal methods `mergeConfiguration`, `autodetectBundles`, `lintModules`, `nestedModuleSubdirs` and `testDir` are now async.
* `express.getSessionOptions` is now async.

### Fixes

* Modifies the `AposAreaMenu.vue` component to set the `disabled` attribute to `true` if the max number of widgets have been added in an area with `expanded: true`.
* `pnpm: true` option in `app.js` is no longer breaking the application.
* Remove unused `vue-template-compiler` dependency.
* Prevent un-publishing the `@apostrophecms/global` doc and more generally all singletons.
* When opening a context menu while another is already opened, prevent from focusing the button of the first one instead of the newly opened menu.
* Updates `isEqual` method of `area` field type to avoid comparing an area having temporary properties with one having none.
* In a relationship field, when asking for sub relationships using `withRelationships` an dot notion.
If this is done in combination with a projection, this projection is updated to add the id storage fields of the needed relationships for the whole `withRelationships` path.
* The admin UI no longer fails to function when the HTML page is rendered with a direct `sendPage` call and there is no current "in context" page or piece.

## 4.7.2 and 4.8.1 (2024-10-09)

### Fixes

* Correct a race condition that can cause a crash at startup when custom `uploadfs` options are present in some specific cloud environments e.g. when using Azure Blob Storage.

## 4.8.0 (2024-10-03)

### Adds

* Adds a mobile preview feature to the admin UI. The feature can be enabled using the `@apostrophecms/asset` module's new `breakpointPreviewMode` option. Once enabled, the asset build process will duplicate existing media queries as container queries. There are some limitations in the equivalence between media queries and container queries. You can refer to the [CSS @container at-rule](https://developer.mozilla.org/en-US/docs/Web/CSS/@container) documentation for more information. You can also enable `breakpointPreviewMode.debug` to be notified in the console when the build encounters an unsupported media query.
* Apostrophe now automatically adds the appropriate default values for new properties in the schema, even for existing documents in the database. This is done automatically during the migration phase of startup.
* Adds focus states for media library's Uploader tile.
* Adds focus states file attachment's input UI.
* Simplified importing rich text widgets via the REST API. If you  you have HTML that contains `img` tags pointing to existing images, you can now import them all quickly. When supplying the rich text widget object, include an `import` property with an `html` subproperty, rather than the usual `content` property. You can optionally provide a `baseUrl` subproperty as well. Any images present in `html` will be imported automatically and the correct `figure` tags will be added to the new rich text widget, along with any other markup acceptable to the widget's configuration.

### Changes

* The various implementations of `newInstance` found in Apostrophe, e.g. for widgets, array items, relationship fields and documents themselves, have been consolidated in one implementation. The same code is now reused both on the front and the back end, ensuring the same result without the need to introduce additional back end API calls.

### Fixes

* Apostrophe's migration logic is no longer executed twice on every startup and three times in the migration task. It is executed exactly once, always at the same point in the startup process. This bug did not cause significant performance issues because migrations were always only executed once, but there is a small performance improvement due to not checking for them more than once.
* The `@apostrophecms/page` module APIs no longer allow a page to become a child of itself. Thanks to [Maarten Marx](https://github.com/Pixelguymm) for reporting the issue.
* Uploaded SVGs now permit `<use>` tags granted their `xlink:href` property is a local reference and begins with the `#` character. This improves SVG support while mitgating XSS vulnerabilities.
* Default properties of object fields present in a widget now populate correctly even if never focused in the editor.
* Fixed the "choices" query builder to correctly support dynamic choices, ensuring compatibility with the [`piecesFilters`](https://docs.apostrophecms.org/reference/modules/piece-page-type.html#piecesfilters) feature when using dynamic choices.
* Fix a reordering issue for arrays when dragging and dropping items in the admin UI.
* The inline array item extract the label now using `title` as `titleField` value by default (consistent with the Slat list).

## 4.7.1 (2024-09-20)

### Fixes

* Ensure parked fields are not modified for parked pages when not configured in `_defaults`.

## 4.7.0 (2024-09-05)

### Changes

* UI and UX of inline arrays and their table styles

### Adds

* To aid debugging, when a file extension is unacceptable as an Apostrophe attachment the rejected extension is now printed as part of the error message.
* The new `big-upload-client` module can now be used to upload very large files to any route that uses the new `big-upload-middleware`.
* Add option `skipReplace` for `apos.doc.changeDocIds` method to skip the replacing of the "old" document in the database.
* The `@apostrophecms/i18n` module now exposes a `locales` HTTP GET API to aid in implementation of native apps for localized sites.
* Context menus can be supplied a `menuId` so that interested components can listen to their opening/closing.
* Allow to set mode in `AposWidget` component through props.
* Add batch operations to pages.
* Add shortcuts to pages manager.
* Add `replaces` (boolean, `false` by default) option to the context operation definition (registered via `apos.doc.addContextOperation()`) to allow the operation to require a replace confirmation before being executed. The user confirmation results in the Editor modal being closed and the operation being executed. The operation is not executed if the user cancels the confirmation.

### Changes

* Wait for notify before navigating to a new page.
* Send also `checkedTypes` via the pages body toolbar operations (e.g. 'batch') to the modal.

### Fixes

* Fix link to pages in rich-text not showing UI to select page during edit.
* Bumps `uploadfs` dependency to ensure `.tar.gz`, `.tgz` and `.gz` files uploaded to S3 download without double-gzipping.
This resolves the issue for new uploads.
* Registering duplicate icon is no longer breaking the build.
* Fix widget focus state so that the in-context Add Content menu stays visible during animation
* Fix UI of areas in schemas so that their context menus are layered overtop sibling schema fields UI
* Fix unhandled promise rejections and guard against potential memory leaks, remove 3rd party `debounce-async` dependency
* Adds an option to center the context menu arrow on the button icon. Sets this new option on some context menus in the admin UI.
* Fixes the update function of `AposSlatLists` so that elements are properly reordered on drag

## 4.6.1 (2024-08-26)

### Fixes

* Registering duplicate icon is no longer breaking the build.
* Fix widget focus state so that the in-context Add Content menu stays visible during animation.
* Fix UI of areas in schemas so that their context menus are layered overtop sibling schema fields UI.

### Removes

* Inline array option for `alwaysOpen` replaced with UI toggles

## 4.6.0 (2024-08-08)

### Adds

* Add a locale switcher in pieces and pages editor modals. This is available for localized documents only, and allows you to switch between locales for the same document.
  The locale can be switched at only one level, meaning that sub documents of a document that already switched locale will not be able to switch locale itself.
* Adds visual focus states and keyboard handlers for engaging with areas and widgets in-context
* Adds method `simulateRelationshipsFromStorage` method in schema module.
This method populates the relationship field with just enough information to allow convert to accept it. It does not fully fetch the related documents. It does the opposite of prepareForStorage.
* A new options object has been added to the convert method.
Setting the `fetchRelationships` option to false will prevent convert from actually fetching relationships to check which related documents currently exist.
The shape of the relationship field is still validated.

### Changes

* Refactors Admin UI SASS to eliminate deprecation warnings from declarations coming after nested rules.
* Bumps the sass-loader version and adds a webpack option to suppress mixed declaration deprecation warnings to be removed when all modules are updated.
* Add `title` and `_url` to select all projection.
* Display `Select all` message on all pages in the manager modal.
* Refresh `checked` in manager modal after archive action.
* Update `@apostrophecms/emulate-mongo-3-driver` dependency to keep supporting `mongodb@3.x` queries while using `mongodb@6.x`.
* Updates rich text link tool's keyboard key detection strategy.
* Buttons that appear on slats (preview, edit crop/relationship, remove) are visually focusable and keyboard accessible.
* Added tooltip for update button. Thanks to [gkumar9891](https://github.com/gkumar9891) for this addition.

### Fixes

* Fixes the rendering of conditional fields in arrays where the `inline: true` option is used.
* Fixes the rich text link tool's detection and display of the Remove Link button for removing existing links
* Fixes the rich text link tool's detection and display of Apostrophe Page relationship field.
* Overriding standard Vue.js components with `editorModal` and `managerModal` are now applied all the time.
* Accommodate old-style replica set URIs with comma-separated servers by passing any MongoDB URIs that Node.js cannot parse directly to the MongoDB driver, and avoiding unnecessary parsing of the URI in general.
* Bump `oembetter` dependency to guarantee compatibility with YouTube. YouTube recently deployed broken `link rel="undefined"` tags on some of their video pages.
* It is now possible to see the right filename and line number when debugging the admin UI build in the browser. This is automatically disabled when `@apostrophecms/security-headers` is installed, because its defaults are incompatible by design.

## 4.5.4 (2024-07-22)

### Fixes

* Add a default projection to ancestors of search results in order to load a reasonable amount of data and avoid request timeouts.

## 4.5.3 (2024-07-17)

### Fixes

* Enhanced media selection with touchpad on Windows by extending focus timeout.

## 4.5.2 (2024-07-11)

### Fixes

* Ensure that `apos.doc.walk` never gets caught in an infinite loop even if circular references are present in the data. This is a hotfix for an issue that can arise when the new support for breadcrumbs in search results is combined with a more inclusive projection for page ancestors.
* Correct a longstanding bug in `apos.doc.walk` that led items to be listed twice in the `ancestors` array passed to the iterator.
* Correct a longstanding bug in `apos.doc.walk` that led ancestors that are themselves arrays to be misrepresented as a series of objects in the `ancestors` array passed to the iterator.
* For additional guarantees of reliability the `_dotPath` and `_ancestors` arguments to `apos.doc.walk`, which were always clearly documented as for internal use only, can no longer be passed in externally.

## 4.5.1 (2024-07-11)

### Changes

* Allow tiptap rich-text widget to open modals for images and links without closing the toolbar.

## 4.5.0 (2024-07-10)

### Adds

* Allow to disable shortcut by setting the option `shortcut: false`
* Adds a new color picker tool for the rich-text-widget toolbar that matches the existing `color` schema field. This also adds the same `pickerOptions` and `format` options to the rich-text-widget configuration that exist in the `color` schema field.
* Add missing UI translation keys.
* Infite scroll in media manager instead of pagination and related search fixes.
* Improves loaders by using new `AposLoadingBlock` that uses `AposLoading` instead of the purple screen in media manager.
* Select the configured aspect ratio and add `data-apos-field` attributes to the fields inside `AposImageRelationshipEditor.vue`.
* Add `getShowAdminBar` method. This method can be overriden in projects to drive the admin bar visibility for logged-in users.

### Fixes

* Removes unnecessary, broadly applied line-height setting that may cause logged-in vs logged-out visual discrepencies.
* Remove double GET request when saving image update.
* Fix filter menu forgetting selecting filters and not instantiating them.
* Remove blur emit for filter buttons and search bar to avoid re requesting when clicking outside…
* `this.modified` was not working properly (set to false when saving). We can now avoid to reload images when saving no changes.
* In media manager images checkboxes are disabled when max is reached.
* In media manager when updating an image or archiving, update the list instead of fetching and update checked documents to see changes in the right panel selected list.
* The `password` field type now has a proper fallback default, the empty string, just like the string field type
and its derivatives. This resolves bugs in which the unexpected `null` caused problems during validation. This bug
was old, but was masked in some situations until the release of version `4.4.3`.
* Identify and mark server validation errors in the admin UI. This helps editors identify already existing data fields, having validation errors when schema changes (e.g. optional field becomes required).
* Removes `menu-offset` props that were causing `AposContextMenu` to not display properly.
* Allows to pass a number or an array to `AposContextMenu` to set the offset of the context menu (main and cross axis see `floating-ui` documentation).
* Fixes the relationship fields not having the data when coming from the relationship modal.
* Fixes watch on `checkedDocs` passed to `AposSlatList` not being reactive and not seeing updated relationship fields.
* Adds styles for 1 column expanded area ([#4608](https://github.com/apostrophecms/apostrophe/issues/4608))
* Fixes weird slug computations based on followed values like title. Simplifies based on the new tech design.
* Prevent broken admin UI when there is a missing widget.
* Fixes media manager not loading images when last infinite scroll page have been reached (when uploading image for example).
* Upgrade oembetter versions to allow all vimeo urls.

### Changes

* Update `Choose Images` selection behavior. When choosing images as part of a relationship, you click on the image or checkbox to add the image to the selection.
If a max is set to allow only one image, clicking on the selected image will remove it from the selection. Clicking on another image will update the selection with the newly clicked image.
If a max is set to allow multiple images, you can remove images from the selection by using the checkbox. Clicking on the image will bring the image schema in the right panel.
You can upload images even if the max has been reached. We will append the uploaded images to the existing selection up to the max if any.
* Update `@apostrophecms/emulate-mongo-3-driver` dependency to keep supporting `mongodb@3.x` queries while using `mongodb@6.x`.

## 4.4.3 (2024-06-17)

### Fixes

* Do not use schema `field.def` when calling `convert`. Applying defaults to new documents is the job of `newInstance()` and similar code.
If you wish a field to be mandatory use `required: true`.
* As a convenience, using `POST` for pieces and pages with `_newInstance: true` keeps any additional `req.body` properties in the API response.
This feature unofficially existed before, it is now supported.
* Rollbacks watcher on `checked` array. Fixes, checked docs not being properly updated.

## 4.4.2 (2024-06-14)

### Fixes

* Hotfix: the new `_parent` property of pieces, which refers to the same piece page as `_parentUrl`, is now a carefully pruned
subset to avoid the risk of infinite recursion when the piece page has a relationship to a piece. Those who want `_parent`
to be more complete can extend the new `pruneParent` method of the relevant piece page module. This regression was
introduced in version 4.4.0.

## 4.4.1 (2024-06-12)

### Fixes

* Depend on `stylelint-config-apostrophe` properly via npm, not github.

## 4.4.0 (2024-06-12)

### Adds

* Adds a pinia store to handle modals logic.
* Methods from the store are registered on `apos.modal` instead of methods from `TheAposModals` component.
* No more need to emit `safe-close` when defining an `AposModal`, modal is automatically resolved when closed.
* Adds field components access to the reactive document value.
* Expose `AposContextMenu` owned method for re-calculation of the content position.
* Field Meta components of `slug` and `string` types can now fire `replace-field-value` events with text value payload, which will replace the respective field value.
* `AposInputString` now accepts a `rows` prop, in effect only when `field.textarea` is set to `true`.
* Add `T,S` shortcut to open the Personal Settings.
* Add `T,D` shortcut to open the Submitted Drafts.
* Add a scrollbar to the shortcut list.
* Add breadcrumbs to search results page.
* Pages relationships have now their checkboxes disabled when max is reached.

### Changes

* Improves widget tabs for the hidden entries, improves UX when validation errors are present in non-focused tabs.
* When moving a page, recognize when the slug of a new child
already contains the new parent's slug and not double it.
For example, given we have two pages as children of the home page, page A and page B.
Page A and page B are siblings.
Page A has the slug `/peer` and page B has the slug `/peer/page`.
Now we want page B to be the child of page A.
We will now end up with page B slug as `/peer/page` and not `/peer/peer/page` as before.
* `AposSpinner` now respects the colors for `heavy` weight mode and also accepts second, "light" color in this mode. Props JSDoc blocks are added.
* `AposContextMenu` now respects the `menuOffset` component property.
* Set `G,Shift+I` shortcut to open the Image Tags manager modal.
* Set `G,Shift+F` shortcut to open the File Tags manager modal.
* Remove slug from suggestion for images.
* Increase suggestion search image size to 50px.
* For suggestions with image, keep title on a single line and truncate title field with `...` when it hits the right side.

### Fixes

* Rich Text editor properly unsets marks on heading close.
* Widget client side schema validation.
* Allow `G,Shift+I` shortcut style.
* Detect shortcut conflicts when using multiple shortcuts.
* Updating schema fields as read-only no longer reset the value when updating the document.
* Fixes stylelint config file, uses config from our shared configuration, fixes all lint errors.
* Fixes `TheAposCommandMenu` modals not computing shortcuts from the current opened modal.
* Fixes select boxes of relationships, we can now check manually published relationships, and `AposSlatList` renders properly checked relationships.
* Fixes issues in `AposInputArray` on production build to be able to add, remove and edit array items after `required` error.
* Relationships browse button isn't disabled when max is reached.
* In media manager images checkboxes are disabled when max is reached.

## 4.3.3 (2024-06-04)

### Fixes

* Removes `$nextTick` use to re render schema in `AposArrayEditor` because it was triggering weird vue error in production.
Instead, makes the AposSchema for loop keys more unique using `modelValue.data._id`,
if document changes it re-renders schema fields.
* In media manager image checkboxes are disabled when max is reached.
* Fixes tiptap bubble menu jumping on Firefox when clicking on buttons. Also fixes the fact that
double clicking on bubble menu out of buttons would prevent it from closing when unfocusing the rich text area.
* In media manager images checkboxes are disabled when max is reached.
* Makes the final fields accessible in the media manager right rail.

## 4.3.2 (2024-05-18)

### Fixes

* Corrects a regression introduced in version 4.3.0 that broke the validation of widget modals, resulting in a confusing
error on the page. A "required" field in a widget, for instance, once again blocks the save operation properly.

### Changes

* Improves widget tab UI for the hidden entries, improves UX when validation errors are present in non-focused tabs.

## 4.3.1 (2024-05-17)

### Fixes

* Databases containing documents that no longer correspond to any module no longer cause the migration that adds missing mode properties
to fail (an issue introduced in version 4.2.0). Databases with no such "orphaned" documents were not affected.

## 4.3.0 (2024-05-15)

### Adds

* Allows to disable page refresh on content changed for page types.
* Widget editor can now have tabs.
* Adds prop to `AposInputMixin` to disable blur emit.
* Adds `throttle` function in ui module utils.
* Adds a `publicBundle` option to `@apostrophecms/asset`. When set to `false`, the `ui/src` public asset bundle is not built at all in most cases
except as part of the admin UI bundle which depends on it. For use with external front ends such as [apostrophe-astro](https://github.com/apostrophecms/apostrophe-astro).
Thanks to Michelin for contributing this feature.

### Fixes

* Do not show widget editor tabs when the developer hasn't created any groups.
* `npm link` now works again for Apostrophe modules that are dependencies of a project.
* Re-crop image attachments found in image widgets, etc. when replacing an image in the Media Manager.
* Fixes visual transitions between modals, as well as slider transition on overlay opacity.
* Changing the aspect ratio multiple times in the image cropper modal no longer makes the stencil smaller and smaller.

### Changes

* Improves `debounce` function to handle async properly (waiting for previous async call to finish before triggering a new one).
* Adds the `copyOfId` property to be passed to the `apos.doc.edit()` method, while still allowing the entire `copyOf` object for backwards compatibility.

### Fixes

## 4.2.1 (2024-04-29)

### Fixes

* Fixes drag and drop regression in the page tree where pages were not able to be moved between parent and child.

## 4.2.0 (2024-04-18)

* Typing a `/` in the title field of a page no longer confuses the slug field. Thanks to [Gauav Kumar](https://github.com/gkumar9891).

### Changes

* Rich text styles are now split into Nodes and Marks, with independent toolbar controls for a better user experience when applying text styles.
There is no change in how the `styles` option is configured.
* Rich text style labels are fully localized.
* `i18n` module now uses the regular `req.redirect` instead of a direct `res.redirect` to ensure redirection, enabling more possibilities for `@apostrophecms/redirect` module
* Refactors `AposModal` component with composition api to get rid of duplicated code in `AposFocusMixin` and `AposFocus`.
* `APOS_MONGODB_LOG_LEVEL` has been removed. According to [mongodb documentation](https://github.com/mongodb/node-mongodb-native/blob/main/etc/notes/CHANGES_5.0.0.md#mongoclientoptionslogger-and-mongoclientoptionsloglevel-removed) "Both the logger and the logLevel options had no effect and have been removed."
* Update `connect-mongo` to `5.x`. Add `@apostrophecms/emulate-mongo-3-driver` dependency to keep supporting `mongodb@3.x` queries while using `mongodb@6.x`.

### Fixes

* Updates the docs `beforeInsert` handler to avoid ending with different modes being set between `_id`, `aposLocale` and `aposMode`.
* Adds a migration to fix potential corrupted data having different modes set between `_id`, `aposLocale` and `aposMode`.
* Fix a crash in `notification` when `req.body` was not present. Thanks to Michelin for contributing this fix.
* Addresses a console error observed when opening and closing the `@apostrophecms-pro/palette` module across various projects.
* Fixes the color picker field in `@apostrophecms-pro/palette` module.
* Ensures that the `data-apos-test` attribute in the admin bar's tray item buttons is set by passing the `action` prop to `AposButton`.
* Prevents stripping of query parameters from the URL when the page is either switched to edit mode or reloaded while in edit mode.
* Add the missing `metaType` property to newly inserted widgets.

### Security

* New passwords are now hashed with `scrypt`, the best password hash available in the Node.js core `crypto` module, following guidance from [OWASP](https://cheatsheetseries.owasp.org/cheatsheets/Password_Storage_Cheat_Sheet.html).
This reduces login time while improving overall security.
* Old passwords are automatically re-hashed with `scrypt` on the next successful login attempt, which
adds some delay to that next attempt, but speeds them up forever after compared to the old implementation.
* Custom `scrypt` parameters for password hashing can be passed to the `@apostrophecms/user` module via the `scrypt` option. See the [Node.js documentation for `scrypt`]. Note that the `maxmem` parameter is computed automatically based on the other parameters.

## 4.1.1 (2024-03-21)

### Fixes

* Hotfix for a bug that broke the rich text editor when the rich text widget has
a `styles` property. The bug was introduced in 4.0.0 as an indirect side effect of deeper
watching behavior by Vue 3.

## 4.1.0 (2024-03-20)

### Fixes

* Don't crash if a document of a type no longer corresponding to any module is present
together with the advanced permission module.
* AposLoginForm.js now pulls its schema from the user module rather than hardcoding it. Includes the
addition of `enterUsername` and `enterPassword` i18n fields for front end customization and localization.
* Simulated Express requests returned by `apos.task.getReq` now include a `req.headers` property, for
greater accuracy and to prevent unexpected bugs in other code.
* Fix the missing attachment icon. The responsibility for checking whether an attachment
actually exists before calling `attachment.url` still lies with the developer.

### Adds

* Add new `getChanges` method to the schema module to get an array of document changed field names instead of just a boolean like does the `isEqual` method.
* Add highlight class in UI when comparing documents.

## 4.0.0 (2024-03-12)

### Adds

* Add Marks tool to the Rich Text widget for handling toggling marks.
* Add translation keys used by the multisite assembly module.
* Add side by side comparison support in AposSchema component.
* Add `beforeLocalize` and `afterLocalize` events.
* Add custom manager indicators support via `apos.schema.addManagerIndicator({ component, props, if })`. The component registered this way will be automatically rendered in the manager modal.
* Add the possibility to make widget modals wider, which can be useful for widgets that contain areas taking significant space. See [documentation](https://v3.docs.apostrophecms.org/reference/modules/widget-type.html#options).
* Temporarily add `translation` module to support document translations via the `@apostrophecms-pro/automatic-translation` module.
**The `translation` core module may be removed or refactored to reduce overhead in the core,** so its presence should
not be relied upon.

### Changes

* Migrate to Vue 3. This entails changes to some admin UI code, as detailed in our public announcement.
There are no other backwards incompatible changes in apostrophe version 4.0.0.
Certain other modules containing custom admin UI have also been updated in a new major version to be compatible,
as noted in our announcement and on the migration page of our website.

### Fixes

* Adds `textStyle` to Tiptap types so that spans are rendered on RT initialization
* `field.help` and `field.htmlHelp` are now correctly translated when displayed in a tooltip.
* Bump the `he` package to most recent version.
* Notification REST APIs should not directly return the result of MongoDB operations.

## 3.63.2 (2024-03-01)

### Security

* Always validate that method names passed to the `external-condition` API actually appear in `if` or `requiredIf`
clauses for the field in question. This fix addresses a serious security risk in which arbitrary methods of
Apostrophe modules could be called over the network, without arguments, and the results returned to the caller.
While the lack of arguments mitigates the data exfiltration risk, it is possible to cause data loss by
invoking the right method. Therefore this is an urgent upgrade for all Apostrophe 3.x users. Our thanks to the Michelin
penetration test red team for disclosing this vulnerability. All are welcome to disclose security vulnerabilities
in ApostropheCMS code via [security@apostrophecms.com](mailto:security@apostrophecms.com).
* Disable the `alwaysIframe` query parameter of the oembed proxy. This feature was never used in Apostrophe core, and could be misused to carry out arbitrary GET requests in the context of an iframe, although it could not be used to exfiltrate any information other than the success or failure of the request, and the request was still performed by the user's browser only. Thanks to the Michelin team.
* Remove vestigial A2 code relating to polymorphic relationship fields. The code in question had no relevance to the way such a feature would be implemented in A3, and could be used to cause a denial of service by crashing and restarting the process. Thanks to the Michelin team.

## 3.63.1 (2024-02-22)

### Security

* Bump dependency on `sanitize-html` to `^2.12.1` at a minimum, to ensure that `npm update apostrophe` is sufficient to guarantee a security update is installed. This security update prevents specially crafted HTML documents from revealing the existence or non-existence of files on the server. The vulnerability did not expose any other information about those files. Thanks to the [Snyk Security team](https://snyk.io/) for the disclosure and to [Dylan Armstrong](https://dylan.is/) for the fix.

## 3.63.0 (2024-02-21)

### Adds

* Adds a `launder` method to the `slug` schema field query builder to allow for use in API queries.
* Adds support for browsing specific pages in a relationship field when `withType` is set to a page type, like `@apostrophecms/home-page`, `default-page`, `article-page`...
* Add support for `canCreate`, `canPreview` & `canShareDraft` in context operations conditions.
* Add support for `canCreate`, `canEdit`, `canArchive` & `canPublish` in utility operations definitions.
* Add `uponSubmit` requirement in the `@apostrophecms/login` module. `uponSubmit` requirements are checked each time the user submit the login form. See the documentation for more information.
* Add field metadata feature, where every module can add metadata to fields via public API offered by `apos.doc.setMeta()`, `apos.doc.getMeta()`, `apos.doc.getMetaPath()` and `apos.doc.removeMeta()`. The metadata is stored in the database and can be used to store additional information about a field.
* Add new `apos.schema.addFieldMetadataComponent(namespace, component)` method to allow adding custom components. They have access to the server-side added field metadata and can decide to show indicators on the admin UI fields. Currently supported fields are "string", "slug", "array", "object" and "area".

### Fixes

* When deleting a draft document, we remove related reverse IDs of documents having a relation to the deleted one.
* Fix publishing or moving published page after a draft page on the same tree level to work as expected.
* Check create permissions on create keyboard shortcut.
* Copy requires create and edit permission.
* Display a more informative error message when publishing a page because the parent page is not published and the current user has no permission to publish the parent page (while having permission to publish the current one).
* The `content-changed` event for the submit draft action now uses a complete document.
* Fix the context bar overlap on palette for non-admin users that have the permission to modify it.
* Show widget icons in the editor area context menu.

### Changes

* Share Drafts modal styles made larger and it's toggle input has a larger hitbox.

## 3.62.0 (2024-01-25)

### Adds

* Adds support for `type` query parameter for page autocomplete. This allows to filter the results by page type. Example: `/api/v1/@apostrophecms/page?autocomplete=something&type=my-page-type`.
* Add testing for the `float` schema field query builder.
* Add testing for the `integer` schema field query builder.
* Add support for link HTML attributes in the rich text widget via configurable fields `linkFields`, extendable on a project level (same as it's done for `fields`). Add an `htmlAttribute` property to the standard fields that map directly to an HTML attribute, except `href` (see special case below), and set it accordingly, even if it is the same as the field name. Setting `htmlAttribute: 'href'` is not allowed and will throw a schema validation exception (on application boot).
* Adds support in `can` and `criteria` methods for `create` and `delete`.
* Changes support for image upload from `canEdit` to `canCreate`.
* The media manager is compatible with per-doc permissions granted via the `@apostrophecms-pro/advanced-permission` module.
* In inline arrays, the trash icon has been replaced by a close icon.

### Fixes

* Fix the `launder` and `finalize` methods of the `float` schema field query builder.
* Fix the `launder` and `finalize` methods of the `integer` schema field query builder.
* A user who has permission to `publish` a particular page should always be allowed to insert it into the
published version of the site even if they could not otherwise insert a child of the published
parent.
* Display the "Browse" button in a relationship inside an inline array.

## 3.61.1 (2023-01-08)

### Fixes

* Pinned Vue dependency to 2.7.15. Released on December 24th, Vue 2.7.16 broke the rich text toolbar in Apostrophe.

## 3.61.0 (2023-12-21)

### Adds

* Add a `validate` method to the `url` field type to allow the use of the `pattern` property.
* Add `autocomplete` attribute to schema fields that implement it (cf. [HTML attribute: autocomplete](https://developer.mozilla.org/en-US/docs/Web/HTML/Attributes/autocomplete)).
* Add the `delete` method to the `@apostrophecms/cache` module so we don't have to rely on direct MongoDB manipulation to remove a cache item.
* Adds tag property to fields in order to show a tag next to the field title (used in advanced permission for the admin field). Adds new sensitive label color.
* Pass on the module name and the full, namespaced template name to external front ends, e.g. Astro.
Also make this information available to other related methods for future and project-level use.
* Fixes the AposCheckbox component to be used more easily standalone, accepts a single model value instead of an array.

### Fixes

* Fix `date` schema field query builder to work with arrays.
* Fix `if` on pages. When you open the `AposDocEditor` modal on pages, you now see an up to date view of the visible fields.
* Pass on complete annotation information for nested areas when adding or editing a nested widget using an external front, like Astro.
* We can now close the image modal in rich-text widgets when we click outside of the modal.
The click on the cancel button now works too.
* Fixes the `clearLoginAttempts` method to work with the new `@apostrophecms/cache` module `delete` method.

## 3.60.1 (2023-12-06)

### Fixes

* corrected an issue where the use of the doc template library can result in errors at startup when
replicating certain content to new locales. This was not a bug in the doc template library.
Apostrophe was not invoking `findForEditing` where it should have.

## 3.60.0 (2023-11-29)

### Adds

* Add the possibility to add custom classes to notifications.
Setting the `apos-notification--hidden` class will hide the notification, which can be useful when we only care about the event carried by it.
* Give the possibility to add horizontal rules from the insert menu of the rich text editor with the following widget option: `insert: [ 'horizontalRule' ]`.
Improve also the UX to focus back the editor after inserting a horizontal rule or a table.

### Fixes

* The `render-widget` route now provides an `options` property on the widget, so that
schema-level options of the widget are available to the external front end when
rendering a newly added or edited widget in the editor. Note that when rendering a full page,
this information is already available on the parent area: `area.options.widgets[widget.type]`
* Pages inserted directly in the published mode are now given a
correct `lastPublishedAt` property, correcting several bugs relating
to the page tree.
* A migration has been added to introduce `lastPublishedAt` wherever
it is missing for existing pages.
* Fixed a bug that prevented page ranks from renumbering properly during "insert after" operations.
* Added a one-time migration to make existing page ranks unique among peers.
* Fixes conditional fields not being properly updated when switching items in array editor.
* The `beforeSend` event for pages and the loading of deferred widgets are now
handled in `renderPage` with the proper timing so that areas can be annotated
successfully for "external front" use.
* The external front now receives 100% of the serialization-friendly data that Nunjucks receives,
including the `home` property etc. Note that the responsibility to avoid passing any nonserializable
or excessively large data in `req.data` falls on the developer when choosing to use the
`apos-external-front` feature.
* Wraps the group label in the expanded preview menu component in `$t()` to allow translation

## 3.59.1 (2023-11-14)

### Fixes

* Fix `if` and `requiredIf` fields inside arrays. With regard to `if`, this is a hotfix for a regression introduced in 3.59.0.

## 3.59.0 (2023-11-03)

### Changes

* Webpack warnings about package size during the admin UI build process have been turned off by default. Warnings are still enabled for the public build, where a large bundle can be problematic for SEO.

### Fixes

* Apostrophe warns you if you have more than one piece page for the same piece type and you have not overridden `chooseParentPage`
to help Apostrophe decide which page is suitable as the `_url` of each piece. Beginning with this release, Apostrophe can recognize
when you have chosen to do this via `extendMethods`, so that you can call `_super()` to fall back to the default implementation without
receiving this warning. The default implementation still just returns the first page found, but always following the
`_super()` pattern here opens the door to npm modules that `improve` `@apostrophecms/piece-page` to do something more
sophisticated by default.
* `newInstance` always returns a reasonable non-null empty value for area and
object fields in case the document is inserted without being passed through
the editor, e.g. in a parked page like the home page. This simplifies
the new external front feature.

### Adds

* An adapter for Astro is under development with support from Michelin.
Starting with this release, adapters for external fronts, i.e. "back for front"
frameworks such as Astro, may now be implemented more easily. Apostrophe recognizes the
`x-requested-with: AposExternalFront` header and the `apos-external-front-key` header.
If both are present and `apos-external-front-key` matches the `APOS_EXTERNAL_FRONT_KEY`
environment variable, then Apostrophe returns JSON in place of a normal page response.
This mechanism is also available for the `render-widget` route.
* Like `type`, `metaType` is always included in projections. This helps
ensure that `apos.util.getManagerOf()` can be used on any object returned
by the Apostrophe APIs.

## 3.58.1 (2023-10-18)

### Security

* Update `uploadfs` to guarantee users get a fix for a [potential security vulnerability in `sharp`](https://security.snyk.io/vuln/SNYK-JS-SHARP-5922108).
This was theoretically exploitable only by users with permission to upload media to Apostrophe
* Remove the webpack bundle analyzer feature, which had been nonfunctional for some time, to address a harmless npm audit warning
* Note: there is one remaining `npm audit` warning regarding `postcss`. This is not a true vulnerability because only developers
with access to the entire codebase can modify styles passed to `postcss` by Apostrophe, but we are working with upstream
developers to determine the best steps to clear the warning

### Fixes

* Automatically add `type` to the projection only if there are no exclusions in the projection. Needed to prevent `Cannot do
exclusion on field in inclusion projection` error.

## 3.58.0 (2023-10-12)

### Fixes

* Ensure Apostrophe can make appropriate checks by always including `type` in the projection even if it is not explicitly listed.
* Never try to annotate a widget with permissions the way we annotate a document, even if the widget is simulating a document.
* The `areas` query builder now works properly when an array of area names has been specified.

### Adds

* Widget schema can now follow the parent schema via the similar to introduced in the `array` field type syntax (`<` prefix). In order a parent followed field to be available to the widget schema, the area field should follow it. For example, if area follows the root schema `title` field via `following: ['title']`, any field from a widget schema inside that area can do `following: ['<title']`.
* The values of fields followed by an `area` field are now available in custom widget preview Vue components (registered with widget option `options.widget = 'MyComponentPreview'`). Those components will also receive additional `areaField` prop (the parent area field definition object).
* Allows to insert attachments with a given ID, as well as with `docIds` and `archivedDocIds` to preserve related docs.
* Adds an `update` method to the attachment module, that updates the mongoDB doc and the associated file.
* Adds an option to the `http` `remote` method to allow receiving the original response from `node-fetch` that is a stream.

## 3.57.0 2023-09-27

### Changes

* Removes a 25px gap used to prevent in-context widget UI from overlapping with the admin bar
* Simplifies the way in-context widget state is rendered via modifier classes

### Adds

* Widgets detect whether or not their in-context editing UI will collide with the admin bar and adjust it appropriately.
* Italian translation i18n file created for the Apostrophe Admin-UI. Thanks to [Antonello Zanini](https://github.com/Tonel) for this contribution.
* Fixed date in piece type being displayed as current date in column when set as undefined and without default value. Thanks to [TheSaddestBread](https://github.com/AllanKoder) for this contribution.

### Fixes

* Bumped dependency on `oembetter` to ensure Vimeo starts working again
for everyone with this release. This is necessary because Vimeo stopped
offering oembed discovery meta tags on their video pages.

### Fixes

* The `118n` module now ignores non-JSON files within the i18n folder of any module and does not crash the build process.

## 3.56.0 (2023-09-13)

### Adds

* Add ability for custom tiptap extensions to access the options passed to rich text widgets at the area level.
* Add support for [npm workspaces](https://docs.npmjs.com/cli/v10/configuring-npm/package-json#workspaces) dependencies. A workspace dependency can now be used as an Apostrophe module even if it is not a direct dependency of the Apostrophe project. Only direct workspaces dependencies of the Apostrophe project are supported, meaning this will only work with workspaces set in the Apostrophe project. Workspaces set in npm modules are not supported, please use [`bundle`](https://v3.docs.apostrophecms.org/reference/module-api/module-overview.html#bundle) instead. For instance, I have an Apostrophe project called `website`. `website` is set with two [npm workspaces](https://docs.npmjs.com/cli/v10/using-npm/workspaces), `workspace-a` & `workspace-b`. `workspace-a` `package.json` contains a module named `blog` as a dependency. `website` can reference `blog` as enabled in the Apostrophe `modules` configuration.
* The actual invocation of `renderPageForModule` by the `sendPage` method of all modules has been
factored out to `renderPage`, which is no longer deprecated. This provides a convenient override point
for those who wish to substitute something else for Nunjucks or just wrap the HTML in a larger data
structure. For consistent results, one might also choose to override the `renderWidget` and `render`
methods of the `@apostrophecms/area` module, which are used to render content while editing.
Thanks to Michelin for their support of this work.
* Add `@apostrophecms/rich-text-widget:lint-fix-figure` task to wrap text nodes in paragraph tags when next to figure tags. Figure tags are not valid children of paragraph tags.
* Add `@apostrophecms/rich-text-widget:remove-empty-paragraph` task to remove empty paragraphs from all existing rich-texts.

## 3.55.1 (2023-09-11)

### Fixes

* The structured logging for API routes now responds properly if an API route throws a `string` as an exception, rather than
a politely `Error`-derived object with a `stack` property. Previously this resulted in an error message about the logging
system itself, which was not useful for debugging the original exception.

## 3.55.0 (2023-08-30)

### Adds

* Add `publicApiCheckAsync` wrapper method (and use it internally) to allow for overrides to do async permission checks of REST APIs. This feature doesn't introduce any breaking changes because the default implementation still invokes `publicApiCheck` in case developers have overridden it.

### Fixes

* Refresh schema field with same name in `AposDocEditor` when the schema changes.
* Infer parent ID mode from the request when retrieving the parent (target) page to avoid `notfound`.
* Log the actual REST API error message and not the one meant for the user.
* Hide dash on autopublished pages title.

## 3.54.0 (2023-08-16)

### Adds

* Add `@apostrophecms/log` module to allow structured logging. All modules have `logDebug`, `logInfo`, `logWarn` and `logError` methods now. See the [documentation](https://v3.docs.apostrophecms.org/guide/logging.html) for more details.
* Add `@apostrophecms/settings` translations.
* Add the ability to have custom modals for batch operations.
* Add the possibility to display utility operations inside a 3-dots menu on the page manager, the same way it is done for the docs manager.
* Custom context operations now accept a `moduleIf` property, which tests options at the module level
the same way that `if` tests properties of the document to determine if the operation should be
offered for a particular document. Note that not all options are passed to the front end unless
`getBrowserData` is extended to suit the need.
* Move Pages Manager modal business logic to a mixin.
* Add `column.extraWidth` option (number) for `AposTreeHeader.vue` to allow control over the tree cell width.
* Move `AposDocContextMenu.vue` business logic to a mixin.
* Move Pages Manager modal business logic to a mixin. Add `column.extraWidth` option (number) for `AposTreeHeader.vue` to allow control over the tree cell width.

### Changes

* Rename misleading `projection` parameter into `options` in `self.find` method signature for
`@apostrophecms/any-doc-type`, `@apostrophecms/any-page-type` & `@apostrophecms/piece-type`.
**This was never really a projection in A3,** so it is not a backwards compatibility issue.
* Hide save button during in-context editing if the document is autopublished.
* Beginning with this release, the correct `moduleName` for typical
actions on the context document is automatically passed to the
modal associated with a custom context operation, unless `moduleName`
is explicitly specified. The `moduleName` parameter to `addContextOperation`
is no longer required and should not be passed at all in most cases
(just pass the object argument). If you do wish to specify a `moduleName`
to override that prop given to the modal, then it is recommended to pass
it as a `moduleName` property of the object, not as a separate argument.
For backwards compatibility the two-argument syntax is still permitted.

### Fixes

* Resolved data integrity issue with certain page tree operations by inferring the best peer to position the page relative to rather
than attempting to remember the most recent move operation.
* Fixes a downstream bug in the `getFieldsByCategory` method in the `AposEditorMixin.js` by checking for a property before accessing it.
* In Nunjucks templates, `data.url` now includes any sitewide and locale URL prefixes. This fixes local prefixing for pagination of piece-type index pages.
* Changes were detected in various fields such as integers, which caused the "Update" button to be active even when there was no actual modification in the doc.
* Fix a bug that prevented adding multiple operations in the same batch operation group.
* The `getTarget` method of the page module should use `findForEditing` to make sure it is able to see
pages that would be filtered out of a public view by project level or npm module overrides.

## 3.53.0 (2023-08-03)

### Adds

* Accessibility improved for navigation inside modals and various UI elements.
Pages/Docs Manager and Doc Editor modal now have better keyboard accessibility.
They keep the focus on elements inside modals and give it back to their parent modal when closed.
This implementation is evolving and will likely switch to use the `dialog` HTML element soon.
* Adds support for a new `if` property in `addContextOperation` in order to show or not a context operation based on the current document properties.
* Add `update-doc-fields` event to call `AposDocEditor.updateDocFields` method
* Add schema field `hidden` property to always hide a field
* Hide empty schema tabs in `AposDocEditor` when all fields are hidden due to `if` conditions
* The front end UI now respects the `_aposEditorModal` and `_aposAutopublish`
properties of a document if present, and otherwise falls back to module
configuration. This is a powerful addition to custom editor components
for piece and page types, allowing "virtual piece types" on the back end that
deal with many content types to give better hints to the UI.
* Respect the `_aposAutopublish` property of a document if present, otherwise
fall back to module configuration.
* For convenience in custom editor components, pass the new prop `type`, the original type of the document being copied or edited.
* For better results in custom editor components, pass the prop `copyOfId`, which implies
the custom editor should fetch the original itself by its means of choice.
For backwards compatibility `copyOf` is still passed, but it may be an
incomplete projection and should not be used in new code.
* Custom context operations now receive a `docId` prop, which should
be used in preference to `doc` because `doc` may be an incomplete
projection.
* Those creating custom context operations for documents can now
specify both a `props` object for additional properties to be passed to
their modal and a `docProps` object to map properties from the document
to props of their choosing.
* Adds support to add context labels in admin bar.
* Adds support for admin UI language configuration in the `@apostrophecms/i18n` module. The new options allow control over the default admin UI language and configures the list of languages, that any individual logged in user can choose from. See the [documentation](https://v3.docs.apostrophecms.org/reference/modules/i18n.html) for more details.
* Adds `adminLocale` User field to allow users to set their preferred admin UI language, but only when the `@apostrophecms/i18n` is configured accordingly (see above).
* Adds `@apostrophecms/settings` module and a "Personal Settings" feature. See the [documentation](https://v3.docs.apostrophecms.org/reference/modules/settings.html) for more details.
* Adds `$and` operator on `addContextOperation` `if` property in order to check multiple fields before showing or hiding a context operation.

### Fixes

* `AposDocEditor` `onSave` method signature. We now always expect an object when a parameter is passed to the function to check
the value of `navigate` flag.
* Fixes a problem in the rich text editor where the slash would not be deleted after item selectin from the insert menu.
* Modules that have a `public` or `i18n` subdirectory no longer generate a
warning if they export no code.
* Clean up focus parent event handlers when components are destroyed. Prevents a slow degradation of performance while editing.
Thanks to [Joshua N. Miller](https://github.com/jmiller-rise8).
* Fixes a visual discrepancy in the rich text editor where empty paragraphs would appear smaller in preview mode compared to edit mode.

### Changes

* To make life easier for module developers, modules that are `npm link`ed to
the project no longer have to be listed in `package.json` as
dependencies. To prevent surprises this is still a requirement for modules
that are not symlinked.

## 3.52.0 (2023-07-06)

### Changes

* Foreign widget UI no longer uses inverted theme styles.

### Adds

* Allows users to double-click a nested widget's breadcrumb entry and open its editor.
* Adds support for a new `conditions` property in `addContextOperation` and validation of `addContextOperation` configuration.

### Fixes

* The API now allows the user to create a page without defining the page target ID. By default it takes the Home page.
* Users are no longer blocked from saving documents when a field is hidden
by an `if` condition fails to satisfy a condition such as `min` or `max`
or is otherwise invalid. Instead the invalid value is discarded for safety.
Note that `required` has always been ignored when an `if` condition is not
satisfied.
* Errors thrown in `@apostrophecms/login:afterSessionLogin` event handlers are now properly passed back to Passport as such, avoiding a process restart.

## 3.51.1 (2023-06-23)

## Fixes

* Fix a regression introduced in 3.51.0 - conditional fields work again in the array editor dialog box.

## 3.51.0 (2023-06-21)

### Adds

* Items can now be added to the user's personal menu in the
admin bar, alongside the "Log Out" option. To do so, specify
the `user: true` option when calling `self.apos.adminBar.add`.
This should be reserved for items that manage personal settings.
* When duplicating another document, the `_id` properties of
array items, widgets and areas are still regenerated to ensure
uniqueness across documents. However, an `_originalId` property
is now available for reference while the document remains in memory.
This facilitates change detection within array items in
`beforeSave` handlers and the like.
* Adds the possibility to add custom admin bars via the `addBar()` method from the `admin-bar` module.
* Adds support for conditional fields within `array` and `object` field schema. See the [documentation](https://v3.docs.apostrophecms.org/guide/conditional-fields/) for more information.

### Fixes

* Uses `findForEditing` method in the page put route.
* The "Duplicate" option in the page or piece manager now correctly duplicates the
entire document. This was a regression introduced in 3.48.0. The "Duplicate" option
in the editor dialog box always worked correctly.

### Changes

* Browser URL now changes to reflect the slug of the document according to the mode that is being viewed.

## 3.50.0 (2023-06-09)

### Adds

* As a further fix for issues that could ensue before the improvements
to locale renaming support that were released in 3.49.0, an
`@apostrophecms/page:reattach` task has been added. This command line task
takes the `_id` or `slug` of a page and reattaches it to the page tree as
the last child of the home page, even if page tree data for that page
is corrupted. You may wish to use the `--new-slug` and `--locale` options. This task should not
be needed in normal circumstances.

## 3.49.0 (2023-06-08)

### Changes

* Updates area UX to not display Add Content controls when a widget is focused.
* Updates area UX to unfocus widget on esc key.
* Updates widget UI to use dashed outlines instead of borders to indicate bounds.
* Updates UI for Insert Menu.
* Updates Insert Menu UX to allow mid-node insertion.
* Rich Text Widget's Insert components are now expected to emit `done` and `cancel` for proper RT cleanup. `close` still supported for BC, acts as `done`.
* Migrated the business logic of the login-related Vue components to external mixins, so that the templates and styles can be overridden by
copying the component `.vue` file to project level without copying all of the business logic. If you have already copied the components to style them,
we encourage you to consider replacing your `script` tag with the new version, which just imports the mixin, so that fixes we make there will be
available in your project.

### Adds

* Adds keyboard accessibility to Insert menu.
* Adds regex pattern feature for string fields.
* Adds `pnpm` support. Introduces new optional Apostrophe root configuration `pnpm` to force opt-in/out when auto detection fails. See the [documentation](https://v3.docs.apostrophecms.org/guide/using-pnpm.html) for more details.
* Adds a warning if database queries involving relationships
are made before the last `apostrophe:modulesRegistered` handler has fired.
If you need to call Apostrophe's `find()` methods at startup,
it is best to wait for the `@apostrophecms/doc:beforeReplicate` event.
* Allow `@` when a piece is a template and `/@` for page templates (doc-template-library module).
* Adds a `prefix` option to the http frontend util module.
If explicitly set to `false`, prevents the prefix from being automatically added to the URL,
when making calls with already-prefixed URLs for instance.
* Adds the `redirectToFirstLocale` option to the `i18n` module to prevent users from reaching a version of their site that would not match any locale when requesting the site without a locale prefix in the URL.
* If just one instance of a piece type should always exist (per locale if localized), the
`singletonAuto` option may now be set to `true` or to an object with a `slug` option in
order to guarantee it. This implicitly sets `singleton: true` as well. This is now used
internally by `@apostrophecms/global` as well as the optional `@apostrophecms-pro/palette` module.

### Fixes

* Fix 404 error when viewing/editing a doc which draft has a different version of the slug than the published one.
* Fixed a bug where multiple home pages can potentially be inserted into the database if the
default locale is renamed. Introduced the `async apos.doc.bestAposDocId(criteria)` method to
help identify the right `aposDocId` when inserting a document that might exist in
other locales.
* Fixed a bug where singletons like the global doc might not be inserted at all if they
exist under the former name of the default locale and there are no other locales.

## 3.48.0 (2023-05-26)

### Adds

* For performance, add `apos.modules['piece-type']getManagerApiProjection` method to reduce the amount of data returned in the manager
    modal. The projection will contain the fields returned in the method in addition to the existing manager modal
    columns.
* Add `apos.schema.getRelationshipQueryBuilderChoicesProjection` method to set the projection used in
    `apos.schema.relationshipQueryBuilderChoices`.
* Rich-text inline images now copies the `alt` attribute from the original image from the Media Library.

### Changes

* Remove `stripPlaceholderBrs` and `restorePlaceholderBrs` from `AposRichTextWidgetEditor.vue` component.
* Change tiptap `Gapcursor` display to use a vertical blinking cursor instead of an horizontal cursor, which allow users to add text before and after inline images and tables.
* You can set `max-width` on `.apos-rich-text-toolbar__inner` to define the width of the rich-text toolbar. It will now
    flow on multiple lines if needed.
* The `utilityRail` prop of `AposSchema` now defaults to `false`, removing
the need to explicitly pass it in almost all contexts.
* Mark `apos.modules['doc-type']` methods `getAutocompleteTitle`, `getAutocompleteProjection` and `autocomplete` as
    deprecated. Our admin UI does not use them, it uses the `autocomplete('...')` query builder.
    More info at <https://v3.docs.apostrophecms.org/reference/query-builders.html#autocomplete>'.
* Print a warning with a clear explanation if a module's `index.js` file contains
no `module.exports` object (often due to a typo), or it is empty.

### Fixes

* Now errors and exits when a piece-type or widget-type module has a field object with the property `type`. Thanks to [NuktukDev](https://github.com/nuktukdev) for this contribution.
* Add a default page type value to prevent the dropdown from containing an empty value.

## 3.47.0 (2023-05-05)

### Changes

* Since Node 14 and MongoDB 4.2 have reached their own end-of-support dates,
we are **no longer supporting them for A3.** Note that our dependency on
`jsdom` 22 is incompatible with Node 14. Node 16 and Node 18 are both
still supported. However, because Node 16 reaches its
end-of-life date quite soon (September), testing and upgrading directly
to Node 18 is strongly recommended.
* Updated `sluggo` to version 1.0.0.
* Updated `jsdom` to version `22.0.0` to address an installation warning about the `word-wrap` module.

### Fixes

* Fix `extendQueries` to use super pattern for every function in builders and methods (and override properties that are not functions).

## 3.46.0 (2023-05-03)

### Fixes

* Adding or editing a piece no longer immediately refreshes the main content area if a widget editor is open. This prevents interruption of the widget editing process
when working with the `@apostrophecms/ai-helper` module, and also helps in other situations.
* Check that `e.doc` exists when handling `content-changed` event.
* Require updated `uploadfs` version with no dependency warnings.

### Adds

* Allow sub-schema fields (array and object) to follow parent schema fields using the newly introduced `following: '<parentField'` syntax, where the starting `<` indicates the parent level. For example `<parentField` follows a field in the parent level, `<<grandParentField` follows a field in the grandparent level, etc. The change is fully backward compatible with the current syntax for following fields from the same schema level.

### Changes

* Debounce search to prevent calling search on every key stroke in the manager modal.
* Various size and spacing adjustments in the expanded Add Content modal UI

## 3.45.1 (2023-04-28)

### Fixes

* Added missing styles to ensure consistent presentation of the rich text insert menu.
* Fixed a bug in which clicking on an image in the media manager would close the "insert
image" dialog box.
* Update `html-to-text` package to the latest major version.

## 3.45.0 (2023-04-27)

### Adds

* Rich text widgets now support the `insert` option, an array
which currently may contain the strings `image` and `table` in order to add a
convenient "insert menu" that pops up when the slash key is pressed.
This provides a better user experience for rich text features that shouldn't
require that the user select existing text before using them.
* Auto expand inline array width if needed using `width: max-content` in the admin UI.
* The "browse" button is now available when selecting pages and pieces
to link to in the rich text editor.
* The "browse" button is also available when selecting inline images
in the rich text editor.
* Images are now previewed in the relationship field's compact list view.
* The new `apos-refreshing` Apostrophe bus event can be used to prevent
Apostrophe from refreshing the main content zone of the page when images
and pieces are edited, by clearing the `refresh` property of the object
passed to the event.
* To facilitate custom click handlers, an `apos.modal.onTopOf(el1, el2)` function is now
available to check whether an element is considered to be "on top of" another element in
the modal stack.

### Changes

* The `v-click-outside-element` Vue directive now understands that modals "on top of"
an element should be considered to be "inside" the element, e.g. clicks on them
shouldn't close the link dialog etc.

### Fixes

* Fix various issues on conditional fields that were occurring when adding new widgets with default values or selecting a falsy value in a field that has a conditional field relying on it.
Populate new or existing doc instances with default values and add an empty `null` choice to select fields that do not have a default value (required or not) and to the ones configured with dynamic choices.
* Rich text widgets save more reliably when many actions are taken quickly just before save.
* Fix an issue in the `oembed` field where the value was kept in memory after cancelling the widget editor, which resulted in saving the value if the widget was nested and the parent widget was saved.
Also improve the `oembed` field UX by setting the input as `readonly` rather than `disabled` when fetching the video metadata, in order to avoid losing its focus when typing.

## 3.44.0 (2023-04-13)

### Adds

* `checkboxes` fields now support a new `style: 'combobox'` option for a better multiple-select experience when there
are many choices.
* If the new `guestApiAccess` option is set to `true` for a piece type or for `@apostrophecms/page`,
Apostrophe will allow all logged-in users to access the GET-method REST APIs of that
module, not just users with editing privileges, even if `publicApiProjection` is not set.
This is useful when the goal is to allow REST API access to "guest" users who have
project-specific reasons to fetch access content via REST APIs.
* `test-lib/utils.js` has new `createUser` and `loginAs` methods for the convenience of
those writing mocha tests of Apostrophe modules.
* `batchOperations` permissions: if a `permission` property is added to any entry in the `batchOperations` cascade of a piece-type module, this permission will be checked for every user. See `batchOperations` configuration in `modules/@apostrophecms/piece-type/index.js`. The check function `checkBatchOperationsPermissions` can be extended. Please note that this permission is checked only to determine whether to offer the operation.

### Fixes

* Fix child page slug when title is deleted

## 3.43.0 (2023-03-29)

### Adds

* Add the possibility to override the default "Add Item" button label by setting the `itemLabel` option of an `array` field.
* Adds `touch` task for every piece type. This task invokes `update` on each piece, which will execute all of the same event handlers that normally execute when a piece of that type is updated. Example usage: `node app article:touch`.

### Fixes

* Hide the suggestion help from the relationship input list when the user starts typing a search term.
* Hide the suggestion hint from the relationship input list when the user starts typing a search term except when there are no matches to display.
* Disable context menu for related items when their `relationship` field has no sub-[`fields`](https://v3.docs.apostrophecms.org/guide/relationships.html#providing-context-with-fields) configured.
* Logic for checking whether we are running a unit test of an external module under mocha now uses `includes` for a simpler, safer test that should be more cross-platform.

## 3.42.0 (2023-03-16)

### Adds

* You can now set `style: table` on inline arrays. It will display the array as a regular HTML table instead of an accordion.
See the [array field documentation](https://v3.docs.apostrophecms.org/reference/field-types/array.html#settings) for more information.
* You can now set `draggable: false` on inline arrays. It will disable the drag and drop feature. Useful when the order is not significant.
See the [array field documentation](https://v3.docs.apostrophecms.org/reference/field-types/array.html#settings) for more information.
* You can now set the label and icon to display on inline arrays when they are empty.
See the [array field documentation](https://v3.docs.apostrophecms.org/reference/field-types/array.html#whenEmpty) for more information.
* We have added a new and improved suggestion UI to relationship fields.
* The `utilityOperations` feature of piece types now supports additional properties:
`relationship: true` (show the operation only when editing a relationship), `relationship: false` (never show
the operation when editing a relationship), `button: true`, `icon` and `iconOnly: true`.
When `button: true` is specified, the operation appears as a standalone button rather than
being tucked away in the "more" menu.
* In addition, `utilityOperations` can now specify `eventOptions` with an `event` subproperty
instead of `modalOptions`. This is useful with the new `edit` event (see below).
* Those extending our admin UI on the front end can now open a modal to create or edit a page or piece by calling
`await apos.doc.edit({ type: 'article' })` (the type here is an example). To edit an existing document add an
`_id` property. To copy an existing document (like our "duplicate" feature) add a `copyOf`
property. When creating new pages, `type` can be sent to `@apostrophecms/page` for convenience
(note that the `type` property does not override the default or current page type in the editor).
* The `edit` Apostrophe event is now available and takes an object with the same properties
as above. This is useful when configuring `utilityOperations`.
* The `content-changed` Apostrophe event can now be emitted with a `select: true` property. If a
document manager for the relevant content type is open, it will attempt to add the document to the
current selection. Currently this works best with newly inserted documents.
* Localized strings in the admin UI can now use `$t(key)` to localize a string inside
an interpolated variable. This was accomplished by setting `skipOnVariables` to false
for i18next, solely on the front end for admin UI purposes.
* The syntax of the method defined for dynamic `choices` now accepts a module prefix to get the method from, and the `()` suffix.
This has been done for consistency with the external conditions syntax shipped in the previous release. See the documentation for more information.
* Added the `viewPermission` property of schema fields, and renamed `permission` to `editPermission` (with backwards
compatibility) for clarity. You can now decide if a schema field requires permissions to be visible or editable.
See the documentation for more information.
* Display the right environment label on login page. By default, based on `NODE_ENV`, overriden by `environmentLabel` option in `@apostrophecms/login` module. The environment variable `APOS_ENV_LABEL` will override this. Note that `NODE_ENV` should generally only be set to `development` (the default) or `production` as many Node.js modules opt into optimizations suitable for all deployed environments when it is set to `production`. This is why we offer the separate `APOS_ENV_LABEL` variable.

### Fixes

* Do not log unnecessary "required" errors for hidden fields.
* Fixed a bug that prevented "Text Align" from working properly in the rich text editor in certain cases.
* Fix typo in `@apostrophecms/doc-type` and `@apostrophecms/submitted-drafts` where we were using `canCreate` instead of `showCreate` to display the `Create New` button or showing the `Copy` button in `Manager` modals.
* Send external condition results in an object so that numbers are supported as returned values.

## 3.41.1 (2023-03-07)

No changes. Publishing to make sure 3.x is tagged `latest` in npm, rather than 2.x.

## 3.41.0 (2023-03-06)

### Adds

* Handle external conditions to display fields according to the result of a module method, or multiple methods from different modules.
This can be useful for displaying fields according to the result of an external API or any business logic run on the server. See the documentation for more information.

### Fixes

* Replace `deep-get-set` dependency with `lodash`'s `get` and `set` functions to fix the [Prototype Pollution in deep-get-set](https://github.com/advisories/GHSA-mjjj-6p43-vhhv) vulnerability. There was no actual vulnerability in Apostrophe due to the way the module was actually used, and this was done to address vulnerability scan reports.
* The "soft redirects" for former URLs of documents now work better with localization. Thanks to [Waldemar Pankratz](https://github.com/waldemar-p).
* Destroy `AreaEditor` Vue apps when the page content is refreshed in edit mode. This avoids a leak of Vue apps components being recreated while instances of old ones are still alive.

### Security

* Upgrades passport to the latest version in order to ensure session regeneration when logging in or out. This adds additional security to logins by mitigating any risks due to XSS attacks. Apostrophe is already robust against XSS attacks. For passport methods that are internally used by Apostrophe everything is still working. For projects that are accessing the passport instance directly through `self.apos.login.passport`, some verifications may be necessary to avoid any compatibility issue. The internally used methods are `authenticate`, `use`, `serializeUser`, `deserializeUser`, `initialize`, `session`.

## 3.40.1 (2023-02-18)

* No code change. Patch level bump for package update.

## 3.40.0 (2023-02-17)

### Adds

* For devops purposes, the `APOS_BASE_URL` environment variable is now respected as an override of the `baseUrl` option.

### Fixes

* Do not display shortcut conflicts at startup if there are none.
* Range field correctly handles the `def` attribute set to `0` now. The `def` property will be used when the field has no value provided; a value going over the max or below the min threshold still returns `null`.
* `select` fields now work properly when the `value` of a choice is a boolean rather than a string or a number.

## 3.39.2 (2023-02-03)

### Fixes

* Hotfix for a backwards compatibility break in webpack that triggered a tiptap bug. The admin UI build will now succeed as expected.

## 3.39.1 (2023-02-02)

### Fixes

* Rescaling cropped images with the `@apostrophecms/attachment:rescale` task now works correctly. Thanks to [Waldemar Pankratz](https://github.com/waldemar-p) for this contribution.

## 3.39.0 (2023-02-01)

### Adds

* Basic support for editing tables by adding `table` to the rich text toolbar. Enabling `table` allows you to create tables, including `td` and `th` tags, with the ability to merge and split cells. For now the table editing UI is basic, all of the functionality is there but we plan to add more conveniences for easy table editing soon. See the "Table" dropdown for actions that are permitted based on the current selection.
* `superscript` and `subscript` may now be added to the rich text widget's `toolbar` option.
* Early beta-quality support for adding inline images to rich text, by adding `image` to the rich text toolbar. This feature works reliably, however the UI is not mature yet. In particular you must search for images by typing part of the title. We will support a proper "browse" experience here soon. For good results you should also configure the `imageStyles` option. You will also want to style the `figure` tags produced. See the documentation for more information.
* Support for `div` tags in the rich text toolbar, if you choose to include them in `styles`. This is often necessary for A2 content migration and can potentially be useful in new work when combined with a `class` if there is no suitable semantic block tag.
* The new `@apostrophecms/attachment:download-all --to=folder` command line task is useful to download all of your attachments from an uploadfs backend other than local storage, especially if you do not have a more powerful "sync" utility for that particular storage backend.
* A new `loadingType` option can now be set for `image-widget` when configuring an `area` field. This sets the `loading` attribute of the `img` tag, which can be used to enable lazy loading in most browsers. Thanks to [Waldemar Pankratz](https://github.com/waldemar-p) for this contribution.
* Two new module-level options have been added to the `image-widget` module: `loadingType` and `size`. These act as fallbacks for the same options at the area level. Thanks to [Waldemar Pankratz](https://github.com/waldemar-p) for this contribution.

### Fixes

* Adding missing require (`bluebird`) and fallback (`file.crops || []`) to `@apostrophecms/attachment:rescale`-task

## 3.38.1 (2023-01-23)

### Fixes

* Version 3.38.0 introduced a regression that temporarily broke support for user-edited content in locales with names like `de-de` (note the lowercase country name). This was inadvertently introduced in an effort to improve support for locale fallback when generating static translations of the admin interface. Version 3.38.1 brings back the content that temporarily appeared to be missing for these locales (it was never removed from the database), and also achieves the original goal. **However, if you created content for such locales using `3.38.0` (released five days ago) and wish to keep that content,** rather than reverting to the content from before `3.38.0`, see below.

### Adds

* The new `i18n:rename-locale` task can be used to move all content from one locale name to another, using the `--old` and `--new` options. By default, any duplicate keys for content existing in both locales will stop the process. However you can specify which content to keep in the event of a duplicate key error using the `--keep=localename` option. Note that the value of `--new` should match the a locale name that is currently configured for the `@apostrophecms/i18n` module.

Example:

```
# If you always had de-de configured as a locale, but created
# a lot of content with Apostrophe 3.38.0 which incorrectly stored
# it under de-DE, you can copy that content. In this case we opt
# to keep de-de content in the event of any conflicts
node app @apostrophecms/i18n:rename-locale --old=de-DE --new=de-de --keep=de-de
```

## 3.38.0 (2023-01-18)

### Adds

* Emit a `beforeSave` event from the `@apostrophecms:notification` module, with `req` and the `notification` as arguments, in order to give the possibility to override the notification.
* Emit a `beforeInsert` event from the `@apostrophecms:attachment` module, with `req` and the `doc` as arguments, in order to give the possibility to override the attachment.
* Emit a `beforeSaveSafe` event from the `@apostrophecms:user` module, with `req`, `safeUser` and `user` as arguments, in order to give the possibility to override properties of the `safeUser` object which contains password hashes and other information too sensitive to be stored in the aposDocs collection.
* Automatically convert failed uppercase URLs to their lowercase version - can be disabled with `redirectFailedUpperCaseUrls: false` in `@apostrophecms/page/index.js` options. This only comes into play if a 404 is about to happen.
* Automatically convert country codes in locales like `xx-yy` to `xx-YY` before passing them to `i18next`, which is strict about uppercase country codes.
* Keyboard shortcuts conflicts are detected and logged on to the terminal.

### Fixes

* Invalid locales passed to the i18n locale switching middleware are politely mapped to 400 errors.
* Any other exceptions thrown in the i18n locale switching middleware can no longer crash the process.
* Documents kept as the `previous` version for undo purposes were not properly marked as such, breaking the public language switcher in some cases. This was fixed and a migration was added for existing data.
* Uploading an image in an apostrophe area with `minSize` requirements will not trigger an unexpected error anymore. If the image is too small, a notification will be displayed with the minimum size requirements. The `Edit Image` modal will now display the minimum size requirements, if any, above the `Browse Images` field.
* Some browsers saw the empty `POST` response for new notifications as invalid XML. It will now return an empty JSON object with the `Content-Type` set to `application/json`.

## 3.37.0 (2023-01-06)

### Adds

* Dynamic choice functions in schemas now also receive a data object with their original doc id for further inspection by your function.
* Use `mergeWithCustomize` when merging extended source Webpack configuration. Introduce overideable asset module methods `srcCustomizeArray` and `srcCustomizeObject`, with reasonable default behavior, for fine tuning Webpack config arrays and objects merging. More info - [the Webpack mergeWithCustomize docs](https://github.com/survivejs/webpack-merge#mergewithcustomize-customizearray-customizeobject-configuration--configuration)
* The image widget now accepts a `placeholderImage` option that works like `previewImage` (just specify a file extension, like `placeholderImage: 'jpg'`, and provide the file `public/placeholder.jpg` in the module). The `placeholderUrl` option is still available for backwards compatibility.

### Fixes

* `docId` is now properly passed through array and object fields and into their child schemas.
* Remove module `@apostrophecms/polymorphic-type` name alias `@apostrophecms/polymorphic`. It was causing warnings
    e.g. `A permission.can() call was made with a type that has no manager: @apostrophecms/polymorphic-type`.
* The module `webpack.extensions` configuration is not applied to the core Admin UI build anymore. This is the correct and intended behavior as explained in the [relevant documentation](https://v3.docs.apostrophecms.org/guide/webpack.html#extending-webpack-configuration).
* The `previewImage` option now works properly for widget modules loaded from npm and those that subclass them. Specifically, the preview image may be provided in the `public/` subdirectory of the original module, the project-level configuration of it, or a subclass.

## 3.36.0 (2022-12-22)

### Adds

* `shortcut` option for piece modules, allowing easy re-mapping of the manager command shortcut per module.

### Fixes

* Ensure there are no conflicting command shortcuts for the core modules.

## 3.35.0 (2022-12-21)

### Adds

* Introduced support for linking directly to other Apostrophe documents in a rich text widget. The user can choose to link to a URL, or to a page. Linking to various piece types can also be enabled with the `linkWithType` option. This is equivalent to the old `apostrophe-rich-text-permalinks` module but is included in the core in A3. See the [documentation](https://v3.docs.apostrophecms.org/guide/core-widgets.html#rich-text-widget) for details.
* Introduced support for the `anchor` toolbar control in the rich text editor. This allows named anchors to be inserted. These are rendered as `span` tags with the given `id` and can then be linked to via `#id`, providing basic support for internal links. HTML 4-style named anchors in legacy content (`name` on `a` tags) are automatically migrated upon first edit.
* German translation i18n file created for the Apostrophe Admin-UI. Thanks to [Noah Gysin](https://github.com/NoahGysin) for this contribution.
* Introduced support for keyboard shortcuts in admin UI. Hitting `?` will display the list of available shortcuts. Developpers can define their own shortcuts by using the new `@apostrophecms/command-menu` module and the `commands` property. Please check the [keyboard shortcut documentation](https://v3.docs.apostrophecms.org/guide/command-menu.html) for more details.

### Fixes

* The `bulletList` and `orderedList` TipTap toolbar items now work as expected.
* When using the autocomplete/typeahead feature of relationship fields, typing a space at the start no longer results in an error.
* Replace [`credential`](https://www.npmjs.com/package/credential) package with [`credentials`](https://www.npmjs.com/package/credentials) to fix the [`mout` Prototype Pollution vulnerability](https://cve.mitre.org/cgi-bin/cvename.cgi?name=CVE-2020-7792). There was no actual vulnerability in Apostrophe or credential due to the way the module was actually used, and this was done to address vulnerability scan reports.
* Added a basic implementation of the missing "Paste from Clipboard" option to Expanded Widget Previews.

## 3.34.0 (2022-12-12)

### Fixes

* Nested areas work properly in widgets that have the `initialModal: false` property.
* Apostrophe's search index now properly incorporates most string field types as in A2.

### Adds

* Relationships load more quickly.
* Parked page checks at startup are faster.
* Tasks to localize and unlocalize piece type content (see `node app help [yourModuleName]:localize` and `node app help [yourModuleName]:unlocalize`).

## 3.33.0 (2022-11-28)

### Adds

* You can now set `inline: true` on schema fields of type `array`. This displays a simple editing interface in the context of the main dialog box for the document in question, avoiding the need to open an additional dialog box. Usually best for cases with just one field or just a few. If your array field has a large number of subfields the default behavior (`inline: false`) is more suitable for your needs. See the [array field](https://v3.docs.apostrophecms.org/reference/field-types/array.html) documentation for more information.
* Batch feature for publishing pieces.
* Add extensibility for `rich-text-widget` `defaultOptions`. Every key will now be used in the `AposRichTextWidgetEditor`.

### Fixes

* Prior to this release, widget templates that contained areas pulled in from related documents would break the ability to add another widget beneath.
* Validation of object fields now works properly on the browser side, in addition to server-side validation, resolving UX issues.
* Provisions were added to prevent any possibility of a discrepancy in relationship loading results under high load. It is not clear whether this A2 bug was actually possible in A3.

## 3.32.0 (2022-11-09)

### Adds

* Adds Reset Password feature to the login page. Note that the feature must be enabled and email delivery must be properly configured. See the [documentation](https://v3.docs.apostrophecms.org/reference/modules/login.html) for more details.
* Allow project-level developer to override bundling decisions by configuring the `@apostrophecms/asset` module. Check the [module documentation](https://v3.docs.apostrophecms.org/reference/modules/asset.html#options) for more information.

### Fixes

* Query builders for regular select fields have always accepted null to mean "do not filter on this property." Now this also works for dynamic select fields.
* The i18n UI state management now doesn't allow actions while it's busy.
* Fixed various localization bugs in the text of the "Update" dropdown menu.
* The `singleton: true` option for piece types now automatically implies `showCreate: false`.
* Remove browser console warnings by handling Tiptap Editor's breaking changes and duplicated plugins.
* The editor modal now allocates more space to area fields when possible, resolving common concerns about editing large widgets inside the modal.

## 3.31.0 (2022-10-27)

### Adds

* Adds `placeholder: true` and `initialModal: false` features to improve the user experience of adding widgets to the page. Checkout the [Widget Placeholders documentation](https://v3.docs.apostrophecms.org/guide/areas-and-widgets.html#adding-placeholder-content-to-widgets) for more detail.

### Fixes

* When another user is editing the document, the other user's name is now displayed correctly.

## 3.30.0 (2022-10-12)

### Adds

* New `APOS_LOG_ALL_ROUTES` environment variable. If set, Apostrophe logs information about all middleware functions and routes that are executed on behalf of a particular URL.
* Adds the `addFileGroups` option to the `attachment` module. Additionally it exposes a new method, `addFileGroup(group)`. These allow easier addition of new file groups or extension of the existing groups.

### Fixes

* Vue 3 may now be used in a separate webpack build at project level without causing problems for the admin UI Vue 2 build.
* Fixes `cache` module `clear-cache` CLI task message
* Fixes help message for `express` module `list-routes` CLI task

## 3.29.1 (2022-10-03)

### Fixes

* Hotfix to restore Node 14 support. Of course Node 16 is also supported.

## 3.29.0 (2022-10-03)

### Adds

* Areas now support an `expanded: true` option to display previews for widgets. The Expanded Widget Preview Menu also supports grouping and display columns for each group.
* Add "showQuery" in piece-page-type in order to override the query for the "show" page as "indexQuery" does it for the index page

### Fixes

* Resolved a bug in which users making a password error in the presence of pre-login checks such as a CAPTCHA were unable to try again until they refreshed the page.

## 3.28.1 (2022-09-15)

### Fixes

* `AposInputBoolean` can now be `required` and have the value `false`.
* Schema fields containing boolean filters can now list both `yes` and `no` choices according to available values in the database.
* Fix attachment `getHeight()` and `getWidth()` template helpers by changing the assignment of the `attachment._crop` property.
* Change assignment of `attachment._focalPoint` for consistency.

## 3.28.0 (2022-08-31)

### Fixes

* Fix UI bug when creating a document via a relationship.

### Adds

* Support for uploading `webp` files for display as images. This is supported by all current browsers now that Microsoft has removed IE11. For best results, you should run `npm update` on your project to make sure you are receiving the latest release of `uploadfs` which uses `sharp` for image processing. Thanks to [Isaac Preston](https://github.com/ixc7) for this addition.
* Clicking outside a modal now closes it, the same way the `Escape` key does when pressed.
* `checkboxes` fields now support `min` and `max` properties. Thanks to [Gabe Flores](https://github.com/gabeflores-appstem).

## 3.27.0 (2022-08-18)

### Adds

* Add `/grid` `POST` route in permission module, in addition to the existing `GET` one.
* New utility script to help find excessively heavy npm dependencies of apostrophe core.

### Changes

* Extract permission grid into `AposPermissionGrid` vue component.
* Moved `stylelint` from `dependencies` to `devDependencies`. The benefit may be small because many projects will depend on `stylelint` at project level, but every little bit helps install speed, and it may make a bigger difference if different major versions are in use.

## 3.26.1 (2022-08-06)

### Fixes

Hotfix: always waits for the DOM to be ready before initializing the Apostrophe Admin UI. `setTimeout` alone might not guarantee that every time. This issue has apparently become more frequent in the latest versions of Chrome.

* Modifies the `login` module to return an empty object in the API session cookie response body to avoid potential invalid JSON error if `response.json()` is retrieved.

## 3.26.0 (2022-08-03)

### Adds

* Tasks can now be registered with the `afterModuleReady` flag, which is more useful than `afterModuleInit` because it waits for the module to be more fully initialized, including all "improvements" loaded via npm. The original `afterModuleInit` flag is still supported in case someone was counting on its behavior.
* Add `/grid` `POST` route in permission module, in addition to the existing `GET` one, to improve extensibility.
* `@apostrophecms/express:list-routes` command line task added, to facilitate debugging.

### Changes

* Since Microsoft has ended support for IE11 and support for ES5 builds is responsible for a significant chunk of Apostrophe's installation time, the `es5: true` option no longer produces an IE11 build. For backwards compatibility, developers will receive a warning, but their build will proceed without IE11 support. IE11 ES5 builds can be brought back by installing the optional [@apostrophecms/asset-es5](https://github.com/apostrophecms/asset-es5) module.

### Fixes

* `testModule: true` works in unit tests of external Apostrophe modules again even with modern versions of `mocha`, thanks to [Amin Shazrin](https://github.com/ammein).
* `getObjectManager` is now implemented for `Object` field types, fixing a bug that prevented the use of areas found in `object` schema fields within templates. Thanks to [James R T](https://github.com/jamestiotio).

## 3.25.0 (2022-07-20)

### Adds

* `radio` and `checkboxes` input field types now support a server side `choices` function for supplying their `choices` array dynamically, just like `select` fields do. Future custom field types can opt into this functionality with the field type flag `dynamicChoices: true`.

### Fixes

* `AposSelect` now emits values on `change` event as they were originally given. Their values "just work" so you do not have to think about JSON anymore when you receive it.
* Unpinned tiptap as the tiptap team has made releases that resolve the packaging errors that caused us to pin it in 3.22.1.
* Pinned `vue-loader` to the `15.9.x` minor release series for now. The `15.10.0` release breaks support for using `npm link` to develop the `apostrophe` module itself.
* Minimum version of `sanitize-html` bumped to ensure a potential denial-of-service vector is closed.

## 3.24.0 (2022-07-06)

### Adds

* Handle `private: true` locale option in i18n module, preventing logged out users from accessing the content of a private locale.

### Fixes

* Fix missing title translation in the "Array Editor" component.
* Add `follow: true` flag to `glob` functions (with `**` pattern) to allow registering symlink files and folders for nested modules
* Fix disabled context menu for relationship fields editing ([#3820](https://github.com/apostrophecms/apostrophe/issues/3820))
* In getReq method form the task module, extract the right `role` property from the options object.
* Fix `def:` option in `array` fields, in order to be able to see the default items in the array editor modal

## 3.23.0 (2022-06-22)

### Adds

* Shared Drafts: gives the possibility to share a link which can be used to preview the draft version of page, or a piece `show` page.
* Add `Localize` option to `@apostrophecms/image`. In Edit mode the context bar menu includes a "Localize" option to start cloning this image into other locales.

### Fixes

* Update `sass` to [`1.52.3`+](https://github.com/sass/dart-sass/pull/1713) to prevent the error `RangeError: Invalid value: Not in inclusive range 0..145: -1`. You can now fix that by upgrading with `npm update`. If it does not immediately clear up the issue in development, try `node app @apostrophecms/asset:clear-cache`.
* Fix a potential issue when URLs have a query string, in the `'@apostrophecms/page:notFound'` handler of the `soft-redirect` module.

## 3.22.1 (2022-06-17)

* Hotfix: temporarily pin versions of tiptap modules to work around packaging error that breaks import of the most recent releases. We will unpin as soon as this is fixed upstream. Fixes a bug where `npm update` would fail for A3 projects.

## 3.22.0 (2022-06-08)

### Adds

* Possibility to pass options to webpack extensions from any module.

### Fixes

* Fix a Webpack cache issue leading to modules symlinked in `node_modules` not being rebuilt.
* Fixes login maximum attempts error message that wasn't showing the plural when lockoutMinutes is more than 1.
* Fixes the text color of the current array item's slat label in the array editor modal.
* Fixes the maximum width of an array item's slat label so as to not obscure the Remove button in narrow viewports.
* If an array field's titleField option is set to a select field, use the selected option's label as the slat label rather its value.
* Disable the slat controls of the attachment component while uploading.
* Fixes bug when re-attaching the same file won't trigger an upload.
* AposSlat now fully respects the disabled state.

## 3.21.1 (2022-06-04)

### Fixes

* Work around backwards compatibility break in `sass` module by pinning to `sass` `1.50.x` while we investigate. If you saw the error `RangeError: Invalid value: Not in inclusive range 0..145: -1` you can now fix that by upgrading with `npm update`. If it does not immediately clear up the issue in development, try `node app @apostrophecms/asset:clear-cache`.

## 3.21.0 (2022-05-25)

### Adds

* Trigger only the relevant build when in a watch mode (development). The build paths should not contain comma (`,`).
* Adds an `unpublish` method, available for any doc-type.
An _Unpublish_ option has also been added to the context menu of the modal when editing a piece or a page.
* Allows developers to group fields in relationships the same way it's done for normal schemas.

### Fixes

* Vue files not being parsed when running eslint through command line, fixes all lint errors in vue files.
* Fix a bug where some Apostrophe modules symlinked in `node_modules` are not being watched.
* Recover after webpack build error in watch mode (development only).
* Fixes an edge case when failing (throw) task invoked via `task.invoke` will result in `apos.isTask()` to always return true due to `apos.argv` not reverted properly.

## 3.20.1 (2022-05-17)

### Fixes

* Minor corrections to French translation.

## 3.20.0

### Adds

* Adds French translation of the admin UI (use the `fr` locale).

## 3.19.0

### Adds

* New schema field type `dateAndTime` added. This schema field type saves in ISO8601 format, as UTC (Universal Coordinated Time), but is edited in a user-friendly way in the user's current time zone and locale.
* Webpack disk cache for better build performance in development and, if appropriately configured, production as well.
* In development, Webpack rebuilds the front end without the need to restart the Node.js process, yielding an additional speedup. To get this speedup for existing projects, see the `nodemonConfig` section of the latest `package.json` in [a3-boilerplate](https://github.com/apostrophecms/a3-boilerplate) for the new "ignore" rules you'll need to prevent nodemon from stopping the process and restarting.
* Added the new command line task `apostrophecms/asset:clear-cache` for clearing the webpack disk cache. This should be necessary only in rare cases where the configuration has changed in ways Apostrophe can't automatically detect.
* A separate `publishedLabel` field can be set for any schema field of a page or piece. If present it is displayed instead of `label` if the document has already been published.

### 3.18.1

### Fixes

* The admin UI now rebuilds properly in a development environment when new npm modules are installed in a multisite project (`apos.rootDir` differs from `apos.npmRootDir`).

## 3.18.0 (2022-05-03)

### Adds

* Images may now be cropped to suit a particular placement after selecting them. SVG files may not be cropped as it is not possible in the general case.
* Editors may also select a "focal point" for the image after selecting it. This ensures that this particular point remains visible even if CSS would otherwise crop it, which is a common issue in responsive design. See the `@apostrophecms/image` widget for a sample implementation of the necessary styles.
* Adds the `aspectRatio` option for image widgets. When set to `[ w, h ]` (a ratio of width to height), images are automatically cropped to this aspect ratio when chosen for that particular widget. If the user does not crop manually, then cropping happens automatically.
* Adds the `minSize` option for image widgets. This ensures that the images chosen are at least the given size `[ width, height ]`, and also ensures the user cannot choose something smaller than that when cropping.
* Implements OpenTelemetry instrumentation.
* Developers may now specify an alternate Vue component to be used for editing the subfields of relationships, either at the field level or as a default for all relationships with a particular piece type.
* The widget type base module now always passes on the `components` option as browser data, so that individual widget type modules that support contextual editing can be implemented more conveniently.
* In-context widget editor components now receive a `focused` prop which is helpful in deciding when to display additional UI.
* Adds new configuration option - `beforeExit` async handler.
* Handlers listening for the `apostrophe:run` event are now able to send an exit code to the Apostrophe bootstrap routine.
* Support for Node.js 17 and 18. MongoDB connections to `localhost` will now successfully find a typical dev MongoDB server bound only to `127.0.0.1`, Apostrophe can generate valid ipv6 URLs pointing back to itself, and `webpack` and `vue-loader` have been updated to address incompatibilities.
* Adds support for custom context menus provided by any module (see `apos.doc.addContextOperation()`).
* The `AposSchema` component now supports an optional `generation` prop which may be used to force a refresh when the value of the object changes externally. This is a compromise to avoid the performance hit of checking numerous subfields for possible changes every time the `value` prop changes in response to an `input` event.
* Adds new event `@apostrophecms/doc:afterAllModesDeleted` fired after all modes of a given document are purged.

### Fixes

* Documentation of obsolete options has been removed.
* Dead code relating to activating in-context widget editors have been removed. They are always active and have been for some time. In the future they might be swapped in on scroll, but there will never be a need to swap them in "on click."
* The `self.email` method of modules now correctly accepts a default `from` address configured for a specific module via the `from` subproperty of the `email` option to that module. Thanks to `chmdebeer` for pointing out the issue and the fix.
* Fixes `_urls` not added on attachment fields when pieces API index is requested (#3643)
* Fixes float field UI bug that transforms the value to integer when there is no field error and the first number after the decimal is `0`.
* The `nestedModuleSubdirs` feature no longer throws an error and interrupts startup if a project contains both `@apostrophecms/asset` and `asset`, which should be considered separate module names.

## 3.17.0 (2022-03-31)

### Adds

* Full support for the [`object` field type](https://v3.docs.apostrophecms.org/reference/field-types/object.html), which works just like `array` but stores just one sub-object as a property, rather than an array of objects.
* To help find documents that reference related ones via `relationship` fields, implement backlinks of related documents by adding a `relatedReverseIds` field to them and keeping it up to date. There is no UI based on this feature yet but it will permit various useful features in the near future.
* Adds possibility for modules to [extend the webpack configuration](https://v3.docs.apostrophecms.org/guide/webpack.html).
* Adds possibility for modules to [add extra frontend bundles for scss and js](https://v3.docs.apostrophecms.org/guide/webpack.html). This is useful when the `ui/src` build would otherwise be very large due to code used on rarely accessed pages.
* Loads the right bundles on the right pages depending on the page template and the loaded widgets. Logged-in users have all the bundles on every page, because they might introduce widgets at any time.
* Fixes deprecation warnings displayed after running `npm install`, for dependencies that are directly included by this package.
* Implement custom ETags emission when `etags` cache option is enabled. [See the documentation for more information](https://v3.docs.apostrophecms.org/guide/caching.html).
It allows caching of pages and pieces, using a cache invalidation mechanism that takes into account related (and reverse related) document updates, thanks to backlinks mentioned above.
Note that for now, only single pages and pieces benefit from the ETags caching system (pages' and pieces' `getOne` REST API route, and regular served pages).
The cache of an index page corresponding to the type of a piece that was just saved will automatically be invalidated. However, please consider that it won't be effective when a related piece is saved, therefore the cache will automatically be invalidated _after_ the cache lifetime set in `maxAge` cache option.

### Fixes

* Apostrophe's webpack build now works properly when developing code that imports module-specific npm dependencies from `ui/src` or `ui/apos` when using `npm link` to develop the module in question.
* The `es5: true` option to `@apostrophecms/asset` works again.

## 3.16.1 (2022-03-21)

### Fixes

* Fixes a bug in the new `Cache-Control` support introduced by 3.16.0 in which we get the logged-out homepage right after logging in. This issue only came into play if the new caching options were enabled.

## 3.16.0 (2022-03-18)

### Adds

* Offers a simple way to set a Cache-Control max-age for Apostrophe page and GET REST API responses for pieces and pages. [See the documentation for more information](https://v3.docs.apostrophecms.org/guide/caching.html).
* API keys and bearer tokens "win" over session cookies when both are present. Since API keys and bearer tokens are explicitly added to the request at hand, it never makes sense to ignore them in favor of a cookie, which is implicit. This also simplifies automated testing.
* `data-apos-test=""` selectors for certain elements frequently selected in QA tests, such as `data-apos-test="adminBar"`.
* Offer a simple way to set a Cache-Control max-age for Apostrophe page and GET REST API responses for pieces and pages.
* To speed up functional tests, an `insecurePasswords` option has been added to the login module. This option is deliberately named to discourage use for any purpose other than functional tests in which repeated password hashing would unduly limit performance. Normally password hashing is intentionally difficult to slow down brute force attacks, especially if a database is compromised.

### Fixes

* `POST`ing a new child page with `_targetId: '_home'` now works properly in combination with `_position: 'lastChild'`.

## 3.15.0 (2022-03-02)

### Adds

* Adds throttle system based on username (even when not existing), on initial login route. Also added for each late login requirement, e.g. for 2FA attempts.

## 3.14.2 (2022-02-27)

* Hotfix: fixed a bug introduced by 3.14.1 in which non-parked pages could throw an error during the migration to fix replication issues.

## 3.14.1 (2022-02-25)

* Hotfix: fixed a bug in which replication across locales did not work properly for parked pages configured via the `_children` feature. A one-time migration is included to reconnect improperly replicated versions of the same parked pages. This runs automatically, no manual action is required. Thanks to [justyna1](https://github.com/justyna13) for identifying the issue.

## 3.14.0 (2022-02-22)

### Adds

* To reduce complications for those implementing caching strategies, the CSRF protection cookie now contains a simple constant string, and is not recorded in `req.session`. This is acceptable because the real purpose of the CSRF check is simply to verify that the browser has sent the cookie at all, which it will not allow a cross-origin script to do.
* As a result of the above, a session cookie is not generated and sent at all unless `req.session` is actually used or a user logs in. Again, this reduces complications for those implementing caching strategies.
* When logging out, the session cookie is now cleared in the browser. Formerly the session was destroyed on the server side only, which was sufficient for security purposes but could create caching issues.
* Uses `express-cache-on-demand` lib to make similar and concurrent requests on pieces and pages faster.
* Frontend build errors now stop app startup in development, and SCSS and JS/Vue build warnings are visible on the terminal console for the first time.

### Fixes

* Fixed a bug when editing a page more than once if the page has a relationship to itself, whether directly or indirectly. Widget ids were unnecessarily regenerated in this situation, causing in-context edits after the first to fail to save.
* Pages no longer emit double `beforeUpdate` and `beforeSave` events.
* When the home page extends `@apostrophecms/piece-page-type`, the "show page" URLs for individual pieces should not contain two slashes before the piece slug. Thanks to [Martí Bravo](https://github.com/martibravo) for the fix.
* Fixes transitions between login page and `afterPasswordVerified` login steps.
* Frontend build errors now stop the `@apostrophecms/asset:build` task properly in production.
* `start` replaced with `flex-start` to address SCSS warnings.
* Dead code removal, as a result of following up on JS/Vue build warnings.

## 3.13.0 - 2022-02-04

### Adds

* Additional requirements and related UI may be imposed on native ApostropheCMS logins using the new `requirements` feature, which can be extended in modules that `improve` the `@apostrophecms/login` module. These requirements are not imposed for single sign-on logins via `@apostrophecms/passport-bridge`. See the documentation for more information.
* Adds latest Slovak translation strings to SK.json in `i18n/` folder. Thanks to [Michael Huna](https://github.com/Miselrkba) for the contribution.
* Verifies `afterPasswordVerified` requirements one by one when emitting done event, allows to manage errors ans success before to go to the next requirement. Stores and validate each requirement in the token. Checks the new `askForConfirmation` requirement option to go to the next step when emitting done event or waiting for the confirm event (in order to manage success messages). Removes support for `afterSubmit` for now.

### Fixes

* Decodes the testReq `param` property in `serveNotFound`. This fixes a problem where page titles using diacritics triggered false 404 errors.
* Registers the default namespace in the Vue instance of i18n, fixing a lack of support for un-namespaced l10n keys in the UI.

## 3.12.0 - 2022-01-21

### Adds

* It is now best practice to deliver namespaced i18n strings as JSON files in module-level subdirectories of `i18n/` named to match the namespace, e.g. `i18n/ourTeam` if the namespace is `ourTeam`. This allows base class modules to deliver phrases to any namespace without conflicting with those introduced at project level. The `i18n` option is now deprecated in favor of the new `i18n` module format section, which is only needed if `browser: true` must be specified for a namespace.
* Brought back the `nestedModuleSubdirs` feature from A2, which allows modules to be nested in subdirectories if `nestedModuleSubdirs: true` is set in `app.js`. As in A2, module configuration (including activation) can also be grouped in a `modules.js` file in such subdirectories.

### Fixes

* Fixes minor inline documentation comments.
* UI strings that are not registered localization keys will now display properly when they contain a colon (`:`). These were previously interpreted as i18next namespace/key pairs and the "namespace" portion was left out.
* Fixes a bug where changing the page type immediately after clicking "New Page" would produce a console error. In general, areas and checkboxes now correctly handle their value being changed to `null` by the parent schema after initial startup of the `AposInputArea` or `AposInputCheckboxes` component.
* It is now best practice to deliver namespaced i18n strings as JSON files in module-level subdirectories of `i18n/` named to match the namespace, e.g. `i18n/ourTeam` if the namespace is `ourTeam`. This allows base class modules to deliver phrases to any namespace without conflicting with those introduced at project level. The `i18n` option is now deprecated in favor of the new `i18n` module format section, which is only needed if `browser: true` must be specified for a namespace.
* Removes the `@apostrophecms/util` module template helper `indexBy`, which was using a lodash method not included in lodash v4.
* Removes an unimplemented `csrfExceptions` module section cascade. Use the `csrfExceptions` _option_ of any module to set an array of URLs excluded from CSRF protection. More information is forthcoming in the documentation.
* Fix `[Object Object]` in the console when warning `A permission.can() call was made with a type that has no manager` is printed.

### Changes

* Temporarily removes `npm audit` from our automated tests because of a sub-dependency of vue-loader that doesn't actually cause a security vulnerability for apostrophe.

## 3.11.0 - 2022-01-06

### Adds

* Apostrophe now extends Passport's `req.login` to emit an `afterSessionLogin` event from the `@apostrophecms:login` module, with `req` as an argument. Note that this does not occur at all for login API calls that return a bearer token rather than establishing an Express session.

### Fixes

* Apostrophe's extension of `req.login` now accounts for the `req.logIn` alias and the skippable `options` parameter, which is relied upon in some `passport` strategies.
* Apostrophe now warns if a nonexistent widget type is configured for an area field, with special attention to when `-widget` has been erroneously included in the name. For backwards compatibility this is a startup warning rather than a fatal error, as sites generally did operate successfully otherwise with this type of bug present.

### Changes

* Unpins `vue-click-outside-element` the packaging of which has been fixed upstream.
* Adds deprecation note to `__testDefaults` option. It is not in use, but removing would be a minor BC break we don't need to make.
* Allows test modules to use a custom port as an option on the `@apostrophecms/express` module.
* Removes the code base pull request template to instead inherit the organization-level template.
* Adds `npm audit` back to the test scripts.

## 3.10.0 - 2021-12-22

### Fixes

* `slug` type fields can now have an empty string or `null` as their `def` value without the string `'none'` populating automatically.
* The `underline` feature works properly in tiptap toolbar configuration.
* Required checkbox fields now properly prevent editor submission when empty.
* Pins `vue-click-outside-element` to a version that does not attempt to use `eval` in its distribution build, which is incompatible with a strict Content Security Policy.

### Adds

* Adds a `last` option to fields. Setting `last: true` on a field puts that field at the end of the field's widget order. If more than one field has that option active the true last item will depend on general field registration order. If the field is ordered with the `fields.order` array or field group ordering, those specified orders will take precedence.

### Changes

* Adds deprecation notes to the widget class methods `getWidgetWrapperClasses` and `getWidgetClasses` from A2.
* Adds a deprecation note to the `reorganize` query builder for the next major version.
* Uses the runtime build of Vue. This has major performance and bundle size benefits, however it does require changes to Apostrophe admin UI apps that use a `template` property (components should require no changes, just apps require an update). These apps must now use a `render` function instead. Since custom admin UI apps are not yet a documented feature we do not regard this as a bc break.
* Compatible with the `@apostrophecms/security-headers` module, which supports a strict `Content-Security-Policy`.
* Adds a deprecation note to the `addLateCriteria` query builder.
* Updates the `toCount` doc type query method to use Math.ceil rather than Math.floor plus an additional step.

## 3.9.0 - 2021-12-08

### Adds

* Developers can now override any Vue component of the ApostropheCMS admin UI by providing a component of the same name in the `ui/apos/components` folder of their own module. This is not always the best approach, see the documentation for details.
* When running a job, we now trigger the notification before to run the job, this way the progress notification ID is available from the job and the notification can be dismissed if needed.
* Adds `maxUi`, `maxLabel`, `minUi`, and `minLabel` localization strings for array input and other UI.

### Fixes

* Fully removes references to the A2 `self.partial` module method. It appeared only once outside of comments, but was not actually used by the UI. The `self.render` method should be used for simple template rendering.
* Fixes string interpolation for the confirmation modal when publishing a page that has an unpublished parent page.
* No more "cannot set headers after they are sent to the client" and "req.res.redirect not defined" messages when handling URLs with extra trailing slashes.
* The `apos.util.runPlayers` method is not called until all of the widgets in a particular tree of areas and sub-areas have been added to the DOM. This means a parent area widget player will see the expected markup for any sub-widgets when the "Edit" button is clicked.
* Properly activates the `apostropheI18nDebugPlugin` i18next debugging plugin when using the `APOS_SHOW_I18N` environment variable. The full set of l10n emoji indicators previously available for the UI is now available for template and server-side strings.
* Actually registers piece types for site search unless the `searchable` option is `false`.
* Fixes the methods required for the search `index` task.

### Changes

* Adds localization keys for the password field component's min and max error messages.

## 3.8.1 - 2021-11-23

### Fixes

* The search field of the pieces manager modal works properly. Thanks to [Miro Yovchev](https://github.com/myovchev) for pointing out the issue and providing a solution.
* Fixes a bug in `AposRichTextWidgetEditor.vue` when a rich text widget was specifically configured with an empty array as the `styles` option. In that case a new empty rich text widget will initiate with an empty paragraph tag.
* The`fieldsPresent` method that is used with the `presentFieldsOnly` option in doc-type was broken, looking for properties in strings and wasn't returning anything.

## 3.8.0 - 2021-11-15

### Adds

* Checkboxes for pieces are back, a main checkbox allows to select all page items. When all pieces on a page are checked, a banner where the user can select all pieces appears. A launder for mongo projections has been added.
* Registered `batchOperations` on a piece-type will now become buttons in the manager batch operations "more menu" (styled as a kebab icon). Batch operations should include a label, `messages` object, and `modalOptions` for the confirmation modal.
* `batchOperations` can be grouped into a single button with a menu using the `group` cascade subproperty.
* `batchOperations` can be conditional with an `if` conditional object. This allows developers to pass a single value or an array of values.
* Piece types can have `utilityOperations` configured as a top-level cascade property. These operations are made available in the piece manager as new buttons.
* Notifications may now include an `event` property, which the AposNotification component will emit on mount. The `event` property should be set to an object with `name` (the event name) and optionally `data` (data included with the event emission).
* Adds support for using the attachments query builder in REST API calls via the query string.
* Adds contextual menu for pieces, any module extending the piece-type one can add actions in this contextual menu.
* When clicking on a batch operation, it opens a confirmation modal using modal options from the batch operation, it also works for operations in grouped ones. operations name property has been renamed in action to work with AposContextMenu component.
* Beginning with this release, a module-specific static asset in your project such as `modules/mymodulename/public/images/bg.png` can always be referenced in your `.scss` and `.css` files as `/modules/mymodulename/images/bg.png`, even if assets are actually being deployed to S3, CDNs, etc. Note that `public` and `ui/public` module subdirectories have separate functions. See the documentation for more information.
* Adds AposFile.vue component to abstract file dropzone UI, uses it in AposInputAttachment, and uses it in the confirmation modal for pieces import.
* Optionally add `dimensionAttrs` option to image widget, which sets width & height attributes to optimize for Cumulative Layout Shift. Thank you to [Qiao Lin](https://github.com/qclin) for the contribution.

### Fixes

* The `apos.util.attachmentUrl` method now works correctly. To facilitate that, `apos.uploadsUrl` is now populated browser-side at all times as the frontend logic originally expected. For backwards compatibility `apos.attachment.uploadsUrl` is still populated when logged in.
* Widget players are now prevented from being played twice by the implementing vue component.

### Changes

* Removes Apostrophe 2 documentation and UI configuration from the `@apostrophecms/job` module. These options were not yet in use for A3.
* Renames methods and removes unsupported routes in the `@apostrophecms/job` module that were not yet in use. This was not done lightly, but specifically because of the minimal likelihood that they were in use in project code given the lack of UI support.
  * The deprecated `cancel` route was removed and will likely be replaced at a later date.
  * `run` was renamed `runBatch` as its purpose is specifically to run processes on a "batch selected" array of pieces or pages.
  * `runNonBatch` was renamed to `run` as it is the more generic job-running method. It is likely that `runBatch` will eventually be refactored to use this method.
  * The `good` and `bad` methods are renamed `success` and `failure`, respectively. The expected methods used in the `run` method were similarly renamed. They still increment job document properties called `good` and `bad`.
* Comments out the unused `batchSimpleRoute` methods in the page and piece-type modules to avoid usage before they are fully implemented.
* Optionally add `dimensionAttrs` option to image widget, which sets width & height attributes to optimize for Cumulative Layout Shift.
* Temporarily removes `npm audit` from our automated tests because of a sub-dependency of uploadfs that doesn't actually cause a security vulnerability for apostrophe.

## 3.7.0 - 2021-10-28

### Adds

* Schema select field choices can now be populated by a server side function, like an API call. Set the `choices` property to a method name of the calling module. That function should take a single argument of `req`, and return an array of objects with `label` and `value` properties. The function can be async and will be awaited.
* Apostrophe now has built-in support for the Node.js cluster module. If the `APOS_CLUSTER_PROCESSES` environment variable is set to a number, that number of child processes are forked, sharing the same listening port. If the variable is set to `0`, one process is forked for each CPU core, with a minimum of `2` to provide availability during restarts. If the variable is set to a negative number, that number is added to the number of CPU cores, e.g. `-1` is a good way to reserve one core for MongoDB if it is running on the same server. This is for production use only (`NODE_ENV=production`). If a child process fails it is restarted automatically.

### Fixes

* Prevents double-escaping interpolated localization strings in the UI.
* Rich text editor style labels are now run through a localization method to get the translated strings from their l10n keys.
* Fixes README Node version requirement (Node 12+).
* The text alignment buttons now work immediately in a new rich text widget. Previously they worked only after manually setting a style or refreshing the page. Thanks to Michelin for their support of this fix.
* Users can now activate the built-in date and time editing popups of modern browsers when using the `date` and `time` schema field types.
* Developers can now `require` their project `app.js` file in the Node.js REPL for debugging and inspection. Thanks to [Matthew Francis Brunetti](https://github.com/zenflow).
* If a static text phrase is unavailable in both the current locale and the default locale, Apostrophe will always fall back to the `en` locale as a last resort, which ensures the admin UI works if it has not been translated.
* Developers can now `require` their project `app.js` in the Node.js REPL for debugging and inspection
* Ensure array field items have valid _id prop before storing. Thanks to Thanks to [Matthew Francis Brunetti](https://github.com/zenflow).

### Changes

* In 3.x, `relationship` fields have an optional `builders` property, which replaces `filters` from 2.x, and within that an optional `project` property, which replaces `projection` from 2.x (to match MongoDB's `cursor.project`). Prior to this release leaving the old syntax in place could lead to severe performance problems due to a lack of projections. Starting with this release the 2.x syntax results in an error at startup to help the developer correct their code.
* The `className` option from the widget options in a rich text area field is now also applied to the rich text editor itself, for a consistently WYSIWYG appearance when editing and when viewing. Thanks to [Max Mulatz](https://github.com/klappradla) for this contribution.
* Adds deprecation notes to doc module `afterLoad` events, which are deprecated.
* Removes unused `afterLogin` method in the login module.

## 3.6.0 - 2021-10-13

### Adds

* The `context-editing` apostrophe admin UI bus event can now take a boolean parameter, explicitly indicating whether the user is actively typing or performing a similar active manipulation of controls right now. If a boolean parameter is not passed, the existing 1100-millisecond debounced timeout is used.
* Adds 'no-search' modifier to relationship fields as a UI simplification option.
* Fields can now have their own `modifiers` array. This is combined with the schema modifiers, allowing for finer grained control of field rendering.
* Adds a Slovak localization file. Activate the `sk` locale to use this. Many thanks to [Michael Huna](https://github.com/Miselrkba) for the contribution.
* Adds a Spanish localization file. Activate the `es` locale to use this. Many thanks to [Eugenio Gonzalez](https://github.com/egonzalezg9) for the contribution.
* Adds a Brazilian Portuguese localization file. Activate the `pt-BR` locale to use this. Many thanks to [Pietro Rutzen](https://github.com/pietro-rutzen) for the contribution.

### Fixes

* Fixed missing translation for "New Piece" option on the "more" menu of the piece manager, seen when using it as a chooser.
* Piece types with relationships to multiple other piece types may now be configured in any order, relative to the other piece types. This sometimes appeared to be a bug in reverse relationships.
* Code at the project level now overrides code found in modules that use `improve` for the same module name. For example, options set by the `@apostrophecms/seo-global` improvement that ships with `@apostrophecms/seo` can now be overridden at project level by `/modules/@apostrophecms/global/index.js` in the way one would expect.
* Array input component edit button label is now propertly localized.
* A memory leak on each request has been fixed, and performance improved, by avoiding the use of new Nunjucks environments for each request. Thanks to Miro Yovchev for pointing out the leak.
* Fragments now have access to `__t()`, `getOptions` and other features passed to regular templates.
* Fixes field group cascade merging, using the original group label if none is given in the new field group configuration.
* If a field is conditional (using an `if` option), is required, but the condition has not been met, it no longer throws a validation error.
* Passing `busy: true` to `apos.http.post` and related methods no longer produces an error if invoked when logged out, however note that there will likely never be a UI for this when logged out, so indicate busy state in your own way.
* Bugs in document modification detection have been fixed. These bugs caused edge cases where modifications were not detected and the "Update" button did not appear, and could cause false positives as well.

### Changes

* No longer logs a warning about no users if `testModule` is true on the app.

## 3.5.0 - 2021-09-23

* Pinned dependency on `vue-material-design-icons` to fix `apos-build.js` build error in production.
* The file size of uploaded media is visible again when selected in the editor, and media information such as upload date, dimensions and file size is now properly localized.
* Fixes moog error messages to reflect the recommended pattern of customization functions only taking `self` as an argument.
* Rich Text widgets now instantiate with a valid element from the `styles` option rather than always starting with an unclassed `<p>` tag.
* Since version 3.2.0, apostrophe modules to be loaded via npm must appear as explicit npm dependencies of the project. This is a necessary security and stability improvement, but it was slightly too strict. Starting with this release, if the project has no `package.json` in its root directory, the `package.json` in the closest ancestor directory is consulted.
* Fixes a bug where having no project modules directory would throw an error. This is primarily a concern for module unit tests where there are no additional modules involved.
* `css-loader` now ignores `url()` in css files inside `assets` so that paths are left intact, i.e. `url(/images/file.svg)` will now find a static file at `/public/images/file.svg` (static assets in `/public` are served by `express.static`). Thanks to Matic Tersek.
* Restored support for clicking on a "foreign" area, i.e. an area displayed on the page whose content comes from a piece, in order to edit it in an appropriate way.
* Apostrophe module aliases and the data attached to them are now visible immediately to `ui/src/index.js` JavaScript code, i.e. you can write `apos.alias` where `alias` matches the `alias` option configured for that module. Previously one had to write `apos.modules['module-name']` or wait until next tick. However, note that most modules do not push any data to the browser when a user is not logged in. You can do so in a custom module by calling `self.enableBrowserData('public')` from `init` and implementing or extending the `getBrowserData(req)` method (note that page, piece and widget types already have one, so it is important to extend in those cases).
* `options.testModule` works properly when implementing unit tests for an npm module that is namespaced.

### Changes

* Cascade grouping (e.g., grouping fields) will now concatenate a group's field name array with the field name array of an existing group of the same name. Put simply, if a new piece module adds their custom fields to a `basics` group, that field will be added to the default `basics` group fields. Previously the new group would have replaced the old, leaving inherited fields in the "Ungrouped" section.
* AposButton's `block` modifier now less login-specific

### Adds

* Rich Text widget's styles support a `def` property for specifying the default style the editor should instantiate with.
* A more helpful error message if a field of type `area` is missing its `options` property.

## 3.4.1 - 2021-09-13

No changes. Publishing to correctly mark the latest 3.x release as "latest" in npm.

## 3.4.0 - 2021-09-13

### Security

* Changing a user's password or marking their account as disabled now immediately terminates any active sessions or bearer tokens for that user. Thanks to Daniel Elkabes for pointing out the issue. To ensure all sessions have the necessary data for this, all users logged in via sessions at the time of this upgrade will need to log in again.
* Users with permission to upload SVG files were previously able to do so even if they contained XSS attacks. In Apostrophe 3.x, the general public so far never has access to upload SVG files, so the risk is minor but could be used to phish access from an admin user by encouraging them to upload a specially crafted SVG file. While Apostrophe typically displays SVG files using the `img` tag, which ignores XSS vectors, an XSS attack might still be possible if the image were opened directly via the Apostrophe media library's convenience link for doing so. All SVG uploads are now sanitized via DOMPurify to remove XSS attack vectors. In addition, all existing SVG attachments not already validated are passed through DOMPurify during a one-time migration.

### Fixes

* The `apos.attachment.each` method, intended for migrations, now respects its `criteria` argument. This was necessary to the above security fix.
* Removes a lodash wrapper around `@apostrophecms/express` `bodyParser.json` options that prevented adding custom options to the body parser.
* Uses `req.clone` consistently when creating a new `req` object with a different mode or locale for localization purposes, etc.
* Fixes bug in the "select all" relationship chooser UI where it selected unpublished items.
* Fixes bug in "next" and "previous" query builders.
* Cutting and pasting widgets now works between locales that do not share a hostname, provided that you switch locales after cutting (it does not work between tabs that are already open on separate hostnames).
* The `req.session` object now exists in task `req` objects, for better compatibility. It has no actual persistence.
* Unlocalized piece types, such as users, may now be selected as part of a relationship when browsing.
* Unpublished localized piece types may not be selected via the autocomplete feature of the relationship input field, which formerly ignored this requirement, although the browse button enforced it.
* The server-side JavaScript and REST APIs to delete pieces now work properly for pieces that are not subject to either localization or draft/published workflow at all the (`localize: false` option). UI for this is under discussion, this is just a bug fix for the back end feature which already existed.
* Starting in version 3.3.1, a newly added image widget did not display its image until the page was refreshed. This has been fixed.
* A bug that prevented Undo operations from working properly and resulted in duplicate widget _id properties has been fixed.
* A bug that caused problems for Undo operations in nested widgets, i.e. layout or multicolumn widgets, has been fixed.
* Duplicate widget _id properties within the same document are now prevented on the server side at save time.
* Existing duplicate widget _id properties are corrected by a one-time migration.

### Adds

* Adds a linter to warn in dev mode when a module name include a period.
* Lints module names for `apostrophe-` prefixes even if they don't have a module directory (e.g., only in `app.js`).
* Starts all `warnDev` messages with a line break and warning symbol (⚠️) to stand out in the console.
* `apos.util.onReady` aliases `apos.util.onReadyAndRefresh` for brevity. The `apos.util.onReadyAndRefresh` method name will be deprecated in the next major version.
* Adds a developer setting that applies a margin between parent and child areas, allowing developers to change the default spacing in nested areas.

### Changes

* Removes the temporary `trace` method from the `@apostrophecms/db` module.
* Beginning with this release, the `apostrophe:modulesReady` event has been renamed `apostrophe:modulesRegistered`, and the `apostrophe:afterInit` event has been renamed `apostrophe:ready`. This better reflects their actual roles. The old event names are accepted for backwards compatibility. See the documentation for more information.
* Only autofocuses rich text editors when they are empty.
* Nested areas now have a vertical margin applied when editing, allowing easier access to the parent area's controls.

## 3.3.1 - 2021-09-01

### Fixes

* In some situations it was possible for a relationship with just one selected document to list that document several times in the returned result, resulting in very large responses.
* Permissions roles UI localized correctly.
* Do not crash on startup if users have a relationship to another type. This was caused by the code that checks whether any users exist to present a warning to developers. That code was running too early for relationships to work due to event timing issues.

## 3.3.0 - 2021-08-30

### Fixes

* Addresses the page jump when using the in-context undo/redo feature. The page will immediately return users to their origin scroll position after the content refreshes.
* Resolves slug-related bug when switching between images in the archived view of the media manager. The slug field was not taking into account the double slug prefix case.
* Fixes migration task crash when parking new page. Thanks to [Miro Yovchev](https://www.corllete.com/) for this fix.
* Fixes incorrect month name in `AposCellDate`, which can be optionally used in manage views of pieces. Thanks to [Miro Yovchev](https://www.corllete.com/) for this fix.

### Adds

* This version achieves localization (l10n) through a rich set of internationalization (i18n) features. For more information, [see the documentation](https://v3.docs.apostrophecms.org/).
* There is support for both static string localization and dynamic content localization.
* The home page, other parked pages, and the global document are automatically replicated to all configured locales at startup. Parked properties are refreshed if needed. Other pages and pieces are replicated if and when an editor chooses to do so.
* An API route has been added for voluntary replication, i.e. when deciding a document should exist in a second locale, or desiring to overwrite the current draft contents in locale `B` with the draft contents of locale `A`.
* Locales can specify `prefix` and `hostname` options, which are automatically recognized by middleware that removes the prefix dynamically where appropriate and sets `req.locale`. In 3.x this works more like the global site `prefix` option. This is a departure from 2.x which stored the prefix directly in the slug, creating maintenance issues.
* Locales are stateless: they are never recorded in the session. This eliminates many avenues for bugs and bad SEO. However, this also means the developer must fully distinguish them from the beginning via either `prefix` or `hostname`. A helpful error message is displayed if this is not the case.
* Switching locales preserves the user's editing session even if on separate hostnames. To enable this, if any locales have hostnames, all configured locales must have hostnames and/or baseUrl must be set for those that don't.
* An API route has been added to discover the locales in which a document exists. This provides basic information only for performance (it does not report `title` or `_url`).
* Editors can "localize" documents, copying draft content from one locale to another to create a corresponding document in a different locale. For convenience related documents, such as images and other pieces directly referenced by the document's structure, can be localized at the same time. Developers can opt out of this mechanism for a piece type entirely, check the box by default for that type, or leave it as an "opt-in" choice.
* The `@apostrophecms/i18n` module now uses `i18next` to implement static localization. All phrases in the Vue-based admin UI are passed through `i18next` via `this.$t`, and `i18next` is also available via `req.t()` in routes and `__t()` in templates. Apostrophe's own admin UI phrases are in the `apostrophe` namespace for a clean separation. An array of locale codes, such as `en` or `fr` or `en-au`, can be specified using the `locales` option to the `@apostrophecms/i18n` module. The first locale is the default, unless the `defaultLocale` option is set. If no locales are set, the locale defaults to `en`. The `i18next-http-middleware` locale guesser is installed and will select an available locale if possible, otherwise it will fall back to the default.
* In the admin UI, `v-tooltip` has been extended as `v-apos-tooltip`, which passes phrases through `i18next`.
* Developers can link to alternate locales by iterating over `data.localizations` in any page template. Each element always has `locale`, `label` and `homePageUrl` properties. Each element also has an `available` property (if true, the current context document is available in that locale), `title` and a small number of other document properties are populated, and `_url` redirects to the context document in that locale. The current locale is marked with `current: true`.
* To facilitate adding interpolated values to phrases that are passed as a single value through many layers of code, the `this.$t` helper provided in Vue also accepts an object argument with a `key` property. Additional properties may be used for interpolation.
* `i18next` localization JSON files can be added to the `i18n` subdirectory of _any_ module, as long as its `i18n` option is set. The `i18n` object may specify `ns` to give an `i18next` namespace, otherwise phrases are in the default namespace, used when no namespace is specified with a `:` in an `i18next` call. The default namespace is yours for use at project level. Multiple modules may contribute to the same namespace.
* If `APOS_DEBUG_I18N=1` is set in the environment, the `i18next` debug flag is activated. For server-side translations, i.e. `req.t()` and `__t()`, debugging output will appear on the server console. For browser-side translations in the Vue admin UI, debugging output will appear in the browser console.
* If `APOS_SHOW_I18N=1` is set in the environment, all phrases passed through `i18next` are visually marked, to make it easier to find those that didn't go through `i18next`. This does not mean translations actually exist in the JSON files. For that, review the output of `APOS_DEBUG_I18N=1`.
* There is a locale switcher for editors.
* There is a backend route to accept a new locale on switch.
* A `req.clone(properties)` method is now available. This creates a clone of the `req` object, optionally passing in an object of properties to be set. The use of `req.clone` ensures the new object supports `req.get` and other methods of a true `req` object. This technique is mainly used to obtain a new request object with the same privileges but a different mode or locale, i.e. `mode: 'published'`.
* Fallback wrappers are provided for the `req.__()`, `res.__()` and `__()` localization helpers, which were never official or documented in 3.x but may be in use in projects ported from 2.x. These wrappers do not localize but do output the input they are given along with a developer warning. You should migrate them to use `req.t()` (in server-side javascript) or `__t()` (Nunjucks templates).

### Changes

* Bolsters the CSS that backs Apostrophe UI's typography to help prevent unintended style leaks at project-level code.
* Removes the 2.x series changelog entries. They can be found in the 2.0 branch in Github.

## 3.2.0 - 2021-08-13

### Fixes

* `req.hostname` now works as expected when `trustProxy: true` is passed to the `@apostrophecms/express` module.
* Apostrophe loads modules from npm if they exist there and are configured in the `modules` section of `app.js`. This was always intended only as a way to load direct, intentional dependencies of your project. However, since npm "flattens" the dependency tree, dependencies of dependencies that happen to have the same name as a project-level Apostrophe module could be loaded by default, crashing the site or causing unexpected behavior. So beginning with this release, Apostrophe scans `package.json` to verify an npm module is actually a dependency of the project itself before attempting to load it as an Apostrophe module.
* Fixes the reference to sanitize-html defaults in the rich text widget.
* Fixes the `toolbarToAllowedStyles` method in the rich text widget, which was not returning any configuration.
* Fixes the broken text alignment in rich text widgets.
* Adds a missing npm dependency on `chokidar`, which Apostrophe and Nunjucks use for template refreshes. In most environments this worked anyway due to an indirect dependency via the `sass` module, but for stability Apostrophe should depend directly on any npm module it uses.
* Fixes the display of inline range inputs, notably broken when using Palette
* Fixes occasional unique key errors from migrations when attempting to start up again with a site that experienced a startup failure before inserting its first document.
* Requires that locale names begin with a letter character to ensure order when looping over the object entries.
* Unit tests pass in MongoDB 5.x.

### Adds

* Adds Cut and Paste to area controls. You can now Cut a widget to a virtual clipboard and paste it in suitable areas. If an area
can include the widget on the clipboard, a special Clipboard widget will appear in area's Add UI. This works across pages as well.

### Changes

* Apostrophe's Global's UI (the @apostrophecms/global singleton has moved from the admin bar's content controls to the admin utility tray under a cog icon.
* The context bar's document Edit button, which was a cog icon, has been rolled into the doc's context menu.

## 3.1.3 - 2021-07-16

### Fixes

* Hotfix for an incompatibility between `vue-loader` and `webpack` 5.45.0 which causes a crash at startup in development, or asset build time in production. We have temporarily pinned our dependency to `webpack` 5.44.x. We are [contributing to the discussion around the best long-term fix for vue-loader](https://github.com/vuejs/vue-loader/issues/1854).

## 3.1.2 - 2021-07-14

### Changes

* Removes an unused method, `mapMongoIdToJqtreeId`, that was used in A2 but is no longer relevant.
* Removes deprecated and non-functional steps from the `edit` method in the `AposDocsManager.vue` component.
* Legacy migrations to update 3.0 alpha and 3.0 beta sites to 3.0 stable are still in place, with no functional changes, but have been relocated to separate source files for ease of maintenance. Note that this is not a migration path for 2.x databases. Tools for that are forthcoming.

## 3.1.1 - 2021-07-08

### Fixes

* Two distinct modules may each have their own `ui/src/index.scss` file, similar to the fix already applied to allow multiple `ui/src/index.js` files.

## 3.1.0 - 2021-06-30

### Fixes

* Corrects a bug that caused Apostrophe to rebuild the admin UI on every nodemon restart, which led to excessive wait times to test new code. Now this happens only when `package-lock.json` has been modified (i.e. you installed a new module that might contain new Apostrophe admin UI code). If you are actively developing Apostrophe admin UI code, you can opt into rebuilding all the time with the `APOS_DEV=1` environment variable. In any case, `ui/src` is always rebuilt in a dev environment.
* Updates `cheerio`, `deep-get-set`, and `oembetter` versions to resolve vulnerability warnings.
* Modules with a `ui/src` folder, but no other content, are no longer considered "empty" and do not generate a warning.
* Pushing a secondary context document now always results in entry to draft mode, as intended.
* Pushing a secondary context document works reliably, correcting a race condition that could cause the primary document to remain in context in some cases if the user was not already in edit mode.

### Changes

* Deprecates `self.renderPage` method for removal in next major version.
* Since `ui/src/index.js` files must export a function to avoid a browser error in production which breaks the website experience, we now detect this at startup and throw a more helpful error to prevent a last-minute discovery in production.

## 3.0.1 - 2021-06-17

### Fixes

* Fixes an error observed in the browser console when using more than one `ui/src/index.js` file in the same project. Using more than one is a good practice as it allows you to group frontend code with an appropriate module, or ship frontend code in an npm module that extends Apostrophe.
* Migrates all of our own frontend players and utilities from `ui/public` to `ui/src`, which provides a robust functional test of the above.
* Executes `ui/src` imports without waiting for next tick, which is appropriate as we have positioned it as an alternative to `ui/public` which is run without delay.

## 3.0.0 - 2021-06-16

### Breaks

* Previously our `a3-boilerplate` project came with a webpack build that pushed code to the `ui/public` folder of an `asset` module. Now the webpack build is not needed because Apostrophe takes care of compiling `ui/src` for us. This is good! However, **if you are transitioning your project to this new strategy, you will need to remove the `modules/asset/ui/public` folder from your project manually** to ensure that webpack-generated code originally intended for webpack-dev-server does not fail with a `publicPath` error in the console.
* The `CORE_DEV=1` environment setting has been changed to `APOS_DEV=1` because it is appropriate for anyone who is actively developing custom Apostrophe admin UI using `ui/apos` folders in their own modules.
* Apostrophe now uses Dart Sass, aka the `sass` npm module. The `node-sass` npm module has been deprecated by its authors for some time now. Most existing projects will be unaffected, but those writing their own Apostrophe UI components will need to change any `/deep/` selectors to `::v-deep` and consider making other Dart Sass updates as well. For more information see the [Dart Sass documentation](https://sass-lang.com/dart-sass). Those embracing the new `ui/src` feature should also bear in mind that Dart Sass is being used.

### Changes

* Relationship ids are now stored as aposDocIds (without the locale and mode part). The appropriate locale and mode are known from the request. This allows easy comparison and copying of these properties across locales and fixes a bug with reverse relationships when publishing documents. A migration has been added to take care of this conversion on first startup.
* The `attachment` field type now correctly limits file uploads by file type when using the `fileGroup` field option.
* Uploading SVG files is permitted in the Media Library by default.

### Adds

* Apostrophe now enables you to ship frontend JavaScript and Sass (using the SCSS syntax) without your own webpack configuration.
* Any module may contain modern JavaScript in a `ui/src/index.js` file, which may use `import` to bring in other files in the standard way. Note that **`ui/src/index.js must export a function`**. These functions are called for you in the order modules are initialized.
* Any module may contain a Sass (SCSS) stylesheet in a `ui/src/index.scss` file, which may also import other Sass (SCSS) files.
* Any project that requires IE11 support for `ui/src` JavaScript code can enable it by setting the `es5: true` option to the `@apostrophecms/asset` module. Apostrophe produces separate builds for IE11 and modern browsers, so there is no loss of performance in modern browsers. Code is automatically compiled for IE11 using `babel` and missing language features are polyfilled using `core-js` so you can use promises, `async/await` and other standard modern JavaScript features.
* `ui/public` is still available for raw JavaScript and CSS files that should be pushed _as-is_ to the browser. The best use of this feature is to deliver the output of your own custom webpack build, if you have one.
* Adds browser-side `editMode` flag that tracks the state of the current view (edit or preview), located at `window.apos.adminBar.editMode`.
* Support for automatic inline style attribute sanitization for Rich Text widgets.
* Adds text align controls for Rich Text widgets. The following tools are now supported as part of a rich text widget's `toolbar` property:
-- `alignLeft`
-- `alignRight`
-- `alignCenter`
-- `alignJustify`
* `@apostrophecms/express` module now supports the `trustProxy: true` option, allowing your reverse proxy server (such as nginx) to pass on the original hostname, protocol and client IP address.

### Fixes

* Unit tests passing again. Temporarily disabled npm audit checks as a source of critical failures owing to upstream issues with third-party packages which are not actually a concern in our use case.
* Fixed issues with the query builder code for relationships. These issues were introduced in beta 3 but did not break typical applications, except for displaying distinct choices for existing values of a relationship field.
* Checkbox field types can now be used as conditional fields.
* Tracks references to attachments correctly, and introduces a migration to address any attachments previously tracked as part of documents that merely have a relationship to the proper document, i.e. pages containing widgets that reference an image piece.
* Tracks the "previously published" version of a document as a legitimate reference to any attachments, so that they are not discarded and can be brought back as expected if "Undo Publish" is clicked.
* Reverse relationships work properly for published documents.
* Relationship subfields are now loaded properly when `reverseOf` is used.
* "Discard Draft" is available when appropriate in "Manage Pages" and "Manage Pieces."
* "Discard Draft" disables the "Submit Updates" button when working as a contributor.
* Relationship subfields can now be edited when selecting in the full "manage view" browser, as well as in the compact relationship field view which worked previously.
* Relationship subfields now respect the `def` property.
* Relationship subfields are restored if you deselect a document and then reselect it within a single editing experience, i.e. accidentally deselect and immediately reselect, for instance.
* A console warning when editing subfields for a new relationship was fixed.
* Field type `color`'s `format` option moved out of the UI options and into the general options object. Supported formats are "rgb", "prgb", "hex6", "hex3", "hex8", "name", "hsl", "hsv". Pass the `format` string like:

```js
myColorField: {
  type: 'color',
  label: 'My Color',
  options: {
    format: 'hsl'
  }
}
```

* Restored Vue dependency to using semantic versioning now that Vue 2.6.14 has been released with a fix for the bug that required us to pin 2.6.12.
* Nunjucks template loader is fully compatible with Linux in a development environment.
* Improved template performance by reusing template loaders.
* `min` and `max` work properly for both string-like and number-like fields.
* Negative numbers, leading minus and plus signs, and trailing periods are accepted in the right ways by appropriate field types.
* If a user is inadvertently inserted with no password, set a random password on the backend for safety. In tests it appears that login with a blank password was already forbidden, but this provides an additional level of certainty.
* `data.page` and `data.contextOptions` are now available in `widget.html` templates in most cases. Specifically, they are available when loading the page, (2) when a widget has just been inserted on the page, and (3) when a widget has just been edited and saved back to the page. However, bear in mind that these parameters are never available when a widget is being edited "out of context" via "Page Settings", via the "Edit Piece" dialog box, via a dialog box for a parent widget, etc. Your templates should be written to tolerate the absence of these parameters.
* Double slashes in the slug cannot be used to trick Apostrophe into serving as an open redirect (fix ported to 3.x from 2.92.0).
* The global doc respects the `def` property of schema fields when first inserted at site creation time.
* Fixed fragment keyword arguments being available when not a part of the fragment signature.

## 3.0.0-beta.3.1 - 2021-06-07

### Breaks
* This backwards compatibility break actually occurred in 3.0.0-beta.3 and was not documented at that time, but it is important to know that the following Rich Text tool names have been updated to match Tiptap2's convention:
-- `bullet_list` -> `bulletList`
-- `ordered_list` -> `orderedList`
-- `code_block` -> `codeBlock`
-- `horizontal_rule` -> `horizontalRule`

### Fixes

* Rich Text default tool names updated, no longer broken. Bug introduced in 3.0.0-beta.3.
* Fixed Rich Text's tool cascade to properly account for core defaults, project level defaults, and area-specific options.

## 3.0.0-beta.3 - 2021-06-03

### Security Fixes

The `nlbr` and `nlp` Nunjucks filters marked their output as safe to preserve the tags that they added, without first escaping their input, creating a CSRF risk. These filters have been updated to escape their input unless it has already been marked safe. No code changes are required to templates whose input to the filter is intended as plaintext, however if you were intentionally leveraging this bug to output unescaped HTML markup you will need to make sure your input is free of CSRF risks and then use the `| safe` filter before the `| nlbr` or `| nlp` filter.

### Adds

* Added the `ignoreUnusedFolderWarning` option for modules that intentionally might not be activated or inherited from in a particular startup.
* Better explanation of how to replace macros with fragments, in particular how to call the fragments with `{% render fragmentName(args) %}`.

### Fixes

* Temporarily pinned to Vue 2.6.12 to fix an issue where the "New" button in the piece manager modals disappeared. We think this is a bug in the newly released Vue 2.6.13 but we are continuing to research it.
* Updated dependencies on `sanitize-html` and `nodemailer` to new major versions, causing no bc breaks at the ApostropheCMS level. This resolved two critical vulnerabilities according to `npm audit`.
* Removed many unused dependencies.
* The data retained for "Undo Publish" no longer causes slug conflicts in certain situations.
* Custom piece types using `localized: false` or `autopublish: true,` as well as singleton types, now display the correct options on the "Save" dropdown.
* The "Save and View," "Publish and View" and/or "Save Draft and Preview" options now appear only if an appropriate piece page actually exists for the piece type.
* Duplicating a widget now properly assigns new IDs to all copied sub-widgets, sub-areas and array items as well.

* Added the `ignoreUnusedFolderWarning` option for modules that intentionally might not be activated or inherited from in a particular startup.
* If you refresh the page while previewing or editing, you will be returned to that same state.

### Notices

* Numerous `npm audit` vulnerability warnings relating to `postcss` 7.x were examined, however it was determined that these are based on the idea of a malicious SASS coder attempting to cause a denial of service. Apostrophe developers would in any case be able to contribute JavaScript as well and so are already expected to be trusted parties. This issue must be resolved upstream in packages including both `stylelint` and `vue-loader` which have considerable work to do before supporting `postcss` 8.x, and in any case public access to write SASS is not part of the attack surface of Apostrophe.

### Changes

* When logging out on a page that only exists in draft form, or a page with access controls, you are redirected to the home page rather than seeing a 404 message.

* Rich text editor upgraded to [tiptap 2.x beta](https://www.tiptap.dev) :tada:. On the surface not a lot has changed with the upgrade, but tiptap 2 has big improvements in terms of speed, composability, and extension support. [See the technical differences of tiptap 1 and 2 here](https://www.tiptap.dev/overview/upgrade-guide#reasons-to-upgrade-to-tiptap-2x)

## 3.0.0-beta.2 - 2021-05-21

### **Breaks**

* The `updateModified: false` option, formerly supported only by `apos.doc.update`, has been renamed to `setModified: false` and is now supported by `apos.doc.insert` as well. If explicitly set to false, the insert and update methods will leave the `modified` property alone, rather than trying to detect or infer whether a change has been made to the draft relative to the published version.
* The `permission` module no longer takes an `interestingTypes` option. Instead, doc type managers may set their `showPermissions` option to `true` to always be broken out separately in the permissions explorer, or explicitly set it to `false` to never be mentioned at all, even on a list of typical piece types that have the same permissions. This allows module creators to ship the right options with their modules rather than requiring the developer to hand-configure `interestingTypes`.
* When editing users, the permissions explorer no longer lists "submitted draft" as a piece type.
* Removed `apos.adminBar.group` method, which is unlikely to be needed in 3.x. One can group admin bar items into dropdowns via the `groups` option.
* Raw HTML is no longer permitted in an `apos.notify` message parameter. Instead, `options.buttons` is available. If present, it must be an array of objects with `type` and `label` properties. If `type` is `'event'` then that button object must have `name` and `data` properties, and when clicked the button will trigger an apos bus event of the given `name` with the provided `data` object. Currently `'event'` is the only supported value for `type`.

### Adds

* The name `@apostrophecms/any-page-type` is now accepted for relationships that should match any page. With this change, the doc type manager module name and the type name are now identical for all types in 3.x. However, for backwards compatibility `@apostrophecms/page` is still accepted. `apos.doc.getManager` will accept either name.
* Sets the project root-level `views` directory as the default fallback views directory. This is no longer a necessary configuration in projects unless they want to change it on the `@apostrophecms/template` option `viewsFolderFallback`.
* The new `afterAposScripts` nunjucks block allows for pushing markup after Apostrophe's asset bundle script tag, at the end of the body. This is a useful way to add a script tag for Webpack's hot reload capabilities in development while still ensuring that Apostrophe's utility methods are available first, like they are in production.
* An `uploadfs` option may be passed to the `@apostrophecms/asset` module, in order to pass options configuring a separate instance of `uploadfs` specifically for the static assets. The `@apostrophecms/uploadfs` module now exports a method to instantiate an uploadfs instance. The default behavior, in which user-uploaded attachments and static assets share a single instance of uploadfs, is unchanged. Note that asset builds never use uploadfs unless `APOS_UPLOADFS_ASSETS=1` is set in the environment.
* `AposButtonSplit` is a new UI component that combines a button with a context menu. Users can act on a primary action or change the button's function via menu button to the right of the button itself.
* Developers can now pass options to the `color` schema field by passing a `pickerOptions` object through your field. This allows for modifying/removing the default color palette, changing the resulting color format, and disabling various UI. For full set of options [see this example](https://github.com/xiaokaike/vue-color/blob/master/src/components/Sketch.vue)
* `AposModal` now emits a `ready` event when it is fully painted and can be interacted with by users or code.
* The video widget is now compatible with vimeo private videos when the domain is on the allowlist in vimeo.

### Changes

* You can now override the parked page definition for the home page without copying the entirety of `minimumPark` from the source code. Specifically, you will not lose the root archive page if you park the home page without explicitly parking the archive page as well. This makes it easier to choose your own type for the home page, in lieu of `@apostrophecms/home-page`.

### Fixes

* Piece types like users that have a slug prefix no longer trigger a false positive as being "modified" when you first click the "New" button.
* The `name` option to widget modules, which never worked in 3.x, has been officially removed. The name of the widget type is always the name of the module, with the `-widget` suffix removed.
* The home page and other parked pages should not immediately show as "pending changes."
* In-context editing works properly when the current browser URL has a hash (portion beginning with `#`), enabling the use of the hash for project-specific work. Thanks to [https://stepanjakl.com/](Štěpán Jákl) for reporting the issue.
* When present, the `apos.http.addQueryToUrl` method preserves the hash of the URL intact.
* The home page and other parked pages should not immediately show as "pending changes."
* The browser-side `apos.http.parseQuery` function now handles objects and arrays properly again.
* The in-context menu for documents has been refactored as a smart component that carries out actions on its own, eliminating a great deal of redundant code, props and events.
* Added additional retries when binding to the port in a dev environment.
* The "Submit" button in the admin bar updates properly to "Submitted" if the submission happens in the page settings modal.
* Skipping positional arguments in fragments now works as expected.
* The rich text editor now supports specifying a `styles` array with no `p` tags properly. A newly added rich text widget initially contains an element with the first style, rather than always a paragraph. If no styles are configured, a `p` tag is assumed. Thanks to Stepan Jakl for reporting the issue.

### Changes
* Editor modal's Save button (publish / save draft / submit) now updated to use the `AposSplitButton` component. Editors can choose from several follow-up actions that occur after save, including creating another piece of content of the same type, being taken to the in-context version of the document, or being returned to the manager. Editor's selection is saved in localstorage, creating a remembered preference per content type.

## 3.0.0-beta.1.1 - 2021-05-07

### Fixes

* A hotfix for an issue spotted in beta 1 in our demo: all previously published pages of sites migrated from early alpha releases had a "Draft" label until published again.

## 3.0.0-beta.1 - 2021-05-06

### **Breaks**

* Removes the `firstName` and `lastName` fields in user pieces.
* The query parameters `apos-refresh`, `apos-edit`, `apos-mode` and `apos-locale` are now `aposRefresh`, `aposEdit`, `aposMode`and `aposLocale`. Going forward all query parameters will be camelCase for consistency with query builders.

### Changes

* Archiving a page or piece deletes any outstanding draft in favor of archiving the last published version. Previously the behavior was effectively the opposite.
* "Publish Changes" button label has been changes to "Update".
* Draft mode is no longer the default view for published documents.
* The page and piece manager views now display the title, etc. of the published version of a document, unless that document only exists in draft form. However a label is also provided indicating if a newer draft is in progress.
* Notifications have been updated with a new visual display and animation style.

### **Adds**

* Four permissions roles are supported and enforced: guest, contributor, editor and admin. See the documentation for details. Pre-existing alpha users are automatically migrated to the admin role.
* Documents in managers now have context sensitive action menus that allow actions like edit, discard draft, archive, restore, etc.
* A fragment call may now have a body using `rendercall`, just like a macro call can have a body using `call`. In addition, fragments can now have named arguments, just like macros. Many thanks to Miro Yovchev for contributing this implementation.
* Major performance improvement to the `nestedModuleSubdirs` option.
* Updates URL fields and oEmbed URL requests to use the `httpsFix` option in launder's `url()` method.
* Documents receive a state label based on their document state (draft, pending, pending updates)
* Contributors can submit drafts for review ("Submit" versus "Submit Updates").
* Editors and admins can manage submitted drafts.
* Editors and admins can easily see the number of proposed changes awaiting their attention.
* Support for virtual piece types, such as submitted drafts, which in actuality manage more than one type of doc.
* Confirm modals now support a schema which can be assessed after confirmation.
* When archiving and restoring pages, editors can chose whether the action affects only this document or this document + children
* Routes support the `before` syntax, allowing routes that are added to Express prior to the routes or middleware of another module. The syntax `before: 'middleware:moduleName'` must be used to add the route prior to the middleware of `moduleName`. If `middleware:` is not used, the route is added before the routes of `moduleName`. Note that normally all middleware is added before all routes.
* A `url` property can now optionally be specified when adding middleware. By default all middleware is global.
* The pieces REST GET API now supports returning only a count of all matching pieces, using the `?count=1` query parameter.
* Admin bar menu items can now specify a custom Vue component to be used in place of `AposButton`.
* Sets `username` fields to follow the user `title` field to remove an extra step in user creation.
* Adds default data to the `outerLayoutBase.html` `<title>` tag: `data.piece.title or data.page.title`.
* Moves the core UI build task into the start up process. The UI build runs automatically when `NODE_ENV` is _not_ 'production' and when:
    1. The build folder does not yet exist.
    2. The package.json file is newer than the existing UI build.
    3. You explicitly tell it to by setting the environment variable `CORE_DEV=1`
* The new `._ids(_idOrArrayOfIds)` query builder replaces `explicitOrder` and accepts an array of document `_id`s or a single one. `_id` can be used as a multivalued query parameter. Documents are returned in the order you specify, and just like with single-document REST GET requests, the locale of the `_id`s is overridden by the `aposMode` query parameter if present.
* The `.withPublished(true)` query builder adds a `_publishedDoc` property to each returned draft document that has a published equivalent. `withPublished=1` can be used as a query parameter. Note this is not the way to fetch only published documents. For that, use `.locale('en:published')` or similar.
* The server-side implementation of `apos.http.post` now supports passing a `FormData` object created with the `[form-data](https://www.npmjs.com/package/form-data)` npm module. This keeps the API parallel with the browser-side implementation and allows for unit testing the attachments feature, as well as uploading files to internal and external APIs from the server.
* `manuallyPublished` computed property moved to the `AposPublishMixin` for the use cases where that mixin is otherwise warranted.
* `columns` specified for a piece type's manage view can have a name that uses "dot notation" to access a subproperty. Also, for types that are localized, the column name can begin with `draft:` or `published:` to specifically display a property of the draft or published version of the document rather than the best available. When a prefix is not used, the property comes from the published version of the document if available, otherwise from the draft.
* For page queries, the `children` query builder is now supported in query strings, including the `depth` subproperty. For instance you could fetch `/api/v1/@apostrophecms/page/id-of-page?children=1` or `/api/v1/@apostrophecms/page/id-of-page?children[depth]=3`.
* Setting `APOS_LOG_ALL_QUERIES=1` now logs the projection, skip, limit and sort in addition to the criteria, which were previously logged.

### **Fixes**

* Fragments can now call other fragments, both those declared in the same file and those imported, just like macros calling other macros. Thanks to Miro Yovchev for reporting the issue.
* There was a bug that allowed parked properties, such as the slug of the home page, to be edited. Note that if you don't want a property of a parked page to be locked down forever you can use the `_defaults` feature of parked pages.
* A required field error no longer appears immediately when you first start creating a user.
* Vue warning in the pieces manager due to use of value rather than name of column as a Vue key. Thanks to Miro Yovchev for spotting the issue.
* "Save Draft" is not an appropriate operation to offer when editing users.
* Pager links no longer break due to `aposRefresh=1` when in edit mode. Also removed superfluous `append` query parameter from these.
* You may now intentionally clear the username and slug fields in preparation to type a new value. They do not instantly repopulate based on the title field when you clear them.
* Language of buttons, labels, filters, and other UI updated and normalized throughout.
* A contributor who enters the page tree dialog box, opens the editor, and selects "delete draft" from within the editor of an individual page now sees the page tree reflect that change right away.
* The page manager listens for content change events in general and its refresh mechanism is robust in possible situations where both an explicit refresh call and a content change event occur.
* Automatically retries once if unable to bind to the port in a dev environment. This helps with occasional `EADDRINUSE` errors during nodemon restarts.
* Update the current page's context bar properly when appropriate after actions such as "Discard Draft."
* The main archive page cannot be restored, etc. via the context menu in the page tree.
* The context menu and "Preview Draft" are both disabled while errors are present in the editor dialog box.
* "Duplicate" should lead to a "Publish" button, not an "Update" button, "Submit" rather than "Submit Update," etc.
* When you "Duplicate" the home page you should be able to set a slug for the new page (parked properties of parked pages should be editable when making a duplicate).
* When duplicating the home page, the suggested slug should not be `/` as only one page can have that slug at a time.
* Attention is properly called to a slug conflict if it exists immediately when the document is opened (such as making a copy where the suggested slug has already been used for another copy).
* "Preview Draft" never appears for types that do not use drafts.
* The toggle state of admin bar utility items should only be mapped to an `is-active` class if, like palette, they opt in with `toggle: true`
* Fixed unique key errors in the migrate task by moving the parking of parked pages to a new `@apostrophecms/migrate:after` event handler, which runs only after migrations, whether that is at startup (in dev) or at the end of the migration task (in production).
* UI does not offer "Archive" for the home page, or other archived pages.
* Notification checks and other polling requests now occur only when the tab is in the foreground, resolving a number of problems that masqueraded as other bugs when the browser hit its connection limit for multiple tabs on the same site.
* Parked pages are now parked immediately after database migrations are checked and/or run. In dev this still happens at each startup. In production this happens when the database is brand new and when the migration task is manually run.

## 3.0.0-alpha.7 - 2021-04-07

### Breaks

* The `trash` property has been renamed `archived`, and throughout the UI we refer to "archiving" and the "archive" rather than "move to trash" and the "trash can." A database migration is included to address this for existing databases. However, **if you set the minimumPark option, or used a boilerplate in which it is set,** you will need to **change the settings for the `parkedId: 'trash'` page to match those [currently found in the `minimumPark` option setting in the `@apostrophecms/page` source code](https://github.com/apostrophecms/apostrophe/blob/481252f9bd8f42b62648a0695105e6e9250810d3/modules/%40apostrophecms/page/index.js#L25-L32).

### Adds

* General UX and UI improvements to the experience of moving documents to and from the archive, formerly known as the trash.
* Links to each piece are available in the manage view when appropriate.
* Search is implemented in the media library.
* You can now pass core widgets a `className` option when configuring them as part of an area.
* `previewDraft` for pieces, adds a Preview Draft button on creation for quick in-context editing. Defaults to true.

### Changes

* Do not immediately redirect to new pages and pieces.
* Restored pieces now restore as unpublished drafts.
* Refactored the admin bar component for maintainability.
* Notification style updates

### Fixes

* Advisory lock no longer triggers an update to the modification timestamp of a document.
* Attempts to connect Apostrophe 3.x to an Apostrophe 2.x database are blocked to prevent content loss.
* "Save as Draft" is now available as soon as a new document is created.
* Areas nested in array schema fields can now be edited in context.
* When using `apos.image.first`, the alt attribute of the image piece is available on the returned attachment object as `._alt`. In addition, `_credit` and `_creditUrl` are available.
* Fixes relating to the editing of widgets in nested areas, both on the page and in the modal.
* Removed published / draft switch for unpublished drafts.
* "Publish Changes" appears only at appropriate times.
* Notifications moved from the bottom right of the viewport to the bottom center, fixing some cases of UI overlap.

## 3.0.0-alpha.6.1 - 2021-03-26

### Fixes

* Conditional fields (`if`) and the "following values" mechanism now work properly in array item fields.
* When editing "Page Settings" or a piece, the "publish" button should not be clickable if there are errors.

## 3.0.0-alpha.6 - 2021-03-24

### Adds

* You can "copy" a page or a piece via the ⠇ menu.
* When moving the current page or piece to the trash, you are taken to the home page.
* `permissions: false` is supported for piece and page insert operations.
* Adds note to remove deprecated `allowedInChooser` option on piece type filters.
* UX improvement: "Move to Trash" and "Restore" buttons added for pieces, replacing the boolean field. You can open a piece that is in the trash in a read-only way in order to review it and click "Restore."
* Advisory lock support has been completed for all content types, including on-page, in-context editing. This prevents accidental conflicts between editors.
* Image widgets now accept a `size` context option from the template, which can be used to avoid sending a full-width image for a very small placement.
* Additional improvements.

### Fixes

* Fixes error from missing `select` method in `AposPiecesManager` component.
* No more migration messages at startup for brand-new sites.
* `max` is now properly implemented for relationships when using the manager dialog box as a chooser.
* "Trash" filter now displays its state properly in the piece manager dialog box.
* Dragging an image to the media library works reliably.
* Infinite loop warning when editing page titles has been fixed.
* Users can locate the tab that still contains errors when blocked from saving a piece due to schema field errors.
* Calling `insert` works properly in the `init` function of a module.
* Additional fixes.

### Breaks

* Apostrophe's instance of `uploadfs` has moved from `apos.attachment.uploadfs` to `apos.uploadfs`. The `uploadfs` configuration option has similarly moved from the `@apostrophecms/attachment` module to the `@apostrophecms/uploadfs` module. `imageSizes` is still an option to `@apostrophecms/attachment`.

## 3.0.0-alpha.5 - 2021-02-11

* Conditional fields are now supported via the new `if` syntax. The old 2.x `showFields` feature has been replaced with `if: { ... }`.
* Adds the option to pass context options to an area for its widgets following the `with` keyword. Context options for widgets not in that area (or that don't exist) are ignored. Syntax: `{% area data.page, 'areaName' with { '@apostrophecms/image: { size: 'full' } } %}`.
* Advisory locking has been implemented for in-context editing, including nested contexts like the palette module. Advisory locking has also been implemented for the media manager, completing the advisory locking story.
* Detects many common configuration errors at startup.
* Extends `getBrowserData` in `@apostrophecms/doc-type` rather than overwriting the method.
* If a select element has no default, but is required, it should default to the first option. The select elements appeared as if this were the case, but on save you would be told to make a choice, forcing you to change and change back. This has been fixed.
* Removes 2.x piece module option code, including for `contextual`, `manageViews`, `publishMenu`, and `contextMenu`.
* Removes admin bar module options related to 2.x slide-out UI: `openOnLoad`, `openOnHomepageLoad`, `closeDelay`.
* Fixed a bug that allowed users to appear to be in edit mode while looking at published content in certain edge cases.
* The PATCH API for pages can now infer the correct _id in cases where the locale is specified in the query string as an override, just like other methods.
* Check permissions for the delete and publish operations.
* Many bug fixes.

### Breaks

* Changes the `piecesModuleName` option to `pieceModuleName` (no "s") in the `@apostrophecms/piece-page-type` module. This feature is used only when you have two or more piece page types for the same piece type.

## 3.0.0-alpha.4.2 - 2021-01-27

* The `label` option is no longer required for widget type modules. This was already true for piece type and page type modules.
* Ability to namespace asset builds. Do not push asset builds to uploadfs unless specified.

### Breaking changes

* Removes the `browser` module option, which was only used by the rich text widget in core. All browser data should now be added by extending or overriding `getBrowserData` in a module. Also updates `getComponentName` to reference `options.components` instead of `options.browser.components`.

## 3.0.0-alpha.4.1

* Hotfix: the asset module now looks for a `./release-id` file (relative to the project), not a `./data/release-id` file, because `data` is not a deployed folder and the intent of `release-id` is to share a common release identifier between the asset build step and the deployed instances.

## 3.0.0-alpha.4

* **"Fragments" have been added to the Apostrophe template API, as an alternative to Nunjucks' macros, to fully support areas and async components.** [See the A3 alpha documentation](https://a3.docs.apos.dev/guide/widgets-and-templates/fragments.html) for instructions on how to use this feature.
* **CSS files in the `ui/public` subdirectory of any module are now bundled and pushed to the browser.** This allows you to efficiently deliver your CSS assets, just as you can deliver JS assets in `ui/public`. Note that these assets must be browser-ready JS and CSS, so it is customary to use your own webpack build to generate them. See [the a3-boilerplate project](https://github.com/apostrophecms/a3-boilerplate) for an example, especially `webpack.config.js`.
* **More support for rendering HTML in REST API requests.** See the `render-areas` query parameter in [piece and page REST API documentation](https://a3.docs.apos.dev/reference/api/pieces.html#get-api-v1-piece-name).
* **Context bar takeover capability,** for situations where a secondary document should temporarily own the undo/redo/publish UI.
* **Unpublished pages in the tree** are easier to identify
* **Range fields** have been added.
* **Support for npm bundles is back.** It works just like in 2.x, but the property is `bundle`, not `moogBundle`. Thanks to Miro Yovchev.

### Breaking changes

* **A3 now uses webpack 5.** For now, **due to a known issue with vue-loader, your own project must also be updated to use webpack 5.** The a3-boilerplate project has been updated accordingly, so you may refer to [the a3-boilerplate project](https://github.com/apostrophecms/a3-boilerplate) for an example of the changes to be made, notably in `webpack.config.js` and `package.json`. We are in communication with upstream developers to resolve the issue so that projects and apostrophe core can use different major versions of webpack.

## 3.0.0-alpha.3

Third alpha release of 3.x. Introduced draft mode and the "Publish Changes" button.

## 3.0.0-alpha.2

Second alpha release of 3.x. Introduced a distinct "edit" mode.

## 3.0.0-alpha.1

First alpha release of 3.x.<|MERGE_RESOLUTION|>--- conflicted
+++ resolved
@@ -6,12 +6,8 @@
 
 * Implemented GET /api/v1/@apostrophecms/login/whoami route such that it returns the details of the currently logged in user; added the route to the login module.
 * Adds keyboard shortcuts for manipulating widgets in areas. Includes Cut, Copy, Paste, Delete, and Duplicate.
-<<<<<<< HEAD
 * Adds dynamic choices working with piece manager filters.
-=======
-* Adds dynamic choices working with piece manager filters. 
 * Allow `import.imageTags` (array of image tag IDs) to be passed to the rich text widget when importing (see https://docs.apostrophecms.org/reference/api/rich-text.html#importing-inline-images).
->>>>>>> b87d4cf4
 
 ### Changes
 
@@ -19,11 +15,8 @@
 
 * Add missing Pages manager shortcuts list helper.
 * Improve the `isEmpty` method of the rich text widget to take into account the HTML blocks (`<figure>` and `<table>`) that are not empty but do not contain any plain text.
-<<<<<<< HEAD
 * Fixed admin bar item ordering to correctly respect the precedence hierarchy: groups (when leader is positioned) > explicit order array > groups (when leader has positioning options) > individual `last`/`after` options.
-=======
 * (Backward compatibility break) Conditional field that depends on already hidden field is also hidden, again.
->>>>>>> b87d4cf4
 
 ## 4.18.0 (2025-06-11)
 
