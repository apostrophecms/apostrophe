--- conflicted
+++ resolved
@@ -11,12 +11,10 @@
 
 ### Fixes
 
-<<<<<<< HEAD
 * The `render-widget` route now provides an `options` property on the widget, so that
 schema-level options of the widget are available to the external front end when
 rendering a newly added or edited widget in the editor. Note that when rendering a full page,
 this information is already available on the parent area: `area.options.widgets[widget.type]`
-=======
 * Pages inserted directly in the published mode are now given a
 correct `lastPublishedAt` property, correcting several bugs relating
 to the page tree.
@@ -31,7 +29,6 @@
 ### Fixes
 
 * Fix `if` and `requiredIf` fields inside arrays. With regard to `if`, this is a hotfix for a regression introduced in 3.59.0.
->>>>>>> a62f4ba1
 
 ## 3.59.0 (2023-11-03)
 
