# Changelog

## UNRELEASED

<<<<<<< HEAD
### Changes

* When selecting pieces or pages to populate a relationship, the "New Piece" / "New Page" buttons are easier to find. They are no longer hidden away in a context menu.
* When you create a new item while editing a relationship, that item is automatically selected, as long as you have not already reached `max` for that relationship.
* When the user chooses to create a new document while selecting pieces or pages to populate a relationship, the "save draft and preview" and "publish and view" options are no longer offered. This ensures that the user is able to complete the selection process. The page or piece can still be edited in context later.
=======
### Adds

* Translation strings added for the layout- and layout-column-widgets.
* New `box` schema field type
* When switching locale from the doc editor, ask if the user wants to localize the current document in the target locale or want to start a blank document.
* Introduced a new `longPolling: false` option for the `@apostrophecms/notification` module. This eliminates long-pending requests when logged in, but also slows down the delivery of notifications. The behavior can be tuned further via the `pollingInterval` option, which defaults to `5000` milliseconds.

### Changes

* Bump nodemailer to v7.x.

### Fixes

* Specify the content type when calling back to Astro with JSON to render an area. This is required starting in Astro 4.9.0 and up, otherwise the request is blocked by CSRF protection.
* Fixes `AposBreadcrumbSwitch` tooltip prop that is supposed to be an object, not a string. Object returned from the shared method `getOperationTooltip`.
* Uses `modalData.locale` in `AposI18nLocalize` component. Fixes watcher on `relatedDocTypes` not being properly triggered (uses data and methods for more control instead).
>>>>>>> a99262fe

## 4.23.0 (2025-10-30)

### Adds

* Add locale picker in the page and piece manager modals.
* Support for the `render-areas` query parameter in the REST API when using Astro as an external frontend, provided the Astro project has the corresponding route. This allows section template library previews to work in Astro projects. For ease of migration, if Astro cannot satisfy the request, ApostropheCMS will also attempt to render the widget natively.
* Made `self.apos.externalFrontKey` available, simplifying API calls back to Astro.
* Layout widget for dynamic grid layouts.
* `widgetOperations` support for `placement: 'breadcrumb'` to add operations to the breadcrumb menu of widgets. Extend the widget operations configuration to support various features when in the breadcrumb menu.
* Area template (Nunjucks) support for `aposStyle`, `aposClassName`, `aposParentOptions` and `aposAttrs` contextual named variables (`with {}` syntax).
* New login option `caseInsensitive` to force login usernames and emails to be case insensitive. New task `login-case-insensitive` updating all login names / email to lowercase, used by a new migration when switching to `caseInsensitive`.
* Adds `disableIfProps` and `disableTooltip` to widget operations and breadcrumb operations.

### Changes

* Enable `/api/v1/@apostrophecms/login/logout` and `/api/v1/@apostrophecms/login/whoami` routes when `localLogin` is `false`.
* Refactored complex logic regarding data updates in `AposSchema`.
* Cleaned up `annotateAreaForExternalFront` logic and added context so developers understand the reason if it fails due to a widget type with no matching module in the project.
* Color fields now display their preset color swatches in the field UI rather than just the color picker popup
* Moves widget operations to backend with new `action` and `nativeAction` properties.
* Moves `mode` from breakpoint preview to it's own store (to be used by layout).

### Fixes

* When creating a link or adding an image in the rich text editor, it is now possible to create or edit a page or piece as part of that process without losing the ability to finish creating the link or adding the image.
* Context menus and other controls lower in the modal stack no longer close themselves prematurely based on events in the top modal, e.g. escape key, outside clicks, clicks on context menus in the top modal, clicks on notifications, etc. These fixes also facilitate the flow of creating a new document as part of selecting a document.
* The `render-areas` query parameter now works correctly with areas nested in array items.
* Fix min size calculation for image widgets configured with an aspect ratio.
* Added missing `await` in helper library function for the asset module, ensuring JS assets build reliably.
* Autodetection of bundles, and automatic activation of "improvements" shipped in those bundles, now works correctly when the bundle is delivered in ES module format rather than commonjs format.

## 4.22.0 (2025-10-01)

### Adds

* Custom operations registered with `addCreateWidgetOperation` can now specify an `ifTypesIntersect` property containing an array of widget type names. If the area in question allows at least one, the operation is offered.
* The login-requirements tests were updated to include tests for the `uponSubmit` filter
* Add `prependNodes` and `appendNodes` calls for `main`.
* Add options for pieces to change the title, message and icon of the empty state block.

### Fixes

* Fixes a bug in the login `uponSubmit` filter where a user could login without meeting the requirement.
* Fixes pieces filters when values from optional fields are falsy.
* Resolve inline image URLs correctly when in edit mode and not in the default locale.
* Using `CTRL+F` or `CMD+F` in the page manager now works.

### Changes

* Redirects to URLs containing accent marks and other non-ascii characters now behave as expected with Astro. Pre-encoding the URLs exactly the way `res.redirect` would before passing them to Astro prevents an error in Astro and allows the redirect to succeed.
* Removes the non-functional `uniqueUsername` route from the `user` module
* Modifies the `annotateAreaForExternalFront()` method of the `@apostrophecms/template` module to accept a per-module `annotateWidgetForExternalFront()` method. This allows widgets to send project-level options alongside the per-area options to external frontends.
* Updated dependencies to address deprecation warnings.

## 4.21.1 (2025-09-26)

### Adds

* The `exit` option to the main `apostrophe()` function now supports the new string value `exit: 'throw'`. If this value is specified and the apostrophe startup procedure fails with an error, the actual error is re-thrown for the benefit of the caller.
* For backwards compatibility, the existing `exit: false` option to the main `apostrophe()` function is still supported, but now logs the error that took place before returning `undefined` as before. This is more useful than the previous behavior, but `exit: 'throw'` is the more logical choice if you need to avoid a process exit.
* The default behavior is still to log the error and exit the process, which isthe only sensible move in most single-site projects.

## 4.21.0 (2025-09-03)

### Adds

* Modules can now call `apos.area.addCreateWidgetOperation` to register a custom operation that invokes a modal and inserts the widget returned by that modal. These operations are offered as choices in all "add widget" menus, both regular and expanded.
* `AposDocEditor` now accepts a `values` prop, which can be used to pass an object of initial values for some or all fields. Use of this prop is optional. It is not supported when editing existing documents.
* `apos.doc.edit` now accepts an optional `values` object as the final parameter, containing initial values for some or all fields. This is supported only when editing existing documents.
* When specifying a modal name to be executed, developers may now register "transformers" to be invoked first, using pipe syntax. For example, the modal name `aposSectionTemplateLibraryWidgetToDoc|AposDocEditor` will invoke the transformer `aposSectionTemplateLibraryWidgetToDoc` with the original props, and pass the returned result to `AposDocEditor`. Note that transformers are awaited. Transformers are registered in frontend admin UI code by passing a name and a function to `apos.ui.addTransformer`.
* Adds quick image upload UI to `@apostrophecms/image-widget`.
* Makes autocropping work when uploading or selecting images from the new quick image upload UI.

### Fixes

* The `?render-areas=1` API feature now correctly disregards areas in separate documents loaded via relationship fields. Formerly their presence resulted in an error, not a rendering.
* Make conditional fields work in Image Editor.
* Importing a custom icon from an npm module using a `~` path per the admin UI now works per the documentation, as long as the Vue component used for the icon is structured like those found in `@apostrophecms/vue-material-design-icons`.
* The `button: true` flag works again for piece module utility operations. Previously the button appeared but did not trigger the desired operation.
* Fix the fact that area options `minSize` and `aspectRatio` weren't passed to the image cropper when coming directly from the area and the widget controls (without passing through the widget editor).
* Fixes the widget data being cloned to be saved before the `postprocess` method being called, which leads to a loss of data in `AposWidgetEditor` (like the autocrop data).
* In editors like `AposWidgetEditor` relationships are now post processed after they are updated in `AposInputRelationship` only for the relationship that has been updated. 
It allows live preview to work well with it, it also avoids complexity and fixes updated data not being properly synced between the editor and the `AposSchema`.
* Deeply nested widgets can now be edited properly via the editor dialog box. This longstanding issue did not affect on-page editing.

### Changes

* Rolled back a change in 4.16.0 that strictly enforced `required` and `min` for relationship fields. Because the related document can be archived or deleted at any time, it is misleading to offer such enforcement. Also, it greatly complicates adding these constraints to existing schemas, resulting in surprising and unwanted behaviors. Therefore it is better for these constraints to be soft constraints on the front end. `max` is still a hard constraint.
* The `@apostrophecms/login/whoami` route now accepts both `POST` (recommended) and `GET` requests. Previously, it only supported `GET`. This maintains backwards compatibility while aligning with the documentation’s recommendation to use `POST`.

## 4.20.0 (2025-08-06)

### Adds

* Adds any alt text found in an attribute to the media library attachment during import of rich text inline images by API
* Adds `prependNodes` and `appendNodes` methods to every module. These methods allow you to inject HTML to every page using a `node` declaration.

### Changes

* A `clone-widget.js` file has been factored out, providing a universal way to return a clone of an existing widget which is distinct from the original.
* Adds any alt text found in an attribute to the media library attachment during import of rich text inline images by API
* Adds `prependNodes` and `appendNodes` methods to every module. These methods allow you to inject HTML to every page using a `node` declaration.
* Changes handling of `order` and `groups` in the `admin-bar` module to respect, rather that reverse, the order of items
* Interacting with the text inside a rich text widget will hide the widget controls to prevent awkward text selection.

### Fixes

* Let the `@apostrophecms/page:unpark` task unpark all parked pages with the given slug, not just the first one.
* Exclude unknown page types from the page manager.
* Remove multiple calls to render-widget when switch to edit mode.
* Resolved an issue affecting `withRelationships` with two or more steps. This issue could cause a document to appear to be related to the same document more than once.
* You can now use checkboxes as filter `inputType`.
* Fixed a regression that prevented multiple variations of `p` with different classes from being recognized again when reopening the rich text editor, even if they are all on the style menu. This was caused by knock-on effects of upstream changes in tiptap and prosemirror and our previous efforts to mitigate these. Those upstream changes were correct, but they did have certain side effects in ApostropheCMS. By more fully specifying the desired behavior, we have now fully corrected the issue at the ApostropheCMS level.
* Correctly update alt attribute of images in rich text widgets.

### Security

* Clear an npm audit warning by replacing `connect-multiparty` with `multer`. Thanks to [Radhakrishnan Mohan](https://github.com/RadhaKrishnan) for this contribution.
* To be clear, this was never an actual security vulnerability. The CVE in question is disputed, and for good reasons. However, since `connect-multiparty` is no longer maintained, it makes sense to move to `multer`.

## 4.19.0 (2025-07-09)

### Adds

* Implemented GET /api/v1/@apostrophecms/login/whoami route such that it returns the details of the currently logged in user; added the route to the login module.
  Thanks to [sombitganguly](https://github.com/sombitganguly) for this contribution.
* Adds keyboard shortcuts for manipulating widgets in areas. Includes Cut, Copy, Paste, Delete, and Duplicate.
* Automatic translation now supports a disclaimer and an help text for the checkbox. You can now set the disclaimer by setting `automaticTranslationDisclaimer` `i18n` key and the help text by setting `automaticTranslationCheckboxHelp` `i18n` key.
* Adds dynamic choices working with piece manager filters.
* Allow `import.imageTags` (array of image tag IDs) to be passed to the rich text widget when importing (see <https://docs.apostrophecms.org/reference/api/rich-text.html#importing-inline-images>).
* Adds a new way to make `GET` requests with a large query string. It can become a `POST` request containing the key `__aposGetWithQuery` in its body.
A middleware checks for this key and converts the request back to a `GET` request with the right `req.query` property.
* Adds a new batch operation to tag images.

### Changes

### Fixes

* Add missing Pages manager shortcuts list helper.
* Improve the `isEmpty` method of the rich text widget to take into account the HTML blocks (`<figure>` and `<table>`) that are not empty but do not contain any plain text.
* Fixed admin bar item ordering to correctly respect the precedence hierarchy: groups (when leader is positioned) > explicit order array > groups (when leader has positioning options) > individual `last`/`after` options.
* (Backward compatibility break) Conditional field that depends on already hidden field is also hidden, again.

## 4.18.0 (2025-06-11)

### Adds

* Adds MongoDB-style support (comparison operators) for conditional fields and all systems that use conditions. Conditional fields now have access to the `following` values from the parent schema fields.
* Add `followingIgnore` option to the `string` field schema. A boolean `true` results in all `following` values being ignored (not attempted to be used as a value for the field). When array of strings, the UI will ignore every item that matches a `following` field name.
* Adds link configuration to the `@apostrophecms/image-widget` UI and a new option `linkWithType` to control what document types can be linked to. Opt-out of the widget inline styles (reset) by setting `inlineStyles: false` in the widget configuration or contextual options (area).
* Use the link configuration of the Rich Text widget for image links too. It respects the existing `linkWithType` Rich Text option and uses the same schema (`linkFields`) used for text links. The fields from that schema can opt-in for specific tiptap extension now via a field property `extensions` (array) with possible array values `Link` and/or `Image`. You still need to specify the `htmlAttribute` property (the name of the attribute to be added to the link tag) in the schema when adding more fields. If the `extensions` property is not set, the field will be applied for both tiptap extensions.
* Adds body style support for breakpoint preview mode. Created new `[data-apos-refreshable-body]` div inside the container during breapoint preview.
Switch body attributes to this new div to keep supporting body styles in breakpoint preview mode.

### Changes

* Set the `Cache-Control` header to `no-store` for error pages in order to prevent the risk of serving stale error pages to users.
* Updates rich-text default configuration.
* For added convenience, the "New" button is no longer hidden away in the kebab menu when selecting a page or piece.

### Fixes

* The Download links in the media library now immediately download the file as expected, rather than navigating to the image in the current tab. `AposButton` now supports the `:download="true"` prop as expected.
* Using an API key with the editor, contributor or guest role now have a `req` object with the corresponding rights. The old behavior gave non-admin API keys less access than expected.
* The `button: true` option for utility operations now works as expected.

## 4.17.1 (2025-05-16)

### Fixes

* Pinned to tiptap 2.11.0 and specific prosemirror releases compatible with it, to work around a bug that broke the behavior of lists in the editor when re-opening an existing list. We are working with upstream projects to resolve this so we can continue to track updates in tiptap and prosemirror.

## 4.17.0 (2025-05-14)

### Adds

* Support for `fetchRelationships: false` in `applyPatch` and related methods. This is intended for the use of the `@apostrophecms/import-export` module, so the functionality is not exposed in a way that can be accessed simply by making a web request.

### Fixes

* Errors thrown on the server side by subfields of widgets are now reported in a useful form at the document level. Previously a different error occurred in the error handling logic itself, confusing the issue.

## 4.16.0 (2025-05-14)

### Adds

* Uses new `widgetOperations` to add the `adjustImage` operation to the image widget.
* Adds a server validation before adding a widget to an area. Introduces a new POST route `@apostrophecms/area/validate-widget`.
* The new `widgetOperations` cascade config property can be used to display custom operations for widgets. An `if` condition can be used to test properties of the widget before displaying an operation.

### Changes

* Enable widget live preview by default.

### Fixes

* Fixes `range` field type default value not being set properly.
* Fixes autocomplete and search sorting and as a consequence, fixes potential duplicates during pagination.
* Fixes all eslint warnings.
* When pasting a widget from the clipboard, the correct widget type is always offered on the "Add Content" menu.
* Widget live preview is now attempting to auto-position the Widget Editor modal only if no explicit widget configuration (`options.origin`) is provided.
* `required` is now implemented on the server side as well for `relationship` fields. It behaves like `min: 1`. It was always implemented on the front end. However, note that a relationship can still become empty if the related document is archived or deleted.
* Image widgets, and others with a placeholder when empty, now restore their placeholder view when canceling the widget editor in live preview mode.
* Fixes `z-index` of widget controls, going above the controls add button.

### Changes

* Updates the default fields for the `getMangageApiProjection()` to include a more sensible base configuration and adds a `true` option to return the minimal default values.

## 4.15.2 (2025-04-28)

### Security

* Fixes a potential XSS attack vector, [CVE-2025-26791](https://github.com/advisories/GHSA-vhxf-7vqr-mrjg). While the risk was low, it was possible for one user with login and editing privileges to carry out an XSS attack on another by uploading a specially crafted SVG file. Normally this would not work because ApostropheCMS typically renders uploaded SVGs via an `img` tag, however if the second user downloaded the SVG file from the media library the exploit could work.

## 4.15.1 (2025-04-22)

### Fixes

* Fixes a RT bug where including `table` in `toolbar` but omitting an `insert` array crashed the rich text editor.

## 4.15.0 (2025-04-16)

### Adds

* To display a live preview on the page as changes are made to widgets, set the `preview: true` option on any widget module. To turn it on for all widgets, you can set it on the `@apostrophecms/widget-type` module, the base class of all widget modules. This works especially well when `range` fields are used to achieve visual effects.
* Adds separate control bar for editing tables in rich text
* Adds ability to drag-resize rich text table columns

### Changes

* Improve the Page Manager experience when dragging and dropping pages - the updates happen in background and the UI is not blocked anymore.
* Allow scrolling while dragging a page in the Page Manager.
* Change user's email field type to `email`.
* Improve media manager experience after uploading images. No additional server requests are made, no broken UI on error.
* Change reset password form button label to `Reset Password`.
* Removed overly verbose logging of schema errors in the schema module itself. These are already logged appropriately if they become the actual result of an API call. With this change it becomes possible to catch and discard or mitigate these in some situations without excessive log output.
* Bumps eslint-config-apostrophe, fix errors and a bunch of warnings.
* Gets back checkboxes in the media manager.

### Fixes

* Adds missing notifications and error handling in media manager and save notification for auto-published pieces.
* Update `uploadfs` to `1.24.3`.
* Fixes an edge case where reordering a page in the Page Manager might affect another locale.
* Fixes chrome bug when pages manager checkboxes need a double click when coming from the rich text editor (because some text is selected).
* Fixes the rich text insert menu image menu not being properly closed.
* Fixes the rich text toolbar not closing sometimes when unfocusing the editor.
* Fixes missing wording on images batch operations.
* Fixes rich text toolbar width being limited to parent width.
* Fixes rich text insert menu focused item text color easily overridable.
* Fixes long overlapping text in the header of the Report modal.
* Fixes clipped text in the pager and in the relationship filters of piece manager.
* Fixes an error when pressing Enter in a relationship input without a focused suggestion.
* Fixes locale switcher not allowing to switch the page of an article when its parent page is draft only.

## 4.14.2 (2025-04-02)

### Fixes

* Hotfix: the `choices` query parameter of the REST API no longer results in a 500 error if an invalid filter name is part of the list. Such filters are now properly ignored in `choices`. This issue could also have resulted in invocation of query methods that are not builders, however since all such methods are read-only operations, no arguments could be passed and no information was returned, there are no security implications.

## 4.14.1 (2025-03-31)

### Fixes

* Hotfix: fixes a bug in which the same on-demand cache was used across multiple sites in the presence of `@apostrophecms/multisite`. In rare cases, this bug could cause the home page of site "A" to be displayed on a request for site "B," but only if requests were simultaneous. This bug did not impact single-site projects.

## 4.14.0 (2025-03-19)

### Adds

* Add a label for the `@apostrophecms/attachment` module (error reporting reasons).
* Add `translate` boolean option for report modal header configuration to force translation of the relevant items value (table cells).
* Adds feature to generate a table from an imported CSV file inside the rich-text-widget.
* Add data-test attributes to the login page.
* Adds AI-generated missing translations
* Adds the missing "Tags" filter to the chooser/manager view of files.
* Adds batch operations to the media manager.
* Passes `moduleName` to the event `content-changed` for batch operations, to know if data should be refreshed or not.

### Changes

* Bumps the `perPage` option for piece-types from 10 to 50
* Reworks rich text popovers to use `AposContextMenu`, for toolbar components as well as insert menu items.

### Fixes

* The `lang` attribute of the `<html>` tag now respects localization.
* Fixes the focus styling on AposTable headers.
* Proper errors when widgets are badly configured in expanded mode.
* More reliable Media Manager infinite scroll pagination.
* Fixes margin collapse in nested areas by switching to `padding` instead of `margin`
* Fixes Edit in Media Manager when the image is not in the currently loaded images. This may happen when the the Media Manager is in a relationship mode.
* Removes `publish` batch operation for `autopublished` pieces.
* Fixes `restore` batch operation having the action `update`.
* Fixes `localize` batch operation having no `action` and no `docIds`.

### Removes

* Table controls from the default rich text control bar

## 4.13.0 (2025-02-19)

### Adds

* Supports progress notification type, can be used when no job are involved. Manage progress state into the new `processes` entity.
* Moves global notification logic into Pinia store as well as job polling that updates processes.

### Fixes

* Field inputs inside an array modal can now be focused/tabbed via keyboard
* Fixes admin bar overlapping widget area add menu.
* Fixed the checkered background for gauging color transparency.
* Fixes `group.operations` (batch configuration) merging between modules in the same way that `group.fields` are merged.
* The i18n manager detects the current locale correctly in some edge cases, like when the locale is changed per document (Editor Modal) and the localization manager is opened from a relationship manager via a document context menu.

### Adds

* Add support for batch localization of pieces and pages.
* Adds type for each file uploaded by big-upload. Moves big-upload-client to `apos/ui` folder and makes it esm.
* When present, projections for reverse relationships now automatically include the special id and field storage properties for the relationship in question, allowing the related documents to be successfully returned.
* Introduce `AposModalReport` component for displaying table reports. It's accessible via `apos.report(content, options)` method and it's now used in the `@apostrophecms/i18n` module for detailed reporting after a batch localization operation.

### Changes

* The array editor's `isModified` method is now a computed property for consistency.
* The `modal` configuration property for batch operations without a group is now accepted and works as expected in the same way as for grouped operations.
* Explicitly enable document versions for `@apostrophecms/file-tag`, `@apostrophecms/file`, `@apostrophecms/image-tag` and `@apostrophecms/image` piece types.

### Adds

* If `error.cause` is prevent, log the property.

## 4.12.0 (2025-01-27)

### Fixes

* Fixes ability to change color hue by clicking the color hue bar rather than dragging the indicator.
* Prevents the rich text control bar from closing while using certain UI within the color picker.
* Saving a document via the dialog box properly refreshes the main content area when on a "show page" (when the context document is a piece rather than a page)
* Fixes the `AposButtonSplit` markup to follow the HTML5 specification, optimizes the component performance, visuals and testability.
* Fixes a case where releationship button overlaps a context menu.

### Adds

* Ability to disable the color spectrum UI of a color picker
* Accessibility improvement for the rich text editor Typography toolbar item.
* Adds `moduleLabels` prop to `AposDocContextMenu` to pass it to opened modals from custom operations (used by templates to define labels to display on the export modal).

### Changes

* Range style updates.
* The `pickerOptions` sub property of a color field's configuration has been merged with it's parent `options` object.
* Reworks `inline` and `micro` UI of some fields (color, range, select). Improve global inline style.
* Makes the range input being a number all the time instead of a string that we convert manually.
* Command line tasks can run before the first frontend asset build without error messages.

## 4.11.2 (2024-12-29)

### Fixes

* Fixes a bug where images in Media manager are not selectable (click on an image does nothing) in both default and relationship mode.
* Eliminated superfluous error messages. The convert method now waits for all recursive invocations to complete before attempting to determine if fields are visible.

### Adds

* Possibility to set a field not ready when performing async operations, when a field isn't ready, the validation and emit won't occur.

## 4.11.1 (2024-12-18)

### Fixes

* Corrected a unit test that relies on the sitemap module, as it now makes explicit that the project level `baseUrl` must be set for a successful experience, and the module level `baseUrl` was set earlier. No other changes.

## 4.11.0 (2024-12-18)

### Adds

* When validating an `area` field, warn the developer if `widgets` is not nested in `options`.
* Adds support for supplying CSS variable names to a color field's `presetColors` array as selectable values.
* Adds support for dynamic focus trap in Context menus (prop `dynamicFocus`). When set to `true`, the focusable elements are recalculated on each cycle step.
* Adds option to disable `tabindex` on `AposToggle` component. A new prop `disableFocus` can be set to `false` to disable the focus on the toggle button. It's enabled by default.
* Adds support for event on `addContextOperation`, an option `type` can now be passed and can be `modal` (default) or `event`, in this case it does not try to open a modal but emit a bus event using the action as name.

### Fixes

* Focus properly Widget Editor modals when opened. Keep the previous active focus on the modal when closing the widget editor.
* a11y improvements for context menus.
* Fixes broken widget preview URL when the image is overridden (module improve) and external build module is registered.
* Inject dynamic custom bundle CSS when using external build module with no CSS entry point.
* Range field now correctly takes 0 into account.
* Apos style does not go through `postcss-viewport-to-container-toggle` plugin anymore to avoid UI bugs.

## 4.10.0 (2024-11-20)

### Fixes

* Extra bundle detection when using external build module works properly now.
* Widget players are now properly invoked when they arrive later in the page load process.
* Fix permission grid tooltip display.
* Fixes a bug that crashes external frontend applications.
* Fixes a false positive warning for module not in use for project level submodules (e.g. `widges/module.js`) and dot-folders (e.g. `.DS_Store`).
* Bumped `express-bearer-token` dependency to address a low-severity `npm audit` warning regarding noncompliant cookie names and values. Apostrophe
did not actually use any noncompliant cookie names or values, so there was no vulnerability in Apostrophe.
* Rich text "Styles" toolbar now has visually focused state.
* The `renderPermalinks` and `renderImages` methods of the `@apostrophecms/rich-text` module now correctly resolve the final URLs of page links and inline images in rich text widgets, even when the user has editing privileges. Formerly this was mistakenly prevented by logic intended to preserve the editing experience. The editing experience never actually relied on the
rendered output.
* Search bar will perform the search even if the bar is empty allowing to reset a search.
* Fixes Color picker being hidden in an inline array schema field, also fixes rgba inputs going off the modal.

### Adds

* It's possible now to target the HMR build when registering via `template.append` and `template.prepend`. Use `when: 'hmr:public'` or `when: 'hmr:apos'` that will be evaluated against the current asset `options.hmr` configuration.
* Adds asset module option `options.modulePreloadPolyfill` (default `true`) to allow disabling the polyfill preload for e.g. external front-ends.
* Adds `bundleMarkup` to the data sent to the external front-end, containing all markup for injecting Apostrophe UI in the front-end.
* Warns users when two page types have the same field name, but a different field type. This may cause errors or other problems when an editor switches page types.
* The piece and page `GET` REST APIs now support `?render-areas=inline`. When this parameter is used, an HTML rendering of each widget is added to that specific widget in each area's `items` array as a new `_rendered` property. The existing `?render-areas=1` parameter is still supported to render the entire area as a single `_rendered` property. Note that this older option also causes `items` to be omitted from the response.

### Changes

* Removes postcss plugin and webpack loader used for breakpoint preview mode. Uses instead the new `postcss-viewport-to-container-toggle` plugin in the webpack config.
* Implement `vue-color` directly in Apostrophe rather than as a dependency
* Switch color handling library from `tinycolor2` to `@ctrl/tinycolor`
* Removes error messages in server console for hidden fields. These messages should not have been printed out in the server console in the first place.
* Removes invalid error messages on select fields appearing while opening an existing valid document.

## 4.9.0 (2024-10-31)

### Adds

* Relationship inputs have aria accessibility tags and autocomplete suggestions can be controlled by keyboard.
* Elements inside modals can have a `data-apos-focus-priority` attribute that prioritizes them inside the focusable elements list.
* Modals will continute trying to find focusable elements until an element marked `data-apos-focus-priority` appears or the max retry threshold is reached.
* Takes care of an edge case where Media Manager would duplicate search results.
* Add support for ESM projects.
* Modules can now have a `before: "module-name"` property in their configuration to initialize them before another module, bypassing the normal
order implied by `defaults.js` and `app.js`.
* `select` and `checkboxes` fields that implement dynamic choices can now take into account the value of other fields on the fly, by specifying
a `following` property with an array of other field names. Array and object subfields can access properties of the parent document
by adding a `<` prefix (or more than one) to field names in `following` to look upwards a level. Your custom method on the server side will
now receive a `following` object as an additional argument. One limitation: for now, a field with dynamic choices cannot depend on another field
with dynamic choices in this way.
* Adds AI-generated missing translations
* Adds the mobile preview dropdown for non visibles breakpoints. Uses the new `shortcut` property to display breakpoints out of the dropdown.
* Adds possibility to have two icons in a button.
* Breakpoint preview only targets `[data-apos-refreshable]`.
* Adds a `isActive` state to context menu items. Also adds possibility to add icons to context menu items.
* Add a postcss plugin to handle `vh` and `vw` values on breakpoint preview mode.
* Adds inject component `when` condition with possible values `hmr`, `prod`, and `dev`. Modules should explicitely register their components with the same `when` value and the condition should be met to inject the component.
* Adds inject `bundler` registration condition. It's in use only when registering a component and will be evaluated on runtime. The value should match the current build module (`webpack` or the external build module alias).
* Adds new development task `@apostrophecms/asset:reset` to reset the asset build cache and all build artifacts.
* Revamps the `@apostrophecms/asset` module to enable bundling via build modules.
* Adds `apos.asset.devServerUrl()` nunjucks helper to get the (bundle) dev server URL when available.
* The asset module has a new option, `options.hmr` that accepts `public` (default), `apos` or `false` to enable HMR for the public bundle or the admin UI bundle or disable it respectively. This configuration works only with external build modules that support HMR.
* The asset module has a new option, `options.hmrPort` that accepts an integer (default `null`) to specify the HMR WS port. If not specified, the default express port is used. This configuration works only with external build modules that support HMR WS.
* The asset module has a new option, `options.productionSourceMaps` that accepts a boolean (default `false`) to enable source maps in production. This configuration works only with external build modules that support source maps.

### Changes

* Silence deprecation warnings from Sass 1.80+ regarding the use of `@import`. The Sass team [has stated there will be a two-year transition period](https://sass-lang.com/documentation/breaking-changes/import/#transition-period) before the feature is actually removed. The use of `@import` is common practice in the Apostrophe codebase and in many project codebases. We will arrange for an orderly migration to the new `@use` directive before Sass 3.x appears.
* Move saving indicator after breakpoint preview.
* Internal methods `mergeConfiguration`, `autodetectBundles`, `lintModules`, `nestedModuleSubdirs` and `testDir` are now async.
* `express.getSessionOptions` is now async.

### Fixes

* Modifies the `AposAreaMenu.vue` component to set the `disabled` attribute to `true` if the max number of widgets have been added in an area with `expanded: true`.
* `pnpm: true` option in `app.js` is no longer breaking the application.
* Remove unused `vue-template-compiler` dependency.
* Prevent un-publishing the `@apostrophecms/global` doc and more generally all singletons.
* When opening a context menu while another is already opened, prevent from focusing the button of the first one instead of the newly opened menu.
* Updates `isEqual` method of `area` field type to avoid comparing an area having temporary properties with one having none.
* In a relationship field, when asking for sub relationships using `withRelationships` an dot notion.
If this is done in combination with a projection, this projection is updated to add the id storage fields of the needed relationships for the whole `withRelationships` path.
* The admin UI no longer fails to function when the HTML page is rendered with a direct `sendPage` call and there is no current "in context" page or piece.

## 4.7.2 and 4.8.1 (2024-10-09)

### Fixes

* Correct a race condition that can cause a crash at startup when custom `uploadfs` options are present in some specific cloud environments e.g. when using Azure Blob Storage.

## 4.8.0 (2024-10-03)

### Adds

* Adds a mobile preview feature to the admin UI. The feature can be enabled using the `@apostrophecms/asset` module's new `breakpointPreviewMode` option. Once enabled, the asset build process will duplicate existing media queries as container queries. There are some limitations in the equivalence between media queries and container queries. You can refer to the [CSS @container at-rule](https://developer.mozilla.org/en-US/docs/Web/CSS/@container) documentation for more information. You can also enable `breakpointPreviewMode.debug` to be notified in the console when the build encounters an unsupported media query.
* Apostrophe now automatically adds the appropriate default values for new properties in the schema, even for existing documents in the database. This is done automatically during the migration phase of startup.
* Adds focus states for media library's Uploader tile.
* Adds focus states file attachment's input UI.
* Simplified importing rich text widgets via the REST API. If you  you have HTML that contains `img` tags pointing to existing images, you can now import them all quickly. When supplying the rich text widget object, include an `import` property with an `html` subproperty, rather than the usual `content` property. You can optionally provide a `baseUrl` subproperty as well. Any images present in `html` will be imported automatically and the correct `figure` tags will be added to the new rich text widget, along with any other markup acceptable to the widget's configuration.

### Changes

* The various implementations of `newInstance` found in Apostrophe, e.g. for widgets, array items, relationship fields and documents themselves, have been consolidated in one implementation. The same code is now reused both on the front and the back end, ensuring the same result without the need to introduce additional back end API calls.

### Fixes

* Apostrophe's migration logic is no longer executed twice on every startup and three times in the migration task. It is executed exactly once, always at the same point in the startup process. This bug did not cause significant performance issues because migrations were always only executed once, but there is a small performance improvement due to not checking for them more than once.
* The `@apostrophecms/page` module APIs no longer allow a page to become a child of itself. Thanks to [Maarten Marx](https://github.com/Pixelguymm) for reporting the issue.
* Uploaded SVGs now permit `<use>` tags granted their `xlink:href` property is a local reference and begins with the `#` character. This improves SVG support while mitgating XSS vulnerabilities.
* Default properties of object fields present in a widget now populate correctly even if never focused in the editor.
* Fixed the "choices" query builder to correctly support dynamic choices, ensuring compatibility with the [`piecesFilters`](https://docs.apostrophecms.org/reference/modules/piece-page-type.html#piecesfilters) feature when using dynamic choices.
* Fix a reordering issue for arrays when dragging and dropping items in the admin UI.
* The inline array item extract the label now using `title` as `titleField` value by default (consistent with the Slat list).

## 4.7.1 (2024-09-20)

### Fixes

* Ensure parked fields are not modified for parked pages when not configured in `_defaults`.

## 4.7.0 (2024-09-05)

### Changes

* UI and UX of inline arrays and their table styles

### Adds

* To aid debugging, when a file extension is unacceptable as an Apostrophe attachment the rejected extension is now printed as part of the error message.
* The new `big-upload-client` module can now be used to upload very large files to any route that uses the new `big-upload-middleware`.
* Add option `skipReplace` for `apos.doc.changeDocIds` method to skip the replacing of the "old" document in the database.
* The `@apostrophecms/i18n` module now exposes a `locales` HTTP GET API to aid in implementation of native apps for localized sites.
* Context menus can be supplied a `menuId` so that interested components can listen to their opening/closing.
* Allow to set mode in `AposWidget` component through props.
* Add batch operations to pages.
* Add shortcuts to pages manager.
* Add `replaces` (boolean, `false` by default) option to the context operation definition (registered via `apos.doc.addContextOperation()`) to allow the operation to require a replace confirmation before being executed. The user confirmation results in the Editor modal being closed and the operation being executed. The operation is not executed if the user cancels the confirmation.

### Changes

* Wait for notify before navigating to a new page.
* Send also `checkedTypes` via the pages body toolbar operations (e.g. 'batch') to the modal.

### Fixes

* Fix link to pages in rich-text not showing UI to select page during edit.
* Bumps `uploadfs` dependency to ensure `.tar.gz`, `.tgz` and `.gz` files uploaded to S3 download without double-gzipping.
This resolves the issue for new uploads.
* Registering duplicate icon is no longer breaking the build.
* Fix widget focus state so that the in-context Add Content menu stays visible during animation
* Fix UI of areas in schemas so that their context menus are layered overtop sibling schema fields UI
* Fix unhandled promise rejections and guard against potential memory leaks, remove 3rd party `debounce-async` dependency
* Adds an option to center the context menu arrow on the button icon. Sets this new option on some context menus in the admin UI.
* Fixes the update function of `AposSlatLists` so that elements are properly reordered on drag

## 4.6.1 (2024-08-26)

### Fixes

* Registering duplicate icon is no longer breaking the build.
* Fix widget focus state so that the in-context Add Content menu stays visible during animation.
* Fix UI of areas in schemas so that their context menus are layered overtop sibling schema fields UI.

### Removes

* Inline array option for `alwaysOpen` replaced with UI toggles

## 4.6.0 (2024-08-08)

### Adds

* Add a locale switcher in pieces and pages editor modals. This is available for localized documents only, and allows you to switch between locales for the same document.
  The locale can be switched at only one level, meaning that sub documents of a document that already switched locale will not be able to switch locale itself.
* Adds visual focus states and keyboard handlers for engaging with areas and widgets in-context
* Adds method `simulateRelationshipsFromStorage` method in schema module.
This method populates the relationship field with just enough information to allow convert to accept it. It does not fully fetch the related documents. It does the opposite of prepareForStorage.
* A new options object has been added to the convert method.
Setting the `fetchRelationships` option to false will prevent convert from actually fetching relationships to check which related documents currently exist.
The shape of the relationship field is still validated.

### Changes

* Refactors Admin UI SASS to eliminate deprecation warnings from declarations coming after nested rules.
* Bumps the sass-loader version and adds a webpack option to suppress mixed declaration deprecation warnings to be removed when all modules are updated.
* Add `title` and `_url` to select all projection.
* Display `Select all` message on all pages in the manager modal.
* Refresh `checked` in manager modal after archive action.
* Update `@apostrophecms/emulate-mongo-3-driver` dependency to keep supporting `mongodb@3.x` queries while using `mongodb@6.x`.
* Updates rich text link tool's keyboard key detection strategy.
* Buttons that appear on slats (preview, edit crop/relationship, remove) are visually focusable and keyboard accessible.
* Added tooltip for update button. Thanks to [gkumar9891](https://github.com/gkumar9891) for this addition.

### Fixes

* Fixes the rendering of conditional fields in arrays where the `inline: true` option is used.
* Fixes the rich text link tool's detection and display of the Remove Link button for removing existing links
* Fixes the rich text link tool's detection and display of Apostrophe Page relationship field.
* Overriding standard Vue.js components with `editorModal` and `managerModal` are now applied all the time.
* Accommodate old-style replica set URIs with comma-separated servers by passing any MongoDB URIs that Node.js cannot parse directly to the MongoDB driver, and avoiding unnecessary parsing of the URI in general.
* Bump `oembetter` dependency to guarantee compatibility with YouTube. YouTube recently deployed broken `link rel="undefined"` tags on some of their video pages.
* It is now possible to see the right filename and line number when debugging the admin UI build in the browser. This is automatically disabled when `@apostrophecms/security-headers` is installed, because its defaults are incompatible by design.

## 4.5.4 (2024-07-22)

### Fixes

* Add a default projection to ancestors of search results in order to load a reasonable amount of data and avoid request timeouts.

## 4.5.3 (2024-07-17)

### Fixes

* Enhanced media selection with touchpad on Windows by extending focus timeout.

## 4.5.2 (2024-07-11)

### Fixes

* Ensure that `apos.doc.walk` never gets caught in an infinite loop even if circular references are present in the data. This is a hotfix for an issue that can arise when the new support for breadcrumbs in search results is combined with a more inclusive projection for page ancestors.
* Correct a longstanding bug in `apos.doc.walk` that led items to be listed twice in the `ancestors` array passed to the iterator.
* Correct a longstanding bug in `apos.doc.walk` that led ancestors that are themselves arrays to be misrepresented as a series of objects in the `ancestors` array passed to the iterator.
* For additional guarantees of reliability the `_dotPath` and `_ancestors` arguments to `apos.doc.walk`, which were always clearly documented as for internal use only, can no longer be passed in externally.

## 4.5.1 (2024-07-11)

### Changes

* Allow tiptap rich-text widget to open modals for images and links without closing the toolbar.

## 4.5.0 (2024-07-10)

### Adds

* Allow to disable shortcut by setting the option `shortcut: false`
* Adds a new color picker tool for the rich-text-widget toolbar that matches the existing `color` schema field. This also adds the same `pickerOptions` and `format` options to the rich-text-widget configuration that exist in the `color` schema field.
* Add missing UI translation keys.
* Infite scroll in media manager instead of pagination and related search fixes.
* Improves loaders by using new `AposLoadingBlock` that uses `AposLoading` instead of the purple screen in media manager.
* Select the configured aspect ratio and add `data-apos-field` attributes to the fields inside `AposImageRelationshipEditor.vue`.
* Add `getShowAdminBar` method. This method can be overriden in projects to drive the admin bar visibility for logged-in users.

### Fixes

* Removes unnecessary, broadly applied line-height setting that may cause logged-in vs logged-out visual discrepencies.
* Remove double GET request when saving image update.
* Fix filter menu forgetting selecting filters and not instantiating them.
* Remove blur emit for filter buttons and search bar to avoid re requesting when clicking outside…
* `this.modified` was not working properly (set to false when saving). We can now avoid to reload images when saving no changes.
* In media manager images checkboxes are disabled when max is reached.
* In media manager when updating an image or archiving, update the list instead of fetching and update checked documents to see changes in the right panel selected list.
* The `password` field type now has a proper fallback default, the empty string, just like the string field type
and its derivatives. This resolves bugs in which the unexpected `null` caused problems during validation. This bug
was old, but was masked in some situations until the release of version `4.4.3`.
* Identify and mark server validation errors in the admin UI. This helps editors identify already existing data fields, having validation errors when schema changes (e.g. optional field becomes required).
* Removes `menu-offset` props that were causing `AposContextMenu` to not display properly.
* Allows to pass a number or an array to `AposContextMenu` to set the offset of the context menu (main and cross axis see `floating-ui` documentation).
* Fixes the relationship fields not having the data when coming from the relationship modal.
* Fixes watch on `checkedDocs` passed to `AposSlatList` not being reactive and not seeing updated relationship fields.
* Adds styles for 1 column expanded area ([#4608](https://github.com/apostrophecms/apostrophe/issues/4608))
* Fixes weird slug computations based on followed values like title. Simplifies based on the new tech design.
* Prevent broken admin UI when there is a missing widget.
* Fixes media manager not loading images when last infinite scroll page have been reached (when uploading image for example).
* Upgrade oembetter versions to allow all vimeo urls.

### Changes

* Update `Choose Images` selection behavior. When choosing images as part of a relationship, you click on the image or checkbox to add the image to the selection.
If a max is set to allow only one image, clicking on the selected image will remove it from the selection. Clicking on another image will update the selection with the newly clicked image.
If a max is set to allow multiple images, you can remove images from the selection by using the checkbox. Clicking on the image will bring the image schema in the right panel.
You can upload images even if the max has been reached. We will append the uploaded images to the existing selection up to the max if any.
* Update `@apostrophecms/emulate-mongo-3-driver` dependency to keep supporting `mongodb@3.x` queries while using `mongodb@6.x`.

## 4.4.3 (2024-06-17)

### Fixes

* Do not use schema `field.def` when calling `convert`. Applying defaults to new documents is the job of `newInstance()` and similar code.
If you wish a field to be mandatory use `required: true`.
* As a convenience, using `POST` for pieces and pages with `_newInstance: true` keeps any additional `req.body` properties in the API response.
This feature unofficially existed before, it is now supported.
* Rollbacks watcher on `checked` array. Fixes, checked docs not being properly updated.

## 4.4.2 (2024-06-14)

### Fixes

* Hotfix: the new `_parent` property of pieces, which refers to the same piece page as `_parentUrl`, is now a carefully pruned
subset to avoid the risk of infinite recursion when the piece page has a relationship to a piece. Those who want `_parent`
to be more complete can extend the new `pruneParent` method of the relevant piece page module. This regression was
introduced in version 4.4.0.

## 4.4.1 (2024-06-12)

### Fixes

* Depend on `stylelint-config-apostrophe` properly via npm, not github.

## 4.4.0 (2024-06-12)

### Adds

* Adds a pinia store to handle modals logic.
* Methods from the store are registered on `apos.modal` instead of methods from `TheAposModals` component.
* No more need to emit `safe-close` when defining an `AposModal`, modal is automatically resolved when closed.
* Adds field components access to the reactive document value.
* Expose `AposContextMenu` owned method for re-calculation of the content position.
* Field Meta components of `slug` and `string` types can now fire `replace-field-value` events with text value payload, which will replace the respective field value.
* `AposInputString` now accepts a `rows` prop, in effect only when `field.textarea` is set to `true`.
* Add `T,S` shortcut to open the Personal Settings.
* Add `T,D` shortcut to open the Submitted Drafts.
* Add a scrollbar to the shortcut list.
* Add breadcrumbs to search results page.
* Pages relationships have now their checkboxes disabled when max is reached.

### Changes

* Improves widget tabs for the hidden entries, improves UX when validation errors are present in non-focused tabs.
* When moving a page, recognize when the slug of a new child
already contains the new parent's slug and not double it.
For example, given we have two pages as children of the home page, page A and page B.
Page A and page B are siblings.
Page A has the slug `/peer` and page B has the slug `/peer/page`.
Now we want page B to be the child of page A.
We will now end up with page B slug as `/peer/page` and not `/peer/peer/page` as before.
* `AposSpinner` now respects the colors for `heavy` weight mode and also accepts second, "light" color in this mode. Props JSDoc blocks are added.
* `AposContextMenu` now respects the `menuOffset` component property.
* Set `G,Shift+I` shortcut to open the Image Tags manager modal.
* Set `G,Shift+F` shortcut to open the File Tags manager modal.
* Remove slug from suggestion for images.
* Increase suggestion search image size to 50px.
* For suggestions with image, keep title on a single line and truncate title field with `...` when it hits the right side.

### Fixes

* Rich Text editor properly unsets marks on heading close.
* Widget client side schema validation.
* Allow `G,Shift+I` shortcut style.
* Detect shortcut conflicts when using multiple shortcuts.
* Updating schema fields as read-only no longer reset the value when updating the document.
* Fixes stylelint config file, uses config from our shared configuration, fixes all lint errors.
* Fixes `TheAposCommandMenu` modals not computing shortcuts from the current opened modal.
* Fixes select boxes of relationships, we can now check manually published relationships, and `AposSlatList` renders properly checked relationships.
* Fixes issues in `AposInputArray` on production build to be able to add, remove and edit array items after `required` error.
* Relationships browse button isn't disabled when max is reached.
* In media manager images checkboxes are disabled when max is reached.

## 4.3.3 (2024-06-04)

### Fixes

* Removes `$nextTick` use to re render schema in `AposArrayEditor` because it was triggering weird vue error in production.
Instead, makes the AposSchema for loop keys more unique using `modelValue.data._id`,
if document changes it re-renders schema fields.
* In media manager image checkboxes are disabled when max is reached.
* Fixes tiptap bubble menu jumping on Firefox when clicking on buttons. Also fixes the fact that
double clicking on bubble menu out of buttons would prevent it from closing when unfocusing the rich text area.
* In media manager images checkboxes are disabled when max is reached.
* Makes the final fields accessible in the media manager right rail.

## 4.3.2 (2024-05-18)

### Fixes

* Corrects a regression introduced in version 4.3.0 that broke the validation of widget modals, resulting in a confusing
error on the page. A "required" field in a widget, for instance, once again blocks the save operation properly.

### Changes

* Improves widget tab UI for the hidden entries, improves UX when validation errors are present in non-focused tabs.

## 4.3.1 (2024-05-17)

### Fixes

* Databases containing documents that no longer correspond to any module no longer cause the migration that adds missing mode properties
to fail (an issue introduced in version 4.2.0). Databases with no such "orphaned" documents were not affected.

## 4.3.0 (2024-05-15)

### Adds

* Allows to disable page refresh on content changed for page types.
* Widget editor can now have tabs.
* Adds prop to `AposInputMixin` to disable blur emit.
* Adds `throttle` function in ui module utils.
* Adds a `publicBundle` option to `@apostrophecms/asset`. When set to `false`, the `ui/src` public asset bundle is not built at all in most cases
except as part of the admin UI bundle which depends on it. For use with external front ends such as [apostrophe-astro](https://github.com/apostrophecms/apostrophe-astro).
Thanks to Michelin for contributing this feature.

### Fixes

* Do not show widget editor tabs when the developer hasn't created any groups.
* `npm link` now works again for Apostrophe modules that are dependencies of a project.
* Re-crop image attachments found in image widgets, etc. when replacing an image in the Media Manager.
* Fixes visual transitions between modals, as well as slider transition on overlay opacity.
* Changing the aspect ratio multiple times in the image cropper modal no longer makes the stencil smaller and smaller.

### Changes

* Improves `debounce` function to handle async properly (waiting for previous async call to finish before triggering a new one).
* Adds the `copyOfId` property to be passed to the `apos.doc.edit()` method, while still allowing the entire `copyOf` object for backwards compatibility.

### Fixes

## 4.2.1 (2024-04-29)

### Fixes

* Fixes drag and drop regression in the page tree where pages were not able to be moved between parent and child.

## 4.2.0 (2024-04-18)

* Typing a `/` in the title field of a page no longer confuses the slug field. Thanks to [Gauav Kumar](https://github.com/gkumar9891).

### Changes

* Rich text styles are now split into Nodes and Marks, with independent toolbar controls for a better user experience when applying text styles.
There is no change in how the `styles` option is configured.
* Rich text style labels are fully localized.
* `i18n` module now uses the regular `req.redirect` instead of a direct `res.redirect` to ensure redirection, enabling more possibilities for `@apostrophecms/redirect` module
* Refactors `AposModal` component with composition api to get rid of duplicated code in `AposFocusMixin` and `AposFocus`.
* `APOS_MONGODB_LOG_LEVEL` has been removed. According to [mongodb documentation](https://github.com/mongodb/node-mongodb-native/blob/main/etc/notes/CHANGES_5.0.0.md#mongoclientoptionslogger-and-mongoclientoptionsloglevel-removed) "Both the logger and the logLevel options had no effect and have been removed."
* Update `connect-mongo` to `5.x`. Add `@apostrophecms/emulate-mongo-3-driver` dependency to keep supporting `mongodb@3.x` queries while using `mongodb@6.x`.

### Fixes

* Updates the docs `beforeInsert` handler to avoid ending with different modes being set between `_id`, `aposLocale` and `aposMode`.
* Adds a migration to fix potential corrupted data having different modes set between `_id`, `aposLocale` and `aposMode`.
* Fix a crash in `notification` when `req.body` was not present. Thanks to Michelin for contributing this fix.
* Addresses a console error observed when opening and closing the `@apostrophecms-pro/palette` module across various projects.
* Fixes the color picker field in `@apostrophecms-pro/palette` module.
* Ensures that the `data-apos-test` attribute in the admin bar's tray item buttons is set by passing the `action` prop to `AposButton`.
* Prevents stripping of query parameters from the URL when the page is either switched to edit mode or reloaded while in edit mode.
* Add the missing `metaType` property to newly inserted widgets.

### Security

* New passwords are now hashed with `scrypt`, the best password hash available in the Node.js core `crypto` module, following guidance from [OWASP](https://cheatsheetseries.owasp.org/cheatsheets/Password_Storage_Cheat_Sheet.html).
This reduces login time while improving overall security.
* Old passwords are automatically re-hashed with `scrypt` on the next successful login attempt, which
adds some delay to that next attempt, but speeds them up forever after compared to the old implementation.
* Custom `scrypt` parameters for password hashing can be passed to the `@apostrophecms/user` module via the `scrypt` option. See the [Node.js documentation for `scrypt`]. Note that the `maxmem` parameter is computed automatically based on the other parameters.

## 4.1.1 (2024-03-21)

### Fixes

* Hotfix for a bug that broke the rich text editor when the rich text widget has
a `styles` property. The bug was introduced in 4.0.0 as an indirect side effect of deeper
watching behavior by Vue 3.

## 4.1.0 (2024-03-20)

### Fixes

* Don't crash if a document of a type no longer corresponding to any module is present
together with the advanced permission module.
* AposLoginForm.js now pulls its schema from the user module rather than hardcoding it. Includes the
addition of `enterUsername` and `enterPassword` i18n fields for front end customization and localization.
* Simulated Express requests returned by `apos.task.getReq` now include a `req.headers` property, for
greater accuracy and to prevent unexpected bugs in other code.
* Fix the missing attachment icon. The responsibility for checking whether an attachment
actually exists before calling `attachment.url` still lies with the developer.

### Adds

* Add new `getChanges` method to the schema module to get an array of document changed field names instead of just a boolean like does the `isEqual` method.
* Add highlight class in UI when comparing documents.

## 4.0.0 (2024-03-12)

### Adds

* Add Marks tool to the Rich Text widget for handling toggling marks.
* Add translation keys used by the multisite assembly module.
* Add side by side comparison support in AposSchema component.
* Add `beforeLocalize` and `afterLocalize` events.
* Add custom manager indicators support via `apos.schema.addManagerIndicator({ component, props, if })`. The component registered this way will be automatically rendered in the manager modal.
* Add the possibility to make widget modals wider, which can be useful for widgets that contain areas taking significant space. See [documentation](https://v3.docs.apostrophecms.org/reference/modules/widget-type.html#options).
* Temporarily add `translation` module to support document translations via the `@apostrophecms-pro/automatic-translation` module.
**The `translation` core module may be removed or refactored to reduce overhead in the core,** so its presence should
not be relied upon.

### Changes

* Migrate to Vue 3. This entails changes to some admin UI code, as detailed in our public announcement.
There are no other backwards incompatible changes in apostrophe version 4.0.0.
Certain other modules containing custom admin UI have also been updated in a new major version to be compatible,
as noted in our announcement and on the migration page of our website.

### Fixes

* Adds `textStyle` to Tiptap types so that spans are rendered on RT initialization
* `field.help` and `field.htmlHelp` are now correctly translated when displayed in a tooltip.
* Bump the `he` package to most recent version.
* Notification REST APIs should not directly return the result of MongoDB operations.

## 3.63.2 (2024-03-01)

### Security

* Always validate that method names passed to the `external-condition` API actually appear in `if` or `requiredIf`
clauses for the field in question. This fix addresses a serious security risk in which arbitrary methods of
Apostrophe modules could be called over the network, without arguments, and the results returned to the caller.
While the lack of arguments mitigates the data exfiltration risk, it is possible to cause data loss by
invoking the right method. Therefore this is an urgent upgrade for all Apostrophe 3.x users. Our thanks to the Michelin
penetration test red team for disclosing this vulnerability. All are welcome to disclose security vulnerabilities
in ApostropheCMS code via [security@apostrophecms.com](mailto:security@apostrophecms.com).
* Disable the `alwaysIframe` query parameter of the oembed proxy. This feature was never used in Apostrophe core, and could be misused to carry out arbitrary GET requests in the context of an iframe, although it could not be used to exfiltrate any information other than the success or failure of the request, and the request was still performed by the user's browser only. Thanks to the Michelin team.
* Remove vestigial A2 code relating to polymorphic relationship fields. The code in question had no relevance to the way such a feature would be implemented in A3, and could be used to cause a denial of service by crashing and restarting the process. Thanks to the Michelin team.

## 3.63.1 (2024-02-22)

### Security

* Bump dependency on `sanitize-html` to `^2.12.1` at a minimum, to ensure that `npm update apostrophe` is sufficient to guarantee a security update is installed. This security update prevents specially crafted HTML documents from revealing the existence or non-existence of files on the server. The vulnerability did not expose any other information about those files. Thanks to the [Snyk Security team](https://snyk.io/) for the disclosure and to [Dylan Armstrong](https://dylan.is/) for the fix.

## 3.63.0 (2024-02-21)

### Adds

* Adds a `launder` method to the `slug` schema field query builder to allow for use in API queries.
* Adds support for browsing specific pages in a relationship field when `withType` is set to a page type, like `@apostrophecms/home-page`, `default-page`, `article-page`...
* Add support for `canCreate`, `canPreview` & `canShareDraft` in context operations conditions.
* Add support for `canCreate`, `canEdit`, `canArchive` & `canPublish` in utility operations definitions.
* Add `uponSubmit` requirement in the `@apostrophecms/login` module. `uponSubmit` requirements are checked each time the user submit the login form. See the documentation for more information.
* Add field metadata feature, where every module can add metadata to fields via public API offered by `apos.doc.setMeta()`, `apos.doc.getMeta()`, `apos.doc.getMetaPath()` and `apos.doc.removeMeta()`. The metadata is stored in the database and can be used to store additional information about a field.
* Add new `apos.schema.addFieldMetadataComponent(namespace, component)` method to allow adding custom components. They have access to the server-side added field metadata and can decide to show indicators on the admin UI fields. Currently supported fields are "string", "slug", "array", "object" and "area".

### Fixes

* When deleting a draft document, we remove related reverse IDs of documents having a relation to the deleted one.
* Fix publishing or moving published page after a draft page on the same tree level to work as expected.
* Check create permissions on create keyboard shortcut.
* Copy requires create and edit permission.
* Display a more informative error message when publishing a page because the parent page is not published and the current user has no permission to publish the parent page (while having permission to publish the current one).
* The `content-changed` event for the submit draft action now uses a complete document.
* Fix the context bar overlap on palette for non-admin users that have the permission to modify it.
* Show widget icons in the editor area context menu.

### Changes

* Share Drafts modal styles made larger and it's toggle input has a larger hitbox.

## 3.62.0 (2024-01-25)

### Adds

* Adds support for `type` query parameter for page autocomplete. This allows to filter the results by page type. Example: `/api/v1/@apostrophecms/page?autocomplete=something&type=my-page-type`.
* Add testing for the `float` schema field query builder.
* Add testing for the `integer` schema field query builder.
* Add support for link HTML attributes in the rich text widget via configurable fields `linkFields`, extendable on a project level (same as it's done for `fields`). Add an `htmlAttribute` property to the standard fields that map directly to an HTML attribute, except `href` (see special case below), and set it accordingly, even if it is the same as the field name. Setting `htmlAttribute: 'href'` is not allowed and will throw a schema validation exception (on application boot).
* Adds support in `can` and `criteria` methods for `create` and `delete`.
* Changes support for image upload from `canEdit` to `canCreate`.
* The media manager is compatible with per-doc permissions granted via the `@apostrophecms-pro/advanced-permission` module.
* In inline arrays, the trash icon has been replaced by a close icon.

### Fixes

* Fix the `launder` and `finalize` methods of the `float` schema field query builder.
* Fix the `launder` and `finalize` methods of the `integer` schema field query builder.
* A user who has permission to `publish` a particular page should always be allowed to insert it into the
published version of the site even if they could not otherwise insert a child of the published
parent.
* Display the "Browse" button in a relationship inside an inline array.

## 3.61.1 (2023-01-08)

### Fixes

* Pinned Vue dependency to 2.7.15. Released on December 24th, Vue 2.7.16 broke the rich text toolbar in Apostrophe.

## 3.61.0 (2023-12-21)

### Adds

* Add a `validate` method to the `url` field type to allow the use of the `pattern` property.
* Add `autocomplete` attribute to schema fields that implement it (cf. [HTML attribute: autocomplete](https://developer.mozilla.org/en-US/docs/Web/HTML/Attributes/autocomplete)).
* Add the `delete` method to the `@apostrophecms/cache` module so we don't have to rely on direct MongoDB manipulation to remove a cache item.
* Adds tag property to fields in order to show a tag next to the field title (used in advanced permission for the admin field). Adds new sensitive label color.
* Pass on the module name and the full, namespaced template name to external front ends, e.g. Astro.
Also make this information available to other related methods for future and project-level use.
* Fixes the AposCheckbox component to be used more easily standalone, accepts a single model value instead of an array.

### Fixes

* Fix `date` schema field query builder to work with arrays.
* Fix `if` on pages. When you open the `AposDocEditor` modal on pages, you now see an up to date view of the visible fields.
* Pass on complete annotation information for nested areas when adding or editing a nested widget using an external front, like Astro.
* We can now close the image modal in rich-text widgets when we click outside of the modal.
The click on the cancel button now works too.
* Fixes the `clearLoginAttempts` method to work with the new `@apostrophecms/cache` module `delete` method.

## 3.60.1 (2023-12-06)

### Fixes

* corrected an issue where the use of the doc template library can result in errors at startup when
replicating certain content to new locales. This was not a bug in the doc template library.
Apostrophe was not invoking `findForEditing` where it should have.

## 3.60.0 (2023-11-29)

### Adds

* Add the possibility to add custom classes to notifications.
Setting the `apos-notification--hidden` class will hide the notification, which can be useful when we only care about the event carried by it.
* Give the possibility to add horizontal rules from the insert menu of the rich text editor with the following widget option: `insert: [ 'horizontalRule' ]`.
Improve also the UX to focus back the editor after inserting a horizontal rule or a table.

### Fixes

* The `render-widget` route now provides an `options` property on the widget, so that
schema-level options of the widget are available to the external front end when
rendering a newly added or edited widget in the editor. Note that when rendering a full page,
this information is already available on the parent area: `area.options.widgets[widget.type]`
* Pages inserted directly in the published mode are now given a
correct `lastPublishedAt` property, correcting several bugs relating
to the page tree.
* A migration has been added to introduce `lastPublishedAt` wherever
it is missing for existing pages.
* Fixed a bug that prevented page ranks from renumbering properly during "insert after" operations.
* Added a one-time migration to make existing page ranks unique among peers.
* Fixes conditional fields not being properly updated when switching items in array editor.
* The `beforeSend` event for pages and the loading of deferred widgets are now
handled in `renderPage` with the proper timing so that areas can be annotated
successfully for "external front" use.
* The external front now receives 100% of the serialization-friendly data that Nunjucks receives,
including the `home` property etc. Note that the responsibility to avoid passing any nonserializable
or excessively large data in `req.data` falls on the developer when choosing to use the
`apos-external-front` feature.
* Wraps the group label in the expanded preview menu component in `$t()` to allow translation

## 3.59.1 (2023-11-14)

### Fixes

* Fix `if` and `requiredIf` fields inside arrays. With regard to `if`, this is a hotfix for a regression introduced in 3.59.0.

## 3.59.0 (2023-11-03)

### Changes

* Webpack warnings about package size during the admin UI build process have been turned off by default. Warnings are still enabled for the public build, where a large bundle can be problematic for SEO.

### Fixes

* Apostrophe warns you if you have more than one piece page for the same piece type and you have not overridden `chooseParentPage`
to help Apostrophe decide which page is suitable as the `_url` of each piece. Beginning with this release, Apostrophe can recognize
when you have chosen to do this via `extendMethods`, so that you can call `_super()` to fall back to the default implementation without
receiving this warning. The default implementation still just returns the first page found, but always following the
`_super()` pattern here opens the door to npm modules that `improve` `@apostrophecms/piece-page` to do something more
sophisticated by default.
* `newInstance` always returns a reasonable non-null empty value for area and
object fields in case the document is inserted without being passed through
the editor, e.g. in a parked page like the home page. This simplifies
the new external front feature.

### Adds

* An adapter for Astro is under development with support from Michelin.
Starting with this release, adapters for external fronts, i.e. "back for front"
frameworks such as Astro, may now be implemented more easily. Apostrophe recognizes the
`x-requested-with: AposExternalFront` header and the `apos-external-front-key` header.
If both are present and `apos-external-front-key` matches the `APOS_EXTERNAL_FRONT_KEY`
environment variable, then Apostrophe returns JSON in place of a normal page response.
This mechanism is also available for the `render-widget` route.
* Like `type`, `metaType` is always included in projections. This helps
ensure that `apos.util.getManagerOf()` can be used on any object returned
by the Apostrophe APIs.

## 3.58.1 (2023-10-18)

### Security

* Update `uploadfs` to guarantee users get a fix for a [potential security vulnerability in `sharp`](https://security.snyk.io/vuln/SNYK-JS-SHARP-5922108).
This was theoretically exploitable only by users with permission to upload media to Apostrophe
* Remove the webpack bundle analyzer feature, which had been nonfunctional for some time, to address a harmless npm audit warning
* Note: there is one remaining `npm audit` warning regarding `postcss`. This is not a true vulnerability because only developers
with access to the entire codebase can modify styles passed to `postcss` by Apostrophe, but we are working with upstream
developers to determine the best steps to clear the warning

### Fixes

* Automatically add `type` to the projection only if there are no exclusions in the projection. Needed to prevent `Cannot do
exclusion on field in inclusion projection` error.

## 3.58.0 (2023-10-12)

### Fixes

* Ensure Apostrophe can make appropriate checks by always including `type` in the projection even if it is not explicitly listed.
* Never try to annotate a widget with permissions the way we annotate a document, even if the widget is simulating a document.
* The `areas` query builder now works properly when an array of area names has been specified.

### Adds

* Widget schema can now follow the parent schema via the similar to introduced in the `array` field type syntax (`<` prefix). In order a parent followed field to be available to the widget schema, the area field should follow it. For example, if area follows the root schema `title` field via `following: ['title']`, any field from a widget schema inside that area can do `following: ['<title']`.
* The values of fields followed by an `area` field are now available in custom widget preview Vue components (registered with widget option `options.widget = 'MyComponentPreview'`). Those components will also receive additional `areaField` prop (the parent area field definition object).
* Allows to insert attachments with a given ID, as well as with `docIds` and `archivedDocIds` to preserve related docs.
* Adds an `update` method to the attachment module, that updates the mongoDB doc and the associated file.
* Adds an option to the `http` `remote` method to allow receiving the original response from `node-fetch` that is a stream.

## 3.57.0 2023-09-27

### Changes

* Removes a 25px gap used to prevent in-context widget UI from overlapping with the admin bar
* Simplifies the way in-context widget state is rendered via modifier classes

### Adds

* Widgets detect whether or not their in-context editing UI will collide with the admin bar and adjust it appropriately.
* Italian translation i18n file created for the Apostrophe Admin-UI. Thanks to [Antonello Zanini](https://github.com/Tonel) for this contribution.
* Fixed date in piece type being displayed as current date in column when set as undefined and without default value. Thanks to [TheSaddestBread](https://github.com/AllanKoder) for this contribution.

### Fixes

* Bumped dependency on `oembetter` to ensure Vimeo starts working again
for everyone with this release. This is necessary because Vimeo stopped
offering oembed discovery meta tags on their video pages.

### Fixes

* The `118n` module now ignores non-JSON files within the i18n folder of any module and does not crash the build process.

## 3.56.0 (2023-09-13)

### Adds

* Add ability for custom tiptap extensions to access the options passed to rich text widgets at the area level.
* Add support for [npm workspaces](https://docs.npmjs.com/cli/v10/configuring-npm/package-json#workspaces) dependencies. A workspace dependency can now be used as an Apostrophe module even if it is not a direct dependency of the Apostrophe project. Only direct workspaces dependencies of the Apostrophe project are supported, meaning this will only work with workspaces set in the Apostrophe project. Workspaces set in npm modules are not supported, please use [`bundle`](https://v3.docs.apostrophecms.org/reference/module-api/module-overview.html#bundle) instead. For instance, I have an Apostrophe project called `website`. `website` is set with two [npm workspaces](https://docs.npmjs.com/cli/v10/using-npm/workspaces), `workspace-a` & `workspace-b`. `workspace-a` `package.json` contains a module named `blog` as a dependency. `website` can reference `blog` as enabled in the Apostrophe `modules` configuration.
* The actual invocation of `renderPageForModule` by the `sendPage` method of all modules has been
factored out to `renderPage`, which is no longer deprecated. This provides a convenient override point
for those who wish to substitute something else for Nunjucks or just wrap the HTML in a larger data
structure. For consistent results, one might also choose to override the `renderWidget` and `render`
methods of the `@apostrophecms/area` module, which are used to render content while editing.
Thanks to Michelin for their support of this work.
* Add `@apostrophecms/rich-text-widget:lint-fix-figure` task to wrap text nodes in paragraph tags when next to figure tags. Figure tags are not valid children of paragraph tags.
* Add `@apostrophecms/rich-text-widget:remove-empty-paragraph` task to remove empty paragraphs from all existing rich-texts.

## 3.55.1 (2023-09-11)

### Fixes

* The structured logging for API routes now responds properly if an API route throws a `string` as an exception, rather than
a politely `Error`-derived object with a `stack` property. Previously this resulted in an error message about the logging
system itself, which was not useful for debugging the original exception.

## 3.55.0 (2023-08-30)

### Adds

* Add `publicApiCheckAsync` wrapper method (and use it internally) to allow for overrides to do async permission checks of REST APIs. This feature doesn't introduce any breaking changes because the default implementation still invokes `publicApiCheck` in case developers have overridden it.

### Fixes

* Refresh schema field with same name in `AposDocEditor` when the schema changes.
* Infer parent ID mode from the request when retrieving the parent (target) page to avoid `notfound`.
* Log the actual REST API error message and not the one meant for the user.
* Hide dash on autopublished pages title.

## 3.54.0 (2023-08-16)

### Adds

* Add `@apostrophecms/log` module to allow structured logging. All modules have `logDebug`, `logInfo`, `logWarn` and `logError` methods now. See the [documentation](https://v3.docs.apostrophecms.org/guide/logging.html) for more details.
* Add `@apostrophecms/settings` translations.
* Add the ability to have custom modals for batch operations.
* Add the possibility to display utility operations inside a 3-dots menu on the page manager, the same way it is done for the docs manager.
* Custom context operations now accept a `moduleIf` property, which tests options at the module level
the same way that `if` tests properties of the document to determine if the operation should be
offered for a particular document. Note that not all options are passed to the front end unless
`getBrowserData` is extended to suit the need.
* Move Pages Manager modal business logic to a mixin.
* Add `column.extraWidth` option (number) for `AposTreeHeader.vue` to allow control over the tree cell width.
* Move `AposDocContextMenu.vue` business logic to a mixin.
* Move Pages Manager modal business logic to a mixin. Add `column.extraWidth` option (number) for `AposTreeHeader.vue` to allow control over the tree cell width.

### Changes

* Rename misleading `projection` parameter into `options` in `self.find` method signature for
`@apostrophecms/any-doc-type`, `@apostrophecms/any-page-type` & `@apostrophecms/piece-type`.
**This was never really a projection in A3,** so it is not a backwards compatibility issue.
* Hide save button during in-context editing if the document is autopublished.
* Beginning with this release, the correct `moduleName` for typical
actions on the context document is automatically passed to the
modal associated with a custom context operation, unless `moduleName`
is explicitly specified. The `moduleName` parameter to `addContextOperation`
is no longer required and should not be passed at all in most cases
(just pass the object argument). If you do wish to specify a `moduleName`
to override that prop given to the modal, then it is recommended to pass
it as a `moduleName` property of the object, not as a separate argument.
For backwards compatibility the two-argument syntax is still permitted.

### Fixes

* Resolved data integrity issue with certain page tree operations by inferring the best peer to position the page relative to rather
than attempting to remember the most recent move operation.
* Fixes a downstream bug in the `getFieldsByCategory` method in the `AposEditorMixin.js` by checking for a property before accessing it.
* In Nunjucks templates, `data.url` now includes any sitewide and locale URL prefixes. This fixes local prefixing for pagination of piece-type index pages.
* Changes were detected in various fields such as integers, which caused the "Update" button to be active even when there was no actual modification in the doc.
* Fix a bug that prevented adding multiple operations in the same batch operation group.
* The `getTarget` method of the page module should use `findForEditing` to make sure it is able to see
pages that would be filtered out of a public view by project level or npm module overrides.

## 3.53.0 (2023-08-03)

### Adds

* Accessibility improved for navigation inside modals and various UI elements.
Pages/Docs Manager and Doc Editor modal now have better keyboard accessibility.
They keep the focus on elements inside modals and give it back to their parent modal when closed.
This implementation is evolving and will likely switch to use the `dialog` HTML element soon.
* Adds support for a new `if` property in `addContextOperation` in order to show or not a context operation based on the current document properties.
* Add `update-doc-fields` event to call `AposDocEditor.updateDocFields` method
* Add schema field `hidden` property to always hide a field
* Hide empty schema tabs in `AposDocEditor` when all fields are hidden due to `if` conditions
* The front end UI now respects the `_aposEditorModal` and `_aposAutopublish`
properties of a document if present, and otherwise falls back to module
configuration. This is a powerful addition to custom editor components
for piece and page types, allowing "virtual piece types" on the back end that
deal with many content types to give better hints to the UI.
* Respect the `_aposAutopublish` property of a document if present, otherwise
fall back to module configuration.
* For convenience in custom editor components, pass the new prop `type`, the original type of the document being copied or edited.
* For better results in custom editor components, pass the prop `copyOfId`, which implies
the custom editor should fetch the original itself by its means of choice.
For backwards compatibility `copyOf` is still passed, but it may be an
incomplete projection and should not be used in new code.
* Custom context operations now receive a `docId` prop, which should
be used in preference to `doc` because `doc` may be an incomplete
projection.
* Those creating custom context operations for documents can now
specify both a `props` object for additional properties to be passed to
their modal and a `docProps` object to map properties from the document
to props of their choosing.
* Adds support to add context labels in admin bar.
* Adds support for admin UI language configuration in the `@apostrophecms/i18n` module. The new options allow control over the default admin UI language and configures the list of languages, that any individual logged in user can choose from. See the [documentation](https://v3.docs.apostrophecms.org/reference/modules/i18n.html) for more details.
* Adds `adminLocale` User field to allow users to set their preferred admin UI language, but only when the `@apostrophecms/i18n` is configured accordingly (see above).
* Adds `@apostrophecms/settings` module and a "Personal Settings" feature. See the [documentation](https://v3.docs.apostrophecms.org/reference/modules/settings.html) for more details.
* Adds `$and` operator on `addContextOperation` `if` property in order to check multiple fields before showing or hiding a context operation.

### Fixes

* `AposDocEditor` `onSave` method signature. We now always expect an object when a parameter is passed to the function to check
the value of `navigate` flag.
* Fixes a problem in the rich text editor where the slash would not be deleted after item selectin from the insert menu.
* Modules that have a `public` or `i18n` subdirectory no longer generate a
warning if they export no code.
* Clean up focus parent event handlers when components are destroyed. Prevents a slow degradation of performance while editing.
Thanks to [Joshua N. Miller](https://github.com/jmiller-rise8).
* Fixes a visual discrepancy in the rich text editor where empty paragraphs would appear smaller in preview mode compared to edit mode.

### Changes

* To make life easier for module developers, modules that are `npm link`ed to
the project no longer have to be listed in `package.json` as
dependencies. To prevent surprises this is still a requirement for modules
that are not symlinked.

## 3.52.0 (2023-07-06)

### Changes

* Foreign widget UI no longer uses inverted theme styles.

### Adds

* Allows users to double-click a nested widget's breadcrumb entry and open its editor.
* Adds support for a new `conditions` property in `addContextOperation` and validation of `addContextOperation` configuration.

### Fixes

* The API now allows the user to create a page without defining the page target ID. By default it takes the Home page.
* Users are no longer blocked from saving documents when a field is hidden
by an `if` condition fails to satisfy a condition such as `min` or `max`
or is otherwise invalid. Instead the invalid value is discarded for safety.
Note that `required` has always been ignored when an `if` condition is not
satisfied.
* Errors thrown in `@apostrophecms/login:afterSessionLogin` event handlers are now properly passed back to Passport as such, avoiding a process restart.

## 3.51.1 (2023-06-23)

## Fixes

* Fix a regression introduced in 3.51.0 - conditional fields work again in the array editor dialog box.

## 3.51.0 (2023-06-21)

### Adds

* Items can now be added to the user's personal menu in the
admin bar, alongside the "Log Out" option. To do so, specify
the `user: true` option when calling `self.apos.adminBar.add`.
This should be reserved for items that manage personal settings.
* When duplicating another document, the `_id` properties of
array items, widgets and areas are still regenerated to ensure
uniqueness across documents. However, an `_originalId` property
is now available for reference while the document remains in memory.
This facilitates change detection within array items in
`beforeSave` handlers and the like.
* Adds the possibility to add custom admin bars via the `addBar()` method from the `admin-bar` module.
* Adds support for conditional fields within `array` and `object` field schema. See the [documentation](https://v3.docs.apostrophecms.org/guide/conditional-fields/) for more information.

### Fixes

* Uses `findForEditing` method in the page put route.
* The "Duplicate" option in the page or piece manager now correctly duplicates the
entire document. This was a regression introduced in 3.48.0. The "Duplicate" option
in the editor dialog box always worked correctly.

### Changes

* Browser URL now changes to reflect the slug of the document according to the mode that is being viewed.

## 3.50.0 (2023-06-09)

### Adds

* As a further fix for issues that could ensue before the improvements
to locale renaming support that were released in 3.49.0, an
`@apostrophecms/page:reattach` task has been added. This command line task
takes the `_id` or `slug` of a page and reattaches it to the page tree as
the last child of the home page, even if page tree data for that page
is corrupted. You may wish to use the `--new-slug` and `--locale` options. This task should not
be needed in normal circumstances.

## 3.49.0 (2023-06-08)

### Changes

* Updates area UX to not display Add Content controls when a widget is focused.
* Updates area UX to unfocus widget on esc key.
* Updates widget UI to use dashed outlines instead of borders to indicate bounds.
* Updates UI for Insert Menu.
* Updates Insert Menu UX to allow mid-node insertion.
* Rich Text Widget's Insert components are now expected to emit `done` and `cancel` for proper RT cleanup. `close` still supported for BC, acts as `done`.
* Migrated the business logic of the login-related Vue components to external mixins, so that the templates and styles can be overridden by
copying the component `.vue` file to project level without copying all of the business logic. If you have already copied the components to style them,
we encourage you to consider replacing your `script` tag with the new version, which just imports the mixin, so that fixes we make there will be
available in your project.

### Adds

* Adds keyboard accessibility to Insert menu.
* Adds regex pattern feature for string fields.
* Adds `pnpm` support. Introduces new optional Apostrophe root configuration `pnpm` to force opt-in/out when auto detection fails. See the [documentation](https://v3.docs.apostrophecms.org/guide/using-pnpm.html) for more details.
* Adds a warning if database queries involving relationships
are made before the last `apostrophe:modulesRegistered` handler has fired.
If you need to call Apostrophe's `find()` methods at startup,
it is best to wait for the `@apostrophecms/doc:beforeReplicate` event.
* Allow `@` when a piece is a template and `/@` for page templates (doc-template-library module).
* Adds a `prefix` option to the http frontend util module.
If explicitly set to `false`, prevents the prefix from being automatically added to the URL,
when making calls with already-prefixed URLs for instance.
* Adds the `redirectToFirstLocale` option to the `i18n` module to prevent users from reaching a version of their site that would not match any locale when requesting the site without a locale prefix in the URL.
* If just one instance of a piece type should always exist (per locale if localized), the
`singletonAuto` option may now be set to `true` or to an object with a `slug` option in
order to guarantee it. This implicitly sets `singleton: true` as well. This is now used
internally by `@apostrophecms/global` as well as the optional `@apostrophecms-pro/palette` module.

### Fixes

* Fix 404 error when viewing/editing a doc which draft has a different version of the slug than the published one.
* Fixed a bug where multiple home pages can potentially be inserted into the database if the
default locale is renamed. Introduced the `async apos.doc.bestAposDocId(criteria)` method to
help identify the right `aposDocId` when inserting a document that might exist in
other locales.
* Fixed a bug where singletons like the global doc might not be inserted at all if they
exist under the former name of the default locale and there are no other locales.

## 3.48.0 (2023-05-26)

### Adds

* For performance, add `apos.modules['piece-type']getManagerApiProjection` method to reduce the amount of data returned in the manager
    modal. The projection will contain the fields returned in the method in addition to the existing manager modal
    columns.
* Add `apos.schema.getRelationshipQueryBuilderChoicesProjection` method to set the projection used in
    `apos.schema.relationshipQueryBuilderChoices`.
* Rich-text inline images now copies the `alt` attribute from the original image from the Media Library.

### Changes

* Remove `stripPlaceholderBrs` and `restorePlaceholderBrs` from `AposRichTextWidgetEditor.vue` component.
* Change tiptap `Gapcursor` display to use a vertical blinking cursor instead of an horizontal cursor, which allow users to add text before and after inline images and tables.
* You can set `max-width` on `.apos-rich-text-toolbar__inner` to define the width of the rich-text toolbar. It will now
    flow on multiple lines if needed.
* The `utilityRail` prop of `AposSchema` now defaults to `false`, removing
the need to explicitly pass it in almost all contexts.
* Mark `apos.modules['doc-type']` methods `getAutocompleteTitle`, `getAutocompleteProjection` and `autocomplete` as
    deprecated. Our admin UI does not use them, it uses the `autocomplete('...')` query builder.
    More info at <https://v3.docs.apostrophecms.org/reference/query-builders.html#autocomplete>'.
* Print a warning with a clear explanation if a module's `index.js` file contains
no `module.exports` object (often due to a typo), or it is empty.

### Fixes

* Now errors and exits when a piece-type or widget-type module has a field object with the property `type`. Thanks to [NuktukDev](https://github.com/nuktukdev) for this contribution.
* Add a default page type value to prevent the dropdown from containing an empty value.

## 3.47.0 (2023-05-05)

### Changes

* Since Node 14 and MongoDB 4.2 have reached their own end-of-support dates,
we are **no longer supporting them for A3.** Note that our dependency on
`jsdom` 22 is incompatible with Node 14. Node 16 and Node 18 are both
still supported. However, because Node 16 reaches its
end-of-life date quite soon (September), testing and upgrading directly
to Node 18 is strongly recommended.
* Updated `sluggo` to version 1.0.0.
* Updated `jsdom` to version `22.0.0` to address an installation warning about the `word-wrap` module.

### Fixes

* Fix `extendQueries` to use super pattern for every function in builders and methods (and override properties that are not functions).

## 3.46.0 (2023-05-03)

### Fixes

* Adding or editing a piece no longer immediately refreshes the main content area if a widget editor is open. This prevents interruption of the widget editing process
when working with the `@apostrophecms/ai-helper` module, and also helps in other situations.
* Check that `e.doc` exists when handling `content-changed` event.
* Require updated `uploadfs` version with no dependency warnings.

### Adds

* Allow sub-schema fields (array and object) to follow parent schema fields using the newly introduced `following: '<parentField'` syntax, where the starting `<` indicates the parent level. For example `<parentField` follows a field in the parent level, `<<grandParentField` follows a field in the grandparent level, etc. The change is fully backward compatible with the current syntax for following fields from the same schema level.

### Changes

* Debounce search to prevent calling search on every key stroke in the manager modal.
* Various size and spacing adjustments in the expanded Add Content modal UI

## 3.45.1 (2023-04-28)

### Fixes

* Added missing styles to ensure consistent presentation of the rich text insert menu.
* Fixed a bug in which clicking on an image in the media manager would close the "insert
image" dialog box.
* Update `html-to-text` package to the latest major version.

## 3.45.0 (2023-04-27)

### Adds

* Rich text widgets now support the `insert` option, an array
which currently may contain the strings `image` and `table` in order to add a
convenient "insert menu" that pops up when the slash key is pressed.
This provides a better user experience for rich text features that shouldn't
require that the user select existing text before using them.
* Auto expand inline array width if needed using `width: max-content` in the admin UI.
* The "browse" button is now available when selecting pages and pieces
to link to in the rich text editor.
* The "browse" button is also available when selecting inline images
in the rich text editor.
* Images are now previewed in the relationship field's compact list view.
* The new `apos-refreshing` Apostrophe bus event can be used to prevent
Apostrophe from refreshing the main content zone of the page when images
and pieces are edited, by clearing the `refresh` property of the object
passed to the event.
* To facilitate custom click handlers, an `apos.modal.onTopOf(el1, el2)` function is now
available to check whether an element is considered to be "on top of" another element in
the modal stack.

### Changes

* The `v-click-outside-element` Vue directive now understands that modals "on top of"
an element should be considered to be "inside" the element, e.g. clicks on them
shouldn't close the link dialog etc.

### Fixes

* Fix various issues on conditional fields that were occurring when adding new widgets with default values or selecting a falsy value in a field that has a conditional field relying on it.
Populate new or existing doc instances with default values and add an empty `null` choice to select fields that do not have a default value (required or not) and to the ones configured with dynamic choices.
* Rich text widgets save more reliably when many actions are taken quickly just before save.
* Fix an issue in the `oembed` field where the value was kept in memory after cancelling the widget editor, which resulted in saving the value if the widget was nested and the parent widget was saved.
Also improve the `oembed` field UX by setting the input as `readonly` rather than `disabled` when fetching the video metadata, in order to avoid losing its focus when typing.

## 3.44.0 (2023-04-13)

### Adds

* `checkboxes` fields now support a new `style: 'combobox'` option for a better multiple-select experience when there
are many choices.
* If the new `guestApiAccess` option is set to `true` for a piece type or for `@apostrophecms/page`,
Apostrophe will allow all logged-in users to access the GET-method REST APIs of that
module, not just users with editing privileges, even if `publicApiProjection` is not set.
This is useful when the goal is to allow REST API access to "guest" users who have
project-specific reasons to fetch access content via REST APIs.
* `test-lib/utils.js` has new `createUser` and `loginAs` methods for the convenience of
those writing mocha tests of Apostrophe modules.
* `batchOperations` permissions: if a `permission` property is added to any entry in the `batchOperations` cascade of a piece-type module, this permission will be checked for every user. See `batchOperations` configuration in `modules/@apostrophecms/piece-type/index.js`. The check function `checkBatchOperationsPermissions` can be extended. Please note that this permission is checked only to determine whether to offer the operation.

### Fixes

* Fix child page slug when title is deleted

## 3.43.0 (2023-03-29)

### Adds

* Add the possibility to override the default "Add Item" button label by setting the `itemLabel` option of an `array` field.
* Adds `touch` task for every piece type. This task invokes `update` on each piece, which will execute all of the same event handlers that normally execute when a piece of that type is updated. Example usage: `node app article:touch`.

### Fixes

* Hide the suggestion help from the relationship input list when the user starts typing a search term.
* Hide the suggestion hint from the relationship input list when the user starts typing a search term except when there are no matches to display.
* Disable context menu for related items when their `relationship` field has no sub-[`fields`](https://v3.docs.apostrophecms.org/guide/relationships.html#providing-context-with-fields) configured.
* Logic for checking whether we are running a unit test of an external module under mocha now uses `includes` for a simpler, safer test that should be more cross-platform.

## 3.42.0 (2023-03-16)

### Adds

* You can now set `style: table` on inline arrays. It will display the array as a regular HTML table instead of an accordion.
See the [array field documentation](https://v3.docs.apostrophecms.org/reference/field-types/array.html#settings) for more information.
* You can now set `draggable: false` on inline arrays. It will disable the drag and drop feature. Useful when the order is not significant.
See the [array field documentation](https://v3.docs.apostrophecms.org/reference/field-types/array.html#settings) for more information.
* You can now set the label and icon to display on inline arrays when they are empty.
See the [array field documentation](https://v3.docs.apostrophecms.org/reference/field-types/array.html#whenEmpty) for more information.
* We have added a new and improved suggestion UI to relationship fields.
* The `utilityOperations` feature of piece types now supports additional properties:
`relationship: true` (show the operation only when editing a relationship), `relationship: false` (never show
the operation when editing a relationship), `button: true`, `icon` and `iconOnly: true`.
When `button: true` is specified, the operation appears as a standalone button rather than
being tucked away in the "more" menu.
* In addition, `utilityOperations` can now specify `eventOptions` with an `event` subproperty
instead of `modalOptions`. This is useful with the new `edit` event (see below).
* Those extending our admin UI on the front end can now open a modal to create or edit a page or piece by calling
`await apos.doc.edit({ type: 'article' })` (the type here is an example). To edit an existing document add an
`_id` property. To copy an existing document (like our "duplicate" feature) add a `copyOf`
property. When creating new pages, `type` can be sent to `@apostrophecms/page` for convenience
(note that the `type` property does not override the default or current page type in the editor).
* The `edit` Apostrophe event is now available and takes an object with the same properties
as above. This is useful when configuring `utilityOperations`.
* The `content-changed` Apostrophe event can now be emitted with a `select: true` property. If a
document manager for the relevant content type is open, it will attempt to add the document to the
current selection. Currently this works best with newly inserted documents.
* Localized strings in the admin UI can now use `$t(key)` to localize a string inside
an interpolated variable. This was accomplished by setting `skipOnVariables` to false
for i18next, solely on the front end for admin UI purposes.
* The syntax of the method defined for dynamic `choices` now accepts a module prefix to get the method from, and the `()` suffix.
This has been done for consistency with the external conditions syntax shipped in the previous release. See the documentation for more information.
* Added the `viewPermission` property of schema fields, and renamed `permission` to `editPermission` (with backwards
compatibility) for clarity. You can now decide if a schema field requires permissions to be visible or editable.
See the documentation for more information.
* Display the right environment label on login page. By default, based on `NODE_ENV`, overriden by `environmentLabel` option in `@apostrophecms/login` module. The environment variable `APOS_ENV_LABEL` will override this. Note that `NODE_ENV` should generally only be set to `development` (the default) or `production` as many Node.js modules opt into optimizations suitable for all deployed environments when it is set to `production`. This is why we offer the separate `APOS_ENV_LABEL` variable.

### Fixes

* Do not log unnecessary "required" errors for hidden fields.
* Fixed a bug that prevented "Text Align" from working properly in the rich text editor in certain cases.
* Fix typo in `@apostrophecms/doc-type` and `@apostrophecms/submitted-drafts` where we were using `canCreate` instead of `showCreate` to display the `Create New` button or showing the `Copy` button in `Manager` modals.
* Send external condition results in an object so that numbers are supported as returned values.

## 3.41.1 (2023-03-07)

No changes. Publishing to make sure 3.x is tagged `latest` in npm, rather than 2.x.

## 3.41.0 (2023-03-06)

### Adds

* Handle external conditions to display fields according to the result of a module method, or multiple methods from different modules.
This can be useful for displaying fields according to the result of an external API or any business logic run on the server. See the documentation for more information.

### Fixes

* Replace `deep-get-set` dependency with `lodash`'s `get` and `set` functions to fix the [Prototype Pollution in deep-get-set](https://github.com/advisories/GHSA-mjjj-6p43-vhhv) vulnerability. There was no actual vulnerability in Apostrophe due to the way the module was actually used, and this was done to address vulnerability scan reports.
* The "soft redirects" for former URLs of documents now work better with localization. Thanks to [Waldemar Pankratz](https://github.com/waldemar-p).
* Destroy `AreaEditor` Vue apps when the page content is refreshed in edit mode. This avoids a leak of Vue apps components being recreated while instances of old ones are still alive.

### Security

* Upgrades passport to the latest version in order to ensure session regeneration when logging in or out. This adds additional security to logins by mitigating any risks due to XSS attacks. Apostrophe is already robust against XSS attacks. For passport methods that are internally used by Apostrophe everything is still working. For projects that are accessing the passport instance directly through `self.apos.login.passport`, some verifications may be necessary to avoid any compatibility issue. The internally used methods are `authenticate`, `use`, `serializeUser`, `deserializeUser`, `initialize`, `session`.

## 3.40.1 (2023-02-18)

* No code change. Patch level bump for package update.

## 3.40.0 (2023-02-17)

### Adds

* For devops purposes, the `APOS_BASE_URL` environment variable is now respected as an override of the `baseUrl` option.

### Fixes

* Do not display shortcut conflicts at startup if there are none.
* Range field correctly handles the `def` attribute set to `0` now. The `def` property will be used when the field has no value provided; a value going over the max or below the min threshold still returns `null`.
* `select` fields now work properly when the `value` of a choice is a boolean rather than a string or a number.

## 3.39.2 (2023-02-03)

### Fixes

* Hotfix for a backwards compatibility break in webpack that triggered a tiptap bug. The admin UI build will now succeed as expected.

## 3.39.1 (2023-02-02)

### Fixes

* Rescaling cropped images with the `@apostrophecms/attachment:rescale` task now works correctly. Thanks to [Waldemar Pankratz](https://github.com/waldemar-p) for this contribution.

## 3.39.0 (2023-02-01)

### Adds

* Basic support for editing tables by adding `table` to the rich text toolbar. Enabling `table` allows you to create tables, including `td` and `th` tags, with the ability to merge and split cells. For now the table editing UI is basic, all of the functionality is there but we plan to add more conveniences for easy table editing soon. See the "Table" dropdown for actions that are permitted based on the current selection.
* `superscript` and `subscript` may now be added to the rich text widget's `toolbar` option.
* Early beta-quality support for adding inline images to rich text, by adding `image` to the rich text toolbar. This feature works reliably, however the UI is not mature yet. In particular you must search for images by typing part of the title. We will support a proper "browse" experience here soon. For good results you should also configure the `imageStyles` option. You will also want to style the `figure` tags produced. See the documentation for more information.
* Support for `div` tags in the rich text toolbar, if you choose to include them in `styles`. This is often necessary for A2 content migration and can potentially be useful in new work when combined with a `class` if there is no suitable semantic block tag.
* The new `@apostrophecms/attachment:download-all --to=folder` command line task is useful to download all of your attachments from an uploadfs backend other than local storage, especially if you do not have a more powerful "sync" utility for that particular storage backend.
* A new `loadingType` option can now be set for `image-widget` when configuring an `area` field. This sets the `loading` attribute of the `img` tag, which can be used to enable lazy loading in most browsers. Thanks to [Waldemar Pankratz](https://github.com/waldemar-p) for this contribution.
* Two new module-level options have been added to the `image-widget` module: `loadingType` and `size`. These act as fallbacks for the same options at the area level. Thanks to [Waldemar Pankratz](https://github.com/waldemar-p) for this contribution.

### Fixes

* Adding missing require (`bluebird`) and fallback (`file.crops || []`) to `@apostrophecms/attachment:rescale`-task

## 3.38.1 (2023-01-23)

### Fixes

* Version 3.38.0 introduced a regression that temporarily broke support for user-edited content in locales with names like `de-de` (note the lowercase country name). This was inadvertently introduced in an effort to improve support for locale fallback when generating static translations of the admin interface. Version 3.38.1 brings back the content that temporarily appeared to be missing for these locales (it was never removed from the database), and also achieves the original goal. **However, if you created content for such locales using `3.38.0` (released five days ago) and wish to keep that content,** rather than reverting to the content from before `3.38.0`, see below.

### Adds

* The new `i18n:rename-locale` task can be used to move all content from one locale name to another, using the `--old` and `--new` options. By default, any duplicate keys for content existing in both locales will stop the process. However you can specify which content to keep in the event of a duplicate key error using the `--keep=localename` option. Note that the value of `--new` should match the a locale name that is currently configured for the `@apostrophecms/i18n` module.

Example:

```
# If you always had de-de configured as a locale, but created
# a lot of content with Apostrophe 3.38.0 which incorrectly stored
# it under de-DE, you can copy that content. In this case we opt
# to keep de-de content in the event of any conflicts
node app @apostrophecms/i18n:rename-locale --old=de-DE --new=de-de --keep=de-de
```

## 3.38.0 (2023-01-18)

### Adds

* Emit a `beforeSave` event from the `@apostrophecms:notification` module, with `req` and the `notification` as arguments, in order to give the possibility to override the notification.
* Emit a `beforeInsert` event from the `@apostrophecms:attachment` module, with `req` and the `doc` as arguments, in order to give the possibility to override the attachment.
* Emit a `beforeSaveSafe` event from the `@apostrophecms:user` module, with `req`, `safeUser` and `user` as arguments, in order to give the possibility to override properties of the `safeUser` object which contains password hashes and other information too sensitive to be stored in the aposDocs collection.
* Automatically convert failed uppercase URLs to their lowercase version - can be disabled with `redirectFailedUpperCaseUrls: false` in `@apostrophecms/page/index.js` options. This only comes into play if a 404 is about to happen.
* Automatically convert country codes in locales like `xx-yy` to `xx-YY` before passing them to `i18next`, which is strict about uppercase country codes.
* Keyboard shortcuts conflicts are detected and logged on to the terminal.

### Fixes

* Invalid locales passed to the i18n locale switching middleware are politely mapped to 400 errors.
* Any other exceptions thrown in the i18n locale switching middleware can no longer crash the process.
* Documents kept as the `previous` version for undo purposes were not properly marked as such, breaking the public language switcher in some cases. This was fixed and a migration was added for existing data.
* Uploading an image in an apostrophe area with `minSize` requirements will not trigger an unexpected error anymore. If the image is too small, a notification will be displayed with the minimum size requirements. The `Edit Image` modal will now display the minimum size requirements, if any, above the `Browse Images` field.
* Some browsers saw the empty `POST` response for new notifications as invalid XML. It will now return an empty JSON object with the `Content-Type` set to `application/json`.

## 3.37.0 (2023-01-06)

### Adds

* Dynamic choice functions in schemas now also receive a data object with their original doc id for further inspection by your function.
* Use `mergeWithCustomize` when merging extended source Webpack configuration. Introduce overideable asset module methods `srcCustomizeArray` and `srcCustomizeObject`, with reasonable default behavior, for fine tuning Webpack config arrays and objects merging. More info - [the Webpack mergeWithCustomize docs](https://github.com/survivejs/webpack-merge#mergewithcustomize-customizearray-customizeobject-configuration--configuration)
* The image widget now accepts a `placeholderImage` option that works like `previewImage` (just specify a file extension, like `placeholderImage: 'jpg'`, and provide the file `public/placeholder.jpg` in the module). The `placeholderUrl` option is still available for backwards compatibility.

### Fixes

* `docId` is now properly passed through array and object fields and into their child schemas.
* Remove module `@apostrophecms/polymorphic-type` name alias `@apostrophecms/polymorphic`. It was causing warnings
    e.g. `A permission.can() call was made with a type that has no manager: @apostrophecms/polymorphic-type`.
* The module `webpack.extensions` configuration is not applied to the core Admin UI build anymore. This is the correct and intended behavior as explained in the [relevant documentation](https://v3.docs.apostrophecms.org/guide/webpack.html#extending-webpack-configuration).
* The `previewImage` option now works properly for widget modules loaded from npm and those that subclass them. Specifically, the preview image may be provided in the `public/` subdirectory of the original module, the project-level configuration of it, or a subclass.

## 3.36.0 (2022-12-22)

### Adds

* `shortcut` option for piece modules, allowing easy re-mapping of the manager command shortcut per module.

### Fixes

* Ensure there are no conflicting command shortcuts for the core modules.

## 3.35.0 (2022-12-21)

### Adds

* Introduced support for linking directly to other Apostrophe documents in a rich text widget. The user can choose to link to a URL, or to a page. Linking to various piece types can also be enabled with the `linkWithType` option. This is equivalent to the old `apostrophe-rich-text-permalinks` module but is included in the core in A3. See the [documentation](https://v3.docs.apostrophecms.org/guide/core-widgets.html#rich-text-widget) for details.
* Introduced support for the `anchor` toolbar control in the rich text editor. This allows named anchors to be inserted. These are rendered as `span` tags with the given `id` and can then be linked to via `#id`, providing basic support for internal links. HTML 4-style named anchors in legacy content (`name` on `a` tags) are automatically migrated upon first edit.
* German translation i18n file created for the Apostrophe Admin-UI. Thanks to [Noah Gysin](https://github.com/NoahGysin) for this contribution.
* Introduced support for keyboard shortcuts in admin UI. Hitting `?` will display the list of available shortcuts. Developpers can define their own shortcuts by using the new `@apostrophecms/command-menu` module and the `commands` property. Please check the [keyboard shortcut documentation](https://v3.docs.apostrophecms.org/guide/command-menu.html) for more details.

### Fixes

* The `bulletList` and `orderedList` TipTap toolbar items now work as expected.
* When using the autocomplete/typeahead feature of relationship fields, typing a space at the start no longer results in an error.
* Replace [`credential`](https://www.npmjs.com/package/credential) package with [`credentials`](https://www.npmjs.com/package/credentials) to fix the [`mout` Prototype Pollution vulnerability](https://cve.mitre.org/cgi-bin/cvename.cgi?name=CVE-2020-7792). There was no actual vulnerability in Apostrophe or credential due to the way the module was actually used, and this was done to address vulnerability scan reports.
* Added a basic implementation of the missing "Paste from Clipboard" option to Expanded Widget Previews.

## 3.34.0 (2022-12-12)

### Fixes

* Nested areas work properly in widgets that have the `initialModal: false` property.
* Apostrophe's search index now properly incorporates most string field types as in A2.

### Adds

* Relationships load more quickly.
* Parked page checks at startup are faster.
* Tasks to localize and unlocalize piece type content (see `node app help [yourModuleName]:localize` and `node app help [yourModuleName]:unlocalize`).

## 3.33.0 (2022-11-28)

### Adds

* You can now set `inline: true` on schema fields of type `array`. This displays a simple editing interface in the context of the main dialog box for the document in question, avoiding the need to open an additional dialog box. Usually best for cases with just one field or just a few. If your array field has a large number of subfields the default behavior (`inline: false`) is more suitable for your needs. See the [array field](https://v3.docs.apostrophecms.org/reference/field-types/array.html) documentation for more information.
* Batch feature for publishing pieces.
* Add extensibility for `rich-text-widget` `defaultOptions`. Every key will now be used in the `AposRichTextWidgetEditor`.

### Fixes

* Prior to this release, widget templates that contained areas pulled in from related documents would break the ability to add another widget beneath.
* Validation of object fields now works properly on the browser side, in addition to server-side validation, resolving UX issues.
* Provisions were added to prevent any possibility of a discrepancy in relationship loading results under high load. It is not clear whether this A2 bug was actually possible in A3.

## 3.32.0 (2022-11-09)

### Adds

* Adds Reset Password feature to the login page. Note that the feature must be enabled and email delivery must be properly configured. See the [documentation](https://v3.docs.apostrophecms.org/reference/modules/login.html) for more details.
* Allow project-level developer to override bundling decisions by configuring the `@apostrophecms/asset` module. Check the [module documentation](https://v3.docs.apostrophecms.org/reference/modules/asset.html#options) for more information.

### Fixes

* Query builders for regular select fields have always accepted null to mean "do not filter on this property." Now this also works for dynamic select fields.
* The i18n UI state management now doesn't allow actions while it's busy.
* Fixed various localization bugs in the text of the "Update" dropdown menu.
* The `singleton: true` option for piece types now automatically implies `showCreate: false`.
* Remove browser console warnings by handling Tiptap Editor's breaking changes and duplicated plugins.
* The editor modal now allocates more space to area fields when possible, resolving common concerns about editing large widgets inside the modal.

## 3.31.0 (2022-10-27)

### Adds

* Adds `placeholder: true` and `initialModal: false` features to improve the user experience of adding widgets to the page. Checkout the [Widget Placeholders documentation](https://v3.docs.apostrophecms.org/guide/areas-and-widgets.html#adding-placeholder-content-to-widgets) for more detail.

### Fixes

* When another user is editing the document, the other user's name is now displayed correctly.

## 3.30.0 (2022-10-12)

### Adds

* New `APOS_LOG_ALL_ROUTES` environment variable. If set, Apostrophe logs information about all middleware functions and routes that are executed on behalf of a particular URL.
* Adds the `addFileGroups` option to the `attachment` module. Additionally it exposes a new method, `addFileGroup(group)`. These allow easier addition of new file groups or extension of the existing groups.

### Fixes

* Vue 3 may now be used in a separate webpack build at project level without causing problems for the admin UI Vue 2 build.
* Fixes `cache` module `clear-cache` CLI task message
* Fixes help message for `express` module `list-routes` CLI task

## 3.29.1 (2022-10-03)

### Fixes

* Hotfix to restore Node 14 support. Of course Node 16 is also supported.

## 3.29.0 (2022-10-03)

### Adds

* Areas now support an `expanded: true` option to display previews for widgets. The Expanded Widget Preview Menu also supports grouping and display columns for each group.
* Add "showQuery" in piece-page-type in order to override the query for the "show" page as "indexQuery" does it for the index page

### Fixes

* Resolved a bug in which users making a password error in the presence of pre-login checks such as a CAPTCHA were unable to try again until they refreshed the page.

## 3.28.1 (2022-09-15)

### Fixes

* `AposInputBoolean` can now be `required` and have the value `false`.
* Schema fields containing boolean filters can now list both `yes` and `no` choices according to available values in the database.
* Fix attachment `getHeight()` and `getWidth()` template helpers by changing the assignment of the `attachment._crop` property.
* Change assignment of `attachment._focalPoint` for consistency.

## 3.28.0 (2022-08-31)

### Fixes

* Fix UI bug when creating a document via a relationship.

### Adds

* Support for uploading `webp` files for display as images. This is supported by all current browsers now that Microsoft has removed IE11. For best results, you should run `npm update` on your project to make sure you are receiving the latest release of `uploadfs` which uses `sharp` for image processing. Thanks to [Isaac Preston](https://github.com/ixc7) for this addition.
* Clicking outside a modal now closes it, the same way the `Escape` key does when pressed.
* `checkboxes` fields now support `min` and `max` properties. Thanks to [Gabe Flores](https://github.com/gabeflores-appstem).

## 3.27.0 (2022-08-18)

### Adds

* Add `/grid` `POST` route in permission module, in addition to the existing `GET` one.
* New utility script to help find excessively heavy npm dependencies of apostrophe core.

### Changes

* Extract permission grid into `AposPermissionGrid` vue component.
* Moved `stylelint` from `dependencies` to `devDependencies`. The benefit may be small because many projects will depend on `stylelint` at project level, but every little bit helps install speed, and it may make a bigger difference if different major versions are in use.

## 3.26.1 (2022-08-06)

### Fixes

Hotfix: always waits for the DOM to be ready before initializing the Apostrophe Admin UI. `setTimeout` alone might not guarantee that every time. This issue has apparently become more frequent in the latest versions of Chrome.

* Modifies the `login` module to return an empty object in the API session cookie response body to avoid potential invalid JSON error if `response.json()` is retrieved.

## 3.26.0 (2022-08-03)

### Adds

* Tasks can now be registered with the `afterModuleReady` flag, which is more useful than `afterModuleInit` because it waits for the module to be more fully initialized, including all "improvements" loaded via npm. The original `afterModuleInit` flag is still supported in case someone was counting on its behavior.
* Add `/grid` `POST` route in permission module, in addition to the existing `GET` one, to improve extensibility.
* `@apostrophecms/express:list-routes` command line task added, to facilitate debugging.

### Changes

* Since Microsoft has ended support for IE11 and support for ES5 builds is responsible for a significant chunk of Apostrophe's installation time, the `es5: true` option no longer produces an IE11 build. For backwards compatibility, developers will receive a warning, but their build will proceed without IE11 support. IE11 ES5 builds can be brought back by installing the optional [@apostrophecms/asset-es5](https://github.com/apostrophecms/asset-es5) module.

### Fixes

* `testModule: true` works in unit tests of external Apostrophe modules again even with modern versions of `mocha`, thanks to [Amin Shazrin](https://github.com/ammein).
* `getObjectManager` is now implemented for `Object` field types, fixing a bug that prevented the use of areas found in `object` schema fields within templates. Thanks to [James R T](https://github.com/jamestiotio).

## 3.25.0 (2022-07-20)

### Adds

* `radio` and `checkboxes` input field types now support a server side `choices` function for supplying their `choices` array dynamically, just like `select` fields do. Future custom field types can opt into this functionality with the field type flag `dynamicChoices: true`.

### Fixes

* `AposSelect` now emits values on `change` event as they were originally given. Their values "just work" so you do not have to think about JSON anymore when you receive it.
* Unpinned tiptap as the tiptap team has made releases that resolve the packaging errors that caused us to pin it in 3.22.1.
* Pinned `vue-loader` to the `15.9.x` minor release series for now. The `15.10.0` release breaks support for using `npm link` to develop the `apostrophe` module itself.
* Minimum version of `sanitize-html` bumped to ensure a potential denial-of-service vector is closed.

## 3.24.0 (2022-07-06)

### Adds

* Handle `private: true` locale option in i18n module, preventing logged out users from accessing the content of a private locale.

### Fixes

* Fix missing title translation in the "Array Editor" component.
* Add `follow: true` flag to `glob` functions (with `**` pattern) to allow registering symlink files and folders for nested modules
* Fix disabled context menu for relationship fields editing ([#3820](https://github.com/apostrophecms/apostrophe/issues/3820))
* In getReq method form the task module, extract the right `role` property from the options object.
* Fix `def:` option in `array` fields, in order to be able to see the default items in the array editor modal

## 3.23.0 (2022-06-22)

### Adds

* Shared Drafts: gives the possibility to share a link which can be used to preview the draft version of page, or a piece `show` page.
* Add `Localize` option to `@apostrophecms/image`. In Edit mode the context bar menu includes a "Localize" option to start cloning this image into other locales.

### Fixes

* Update `sass` to [`1.52.3`+](https://github.com/sass/dart-sass/pull/1713) to prevent the error `RangeError: Invalid value: Not in inclusive range 0..145: -1`. You can now fix that by upgrading with `npm update`. If it does not immediately clear up the issue in development, try `node app @apostrophecms/asset:clear-cache`.
* Fix a potential issue when URLs have a query string, in the `'@apostrophecms/page:notFound'` handler of the `soft-redirect` module.

## 3.22.1 (2022-06-17)

* Hotfix: temporarily pin versions of tiptap modules to work around packaging error that breaks import of the most recent releases. We will unpin as soon as this is fixed upstream. Fixes a bug where `npm update` would fail for A3 projects.

## 3.22.0 (2022-06-08)

### Adds

* Possibility to pass options to webpack extensions from any module.

### Fixes

* Fix a Webpack cache issue leading to modules symlinked in `node_modules` not being rebuilt.
* Fixes login maximum attempts error message that wasn't showing the plural when lockoutMinutes is more than 1.
* Fixes the text color of the current array item's slat label in the array editor modal.
* Fixes the maximum width of an array item's slat label so as to not obscure the Remove button in narrow viewports.
* If an array field's titleField option is set to a select field, use the selected option's label as the slat label rather its value.
* Disable the slat controls of the attachment component while uploading.
* Fixes bug when re-attaching the same file won't trigger an upload.
* AposSlat now fully respects the disabled state.

## 3.21.1 (2022-06-04)

### Fixes

* Work around backwards compatibility break in `sass` module by pinning to `sass` `1.50.x` while we investigate. If you saw the error `RangeError: Invalid value: Not in inclusive range 0..145: -1` you can now fix that by upgrading with `npm update`. If it does not immediately clear up the issue in development, try `node app @apostrophecms/asset:clear-cache`.

## 3.21.0 (2022-05-25)

### Adds

* Trigger only the relevant build when in a watch mode (development). The build paths should not contain comma (`,`).
* Adds an `unpublish` method, available for any doc-type.
An _Unpublish_ option has also been added to the context menu of the modal when editing a piece or a page.
* Allows developers to group fields in relationships the same way it's done for normal schemas.

### Fixes

* Vue files not being parsed when running eslint through command line, fixes all lint errors in vue files.
* Fix a bug where some Apostrophe modules symlinked in `node_modules` are not being watched.
* Recover after webpack build error in watch mode (development only).
* Fixes an edge case when failing (throw) task invoked via `task.invoke` will result in `apos.isTask()` to always return true due to `apos.argv` not reverted properly.

## 3.20.1 (2022-05-17)

### Fixes

* Minor corrections to French translation.

## 3.20.0

### Adds

* Adds French translation of the admin UI (use the `fr` locale).

## 3.19.0

### Adds

* New schema field type `dateAndTime` added. This schema field type saves in ISO8601 format, as UTC (Universal Coordinated Time), but is edited in a user-friendly way in the user's current time zone and locale.
* Webpack disk cache for better build performance in development and, if appropriately configured, production as well.
* In development, Webpack rebuilds the front end without the need to restart the Node.js process, yielding an additional speedup. To get this speedup for existing projects, see the `nodemonConfig` section of the latest `package.json` in [a3-boilerplate](https://github.com/apostrophecms/a3-boilerplate) for the new "ignore" rules you'll need to prevent nodemon from stopping the process and restarting.
* Added the new command line task `apostrophecms/asset:clear-cache` for clearing the webpack disk cache. This should be necessary only in rare cases where the configuration has changed in ways Apostrophe can't automatically detect.
* A separate `publishedLabel` field can be set for any schema field of a page or piece. If present it is displayed instead of `label` if the document has already been published.

### 3.18.1

### Fixes

* The admin UI now rebuilds properly in a development environment when new npm modules are installed in a multisite project (`apos.rootDir` differs from `apos.npmRootDir`).

## 3.18.0 (2022-05-03)

### Adds

* Images may now be cropped to suit a particular placement after selecting them. SVG files may not be cropped as it is not possible in the general case.
* Editors may also select a "focal point" for the image after selecting it. This ensures that this particular point remains visible even if CSS would otherwise crop it, which is a common issue in responsive design. See the `@apostrophecms/image` widget for a sample implementation of the necessary styles.
* Adds the `aspectRatio` option for image widgets. When set to `[ w, h ]` (a ratio of width to height), images are automatically cropped to this aspect ratio when chosen for that particular widget. If the user does not crop manually, then cropping happens automatically.
* Adds the `minSize` option for image widgets. This ensures that the images chosen are at least the given size `[ width, height ]`, and also ensures the user cannot choose something smaller than that when cropping.
* Implements OpenTelemetry instrumentation.
* Developers may now specify an alternate Vue component to be used for editing the subfields of relationships, either at the field level or as a default for all relationships with a particular piece type.
* The widget type base module now always passes on the `components` option as browser data, so that individual widget type modules that support contextual editing can be implemented more conveniently.
* In-context widget editor components now receive a `focused` prop which is helpful in deciding when to display additional UI.
* Adds new configuration option - `beforeExit` async handler.
* Handlers listening for the `apostrophe:run` event are now able to send an exit code to the Apostrophe bootstrap routine.
* Support for Node.js 17 and 18. MongoDB connections to `localhost` will now successfully find a typical dev MongoDB server bound only to `127.0.0.1`, Apostrophe can generate valid ipv6 URLs pointing back to itself, and `webpack` and `vue-loader` have been updated to address incompatibilities.
* Adds support for custom context menus provided by any module (see `apos.doc.addContextOperation()`).
* The `AposSchema` component now supports an optional `generation` prop which may be used to force a refresh when the value of the object changes externally. This is a compromise to avoid the performance hit of checking numerous subfields for possible changes every time the `value` prop changes in response to an `input` event.
* Adds new event `@apostrophecms/doc:afterAllModesDeleted` fired after all modes of a given document are purged.

### Fixes

* Documentation of obsolete options has been removed.
* Dead code relating to activating in-context widget editors have been removed. They are always active and have been for some time. In the future they might be swapped in on scroll, but there will never be a need to swap them in "on click."
* The `self.email` method of modules now correctly accepts a default `from` address configured for a specific module via the `from` subproperty of the `email` option to that module. Thanks to `chmdebeer` for pointing out the issue and the fix.
* Fixes `_urls` not added on attachment fields when pieces API index is requested (#3643)
* Fixes float field UI bug that transforms the value to integer when there is no field error and the first number after the decimal is `0`.
* The `nestedModuleSubdirs` feature no longer throws an error and interrupts startup if a project contains both `@apostrophecms/asset` and `asset`, which should be considered separate module names.

## 3.17.0 (2022-03-31)

### Adds

* Full support for the [`object` field type](https://v3.docs.apostrophecms.org/reference/field-types/object.html), which works just like `array` but stores just one sub-object as a property, rather than an array of objects.
* To help find documents that reference related ones via `relationship` fields, implement backlinks of related documents by adding a `relatedReverseIds` field to them and keeping it up to date. There is no UI based on this feature yet but it will permit various useful features in the near future.
* Adds possibility for modules to [extend the webpack configuration](https://v3.docs.apostrophecms.org/guide/webpack.html).
* Adds possibility for modules to [add extra frontend bundles for scss and js](https://v3.docs.apostrophecms.org/guide/webpack.html). This is useful when the `ui/src` build would otherwise be very large due to code used on rarely accessed pages.
* Loads the right bundles on the right pages depending on the page template and the loaded widgets. Logged-in users have all the bundles on every page, because they might introduce widgets at any time.
* Fixes deprecation warnings displayed after running `npm install`, for dependencies that are directly included by this package.
* Implement custom ETags emission when `etags` cache option is enabled. [See the documentation for more information](https://v3.docs.apostrophecms.org/guide/caching.html).
It allows caching of pages and pieces, using a cache invalidation mechanism that takes into account related (and reverse related) document updates, thanks to backlinks mentioned above.
Note that for now, only single pages and pieces benefit from the ETags caching system (pages' and pieces' `getOne` REST API route, and regular served pages).
The cache of an index page corresponding to the type of a piece that was just saved will automatically be invalidated. However, please consider that it won't be effective when a related piece is saved, therefore the cache will automatically be invalidated _after_ the cache lifetime set in `maxAge` cache option.

### Fixes

* Apostrophe's webpack build now works properly when developing code that imports module-specific npm dependencies from `ui/src` or `ui/apos` when using `npm link` to develop the module in question.
* The `es5: true` option to `@apostrophecms/asset` works again.

## 3.16.1 (2022-03-21)

### Fixes

* Fixes a bug in the new `Cache-Control` support introduced by 3.16.0 in which we get the logged-out homepage right after logging in. This issue only came into play if the new caching options were enabled.

## 3.16.0 (2022-03-18)

### Adds

* Offers a simple way to set a Cache-Control max-age for Apostrophe page and GET REST API responses for pieces and pages. [See the documentation for more information](https://v3.docs.apostrophecms.org/guide/caching.html).
* API keys and bearer tokens "win" over session cookies when both are present. Since API keys and bearer tokens are explicitly added to the request at hand, it never makes sense to ignore them in favor of a cookie, which is implicit. This also simplifies automated testing.
* `data-apos-test=""` selectors for certain elements frequently selected in QA tests, such as `data-apos-test="adminBar"`.
* Offer a simple way to set a Cache-Control max-age for Apostrophe page and GET REST API responses for pieces and pages.
* To speed up functional tests, an `insecurePasswords` option has been added to the login module. This option is deliberately named to discourage use for any purpose other than functional tests in which repeated password hashing would unduly limit performance. Normally password hashing is intentionally difficult to slow down brute force attacks, especially if a database is compromised.

### Fixes

* `POST`ing a new child page with `_targetId: '_home'` now works properly in combination with `_position: 'lastChild'`.

## 3.15.0 (2022-03-02)

### Adds

* Adds throttle system based on username (even when not existing), on initial login route. Also added for each late login requirement, e.g. for 2FA attempts.

## 3.14.2 (2022-02-27)

* Hotfix: fixed a bug introduced by 3.14.1 in which non-parked pages could throw an error during the migration to fix replication issues.

## 3.14.1 (2022-02-25)

* Hotfix: fixed a bug in which replication across locales did not work properly for parked pages configured via the `_children` feature. A one-time migration is included to reconnect improperly replicated versions of the same parked pages. This runs automatically, no manual action is required. Thanks to [justyna1](https://github.com/justyna13) for identifying the issue.

## 3.14.0 (2022-02-22)

### Adds

* To reduce complications for those implementing caching strategies, the CSRF protection cookie now contains a simple constant string, and is not recorded in `req.session`. This is acceptable because the real purpose of the CSRF check is simply to verify that the browser has sent the cookie at all, which it will not allow a cross-origin script to do.
* As a result of the above, a session cookie is not generated and sent at all unless `req.session` is actually used or a user logs in. Again, this reduces complications for those implementing caching strategies.
* When logging out, the session cookie is now cleared in the browser. Formerly the session was destroyed on the server side only, which was sufficient for security purposes but could create caching issues.
* Uses `express-cache-on-demand` lib to make similar and concurrent requests on pieces and pages faster.
* Frontend build errors now stop app startup in development, and SCSS and JS/Vue build warnings are visible on the terminal console for the first time.

### Fixes

* Fixed a bug when editing a page more than once if the page has a relationship to itself, whether directly or indirectly. Widget ids were unnecessarily regenerated in this situation, causing in-context edits after the first to fail to save.
* Pages no longer emit double `beforeUpdate` and `beforeSave` events.
* When the home page extends `@apostrophecms/piece-page-type`, the "show page" URLs for individual pieces should not contain two slashes before the piece slug. Thanks to [Martí Bravo](https://github.com/martibravo) for the fix.
* Fixes transitions between login page and `afterPasswordVerified` login steps.
* Frontend build errors now stop the `@apostrophecms/asset:build` task properly in production.
* `start` replaced with `flex-start` to address SCSS warnings.
* Dead code removal, as a result of following up on JS/Vue build warnings.

## 3.13.0 - 2022-02-04

### Adds

* Additional requirements and related UI may be imposed on native ApostropheCMS logins using the new `requirements` feature, which can be extended in modules that `improve` the `@apostrophecms/login` module. These requirements are not imposed for single sign-on logins via `@apostrophecms/passport-bridge`. See the documentation for more information.
* Adds latest Slovak translation strings to SK.json in `i18n/` folder. Thanks to [Michael Huna](https://github.com/Miselrkba) for the contribution.
* Verifies `afterPasswordVerified` requirements one by one when emitting done event, allows to manage errors ans success before to go to the next requirement. Stores and validate each requirement in the token. Checks the new `askForConfirmation` requirement option to go to the next step when emitting done event or waiting for the confirm event (in order to manage success messages). Removes support for `afterSubmit` for now.

### Fixes

* Decodes the testReq `param` property in `serveNotFound`. This fixes a problem where page titles using diacritics triggered false 404 errors.
* Registers the default namespace in the Vue instance of i18n, fixing a lack of support for un-namespaced l10n keys in the UI.

## 3.12.0 - 2022-01-21

### Adds

* It is now best practice to deliver namespaced i18n strings as JSON files in module-level subdirectories of `i18n/` named to match the namespace, e.g. `i18n/ourTeam` if the namespace is `ourTeam`. This allows base class modules to deliver phrases to any namespace without conflicting with those introduced at project level. The `i18n` option is now deprecated in favor of the new `i18n` module format section, which is only needed if `browser: true` must be specified for a namespace.
* Brought back the `nestedModuleSubdirs` feature from A2, which allows modules to be nested in subdirectories if `nestedModuleSubdirs: true` is set in `app.js`. As in A2, module configuration (including activation) can also be grouped in a `modules.js` file in such subdirectories.

### Fixes

* Fixes minor inline documentation comments.
* UI strings that are not registered localization keys will now display properly when they contain a colon (`:`). These were previously interpreted as i18next namespace/key pairs and the "namespace" portion was left out.
* Fixes a bug where changing the page type immediately after clicking "New Page" would produce a console error. In general, areas and checkboxes now correctly handle their value being changed to `null` by the parent schema after initial startup of the `AposInputArea` or `AposInputCheckboxes` component.
* It is now best practice to deliver namespaced i18n strings as JSON files in module-level subdirectories of `i18n/` named to match the namespace, e.g. `i18n/ourTeam` if the namespace is `ourTeam`. This allows base class modules to deliver phrases to any namespace without conflicting with those introduced at project level. The `i18n` option is now deprecated in favor of the new `i18n` module format section, which is only needed if `browser: true` must be specified for a namespace.
* Removes the `@apostrophecms/util` module template helper `indexBy`, which was using a lodash method not included in lodash v4.
* Removes an unimplemented `csrfExceptions` module section cascade. Use the `csrfExceptions` _option_ of any module to set an array of URLs excluded from CSRF protection. More information is forthcoming in the documentation.
* Fix `[Object Object]` in the console when warning `A permission.can() call was made with a type that has no manager` is printed.

### Changes

* Temporarily removes `npm audit` from our automated tests because of a sub-dependency of vue-loader that doesn't actually cause a security vulnerability for apostrophe.

## 3.11.0 - 2022-01-06

### Adds

* Apostrophe now extends Passport's `req.login` to emit an `afterSessionLogin` event from the `@apostrophecms:login` module, with `req` as an argument. Note that this does not occur at all for login API calls that return a bearer token rather than establishing an Express session.

### Fixes

* Apostrophe's extension of `req.login` now accounts for the `req.logIn` alias and the skippable `options` parameter, which is relied upon in some `passport` strategies.
* Apostrophe now warns if a nonexistent widget type is configured for an area field, with special attention to when `-widget` has been erroneously included in the name. For backwards compatibility this is a startup warning rather than a fatal error, as sites generally did operate successfully otherwise with this type of bug present.

### Changes

* Unpins `vue-click-outside-element` the packaging of which has been fixed upstream.
* Adds deprecation note to `__testDefaults` option. It is not in use, but removing would be a minor BC break we don't need to make.
* Allows test modules to use a custom port as an option on the `@apostrophecms/express` module.
* Removes the code base pull request template to instead inherit the organization-level template.
* Adds `npm audit` back to the test scripts.

## 3.10.0 - 2021-12-22

### Fixes

* `slug` type fields can now have an empty string or `null` as their `def` value without the string `'none'` populating automatically.
* The `underline` feature works properly in tiptap toolbar configuration.
* Required checkbox fields now properly prevent editor submission when empty.
* Pins `vue-click-outside-element` to a version that does not attempt to use `eval` in its distribution build, which is incompatible with a strict Content Security Policy.

### Adds

* Adds a `last` option to fields. Setting `last: true` on a field puts that field at the end of the field's widget order. If more than one field has that option active the true last item will depend on general field registration order. If the field is ordered with the `fields.order` array or field group ordering, those specified orders will take precedence.

### Changes

* Adds deprecation notes to the widget class methods `getWidgetWrapperClasses` and `getWidgetClasses` from A2.
* Adds a deprecation note to the `reorganize` query builder for the next major version.
* Uses the runtime build of Vue. This has major performance and bundle size benefits, however it does require changes to Apostrophe admin UI apps that use a `template` property (components should require no changes, just apps require an update). These apps must now use a `render` function instead. Since custom admin UI apps are not yet a documented feature we do not regard this as a bc break.
* Compatible with the `@apostrophecms/security-headers` module, which supports a strict `Content-Security-Policy`.
* Adds a deprecation note to the `addLateCriteria` query builder.
* Updates the `toCount` doc type query method to use Math.ceil rather than Math.floor plus an additional step.

## 3.9.0 - 2021-12-08

### Adds

* Developers can now override any Vue component of the ApostropheCMS admin UI by providing a component of the same name in the `ui/apos/components` folder of their own module. This is not always the best approach, see the documentation for details.
* When running a job, we now trigger the notification before to run the job, this way the progress notification ID is available from the job and the notification can be dismissed if needed.
* Adds `maxUi`, `maxLabel`, `minUi`, and `minLabel` localization strings for array input and other UI.

### Fixes

* Fully removes references to the A2 `self.partial` module method. It appeared only once outside of comments, but was not actually used by the UI. The `self.render` method should be used for simple template rendering.
* Fixes string interpolation for the confirmation modal when publishing a page that has an unpublished parent page.
* No more "cannot set headers after they are sent to the client" and "req.res.redirect not defined" messages when handling URLs with extra trailing slashes.
* The `apos.util.runPlayers` method is not called until all of the widgets in a particular tree of areas and sub-areas have been added to the DOM. This means a parent area widget player will see the expected markup for any sub-widgets when the "Edit" button is clicked.
* Properly activates the `apostropheI18nDebugPlugin` i18next debugging plugin when using the `APOS_SHOW_I18N` environment variable. The full set of l10n emoji indicators previously available for the UI is now available for template and server-side strings.
* Actually registers piece types for site search unless the `searchable` option is `false`.
* Fixes the methods required for the search `index` task.

### Changes

* Adds localization keys for the password field component's min and max error messages.

## 3.8.1 - 2021-11-23

### Fixes

* The search field of the pieces manager modal works properly. Thanks to [Miro Yovchev](https://github.com/myovchev) for pointing out the issue and providing a solution.
* Fixes a bug in `AposRichTextWidgetEditor.vue` when a rich text widget was specifically configured with an empty array as the `styles` option. In that case a new empty rich text widget will initiate with an empty paragraph tag.
* The`fieldsPresent` method that is used with the `presentFieldsOnly` option in doc-type was broken, looking for properties in strings and wasn't returning anything.

## 3.8.0 - 2021-11-15

### Adds

* Checkboxes for pieces are back, a main checkbox allows to select all page items. When all pieces on a page are checked, a banner where the user can select all pieces appears. A launder for mongo projections has been added.
* Registered `batchOperations` on a piece-type will now become buttons in the manager batch operations "more menu" (styled as a kebab icon). Batch operations should include a label, `messages` object, and `modalOptions` for the confirmation modal.
* `batchOperations` can be grouped into a single button with a menu using the `group` cascade subproperty.
* `batchOperations` can be conditional with an `if` conditional object. This allows developers to pass a single value or an array of values.
* Piece types can have `utilityOperations` configured as a top-level cascade property. These operations are made available in the piece manager as new buttons.
* Notifications may now include an `event` property, which the AposNotification component will emit on mount. The `event` property should be set to an object with `name` (the event name) and optionally `data` (data included with the event emission).
* Adds support for using the attachments query builder in REST API calls via the query string.
* Adds contextual menu for pieces, any module extending the piece-type one can add actions in this contextual menu.
* When clicking on a batch operation, it opens a confirmation modal using modal options from the batch operation, it also works for operations in grouped ones. operations name property has been renamed in action to work with AposContextMenu component.
* Beginning with this release, a module-specific static asset in your project such as `modules/mymodulename/public/images/bg.png` can always be referenced in your `.scss` and `.css` files as `/modules/mymodulename/images/bg.png`, even if assets are actually being deployed to S3, CDNs, etc. Note that `public` and `ui/public` module subdirectories have separate functions. See the documentation for more information.
* Adds AposFile.vue component to abstract file dropzone UI, uses it in AposInputAttachment, and uses it in the confirmation modal for pieces import.
* Optionally add `dimensionAttrs` option to image widget, which sets width & height attributes to optimize for Cumulative Layout Shift. Thank you to [Qiao Lin](https://github.com/qclin) for the contribution.

### Fixes

* The `apos.util.attachmentUrl` method now works correctly. To facilitate that, `apos.uploadsUrl` is now populated browser-side at all times as the frontend logic originally expected. For backwards compatibility `apos.attachment.uploadsUrl` is still populated when logged in.
* Widget players are now prevented from being played twice by the implementing vue component.

### Changes

* Removes Apostrophe 2 documentation and UI configuration from the `@apostrophecms/job` module. These options were not yet in use for A3.
* Renames methods and removes unsupported routes in the `@apostrophecms/job` module that were not yet in use. This was not done lightly, but specifically because of the minimal likelihood that they were in use in project code given the lack of UI support.
  * The deprecated `cancel` route was removed and will likely be replaced at a later date.
  * `run` was renamed `runBatch` as its purpose is specifically to run processes on a "batch selected" array of pieces or pages.
  * `runNonBatch` was renamed to `run` as it is the more generic job-running method. It is likely that `runBatch` will eventually be refactored to use this method.
  * The `good` and `bad` methods are renamed `success` and `failure`, respectively. The expected methods used in the `run` method were similarly renamed. They still increment job document properties called `good` and `bad`.
* Comments out the unused `batchSimpleRoute` methods in the page and piece-type modules to avoid usage before they are fully implemented.
* Optionally add `dimensionAttrs` option to image widget, which sets width & height attributes to optimize for Cumulative Layout Shift.
* Temporarily removes `npm audit` from our automated tests because of a sub-dependency of uploadfs that doesn't actually cause a security vulnerability for apostrophe.

## 3.7.0 - 2021-10-28

### Adds

* Schema select field choices can now be populated by a server side function, like an API call. Set the `choices` property to a method name of the calling module. That function should take a single argument of `req`, and return an array of objects with `label` and `value` properties. The function can be async and will be awaited.
* Apostrophe now has built-in support for the Node.js cluster module. If the `APOS_CLUSTER_PROCESSES` environment variable is set to a number, that number of child processes are forked, sharing the same listening port. If the variable is set to `0`, one process is forked for each CPU core, with a minimum of `2` to provide availability during restarts. If the variable is set to a negative number, that number is added to the number of CPU cores, e.g. `-1` is a good way to reserve one core for MongoDB if it is running on the same server. This is for production use only (`NODE_ENV=production`). If a child process fails it is restarted automatically.

### Fixes

* Prevents double-escaping interpolated localization strings in the UI.
* Rich text editor style labels are now run through a localization method to get the translated strings from their l10n keys.
* Fixes README Node version requirement (Node 12+).
* The text alignment buttons now work immediately in a new rich text widget. Previously they worked only after manually setting a style or refreshing the page. Thanks to Michelin for their support of this fix.
* Users can now activate the built-in date and time editing popups of modern browsers when using the `date` and `time` schema field types.
* Developers can now `require` their project `app.js` file in the Node.js REPL for debugging and inspection. Thanks to [Matthew Francis Brunetti](https://github.com/zenflow).
* If a static text phrase is unavailable in both the current locale and the default locale, Apostrophe will always fall back to the `en` locale as a last resort, which ensures the admin UI works if it has not been translated.
* Developers can now `require` their project `app.js` in the Node.js REPL for debugging and inspection
* Ensure array field items have valid _id prop before storing. Thanks to Thanks to [Matthew Francis Brunetti](https://github.com/zenflow).

### Changes

* In 3.x, `relationship` fields have an optional `builders` property, which replaces `filters` from 2.x, and within that an optional `project` property, which replaces `projection` from 2.x (to match MongoDB's `cursor.project`). Prior to this release leaving the old syntax in place could lead to severe performance problems due to a lack of projections. Starting with this release the 2.x syntax results in an error at startup to help the developer correct their code.
* The `className` option from the widget options in a rich text area field is now also applied to the rich text editor itself, for a consistently WYSIWYG appearance when editing and when viewing. Thanks to [Max Mulatz](https://github.com/klappradla) for this contribution.
* Adds deprecation notes to doc module `afterLoad` events, which are deprecated.
* Removes unused `afterLogin` method in the login module.

## 3.6.0 - 2021-10-13

### Adds

* The `context-editing` apostrophe admin UI bus event can now take a boolean parameter, explicitly indicating whether the user is actively typing or performing a similar active manipulation of controls right now. If a boolean parameter is not passed, the existing 1100-millisecond debounced timeout is used.
* Adds 'no-search' modifier to relationship fields as a UI simplification option.
* Fields can now have their own `modifiers` array. This is combined with the schema modifiers, allowing for finer grained control of field rendering.
* Adds a Slovak localization file. Activate the `sk` locale to use this. Many thanks to [Michael Huna](https://github.com/Miselrkba) for the contribution.
* Adds a Spanish localization file. Activate the `es` locale to use this. Many thanks to [Eugenio Gonzalez](https://github.com/egonzalezg9) for the contribution.
* Adds a Brazilian Portuguese localization file. Activate the `pt-BR` locale to use this. Many thanks to [Pietro Rutzen](https://github.com/pietro-rutzen) for the contribution.

### Fixes

* Fixed missing translation for "New Piece" option on the "more" menu of the piece manager, seen when using it as a chooser.
* Piece types with relationships to multiple other piece types may now be configured in any order, relative to the other piece types. This sometimes appeared to be a bug in reverse relationships.
* Code at the project level now overrides code found in modules that use `improve` for the same module name. For example, options set by the `@apostrophecms/seo-global` improvement that ships with `@apostrophecms/seo` can now be overridden at project level by `/modules/@apostrophecms/global/index.js` in the way one would expect.
* Array input component edit button label is now propertly localized.
* A memory leak on each request has been fixed, and performance improved, by avoiding the use of new Nunjucks environments for each request. Thanks to Miro Yovchev for pointing out the leak.
* Fragments now have access to `__t()`, `getOptions` and other features passed to regular templates.
* Fixes field group cascade merging, using the original group label if none is given in the new field group configuration.
* If a field is conditional (using an `if` option), is required, but the condition has not been met, it no longer throws a validation error.
* Passing `busy: true` to `apos.http.post` and related methods no longer produces an error if invoked when logged out, however note that there will likely never be a UI for this when logged out, so indicate busy state in your own way.
* Bugs in document modification detection have been fixed. These bugs caused edge cases where modifications were not detected and the "Update" button did not appear, and could cause false positives as well.

### Changes

* No longer logs a warning about no users if `testModule` is true on the app.

## 3.5.0 - 2021-09-23

* Pinned dependency on `vue-material-design-icons` to fix `apos-build.js` build error in production.
* The file size of uploaded media is visible again when selected in the editor, and media information such as upload date, dimensions and file size is now properly localized.
* Fixes moog error messages to reflect the recommended pattern of customization functions only taking `self` as an argument.
* Rich Text widgets now instantiate with a valid element from the `styles` option rather than always starting with an unclassed `<p>` tag.
* Since version 3.2.0, apostrophe modules to be loaded via npm must appear as explicit npm dependencies of the project. This is a necessary security and stability improvement, but it was slightly too strict. Starting with this release, if the project has no `package.json` in its root directory, the `package.json` in the closest ancestor directory is consulted.
* Fixes a bug where having no project modules directory would throw an error. This is primarily a concern for module unit tests where there are no additional modules involved.
* `css-loader` now ignores `url()` in css files inside `assets` so that paths are left intact, i.e. `url(/images/file.svg)` will now find a static file at `/public/images/file.svg` (static assets in `/public` are served by `express.static`). Thanks to Matic Tersek.
* Restored support for clicking on a "foreign" area, i.e. an area displayed on the page whose content comes from a piece, in order to edit it in an appropriate way.
* Apostrophe module aliases and the data attached to them are now visible immediately to `ui/src/index.js` JavaScript code, i.e. you can write `apos.alias` where `alias` matches the `alias` option configured for that module. Previously one had to write `apos.modules['module-name']` or wait until next tick. However, note that most modules do not push any data to the browser when a user is not logged in. You can do so in a custom module by calling `self.enableBrowserData('public')` from `init` and implementing or extending the `getBrowserData(req)` method (note that page, piece and widget types already have one, so it is important to extend in those cases).
* `options.testModule` works properly when implementing unit tests for an npm module that is namespaced.

### Changes

* Cascade grouping (e.g., grouping fields) will now concatenate a group's field name array with the field name array of an existing group of the same name. Put simply, if a new piece module adds their custom fields to a `basics` group, that field will be added to the default `basics` group fields. Previously the new group would have replaced the old, leaving inherited fields in the "Ungrouped" section.
* AposButton's `block` modifier now less login-specific

### Adds

* Rich Text widget's styles support a `def` property for specifying the default style the editor should instantiate with.
* A more helpful error message if a field of type `area` is missing its `options` property.

## 3.4.1 - 2021-09-13

No changes. Publishing to correctly mark the latest 3.x release as "latest" in npm.

## 3.4.0 - 2021-09-13

### Security

* Changing a user's password or marking their account as disabled now immediately terminates any active sessions or bearer tokens for that user. Thanks to Daniel Elkabes for pointing out the issue. To ensure all sessions have the necessary data for this, all users logged in via sessions at the time of this upgrade will need to log in again.
* Users with permission to upload SVG files were previously able to do so even if they contained XSS attacks. In Apostrophe 3.x, the general public so far never has access to upload SVG files, so the risk is minor but could be used to phish access from an admin user by encouraging them to upload a specially crafted SVG file. While Apostrophe typically displays SVG files using the `img` tag, which ignores XSS vectors, an XSS attack might still be possible if the image were opened directly via the Apostrophe media library's convenience link for doing so. All SVG uploads are now sanitized via DOMPurify to remove XSS attack vectors. In addition, all existing SVG attachments not already validated are passed through DOMPurify during a one-time migration.

### Fixes

* The `apos.attachment.each` method, intended for migrations, now respects its `criteria` argument. This was necessary to the above security fix.
* Removes a lodash wrapper around `@apostrophecms/express` `bodyParser.json` options that prevented adding custom options to the body parser.
* Uses `req.clone` consistently when creating a new `req` object with a different mode or locale for localization purposes, etc.
* Fixes bug in the "select all" relationship chooser UI where it selected unpublished items.
* Fixes bug in "next" and "previous" query builders.
* Cutting and pasting widgets now works between locales that do not share a hostname, provided that you switch locales after cutting (it does not work between tabs that are already open on separate hostnames).
* The `req.session` object now exists in task `req` objects, for better compatibility. It has no actual persistence.
* Unlocalized piece types, such as users, may now be selected as part of a relationship when browsing.
* Unpublished localized piece types may not be selected via the autocomplete feature of the relationship input field, which formerly ignored this requirement, although the browse button enforced it.
* The server-side JavaScript and REST APIs to delete pieces now work properly for pieces that are not subject to either localization or draft/published workflow at all the (`localize: false` option). UI for this is under discussion, this is just a bug fix for the back end feature which already existed.
* Starting in version 3.3.1, a newly added image widget did not display its image until the page was refreshed. This has been fixed.
* A bug that prevented Undo operations from working properly and resulted in duplicate widget _id properties has been fixed.
* A bug that caused problems for Undo operations in nested widgets, i.e. layout or multicolumn widgets, has been fixed.
* Duplicate widget _id properties within the same document are now prevented on the server side at save time.
* Existing duplicate widget _id properties are corrected by a one-time migration.

### Adds

* Adds a linter to warn in dev mode when a module name include a period.
* Lints module names for `apostrophe-` prefixes even if they don't have a module directory (e.g., only in `app.js`).
* Starts all `warnDev` messages with a line break and warning symbol (⚠️) to stand out in the console.
* `apos.util.onReady` aliases `apos.util.onReadyAndRefresh` for brevity. The `apos.util.onReadyAndRefresh` method name will be deprecated in the next major version.
* Adds a developer setting that applies a margin between parent and child areas, allowing developers to change the default spacing in nested areas.

### Changes

* Removes the temporary `trace` method from the `@apostrophecms/db` module.
* Beginning with this release, the `apostrophe:modulesReady` event has been renamed `apostrophe:modulesRegistered`, and the `apostrophe:afterInit` event has been renamed `apostrophe:ready`. This better reflects their actual roles. The old event names are accepted for backwards compatibility. See the documentation for more information.
* Only autofocuses rich text editors when they are empty.
* Nested areas now have a vertical margin applied when editing, allowing easier access to the parent area's controls.

## 3.3.1 - 2021-09-01

### Fixes

* In some situations it was possible for a relationship with just one selected document to list that document several times in the returned result, resulting in very large responses.
* Permissions roles UI localized correctly.
* Do not crash on startup if users have a relationship to another type. This was caused by the code that checks whether any users exist to present a warning to developers. That code was running too early for relationships to work due to event timing issues.

## 3.3.0 - 2021-08-30

### Fixes

* Addresses the page jump when using the in-context undo/redo feature. The page will immediately return users to their origin scroll position after the content refreshes.
* Resolves slug-related bug when switching between images in the archived view of the media manager. The slug field was not taking into account the double slug prefix case.
* Fixes migration task crash when parking new page. Thanks to [Miro Yovchev](https://www.corllete.com/) for this fix.
* Fixes incorrect month name in `AposCellDate`, which can be optionally used in manage views of pieces. Thanks to [Miro Yovchev](https://www.corllete.com/) for this fix.

### Adds

* This version achieves localization (l10n) through a rich set of internationalization (i18n) features. For more information, [see the documentation](https://v3.docs.apostrophecms.org/).
* There is support for both static string localization and dynamic content localization.
* The home page, other parked pages, and the global document are automatically replicated to all configured locales at startup. Parked properties are refreshed if needed. Other pages and pieces are replicated if and when an editor chooses to do so.
* An API route has been added for voluntary replication, i.e. when deciding a document should exist in a second locale, or desiring to overwrite the current draft contents in locale `B` with the draft contents of locale `A`.
* Locales can specify `prefix` and `hostname` options, which are automatically recognized by middleware that removes the prefix dynamically where appropriate and sets `req.locale`. In 3.x this works more like the global site `prefix` option. This is a departure from 2.x which stored the prefix directly in the slug, creating maintenance issues.
* Locales are stateless: they are never recorded in the session. This eliminates many avenues for bugs and bad SEO. However, this also means the developer must fully distinguish them from the beginning via either `prefix` or `hostname`. A helpful error message is displayed if this is not the case.
* Switching locales preserves the user's editing session even if on separate hostnames. To enable this, if any locales have hostnames, all configured locales must have hostnames and/or baseUrl must be set for those that don't.
* An API route has been added to discover the locales in which a document exists. This provides basic information only for performance (it does not report `title` or `_url`).
* Editors can "localize" documents, copying draft content from one locale to another to create a corresponding document in a different locale. For convenience related documents, such as images and other pieces directly referenced by the document's structure, can be localized at the same time. Developers can opt out of this mechanism for a piece type entirely, check the box by default for that type, or leave it as an "opt-in" choice.
* The `@apostrophecms/i18n` module now uses `i18next` to implement static localization. All phrases in the Vue-based admin UI are passed through `i18next` via `this.$t`, and `i18next` is also available via `req.t()` in routes and `__t()` in templates. Apostrophe's own admin UI phrases are in the `apostrophe` namespace for a clean separation. An array of locale codes, such as `en` or `fr` or `en-au`, can be specified using the `locales` option to the `@apostrophecms/i18n` module. The first locale is the default, unless the `defaultLocale` option is set. If no locales are set, the locale defaults to `en`. The `i18next-http-middleware` locale guesser is installed and will select an available locale if possible, otherwise it will fall back to the default.
* In the admin UI, `v-tooltip` has been extended as `v-apos-tooltip`, which passes phrases through `i18next`.
* Developers can link to alternate locales by iterating over `data.localizations` in any page template. Each element always has `locale`, `label` and `homePageUrl` properties. Each element also has an `available` property (if true, the current context document is available in that locale), `title` and a small number of other document properties are populated, and `_url` redirects to the context document in that locale. The current locale is marked with `current: true`.
* To facilitate adding interpolated values to phrases that are passed as a single value through many layers of code, the `this.$t` helper provided in Vue also accepts an object argument with a `key` property. Additional properties may be used for interpolation.
* `i18next` localization JSON files can be added to the `i18n` subdirectory of _any_ module, as long as its `i18n` option is set. The `i18n` object may specify `ns` to give an `i18next` namespace, otherwise phrases are in the default namespace, used when no namespace is specified with a `:` in an `i18next` call. The default namespace is yours for use at project level. Multiple modules may contribute to the same namespace.
* If `APOS_DEBUG_I18N=1` is set in the environment, the `i18next` debug flag is activated. For server-side translations, i.e. `req.t()` and `__t()`, debugging output will appear on the server console. For browser-side translations in the Vue admin UI, debugging output will appear in the browser console.
* If `APOS_SHOW_I18N=1` is set in the environment, all phrases passed through `i18next` are visually marked, to make it easier to find those that didn't go through `i18next`. This does not mean translations actually exist in the JSON files. For that, review the output of `APOS_DEBUG_I18N=1`.
* There is a locale switcher for editors.
* There is a backend route to accept a new locale on switch.
* A `req.clone(properties)` method is now available. This creates a clone of the `req` object, optionally passing in an object of properties to be set. The use of `req.clone` ensures the new object supports `req.get` and other methods of a true `req` object. This technique is mainly used to obtain a new request object with the same privileges but a different mode or locale, i.e. `mode: 'published'`.
* Fallback wrappers are provided for the `req.__()`, `res.__()` and `__()` localization helpers, which were never official or documented in 3.x but may be in use in projects ported from 2.x. These wrappers do not localize but do output the input they are given along with a developer warning. You should migrate them to use `req.t()` (in server-side javascript) or `__t()` (Nunjucks templates).

### Changes

* Bolsters the CSS that backs Apostrophe UI's typography to help prevent unintended style leaks at project-level code.
* Removes the 2.x series changelog entries. They can be found in the 2.0 branch in Github.

## 3.2.0 - 2021-08-13

### Fixes

* `req.hostname` now works as expected when `trustProxy: true` is passed to the `@apostrophecms/express` module.
* Apostrophe loads modules from npm if they exist there and are configured in the `modules` section of `app.js`. This was always intended only as a way to load direct, intentional dependencies of your project. However, since npm "flattens" the dependency tree, dependencies of dependencies that happen to have the same name as a project-level Apostrophe module could be loaded by default, crashing the site or causing unexpected behavior. So beginning with this release, Apostrophe scans `package.json` to verify an npm module is actually a dependency of the project itself before attempting to load it as an Apostrophe module.
* Fixes the reference to sanitize-html defaults in the rich text widget.
* Fixes the `toolbarToAllowedStyles` method in the rich text widget, which was not returning any configuration.
* Fixes the broken text alignment in rich text widgets.
* Adds a missing npm dependency on `chokidar`, which Apostrophe and Nunjucks use for template refreshes. In most environments this worked anyway due to an indirect dependency via the `sass` module, but for stability Apostrophe should depend directly on any npm module it uses.
* Fixes the display of inline range inputs, notably broken when using Palette
* Fixes occasional unique key errors from migrations when attempting to start up again with a site that experienced a startup failure before inserting its first document.
* Requires that locale names begin with a letter character to ensure order when looping over the object entries.
* Unit tests pass in MongoDB 5.x.

### Adds

* Adds Cut and Paste to area controls. You can now Cut a widget to a virtual clipboard and paste it in suitable areas. If an area
can include the widget on the clipboard, a special Clipboard widget will appear in area's Add UI. This works across pages as well.

### Changes

* Apostrophe's Global's UI (the @apostrophecms/global singleton has moved from the admin bar's content controls to the admin utility tray under a cog icon.
* The context bar's document Edit button, which was a cog icon, has been rolled into the doc's context menu.

## 3.1.3 - 2021-07-16

### Fixes

* Hotfix for an incompatibility between `vue-loader` and `webpack` 5.45.0 which causes a crash at startup in development, or asset build time in production. We have temporarily pinned our dependency to `webpack` 5.44.x. We are [contributing to the discussion around the best long-term fix for vue-loader](https://github.com/vuejs/vue-loader/issues/1854).

## 3.1.2 - 2021-07-14

### Changes

* Removes an unused method, `mapMongoIdToJqtreeId`, that was used in A2 but is no longer relevant.
* Removes deprecated and non-functional steps from the `edit` method in the `AposDocsManager.vue` component.
* Legacy migrations to update 3.0 alpha and 3.0 beta sites to 3.0 stable are still in place, with no functional changes, but have been relocated to separate source files for ease of maintenance. Note that this is not a migration path for 2.x databases. Tools for that are forthcoming.

## 3.1.1 - 2021-07-08

### Fixes

* Two distinct modules may each have their own `ui/src/index.scss` file, similar to the fix already applied to allow multiple `ui/src/index.js` files.

## 3.1.0 - 2021-06-30

### Fixes

* Corrects a bug that caused Apostrophe to rebuild the admin UI on every nodemon restart, which led to excessive wait times to test new code. Now this happens only when `package-lock.json` has been modified (i.e. you installed a new module that might contain new Apostrophe admin UI code). If you are actively developing Apostrophe admin UI code, you can opt into rebuilding all the time with the `APOS_DEV=1` environment variable. In any case, `ui/src` is always rebuilt in a dev environment.
* Updates `cheerio`, `deep-get-set`, and `oembetter` versions to resolve vulnerability warnings.
* Modules with a `ui/src` folder, but no other content, are no longer considered "empty" and do not generate a warning.
* Pushing a secondary context document now always results in entry to draft mode, as intended.
* Pushing a secondary context document works reliably, correcting a race condition that could cause the primary document to remain in context in some cases if the user was not already in edit mode.

### Changes

* Deprecates `self.renderPage` method for removal in next major version.
* Since `ui/src/index.js` files must export a function to avoid a browser error in production which breaks the website experience, we now detect this at startup and throw a more helpful error to prevent a last-minute discovery in production.

## 3.0.1 - 2021-06-17

### Fixes

* Fixes an error observed in the browser console when using more than one `ui/src/index.js` file in the same project. Using more than one is a good practice as it allows you to group frontend code with an appropriate module, or ship frontend code in an npm module that extends Apostrophe.
* Migrates all of our own frontend players and utilities from `ui/public` to `ui/src`, which provides a robust functional test of the above.
* Executes `ui/src` imports without waiting for next tick, which is appropriate as we have positioned it as an alternative to `ui/public` which is run without delay.

## 3.0.0 - 2021-06-16

### Breaks

* Previously our `a3-boilerplate` project came with a webpack build that pushed code to the `ui/public` folder of an `asset` module. Now the webpack build is not needed because Apostrophe takes care of compiling `ui/src` for us. This is good! However, **if you are transitioning your project to this new strategy, you will need to remove the `modules/asset/ui/public` folder from your project manually** to ensure that webpack-generated code originally intended for webpack-dev-server does not fail with a `publicPath` error in the console.
* The `CORE_DEV=1` environment setting has been changed to `APOS_DEV=1` because it is appropriate for anyone who is actively developing custom Apostrophe admin UI using `ui/apos` folders in their own modules.
* Apostrophe now uses Dart Sass, aka the `sass` npm module. The `node-sass` npm module has been deprecated by its authors for some time now. Most existing projects will be unaffected, but those writing their own Apostrophe UI components will need to change any `/deep/` selectors to `::v-deep` and consider making other Dart Sass updates as well. For more information see the [Dart Sass documentation](https://sass-lang.com/dart-sass). Those embracing the new `ui/src` feature should also bear in mind that Dart Sass is being used.

### Changes

* Relationship ids are now stored as aposDocIds (without the locale and mode part). The appropriate locale and mode are known from the request. This allows easy comparison and copying of these properties across locales and fixes a bug with reverse relationships when publishing documents. A migration has been added to take care of this conversion on first startup.
* The `attachment` field type now correctly limits file uploads by file type when using the `fileGroup` field option.
* Uploading SVG files is permitted in the Media Library by default.

### Adds

* Apostrophe now enables you to ship frontend JavaScript and Sass (using the SCSS syntax) without your own webpack configuration.
* Any module may contain modern JavaScript in a `ui/src/index.js` file, which may use `import` to bring in other files in the standard way. Note that **`ui/src/index.js must export a function`**. These functions are called for you in the order modules are initialized.
* Any module may contain a Sass (SCSS) stylesheet in a `ui/src/index.scss` file, which may also import other Sass (SCSS) files.
* Any project that requires IE11 support for `ui/src` JavaScript code can enable it by setting the `es5: true` option to the `@apostrophecms/asset` module. Apostrophe produces separate builds for IE11 and modern browsers, so there is no loss of performance in modern browsers. Code is automatically compiled for IE11 using `babel` and missing language features are polyfilled using `core-js` so you can use promises, `async/await` and other standard modern JavaScript features.
* `ui/public` is still available for raw JavaScript and CSS files that should be pushed _as-is_ to the browser. The best use of this feature is to deliver the output of your own custom webpack build, if you have one.
* Adds browser-side `editMode` flag that tracks the state of the current view (edit or preview), located at `window.apos.adminBar.editMode`.
* Support for automatic inline style attribute sanitization for Rich Text widgets.
* Adds text align controls for Rich Text widgets. The following tools are now supported as part of a rich text widget's `toolbar` property:
-- `alignLeft`
-- `alignRight`
-- `alignCenter`
-- `alignJustify`
* `@apostrophecms/express` module now supports the `trustProxy: true` option, allowing your reverse proxy server (such as nginx) to pass on the original hostname, protocol and client IP address.

### Fixes

* Unit tests passing again. Temporarily disabled npm audit checks as a source of critical failures owing to upstream issues with third-party packages which are not actually a concern in our use case.
* Fixed issues with the query builder code for relationships. These issues were introduced in beta 3 but did not break typical applications, except for displaying distinct choices for existing values of a relationship field.
* Checkbox field types can now be used as conditional fields.
* Tracks references to attachments correctly, and introduces a migration to address any attachments previously tracked as part of documents that merely have a relationship to the proper document, i.e. pages containing widgets that reference an image piece.
* Tracks the "previously published" version of a document as a legitimate reference to any attachments, so that they are not discarded and can be brought back as expected if "Undo Publish" is clicked.
* Reverse relationships work properly for published documents.
* Relationship subfields are now loaded properly when `reverseOf` is used.
* "Discard Draft" is available when appropriate in "Manage Pages" and "Manage Pieces."
* "Discard Draft" disables the "Submit Updates" button when working as a contributor.
* Relationship subfields can now be edited when selecting in the full "manage view" browser, as well as in the compact relationship field view which worked previously.
* Relationship subfields now respect the `def` property.
* Relationship subfields are restored if you deselect a document and then reselect it within a single editing experience, i.e. accidentally deselect and immediately reselect, for instance.
* A console warning when editing subfields for a new relationship was fixed.
* Field type `color`'s `format` option moved out of the UI options and into the general options object. Supported formats are "rgb", "prgb", "hex6", "hex3", "hex8", "name", "hsl", "hsv". Pass the `format` string like:

```js
myColorField: {
  type: 'color',
  label: 'My Color',
  options: {
    format: 'hsl'
  }
}
```

* Restored Vue dependency to using semantic versioning now that Vue 2.6.14 has been released with a fix for the bug that required us to pin 2.6.12.
* Nunjucks template loader is fully compatible with Linux in a development environment.
* Improved template performance by reusing template loaders.
* `min` and `max` work properly for both string-like and number-like fields.
* Negative numbers, leading minus and plus signs, and trailing periods are accepted in the right ways by appropriate field types.
* If a user is inadvertently inserted with no password, set a random password on the backend for safety. In tests it appears that login with a blank password was already forbidden, but this provides an additional level of certainty.
* `data.page` and `data.contextOptions` are now available in `widget.html` templates in most cases. Specifically, they are available when loading the page, (2) when a widget has just been inserted on the page, and (3) when a widget has just been edited and saved back to the page. However, bear in mind that these parameters are never available when a widget is being edited "out of context" via "Page Settings", via the "Edit Piece" dialog box, via a dialog box for a parent widget, etc. Your templates should be written to tolerate the absence of these parameters.
* Double slashes in the slug cannot be used to trick Apostrophe into serving as an open redirect (fix ported to 3.x from 2.92.0).
* The global doc respects the `def` property of schema fields when first inserted at site creation time.
* Fixed fragment keyword arguments being available when not a part of the fragment signature.

## 3.0.0-beta.3.1 - 2021-06-07

### Breaks

* This backwards compatibility break actually occurred in 3.0.0-beta.3 and was not documented at that time, but it is important to know that the following Rich Text tool names have been updated to match Tiptap2's convention:
-- `bullet_list` -> `bulletList`
-- `ordered_list` -> `orderedList`
-- `code_block` -> `codeBlock`
-- `horizontal_rule` -> `horizontalRule`

### Fixes

* Rich Text default tool names updated, no longer broken. Bug introduced in 3.0.0-beta.3.
* Fixed Rich Text's tool cascade to properly account for core defaults, project level defaults, and area-specific options.

## 3.0.0-beta.3 - 2021-06-03

### Security Fixes

The `nlbr` and `nlp` Nunjucks filters marked their output as safe to preserve the tags that they added, without first escaping their input, creating a CSRF risk. These filters have been updated to escape their input unless it has already been marked safe. No code changes are required to templates whose input to the filter is intended as plaintext, however if you were intentionally leveraging this bug to output unescaped HTML markup you will need to make sure your input is free of CSRF risks and then use the `| safe` filter before the `| nlbr` or `| nlp` filter.

### Adds

* Added the `ignoreUnusedFolderWarning` option for modules that intentionally might not be activated or inherited from in a particular startup.
* Better explanation of how to replace macros with fragments, in particular how to call the fragments with `{% render fragmentName(args) %}`.

### Fixes

* Temporarily pinned to Vue 2.6.12 to fix an issue where the "New" button in the piece manager modals disappeared. We think this is a bug in the newly released Vue 2.6.13 but we are continuing to research it.
* Updated dependencies on `sanitize-html` and `nodemailer` to new major versions, causing no bc breaks at the ApostropheCMS level. This resolved two critical vulnerabilities according to `npm audit`.
* Removed many unused dependencies.
* The data retained for "Undo Publish" no longer causes slug conflicts in certain situations.
* Custom piece types using `localized: false` or `autopublish: true,` as well as singleton types, now display the correct options on the "Save" dropdown.
* The "Save and View," "Publish and View" and/or "Save Draft and Preview" options now appear only if an appropriate piece page actually exists for the piece type.
* Duplicating a widget now properly assigns new IDs to all copied sub-widgets, sub-areas and array items as well.

* Added the `ignoreUnusedFolderWarning` option for modules that intentionally might not be activated or inherited from in a particular startup.
* If you refresh the page while previewing or editing, you will be returned to that same state.

### Notices

* Numerous `npm audit` vulnerability warnings relating to `postcss` 7.x were examined, however it was determined that these are based on the idea of a malicious SASS coder attempting to cause a denial of service. Apostrophe developers would in any case be able to contribute JavaScript as well and so are already expected to be trusted parties. This issue must be resolved upstream in packages including both `stylelint` and `vue-loader` which have considerable work to do before supporting `postcss` 8.x, and in any case public access to write SASS is not part of the attack surface of Apostrophe.

### Changes

* When logging out on a page that only exists in draft form, or a page with access controls, you are redirected to the home page rather than seeing a 404 message.

* Rich text editor upgraded to [tiptap 2.x beta](https://www.tiptap.dev) :tada:. On the surface not a lot has changed with the upgrade, but tiptap 2 has big improvements in terms of speed, composability, and extension support. [See the technical differences of tiptap 1 and 2 here](https://www.tiptap.dev/overview/upgrade-guide#reasons-to-upgrade-to-tiptap-2x)

## 3.0.0-beta.2 - 2021-05-21

### **Breaks**

* The `updateModified: false` option, formerly supported only by `apos.doc.update`, has been renamed to `setModified: false` and is now supported by `apos.doc.insert` as well. If explicitly set to false, the insert and update methods will leave the `modified` property alone, rather than trying to detect or infer whether a change has been made to the draft relative to the published version.
* The `permission` module no longer takes an `interestingTypes` option. Instead, doc type managers may set their `showPermissions` option to `true` to always be broken out separately in the permissions explorer, or explicitly set it to `false` to never be mentioned at all, even on a list of typical piece types that have the same permissions. This allows module creators to ship the right options with their modules rather than requiring the developer to hand-configure `interestingTypes`.
* When editing users, the permissions explorer no longer lists "submitted draft" as a piece type.
* Removed `apos.adminBar.group` method, which is unlikely to be needed in 3.x. One can group admin bar items into dropdowns via the `groups` option.
* Raw HTML is no longer permitted in an `apos.notify` message parameter. Instead, `options.buttons` is available. If present, it must be an array of objects with `type` and `label` properties. If `type` is `'event'` then that button object must have `name` and `data` properties, and when clicked the button will trigger an apos bus event of the given `name` with the provided `data` object. Currently `'event'` is the only supported value for `type`.

### Adds

* The name `@apostrophecms/any-page-type` is now accepted for relationships that should match any page. With this change, the doc type manager module name and the type name are now identical for all types in 3.x. However, for backwards compatibility `@apostrophecms/page` is still accepted. `apos.doc.getManager` will accept either name.
* Sets the project root-level `views` directory as the default fallback views directory. This is no longer a necessary configuration in projects unless they want to change it on the `@apostrophecms/template` option `viewsFolderFallback`.
* The new `afterAposScripts` nunjucks block allows for pushing markup after Apostrophe's asset bundle script tag, at the end of the body. This is a useful way to add a script tag for Webpack's hot reload capabilities in development while still ensuring that Apostrophe's utility methods are available first, like they are in production.
* An `uploadfs` option may be passed to the `@apostrophecms/asset` module, in order to pass options configuring a separate instance of `uploadfs` specifically for the static assets. The `@apostrophecms/uploadfs` module now exports a method to instantiate an uploadfs instance. The default behavior, in which user-uploaded attachments and static assets share a single instance of uploadfs, is unchanged. Note that asset builds never use uploadfs unless `APOS_UPLOADFS_ASSETS=1` is set in the environment.
* `AposButtonSplit` is a new UI component that combines a button with a context menu. Users can act on a primary action or change the button's function via menu button to the right of the button itself.
* Developers can now pass options to the `color` schema field by passing a `pickerOptions` object through your field. This allows for modifying/removing the default color palette, changing the resulting color format, and disabling various UI. For full set of options [see this example](https://github.com/xiaokaike/vue-color/blob/master/src/components/Sketch.vue)
* `AposModal` now emits a `ready` event when it is fully painted and can be interacted with by users or code.
* The video widget is now compatible with vimeo private videos when the domain is on the allowlist in vimeo.

### Changes

* You can now override the parked page definition for the home page without copying the entirety of `minimumPark` from the source code. Specifically, you will not lose the root archive page if you park the home page without explicitly parking the archive page as well. This makes it easier to choose your own type for the home page, in lieu of `@apostrophecms/home-page`.

### Fixes

* Piece types like users that have a slug prefix no longer trigger a false positive as being "modified" when you first click the "New" button.
* The `name` option to widget modules, which never worked in 3.x, has been officially removed. The name of the widget type is always the name of the module, with the `-widget` suffix removed.
* The home page and other parked pages should not immediately show as "pending changes."
* In-context editing works properly when the current browser URL has a hash (portion beginning with `#`), enabling the use of the hash for project-specific work. Thanks to [https://stepanjakl.com/](Štěpán Jákl) for reporting the issue.
* When present, the `apos.http.addQueryToUrl` method preserves the hash of the URL intact.
* The home page and other parked pages should not immediately show as "pending changes."
* The browser-side `apos.http.parseQuery` function now handles objects and arrays properly again.
* The in-context menu for documents has been refactored as a smart component that carries out actions on its own, eliminating a great deal of redundant code, props and events.
* Added additional retries when binding to the port in a dev environment.
* The "Submit" button in the admin bar updates properly to "Submitted" if the submission happens in the page settings modal.
* Skipping positional arguments in fragments now works as expected.
* The rich text editor now supports specifying a `styles` array with no `p` tags properly. A newly added rich text widget initially contains an element with the first style, rather than always a paragraph. If no styles are configured, a `p` tag is assumed. Thanks to Stepan Jakl for reporting the issue.

### Changes

* Editor modal's Save button (publish / save draft / submit) now updated to use the `AposSplitButton` component. Editors can choose from several follow-up actions that occur after save, including creating another piece of content of the same type, being taken to the in-context version of the document, or being returned to the manager. Editor's selection is saved in localstorage, creating a remembered preference per content type.

## 3.0.0-beta.1.1 - 2021-05-07

### Fixes

* A hotfix for an issue spotted in beta 1 in our demo: all previously published pages of sites migrated from early alpha releases had a "Draft" label until published again.

## 3.0.0-beta.1 - 2021-05-06

### **Breaks**

* Removes the `firstName` and `lastName` fields in user pieces.
* The query parameters `apos-refresh`, `apos-edit`, `apos-mode` and `apos-locale` are now `aposRefresh`, `aposEdit`, `aposMode`and `aposLocale`. Going forward all query parameters will be camelCase for consistency with query builders.

### Changes

* Archiving a page or piece deletes any outstanding draft in favor of archiving the last published version. Previously the behavior was effectively the opposite.
* "Publish Changes" button label has been changes to "Update".
* Draft mode is no longer the default view for published documents.
* The page and piece manager views now display the title, etc. of the published version of a document, unless that document only exists in draft form. However a label is also provided indicating if a newer draft is in progress.
* Notifications have been updated with a new visual display and animation style.

### **Adds**

* Four permissions roles are supported and enforced: guest, contributor, editor and admin. See the documentation for details. Pre-existing alpha users are automatically migrated to the admin role.
* Documents in managers now have context sensitive action menus that allow actions like edit, discard draft, archive, restore, etc.
* A fragment call may now have a body using `rendercall`, just like a macro call can have a body using `call`. In addition, fragments can now have named arguments, just like macros. Many thanks to Miro Yovchev for contributing this implementation.
* Major performance improvement to the `nestedModuleSubdirs` option.
* Updates URL fields and oEmbed URL requests to use the `httpsFix` option in launder's `url()` method.
* Documents receive a state label based on their document state (draft, pending, pending updates)
* Contributors can submit drafts for review ("Submit" versus "Submit Updates").
* Editors and admins can manage submitted drafts.
* Editors and admins can easily see the number of proposed changes awaiting their attention.
* Support for virtual piece types, such as submitted drafts, which in actuality manage more than one type of doc.
* Confirm modals now support a schema which can be assessed after confirmation.
* When archiving and restoring pages, editors can chose whether the action affects only this document or this document + children
* Routes support the `before` syntax, allowing routes that are added to Express prior to the routes or middleware of another module. The syntax `before: 'middleware:moduleName'` must be used to add the route prior to the middleware of `moduleName`. If `middleware:` is not used, the route is added before the routes of `moduleName`. Note that normally all middleware is added before all routes.
* A `url` property can now optionally be specified when adding middleware. By default all middleware is global.
* The pieces REST GET API now supports returning only a count of all matching pieces, using the `?count=1` query parameter.
* Admin bar menu items can now specify a custom Vue component to be used in place of `AposButton`.
* Sets `username` fields to follow the user `title` field to remove an extra step in user creation.
* Adds default data to the `outerLayoutBase.html` `<title>` tag: `data.piece.title or data.page.title`.
* Moves the core UI build task into the start up process. The UI build runs automatically when `NODE_ENV` is _not_ 'production' and when:
    1. The build folder does not yet exist.
    2. The package.json file is newer than the existing UI build.
    3. You explicitly tell it to by setting the environment variable `CORE_DEV=1`
* The new `._ids(_idOrArrayOfIds)` query builder replaces `explicitOrder` and accepts an array of document `_id`s or a single one. `_id` can be used as a multivalued query parameter. Documents are returned in the order you specify, and just like with single-document REST GET requests, the locale of the `_id`s is overridden by the `aposMode` query parameter if present.
* The `.withPublished(true)` query builder adds a `_publishedDoc` property to each returned draft document that has a published equivalent. `withPublished=1` can be used as a query parameter. Note this is not the way to fetch only published documents. For that, use `.locale('en:published')` or similar.
* The server-side implementation of `apos.http.post` now supports passing a `FormData` object created with the `[form-data](https://www.npmjs.com/package/form-data)` npm module. This keeps the API parallel with the browser-side implementation and allows for unit testing the attachments feature, as well as uploading files to internal and external APIs from the server.
* `manuallyPublished` computed property moved to the `AposPublishMixin` for the use cases where that mixin is otherwise warranted.
* `columns` specified for a piece type's manage view can have a name that uses "dot notation" to access a subproperty. Also, for types that are localized, the column name can begin with `draft:` or `published:` to specifically display a property of the draft or published version of the document rather than the best available. When a prefix is not used, the property comes from the published version of the document if available, otherwise from the draft.
* For page queries, the `children` query builder is now supported in query strings, including the `depth` subproperty. For instance you could fetch `/api/v1/@apostrophecms/page/id-of-page?children=1` or `/api/v1/@apostrophecms/page/id-of-page?children[depth]=3`.
* Setting `APOS_LOG_ALL_QUERIES=1` now logs the projection, skip, limit and sort in addition to the criteria, which were previously logged.

### **Fixes**

* Fragments can now call other fragments, both those declared in the same file and those imported, just like macros calling other macros. Thanks to Miro Yovchev for reporting the issue.
* There was a bug that allowed parked properties, such as the slug of the home page, to be edited. Note that if you don't want a property of a parked page to be locked down forever you can use the `_defaults` feature of parked pages.
* A required field error no longer appears immediately when you first start creating a user.
* Vue warning in the pieces manager due to use of value rather than name of column as a Vue key. Thanks to Miro Yovchev for spotting the issue.
* "Save Draft" is not an appropriate operation to offer when editing users.
* Pager links no longer break due to `aposRefresh=1` when in edit mode. Also removed superfluous `append` query parameter from these.
* You may now intentionally clear the username and slug fields in preparation to type a new value. They do not instantly repopulate based on the title field when you clear them.
* Language of buttons, labels, filters, and other UI updated and normalized throughout.
* A contributor who enters the page tree dialog box, opens the editor, and selects "delete draft" from within the editor of an individual page now sees the page tree reflect that change right away.
* The page manager listens for content change events in general and its refresh mechanism is robust in possible situations where both an explicit refresh call and a content change event occur.
* Automatically retries once if unable to bind to the port in a dev environment. This helps with occasional `EADDRINUSE` errors during nodemon restarts.
* Update the current page's context bar properly when appropriate after actions such as "Discard Draft."
* The main archive page cannot be restored, etc. via the context menu in the page tree.
* The context menu and "Preview Draft" are both disabled while errors are present in the editor dialog box.
* "Duplicate" should lead to a "Publish" button, not an "Update" button, "Submit" rather than "Submit Update," etc.
* When you "Duplicate" the home page you should be able to set a slug for the new page (parked properties of parked pages should be editable when making a duplicate).
* When duplicating the home page, the suggested slug should not be `/` as only one page can have that slug at a time.
* Attention is properly called to a slug conflict if it exists immediately when the document is opened (such as making a copy where the suggested slug has already been used for another copy).
* "Preview Draft" never appears for types that do not use drafts.
* The toggle state of admin bar utility items should only be mapped to an `is-active` class if, like palette, they opt in with `toggle: true`
* Fixed unique key errors in the migrate task by moving the parking of parked pages to a new `@apostrophecms/migrate:after` event handler, which runs only after migrations, whether that is at startup (in dev) or at the end of the migration task (in production).
* UI does not offer "Archive" for the home page, or other archived pages.
* Notification checks and other polling requests now occur only when the tab is in the foreground, resolving a number of problems that masqueraded as other bugs when the browser hit its connection limit for multiple tabs on the same site.
* Parked pages are now parked immediately after database migrations are checked and/or run. In dev this still happens at each startup. In production this happens when the database is brand new and when the migration task is manually run.

## 3.0.0-alpha.7 - 2021-04-07

### Breaks

* The `trash` property has been renamed `archived`, and throughout the UI we refer to "archiving" and the "archive" rather than "move to trash" and the "trash can." A database migration is included to address this for existing databases. However, **if you set the minimumPark option, or used a boilerplate in which it is set,** you will need to **change the settings for the `parkedId: 'trash'` page to match those [currently found in the `minimumPark` option setting in the `@apostrophecms/page` source code](https://github.com/apostrophecms/apostrophe/blob/481252f9bd8f42b62648a0695105e6e9250810d3/modules/%40apostrophecms/page/index.js#L25-L32).

### Adds

* General UX and UI improvements to the experience of moving documents to and from the archive, formerly known as the trash.
* Links to each piece are available in the manage view when appropriate.
* Search is implemented in the media library.
* You can now pass core widgets a `className` option when configuring them as part of an area.
* `previewDraft` for pieces, adds a Preview Draft button on creation for quick in-context editing. Defaults to true.

### Changes

* Do not immediately redirect to new pages and pieces.
* Restored pieces now restore as unpublished drafts.
* Refactored the admin bar component for maintainability.
* Notification style updates

### Fixes

* Advisory lock no longer triggers an update to the modification timestamp of a document.
* Attempts to connect Apostrophe 3.x to an Apostrophe 2.x database are blocked to prevent content loss.
* "Save as Draft" is now available as soon as a new document is created.
* Areas nested in array schema fields can now be edited in context.
* When using `apos.image.first`, the alt attribute of the image piece is available on the returned attachment object as `._alt`. In addition, `_credit` and `_creditUrl` are available.
* Fixes relating to the editing of widgets in nested areas, both on the page and in the modal.
* Removed published / draft switch for unpublished drafts.
* "Publish Changes" appears only at appropriate times.
* Notifications moved from the bottom right of the viewport to the bottom center, fixing some cases of UI overlap.

## 3.0.0-alpha.6.1 - 2021-03-26

### Fixes

* Conditional fields (`if`) and the "following values" mechanism now work properly in array item fields.
* When editing "Page Settings" or a piece, the "publish" button should not be clickable if there are errors.

## 3.0.0-alpha.6 - 2021-03-24

### Adds

* You can "copy" a page or a piece via the ⠇ menu.
* When moving the current page or piece to the trash, you are taken to the home page.
* `permissions: false` is supported for piece and page insert operations.
* Adds note to remove deprecated `allowedInChooser` option on piece type filters.
* UX improvement: "Move to Trash" and "Restore" buttons added for pieces, replacing the boolean field. You can open a piece that is in the trash in a read-only way in order to review it and click "Restore."
* Advisory lock support has been completed for all content types, including on-page, in-context editing. This prevents accidental conflicts between editors.
* Image widgets now accept a `size` context option from the template, which can be used to avoid sending a full-width image for a very small placement.
* Additional improvements.

### Fixes

* Fixes error from missing `select` method in `AposPiecesManager` component.
* No more migration messages at startup for brand-new sites.
* `max` is now properly implemented for relationships when using the manager dialog box as a chooser.
* "Trash" filter now displays its state properly in the piece manager dialog box.
* Dragging an image to the media library works reliably.
* Infinite loop warning when editing page titles has been fixed.
* Users can locate the tab that still contains errors when blocked from saving a piece due to schema field errors.
* Calling `insert` works properly in the `init` function of a module.
* Additional fixes.

### Breaks

* Apostrophe's instance of `uploadfs` has moved from `apos.attachment.uploadfs` to `apos.uploadfs`. The `uploadfs` configuration option has similarly moved from the `@apostrophecms/attachment` module to the `@apostrophecms/uploadfs` module. `imageSizes` is still an option to `@apostrophecms/attachment`.

## 3.0.0-alpha.5 - 2021-02-11

* Conditional fields are now supported via the new `if` syntax. The old 2.x `showFields` feature has been replaced with `if: { ... }`.
* Adds the option to pass context options to an area for its widgets following the `with` keyword. Context options for widgets not in that area (or that don't exist) are ignored. Syntax: `{% area data.page, 'areaName' with { '@apostrophecms/image: { size: 'full' } } %}`.
* Advisory locking has been implemented for in-context editing, including nested contexts like the palette module. Advisory locking has also been implemented for the media manager, completing the advisory locking story.
* Detects many common configuration errors at startup.
* Extends `getBrowserData` in `@apostrophecms/doc-type` rather than overwriting the method.
* If a select element has no default, but is required, it should default to the first option. The select elements appeared as if this were the case, but on save you would be told to make a choice, forcing you to change and change back. This has been fixed.
* Removes 2.x piece module option code, including for `contextual`, `manageViews`, `publishMenu`, and `contextMenu`.
* Removes admin bar module options related to 2.x slide-out UI: `openOnLoad`, `openOnHomepageLoad`, `closeDelay`.
* Fixed a bug that allowed users to appear to be in edit mode while looking at published content in certain edge cases.
* The PATCH API for pages can now infer the correct _id in cases where the locale is specified in the query string as an override, just like other methods.
* Check permissions for the delete and publish operations.
* Many bug fixes.

### Breaks

* Changes the `piecesModuleName` option to `pieceModuleName` (no "s") in the `@apostrophecms/piece-page-type` module. This feature is used only when you have two or more piece page types for the same piece type.

## 3.0.0-alpha.4.2 - 2021-01-27

* The `label` option is no longer required for widget type modules. This was already true for piece type and page type modules.
* Ability to namespace asset builds. Do not push asset builds to uploadfs unless specified.

### Breaking changes

* Removes the `browser` module option, which was only used by the rich text widget in core. All browser data should now be added by extending or overriding `getBrowserData` in a module. Also updates `getComponentName` to reference `options.components` instead of `options.browser.components`.

## 3.0.0-alpha.4.1

* Hotfix: the asset module now looks for a `./release-id` file (relative to the project), not a `./data/release-id` file, because `data` is not a deployed folder and the intent of `release-id` is to share a common release identifier between the asset build step and the deployed instances.

## 3.0.0-alpha.4

* **"Fragments" have been added to the Apostrophe template API, as an alternative to Nunjucks' macros, to fully support areas and async components.** [See the A3 alpha documentation](https://a3.docs.apos.dev/guide/widgets-and-templates/fragments.html) for instructions on how to use this feature.
* **CSS files in the `ui/public` subdirectory of any module are now bundled and pushed to the browser.** This allows you to efficiently deliver your CSS assets, just as you can deliver JS assets in `ui/public`. Note that these assets must be browser-ready JS and CSS, so it is customary to use your own webpack build to generate them. See [the a3-boilerplate project](https://github.com/apostrophecms/a3-boilerplate) for an example, especially `webpack.config.js`.
* **More support for rendering HTML in REST API requests.** See the `render-areas` query parameter in [piece and page REST API documentation](https://a3.docs.apos.dev/reference/api/pieces.html#get-api-v1-piece-name).
* **Context bar takeover capability,** for situations where a secondary document should temporarily own the undo/redo/publish UI.
* **Unpublished pages in the tree** are easier to identify
* **Range fields** have been added.
* **Support for npm bundles is back.** It works just like in 2.x, but the property is `bundle`, not `moogBundle`. Thanks to Miro Yovchev.

### Breaking changes

* **A3 now uses webpack 5.** For now, **due to a known issue with vue-loader, your own project must also be updated to use webpack 5.** The a3-boilerplate project has been updated accordingly, so you may refer to [the a3-boilerplate project](https://github.com/apostrophecms/a3-boilerplate) for an example of the changes to be made, notably in `webpack.config.js` and `package.json`. We are in communication with upstream developers to resolve the issue so that projects and apostrophe core can use different major versions of webpack.

## 3.0.0-alpha.3

Third alpha release of 3.x. Introduced draft mode and the "Publish Changes" button.

## 3.0.0-alpha.2

Second alpha release of 3.x. Introduced a distinct "edit" mode.

## 3.0.0-alpha.1

First alpha release of 3.x.<|MERGE_RESOLUTION|>--- conflicted
+++ resolved
@@ -2,13 +2,13 @@
 
 ## UNRELEASED
 
-<<<<<<< HEAD
 ### Changes
 
 * When selecting pieces or pages to populate a relationship, the "New Piece" / "New Page" buttons are easier to find. They are no longer hidden away in a context menu.
 * When you create a new item while editing a relationship, that item is automatically selected, as long as you have not already reached `max` for that relationship.
 * When the user chooses to create a new document while selecting pieces or pages to populate a relationship, the "save draft and preview" and "publish and view" options are no longer offered. This ensures that the user is able to complete the selection process. The page or piece can still be edited in context later.
-=======
+* Bump nodemailer to v7.x.
+
 ### Adds
 
 * Translation strings added for the layout- and layout-column-widgets.
@@ -16,16 +16,11 @@
 * When switching locale from the doc editor, ask if the user wants to localize the current document in the target locale or want to start a blank document.
 * Introduced a new `longPolling: false` option for the `@apostrophecms/notification` module. This eliminates long-pending requests when logged in, but also slows down the delivery of notifications. The behavior can be tuned further via the `pollingInterval` option, which defaults to `5000` milliseconds.
 
-### Changes
-
-* Bump nodemailer to v7.x.
-
 ### Fixes
 
 * Specify the content type when calling back to Astro with JSON to render an area. This is required starting in Astro 4.9.0 and up, otherwise the request is blocked by CSRF protection.
 * Fixes `AposBreadcrumbSwitch` tooltip prop that is supposed to be an object, not a string. Object returned from the shared method `getOperationTooltip`.
 * Uses `modalData.locale` in `AposI18nLocalize` component. Fixes watcher on `relatedDocTypes` not being properly triggered (uses data and methods for more control instead).
->>>>>>> a99262fe
 
 ## 4.23.0 (2025-10-30)
 
