--- conflicted
+++ resolved
@@ -1,6 +1,17 @@
 # Changelog
 
-<<<<<<< HEAD
+## UNRELEASED
+
+### Adds
+
+* Add translation keys used by the multisite assembly module.
+* Add side by side comparison support in AposSchema component.
+
+### Fixes
+
+* `field.help` and `field.htmlHelp` are now correctly translated when displayed in a tooltip.
+* Notification REST APIs should not directly return the result of MongoDB operations.
+
 ## 3.63.2 (2024-03-01)
 
 ### Security
@@ -14,19 +25,6 @@
 in ApostropheCMS code via [security@apostrophecms.com](mailto:security@apostrophecms.com).
 * Disable the `alwaysIframe` query parameter of the oembed proxy. This feature was never used in Apostrophe core, and could be misused to carry out arbitrary GET requests in the context of an iframe, although it could not be used to exfiltrate any information other than the success or failure of the request, and the request was still performed by the user's browser only. Thanks to the Michelin team.
 * Remove vestigial A2 code relating to polymorphic relationship fields. The code in question had no relevance to the way such a feature would be implemented in A3, and could be used to cause a denial of service by crashing and restarting the process. Thanks to the Michelin team.
-=======
-## UNRELEASED
-
-### Adds
-
-* Add translation keys used by the multisite assembly module.
-* Add side by side comparison support in AposSchema component.
-
-### Fixes
-
-* `field.help` and `field.htmlHelp` are now correctly translated when displayed in a tooltip.
-* Notification REST APIs should not directly return the result of MongoDB operations.
->>>>>>> fb8f3228
 
 ## 3.63.1 (2024-02-22)
 
