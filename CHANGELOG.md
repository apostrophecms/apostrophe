# Changelog

<<<<<<< HEAD
## 2.117.0 (2021-03-09)
* Adds suggestions list for media library search bar, it uses autocomplete cursor and displays matching titles and tags.
## 2.116.1 (2021-03-01)
=======
## Unreleased
* Fixes `options.arrangeFields` for `apostrophe-html-widgets`
## 2.116.1 (2021-03-10)
* Fixes a user interface bug in the chooser modals where the footer pagination was hidden behind the left column.
>>>>>>> d771df51
* Fixes page slug updated twice when committing a page move.
* Eliminated potential race condition while inserting groups if Apostrophe is starting up for the very first time in two processes simultaneously.

## 2.116.0 (2021-02-25)
* Eliminated 75% of database operations required to track attachments referenced in a document when inserted or updated. This yields a significant performance boost in very large databases.
* `skipAttachments` option added for `insert` and `update` operations in those situations where this is not enough and you are absolutely certain there can never be an attachment in the schema or in a widget schema present in the document, not even via an area that is only defined in a template.

Thanks to Michelin for their support of this work.

## 2.115.1 (2021-02-24)
* Fixes an error when saving an edited Tag in the Tag Manager.

## 2.115.0 (2021-02-02)
* When `enableAltField` option is set to `true`, add an `alt` field to `apostrophe-images` schema. And use it in `apostrophe-images-widget`, in `<img>` alt attributes.

## 2.114.0 (2021-01-13)
* Fixes image manager double-scroll bar bug.
* When a `styles` config with a single object is passed to an `apostrophe-rich-text` widget, use that as the default style. Thanks to [Fredrik Ekelund](https://github.com/fredrikekelund) for the contribution.
* The media library now offers filters by orientation (landscape, portrait, square) and by file type (jpg, png, gif). Thanks to Michelin for their support of this work.
* Orientation properties for attachments have been cleaned up, and a migration provided. All attachments for images will have correct `square`, `landscape` and `portrait` boolean flags.

## 2.113.2 (2020-12-14)
* Hotfixes for Node 14 compatibility issues relating to watching template files for modification.
* Improvements to README.

## 2.113.1 (2020-11-04)
* Updates the logo in the README.

## 2.113.0 (2020-10-21)
* Remove published columns in apostrophe-users and apostrophe-groups, the modules where this field does not exist.
* Add `type` to forbiddenFields for apostrophe-pieces schemas. Thanks to [Jose96GIT](https://github.com/Jose96GIT) for the contribution. If you are using Apostrophe Workflow, you must be on `2.38.2` or later of that module because of this update.

## 2.112.1 (2020-10-07)
* When configuring columns in the pieces manager, the `listProjection` option was accidentally altered in a way that would impact other subclasses of pieces. This has been fixed.

## 2.112.0 (2020-10-02)

* Security: Apostrophe's oembed support has always consulted a list of safe sites, however the fallback support for embedding site previews via Open Graph did not consult such a list. There was no XSS risk, but this could be exploited to scan for open ports behind a firewall, and potentially to obtain title tags and page body text from webpages behind a firewall as well, if they had no login provisions. Note that this risk existed only if the public Apostrophe site was running on a server that could "see" these Intranet sites, which is rare (a public website is usually not hosted on an Intranet, port forwarding would typically be needed to make that possible). However to eliminate the risk our Open Graph fallback support now consults the same list of safe sites used for oembed. This Open Graph embed feature is not actually used by Apostrophe's video widgets, so this change will only impact developers who discovered the feature and chose to use it independently. If you are affected, add additional sites to the `safeList` option of `apostrophe-oembed`. For backwards compatibility the `whitelist` option is also accepted. Thanks to Rudi van Hierden for reporting the issue.

* Security: the `uploadfs` module has been updated. Since this is a sub-dependency you must `npm update` your Apostrophe project to get this update, which eliminates `npm audit` warnings regarding Google Cloud Storage. Note that after this update Google Cloud Storage can no longer be used with Apostrophe if your server is still running Node 8. Other storage backends still work with Node 8 as of this writing.

* Node 8 deprecation notice: for the time being, Apostrophe does still run on Node 8. However, since Node 8 has passed its end of life date, this support is unofficial and may be terminated soon. All projects should upgrade to a current Long Term Support version of Node.

* Clean up `fs.watch` calls from the nunjucks loader properly when destroying an `apos` object, so that the process can close and/or memory be recovered.

## 2.111.4 (2020-09-23)

* The `View File` button now accesses the original version of an image, not a scaled version. This was always the intention, but 2.x defaults to the `full` size and we initially missed it. Thanks to Quentin Mouraret for this contribution.
* LESS compilation errors during `apostrophe:generation` are now reported properly, resulting in a clean process exit. Previously they resulted in a hung process.

## 2.111.3 (2020-08-26)

* When Apostrophe is running behind a proxy server like nginx, you can now instruct it to trust the `X-Forwarded-*` headers by passing the `trustProxy: true` option to `apostrophe-express`. If Apostrophe is generating `http:` URLs when they should be `https:`, this is most likely what you need.

## 2.111.2 (2020-08-19)

* Fixed a conflict between `express.static` and apostrophe's automatic removal of trailing slashes from possible page URLs. Apostrophe's intent in using `express.static` is only to deliver static assets. So we have made that intent clear by disabling the `redirect` option of `express.static`, which attempts to add a trailing slash whenever a folder exists on disk by that name, resulting in an infinite redirect loop.

## 2.111.1 (2020-08-17)

* Fixed an incompatibility between apostrophe-workflow and MongoDB 4.4. Prior to version 4.4, MongoDB allowed a projection to contain both a parent property and one of its children, for instance `workflowLastCommitted` and `workflowLastCommitted.at`. Beginning with version 4.4 this causes an error, breaking the list view of pieces when workflow is present. For backwards compatibility, version 2.111.1 of Apostrophe now checks all projections coming from Apostrophe's cursors for this issue and removes the projection for the sub-property on the fly. This does not cause any compatibility issues of its own because projecting the parent always gives you the sub-property anyway.

## 2.111.0 (2020-08-12)

* By popular request, "Add Widget" dropdown menus are better organized now, with support for categories of widgets. You can configure this optional feature like so:

```
apos.area(data.page, 'areaNameHere', {
  widgets: { ... you must configure your widgets as usual ... }
  widgetGroups: {
    'Content': [ 'apostrophe-rich-text', 'apostrophe-images' ],
    'Layout': [ 'one-column', 'two-column' ]
  }
}
```

Every widget type you specify for `widgetGroups` must still be configured in `widgets`.

If `widgetGroups` is not present the "add widget" dropdown menu will appear as it always did.

* Removes the `aposBody` template macro, which was unused.

## 2.110.0 (2020-07-29)

* Security: added support for throttling login attempts. If you set the `throttle` option of `apostrophe-login` to `{ allowedAttempts: 3, perMinutes: 1, lockoutMinutes: 1 }`, a user will be locked out and unable to try again for 1 minute after three failed login attempts in 1 minute. Thanks to Michelin for making this work possible via [Apostrophe Enterprise Support](https://apostrophecms.org/support/enterprise-support).
* Schemas: you may now set a regular expression to be used to validate any `string` schema field by setting the `pattern` property of the schema field. **Please note
that `pattern` must be a string,** not a regular expression literal. Otherwise it
will only be validated on the server side, causing confusion for the user when it
is not reported on the browser side. You may also set `patternErrorMessage` to
provide a clear explanation to the user when their input does not match. When
setting `pattern` as a string always remember to escape the `\` character properly
(you will often need two `\` characters, for instance `\\w`). To avoid Denial of Service attacks, take care to avoid [evil regular expressions](https://en.wikipedia.org/wiki/ReDoS).
* Security: added an `apostrophe-login:before` promise event which is emitted with `(req)` before a login attempt is evaluated. If a handler throws a string as an error, that string is internationalized and displayed as a login error, otherwise login proceeds normally. This can be used to implement features like the new `apostrophe-login-recaptcha` module, which you can install separately.
* Security: to ease implementation of `apostrophe-login-recaptcha`, the login form now has `data-apos-login-form` and `data-apos-login-submit-button` attributes on the appropriate elements.
* Security: when requiring Google Authenticator or a similar app for login (TOTP), you may now limit the requirement to certain groups, by passing a setting like `totp: { groups: true }` to the `apostrophe-login` module rather than just `totp: true`. Admins may then select which groups actually require TOTP by selecting it when editing the group (look at the permissions tab). In addition, the existing `totp` option has been added to the module documentation.

## 2.109.0 (2020-07-15)

* Add [heic-to-jpeg-middleware](https://github.com/boutell/heic-to-jpeg-middleware) to support uploading `heic/heif` images (the standard format for recent iPhones/iPads). Many thanks to Gabriel L. Maljkovich for their contributions to the underlying middleware as well as the integration with Apostrophe.
* Add CSS to maintain spacing of admin UI.

## 2.108.1 (2020-07-01)

* Updates documentation of the `clonePermanent` utility method.
* The http response to dismissing a notification should not include any information about the mongodb connection. The response previously included relatively low-risk information, including the IP address of the MongoDB server but not enough to make an unauthorized connection when the MongoDB server and/or firewall are properly configured.

## 2.108.0 (2020-06-07)

* UX improvement: if a piece type has the `contextual: true` option set and workflow is present, do not default published to `false`. There is already a good opportunity to review before the public sees the piece afforded by workflow.

* If called with a scalar argument, `apos.utils.clonePermanent` now returns scalars (strings, booleans, numbers) as-is. This makes it easier to use the method when the argument might or might not be an object that requires cloning.

## 2.107.2 (2020-06-10)

* Fixed a regression that caused difficulty saving array fields with `color` subfields in their schema. This regression was introduced in 2.107.0.

## 2.107.1 (2020-06-03)

* The `distinctCounts` feature (also known as `counts: true` for `piecesFilters`) is now compatible with the `apostrophe-db-mongo-3-driver` module, when in use. Note that there is little benefit to that module now that `emulate-mongo-2-driver` is standard in Apostrophe and employs the MongoDB 3.x driver under the hood but provides a 2.x-compatible API. However those who strongly prefer the 3.x driver APIs for direct MongoDB queries may use `apostrophe-db-mongo-3-driver` with more confidence given this fix.

## 2.107.0 (2020-05-20)

* CKEditor has been updated to version 4.14, addressing a low-risk XSRF vulnerability. The vulnerability required that the source code editor feature be activated and that a user with editing privileges be convinced to import specially crafted markup, which is unlikely in practice.
* Users may now intentionally clear a `time` field, whether or not it has a `def` setting, in which case it is stored as `null` (unless `required: true` is present). The inability to do this was a regression introduced in version 2.102.0.
* Developers can now pass a `spectrumOptions` object to a `color` field and take full control of Spectrum, the plugin that powers Apostrophe's color picker. [Documentation for this configuration here.](https://docs.apostrophecms.org/reference/field-types/color.html#example)
* Activating the `objectNotation` option to `i18n` no longer causes problems for certain strings in Apostrophe's admin interface, which does not use it. You will see alternate Unicode characters for the `:` and `.` characters in these strings if you do choose to translate them. These are transformed back for end users.

## 2.106.3 (2020-05-06)

* Fixes a page tree interface bug that would cause pages to be lost when they
were trashed with their parent, then the parent was dragged out of the trash.
This only effected projects with `trashInSchema: true` set in the
`apostrophe-docs` module, however that includes anything using
`apostrophe-workflow`.

## 2.106.2 (2020-04-22)

* The icons of custom CKEditor plugins now appear properly. Previously they were hidden.
* Switched the continuous integration testing service to CircleCI from Travis.

## 2.106.1 (2020-04-20)

* Fixed a regression that broke the thumbnail display of images in "Manage Images." This regression was introduced in version 2.106.0, which was otherwise an important security update, so you should definitely update to 2.106.1 to get the benefit of that security fix if you haven't already.

## 2.106.0 (2020-04-17)

**Security:** the `list` route of the `apostrophe-pieces` module and the `info` route of the `apostrophe-pages` module formerly allowed site visitors to obtain the complete contents of publicly accessible pages and pieces. While there was no inappropriate access to documents that were unpublished, restricted to certain users, etc., properties not normally visible to end users were exposed. Since the global document can be fetched as part of requests made by the public, this means that any credentials in the schema of the global document are vulnerable to being viewed until your site is updated to at least Apostrophe 2.106.0. Note that if you are using Apostrophe Workflow you must also update that module to Apostrophe 2.34.0, otherwise the "Manage Workflow" view will not work.

The most important change made to resolve this issue is the use of a projection to populate the "Manage" view of pieces (the "list" route). While Apostrophe will automatically include any extra columns configured with `addColumns` in the projection, you may need to add additional properties to the projection if you have overridden the manage list view template entirely for some of your pieces to display additional information.

The easiest way to do that is to configure the `addToListProjection` option for your custom piece type, like so:

```javascript
// in lib/modules/my-module
module.exports = {
  extend: 'apostrophe-pieces',
  addToListProjection: {
    myExtraProperty: 1
  }
  // other configuration here as usual
}
```

You can also apply the `super` pattern to the new `getListProjection` method of `apostrophe-pieces`.

Many thanks to Kristian Mattila for bringing the issue to our attention, allowing us to patch the vulnerability
before any public disclosure was made. If you become aware of a security issue in Apostrophe, please contact
us via email at [security@apostrophecms.com](mailto:security@apostrophecms.com).

## 2.105.2 (2020-04-09)

* `apos.utils.emit` now works properly in IE11, addressing an issue that impacted `apostrophe-forms` submissions in IE11 in 2.105.0.
* IE11 now respects the `prefix` option properly in `apos.utils.get` and `apos.utils.post` (lean mode helpers for making API calls).

## 2.105.1 (2020-04-08)

* When using lean mode, video widgets did not support Internet Explorer 11. This issue has been fixed. Non-lean mode video widgets have always supported Internet Explorer 11.
* If the `jQuery: 3` option is not passed to `apostrophe-assets` a developer warning is now printed at startup. The use of jQuery 1.x is deprecated. All Apostrophe-published modules work fine with the `jQuery: 3` option. You may need to review the jQuery 3 changelogs for a few changes required for your own legacy code.
* Users may now intentionally clear a `date` field, whether or not it has a `def` setting, in which case it is stored as `null` (unless `required: true` is present). The inability to do this was a regression introduced in verion 2.102.0.
* The `objectNotation: true` option to `apostrophe-i18n`, which we pass on to the `i18n` module, is now compatible with the `namespaces: true` option. When both are active, the namespace separator defaults to `<@>` to avoid a conflict with the `:` character used to begin the default value when using object notation.
* Various documentation corrections and minor aesthetic improvements.

## 2.105.0 (2020-03-26)

* Security: Node 6.x has not been supported by its creators since April 2019, and Node 8.x reached its end of support date in December 2019. **As of this release of Apostrophe, we are officially acknowledging that it is not possible to maintain support for Node 6.x in Apostrophe and it is unlikely to work on that version,** since both the testing frameworks on which we rely and common sub-dependencies of essential open source modules used by Apostrophe now require Node 8 at a minimum. While we will make a good-faith effort to maintain Node 8.x usability as long as possible, we expect to similarly be forced to drop Node 8 compatibility soon. **Both Node 6 and Node 8 might not be safe to use for reasons entirely unrelated to Apostrophe**, so you should upgrade your servers as soon as practical. Few or no code changes should be needed in Apostrophe 2.x projects. **We strongly recommend moving to Node 12.x,** the most up to date LTS (Long-Term Support) release of Node. In the future, we recommend becoming familiar with the [Node.js release schedule](https://nodejs.org/en/about/releases/) so you can better plan for such upgrades.
* Security: all of the recently new `npm audit` warnings were fixed. These were considered `low` risk according to the `npm audit` tool. In the process we removed dependencies on the `tar` and `prompt` modules in favor of simpler solutions with fewer moving parts.
* Lean mode: the `apos.utils.get` and `apos.utils.post` methods no longer prepend the site's global `prefix` when the call targets a different origin (another site's API, for instance). This is a bug fix to match the behavior of `$.jsonCall()` which set the standard for this in Apostrophe.
* Lean mode: `apos.utils.emit(el, name, data)` has been introduced. This method emits a custom DOM event with the given `name` and adds the properties of the `data` object to the event. The event is emitted on `el`. When emitting events with global significance, our convention is to emit them on `document.body`. To listen for such events one uses the standard browser method `document.body.addEventListener('eventname', function(event) { ... })`.
* Lean mode: `apos.utils.get` now emits an `apos-before-get` event with `uri`, `data` and `request` properties just before the request is actually sent. You may use this hook to add headers to `request`.
* Cloud deployment: when starting up a site with `APOS_BUNDLE=1`, the asset bundle is by default extracted to the root of the project so that the assets can be found in the filesystem of each server if needed. New feature: for the benefit of environments in which the bundle files are already present and the root of the project is not writable, `APOS_EXTRACT_BUNDLE=0` may now be set to disable the extraction (note `0`, not `1`).
* Localization: Apostrophe's static i18n of its user interface can now be "namespaced," opening the door to giving your translators better guidance on whether to translate it or ignore it when working with the JSON files in the `locales/` folder of your site. You can turn this on by enabling the `namespaces: true` option for the `apostrophe-i18n` module. When you do, Apostrophe's i18n phrases will be prefaced with `apostrophe<:>` in the JSON files (not in the browser). You can create your own namespaced translations by calling `__ns('namespacename', 'phrase')` rather than `__('phrase')`, `__ns_n` rather than `__n`, etc. Note that if the namespaces option is not actually turned on, these new helpers are still available in templates; they just don't prefix a namespace. The forthcoming `apostrophe-static-i18n` module, which allows for editing static translations as pieces, will also have an option to ignore a namespace, which is helpful if you wish to avoid showing our user interface phrases to your translation team at all.

## 2.104.0 (2020-03-11)

* `apos.utils.get` and `apos.utils.post` now return a promise if invoked without a callback. This means you may use `await` with them. *It is up to you to provide a `Promise` polyfill if you use this feature without callbacks and intend to support IE11. For instance you could use the `core-js` library.* These methods are similar to `$.get` and `$.post` but do not require jQuery. `apos.utils.post` supports Apostrophe's CSRF protection natively so you do not have to add an exception if you use it. These methods are available in [lean frontend mode](https://docs.apostrophecms.org/apostrophe/core-concepts/front-end-assets/lean-frontend-assets).
* `apos.utils.get` no longer adds an unnecessary `?` to the URL it fetches if `data` has no properties. In addition, `apos.utils.get` leaves the URL unchanged if `data` is null.
* Recursion warnings now include a hint to add a projection to pieces-widgets as well as more obvious joins.
* Dependencies updated to reflect latest version of `emulate-mongo-2-driver`, which contains an important fix to `count`.

## 2.103.1 (2020-03-04)

* An incompatibility with apostrophe-headless was introduced in Apostrophe 2.102.0. This version addresses that incompatibility, however you must also upgrade apostrophe-headless to version 2.9.3. The issue had to do with a change that was made to allow users to intentionally clear default values in forms. We are updating our regression test procedures to ensure that if a new release of apostrophe would break the unit tests of apostrophe-headless, it will not be published until that issue is resolved.

## 2.103.0 (2020-03-02)

* Frustrations with conflict resolution have been much improved. First, Apostrophe no longer displays the "another user has taken control of the document" message multiple times in a row. Second, due to changes in what browsers allow to happen when you leave the page, beginning in version 2.102.0 Apostrophe displayed too many messages about a conflict with your **own** work in another tab. We no longer display these messages. However, if there really *is* work lost for the same document in another tab, Apostrophe will still tell you what happened in order to teach the habit of not editing the same page in two tabs simultaneously.
* You may now use `select` schema field with dynamic choices as a filter in "Manage Pieces."
* `required` is now enforced on the server side for `joinByOne`. However, note that it is always possible for the document you joined with to be moved to the trash at a later time. You must therefore always check that the join was really loaded before relying on it. Thanks to Ricardo José Rodríguez Álvarez.
* Hidden information at the bottom of certain modals has been restored to view.

## 2.102.5 (2020-02-26)

* Explicitly require emulate-mongo-2-driver 1.2.1 or better, to address a bug in 1.2.0.

## 2.102.4 (2020-02-25)

* Explicitly require emulate-mongo-2-driver 1.2.0 or better, which provides a deprecation-free wrapper for `count` and fixes bugs in the wrapper for `aggregate`.

## 2.102.3 (2020-02-24)

* Security fix for [Prototype Override Protection Bypass vulnerability in the qs module](https://snyk.io/vuln/npm:qs:20170213). It appears this risk only occurs when our `build` Nunjucks filter is used in conjunction with a URL based on what the browser sent, rather than starting with the `_url` property of the page and adding parameters to that with `build`, thus it is not an issue "out of the box" in all or most ApostropheCMS sites. However the vulnerability should be patched promptly because it could definitely exist in current or future project level code that uses `build`. To eliminate the risk, update to this version of Apostrophe and make sure you "npm update" to get the required updated version of `qs` via Apostrophe's dependencies.

* This version also corrects a bug that prevented the recently released disableInactiveAccounts feature from working.

## 2.102.2 (2020-02-11)

* Removed the restriction preventing the use of `mongodb+srv` connection
URIs with MongoDB. `emulate-mongo-2-driver` has no problem with these, since
it passes them on to the 3.x driver.
* Updated dependency to `emulate-mongo-2-driver` 1.1.0, which knocks out 100% of the common MongoDB deprecation warnings when using Apostrophe, with one exception: you should set the `useUnifiedTopology: true` option yourself. We do not do this for you because we cannot break legacy configurations using other topologies. However most of you can just turn this option on and enjoy more reliable connections and no more warnings.

Here is how to configure that in Apostrophe:

```javascript
// in app.js, where your modules key is...
modules: {
  'apostrophe-db': {
    connect: {
      useUnifiedTopology: true
    }
  }
}
```

## 2.102.1 (2020-02-10)

* Temporarily pinned to `less` version 3.10.x to work around an
[upstream bug](https://github.com/less/less.js/issues/3469) that broke
deployments.

## 2.102.0 (2020-01-30)

* Apostrophe now displays "Saving... Saved" indicators near the context
menu in the lower left indicator. In our UX tests, users often did not
realize Apostrophe automatically saved their work and were concerned
by the lack of an explicit save button. In addition, Apostrophe no longer
attempts to save your remaining changes via a synchronous HTTP request when you
close the page, because this is deprecated in all browsers and disabled
in many. Instead, Apostrophe uses the standard "you have unsaved changes,
are you sure you wish to leave this page?" dialog. Together with the
"saving... saved" indicator, this provides a mechanism for preventing
lost work that is robust in modern browsers.

This does impact Apostrophe's "advisory locking" mechanism that warns users
if another user is already editing. Since we cannot guarantee a synchronous
request to unlock the page will ever be received, we have instead
shortened the expiration time for document locks to 30 seconds. Since
these are refreshed every 5 seconds there should be no negative impacts
in typical use.

Thanks to Freshworks for making this improvement possible via [Apostrophe Enterprise Support](https://apostrophecms.org/support/enterprise-support).

* New `disableInactiveAccounts` option, which can be set like so:
```javascript
  'apostrophe-users': {
    disableInactiveAccounts: true
  }
```

By default, users from the "admin" group are whitelisted and the inactivity period is 90 days. This can be changed:

```javascript
{
  // in your project level lib/modules/apostrophe-users/index.js file
  disableInactiveAccounts: {
    neverDisabledGroups: [ 'test', 'otherGroup' ],
    // After 30 days without logging in, the account is marked disabled
    // on next login attempt, until an admin explicitly enables it again
    inactivityDuration: 30
  }
}
```

* A longstanding bug relating to schemas has been fixed. Previously, if you attempted to clear a string field that had a `def` property, that field would be repopulated with the `def` value. This was never intended; `def` is only for the initial population of a newly created object. If you were relying on this bug, update your code to use `apos.schemas.newInstance(schema)` from the start so that you begin with an object that has the right defaults for each field. Note that pieces, pages, etc. already do this.

* Added a `bodyAttributes` block to `outerLayoutBase.html`. You may override this block to add new attributes to `body` without overriding the entire `outerLayoutBase.html` template. It is a best practice to not override this template, use the provided blocks.

* Fields of type `attachment` with `required` not set to `true` now work properly.

* You may now set the `loginUrl` option of the `apostrophe-login` module to change the login URL from `/login` to something else. Thanks to Giuseppe Monteleone for this contribution.

* `help` property is now supported for array fields.

* Uploads with a capitalized file extension are now accepted where appropriate. Thanks to Fernando Figaroli for this contribution.

* When editing a join with pages, a nonfunctional edit pencil icon is no longer displayed. Actual inline editing of page settings from another page may be a 3.0 feature.

## 2.101.1 (2020-01-08)

* Dependency on `emulate-mongo-2-driver` is now explicitly set to require at least version 1.0.3 to bring in various fixes.
* Reported `landscape` and `portrait` properties of an image attachment object now correspond to the crop in use, if any.

## 2.101.0 (2019-12-14)

* Due to `npm audit` security vulnerability warnings and the end of upstream support, the 2.x version of the `mongodb` npm module (the driver we used to connect to MongoDB, not MongoDB itself) can no longer be responsibly used in Apostrophe. Therefore we have replaced it with the new [emulate-mongo-2-driver](https://www.npmjs.com/package/emulate-mongo-2-driver) module, which strives to match the interface of the MongoDB driver version 2.x while acting as a wrapper for the official, supported MongoDB driver version 3.x. This has been tested in many projects. Therefore no code changes should be required for your project to `npm update` to version 2.101.0. However if you encounter incompatibilities, most likely in driver features not used in Apostrophe, please [contribute additional wrappers and test coverage to emulate-mongo-2-driver](https://www.npmjs.com/package/emulate-mongo-2-driver). Another option is to use [apostrophe-db-mongo-3-driver](https://www.npmjs.com/package/apostrophe-db-mongo-3-driver), which allows you to use the 3.x driver API directly and also provides a `findWithProjection` collection method as a migration path for quickly patching legacy code.
* The `def` property of schema fields associated with specific page types is now displayed in the editor when creating new pages. Thanks to Michelin for making this work possible via [Apostrophe Enterprise Support](https://apostrophecms.org/support/enterprise-support).
* A schema field named `fields` can now be included in a projection without surprising behavior.
* EPS (`.eps`) files are now accepted as Apostrophe attachments and categorized in the `office` group, meaning they can be uploaded as "files."
* The `aspectRatio` option, when specified directly for attachment schema field properties, now implies permission to crop as forced center-cropping differed from what we do when applying aspect ratios to image widgets.
* Cross-browser fix for the back button when using our page-refresh-free AJAX features for browsing pieces. Thanks to sergiodop92 for this fix.

## 2.100.3 (2019-12-03)

* The `aspectRatio` option to the `attachments` schema field type is now fully implemented. We always had this for selecting images, e.g. in our `apostrophe-images-widgets` module, but it is now also available when directly using an `attachment` schema field as a property of your own doc. You can also set `crop: true` to allow manual cropping in that case. This is a useful technique when including the image in a reusable media library does not make sense.

## 2.100.2 (2019-12-02)

* Corrected a significant performance problem with the `apostrophe-users:add` command line task when thousands of users exist.

## 2.100.1 (2019-11-21)

* Must confirm when resetting password, since there are no do-overs if we do not have the email confirmation method available (with `resetLegacyPassword: true`) and since it's generally a pain not to have this.
* Fixed the "Reset TOTP authentication" feature of "Manage Users".

## 2.100.0 (2019-11-21)

* New feature: Google Authenticator two-factor authentication (TOTP) support for Apostrophe accounts. Set the `totp: true` option of the `apostrophe-login` module. When enabled, users (including admins) are required to set up and complete authentication with Google Authenticator or a compatible TOTP app on their mobile device. On the user's next login they set up Google Authenticator; after that they must supply a code from Google Authenticator at each login. If a user loses their device, an admin can reset their access by editing that user via "Manage Users" and selecting "Reset TOTP 2-Factor Authentication." If the admin loses their device, they can use the new `apostrophe-users:reset-totp` command line task. Thanks to Michelin for making this work possible via [Apostrophe Enterprise Support](https://apostrophecms.org/support/enterprise-support).
* New feature: `resetLegacyPassword: true` option for `apostrophe-login`. When the `passwordRules` and `passwordMinLength` options are present, enabling `resetLegacyPassword` permits the user to change their password right away at login time if it is correct, but does not meet your new standards for adequate passwords. This does not require receiving a confirmation email; if you are concerned by that, consider enabling `passwordReset` instead if you are willing to [configure email delivery](https://docs.apostrophecms.org/apostrophe/tutorials/howtos/email). Thanks to Michelin for making this work possible via [Apostrophe Enterprise Support](https://apostrophecms.org/support/enterprise-support).
* New feature: `resetKnownPassword: true` option for `apostrophe-login`. When enabled, a currently logged-in user is permitted to change their own password without receiving an email, as long as they know their current password. This adds an additional admin bar item, which you may want to group. Thanks to Michelin for making this work possible via [Apostrophe Enterprise Support](https://apostrophecms.org/support/enterprise-support).
* Performance: Apostrophe is now much faster when editing a piece with hundreds of areas in its schema. Thanks to Bharathkumar Chandrasekaran of Freshworks for his contributions to finding the solution.
* Bug fix: `passwordRules` and `passwordMinLength` no longer break support for new users created via `apostrophe-passport` who use single sign-on and do not have explicit passwords in Apostrophe.
* Developer warning: a module that implements a widget must have a name ending in `-widgets` or the editor will not work properly in the browser. We now display a warning.
* Developer warning: if the developer tries to configure `piecesFilters` for the pieces module, rather than the corresponding pieces-pages module, a warning is displayed.
* UI fix: modal dialog box height corrected. Thanks to Paul Grieselhuber for this contribution.
* UI fix: better Microsoft Edge support. Thanks to Denis Lysenko.

## 2.99.0 (2019-10-30)

* Optional password complexity rules. You may set `passwordMinLength` to a number of your choice. You may also set `passwordRules` to an array of rule names. Those available by default are `noSlashes`, `noSpaces`, `mixedCase`, `digits`, and `noTripleRepeats`. To block **existing** passwords that don't meet this standard, you should also set `passwordRulesAtLoginTime: true`. Additional password rules may be registered by calling `apos.login.addPasswordRule('name', { test: fn, message: 'error message' })`. The function will receive the password and must return `true` if it is acceptable. Thanks to Michelin for making this work possible via [Apostrophe Enterprise Support](https://apostrophecms.org/support/enterprise-support).
* `apos.utils.attachmentUrl` has been added to lean mode. It works exactly like `apos.attachments.url`, which is not available in lean mode, with one exception: to avoid adding more overhead to lean mode, the default size is the original. So you must take care to specify the `size` option for performance when working with images.
* When an in-page edit is made and an area is updated as a result, the `update` method of the appropriate module is now called, rather than `apos.docs.update`. This allows for `beforeSave`, etc. to fire in this situation. Thanks to Kalia Martin of swiss4ward for this contribution.
* Apostrophe now provides a `res.rawRedirect` method, which performs a redirect without adding the sitewide prefix. On sites without a prefix it is equivalent to `res.redirect`. This is useful when working with a URL that is already prefixed, such as the `_url` property of a page or piece.
* Using the `groups` option to `apostrophe-users` together with a very large database can lead to slow startup because the groups are found by title, and title is not an indexed field. You may now specify the `slug` for each group in the array, in which case they are found by `slug` instead, which is an optimized query. However most very large sites would be better off removing the `groups` option and allowing groups to be managed flexibly via the admin bar.
* `apos.tasks.getReq` now provides more simulated i18n support.
* The occasional but irritating "not blessed" bug when editing content on the page has been fixed via a new "reinforced blessing" mechanism.

## 2.98.1 (2019-10-21)

* When selecting pages for a join, you are now permitted to choose any page you have access to view. This was never intended to be locked down to pages you can edit. For instance, you should be able to link to any page you can see when editing a navigation widget. Thanks to Freshworks for making this fix possible via [Apostrophe Enterprise Support](https://apostrophecms.org/support/enterprise-support).
* Beginning with this version we are whitelisting `npm audit` advisories that are not relevant to Apostrophe. Specifically, advisory `1203` has no bearing on Apostrophe because end users cannot specify collection names to MongoDB via Apostrophe.

## 2.98.0 (2019-10-11)

* Bug fix: the `sendPage` method now emits the `apostrophe-pages:beforeSend` promise event no matter which module is calling `self.sendPage`. This was always the intention, as shown by the fact that the legacy `pageBeforeSend` method is called. The purpose of `sendPage` has always been to allow a custom route to render a page exactly as Apostrophe normally does, and that includes calling all `apostrophe-pages:beforeSend` handlers.
* Bug fix: the `title` field is now required in the `apostrophe-users` module. Thanks to Jose Garcia of swiss4ward.
* The `apostrophe-templates` module now has an internal `i18n` method intended to be overridden by those who want to monitor and/or alter static internationalization results. This will be used by the forthcoming `apostrophe-i18n-debugger` module. You don't need to call this method, you can use the standard [i18n](https://www.npmjs.com/package/i18n) helpers.

## 2.97.2 (2019-10-03)

* All [i18n](https://www.npmjs.com/package/i18n) helpers are now available in templates, not just the `__` helper. See the [i18n module documentation](https://www.npmjs.com/package/i18n) for more information. Test coverage was added to ensure this remains in place.
* UX improvements in "reorganize" (Manage Pages).
* contributing.md now points to the [apostrophecms Discord chat community](https://chat.apostrophecms.org) for live community help, rather than Gitter, which has been retired.

## 2.97.1 (2019-09-26)

* Hotfix for a potential Denial Of Service issue reported by NPM. A user with login privileges could eventually exhaust available memory by submitting thousands of batch job requests.

## 2.97.0 (2019-09-25)

* The simplified `APOS_BUNDLE=1` feature for asset deployment in the cloud now uses the actual `tar` utility when extracting assets locally, rather than the `tar` npm module, as a blocking bug was encountered and the actual utility is faster.
* Improved support for subclasses of `apostrophe-rich-text-widgets`. These now receive the same CSS UX considerations and store their content under the appropriate widget name. This opens the door to the new `tiptap` option offered by the latest release of [apostrophe-tiptap-rich-text-widgets](https://github.com/apostrophecms/apostrophe-tiptap-rich-text-widgets), which can be used to selectively enable or disable the use of tiptap as an alternative to CKEditor for some subclasses but not others.
* Low-level support for namespacing asset themes. By default this has no effect, however if getThemeName is overridden to return a theme name then asset masters, minified assets, bundles in the collection, etc. all get namespaced to play side by side with other themes used by other apos objects in the same project. Meant for use with apostrophe-multisite, this is not equivalent to a Wordpress or Drupal theme as such.
* The widget editor's `afterShow` method takes no callback; removed an invocation that did not make sense. Thanks to Amin Shazrin for this contribution.
* Improved sizing for video widgets. This is now based on the parent element. Also added empty alt tag to the placeholder image as a hint not to read it aloud.

Thanks to Michelin for making much of this work possible via [Apostrophe Enterprise Support](https://apostrophecms.org/support/enterprise-support).

## 2.96.2 (2019-09-17)

* Bug fix: missing required fields nested in `array` or `object` fields hidden fvia `showFields` no longer result in a server-side error. They adhere to the usual rule that if you can't see it, you're not expected to enter it.
* Bug fix: autocomplete now works again for tags and joins. This was caused by a difference of z-index introduced by an upgrade of jQuery UI in July.
* Better UX for drag and drop.
* The `findTestModule` method now works properly in Windows, opening the door to testing Apostrophe modules more easily on Windows. Thanks to Amin Shazrin for this contribution.
* The base name of the master stylesheet has been factored out to a `getStylesheetsMasterBase` method in `apostrophe-assets`, for easier overrides in multisite projects.
* Thanks to refactoring of the implementation, it is now possible to override the behavior of the `apostrophe-email` module to use different transports in different circumstances. Thanks to Aurélien Wolz for this contribution.

## 2.96.1 (2019-09-09)

* Setting PORT to `0`, or passing `0` as the `port` option to `apostrophe-express`, now works per the TCP documentation: you get a random port number. You can access that port number as `apos.modules['apostrophe-express'].port`. Thanks to J. Garijo for this contribution.
* The ability to add a new image while selecting one for a widget has been restored. Similar scenarios while editing other joins are also fixed.
* Double-clicking the "Edit" button of a widget no longer causes a race condition. Thanks to Mayank Bansal for pointing out the issue and how to reproduce it.
* Undisplayed tooltips no longer take up space in a way that causes interface frustration.

## 2.96.0 (2019-09-04)

* Reverse joins no longer result in an empty tab when they are the only unarranged field, since they have no editing UI in any case.
* The "context menu" (aka "Page Settings," "Published," etc.) has been cleaned up in several ways. It no longer appears unless the user at least has edit access to either `data.page` or `data.piece`. This deciding factor can be altered by overriding `apos.templates.showContextMenu`, which accepts `req` and must return `true` or `false`. In addition, the "Unpublished" dropdown works properly in all cases.
* Notifications now have an explicit "close" button to help those who did not realize they were clickable. Also, they display the proper cursor when hovered and use a suitable HTML tag for improved accessibility.

## 2.95.1 (2019-09-01)

* Drag and drop operations within an area, and various other operations, no longer result in a race condition where the same document is locked more than once and content can be lost. This is especially noticeable on slower connections but can happen anytime. This was a longstanding problem. Thanks to Eric Wong for his patient reporting and testing of this issue.
* eslint has been updated, addressing npm audit complaints.

## 2.95.0 (2019-08-21)

* Nested content in sub-areas is no longer lost when editing schema properties of the widget that contains the areas.
* The `slugPrefix` option for pieces modules now works correctly. This option prefixes the slugs of all pieces of that type with the given string. It is recommended, but not required, that the prefix end in `-`. The editor requires that the slug be prefixed with the `slugPrefix`, the editor suggests slugs that include the prefix, and a migration now runs to add the `slugPrefix` to pieces that lack the prefix. If this results in a slug conflict the offending piece is left alone and flagged for your manual attention. A slug without the prefix does not cause any harm, other than cluttering up the namespace of slugs.
* `apostrophe-images` and `apostrophe-files` now use the `slugPrefix` option to prefix their slugs. This will result in a **one-time** migration for each at startup, after which your image and file slugs will no longer be in frequent conflict with other pieces when you try to give them friendly slugs. Note that **image and file slugs are not used in actual media asset filenames**, so there is no bc break there. And although most sites don't have an `apostrophe-images-pages` or `apostrophe-files-pages` module, those that do will experience no 404 errors due to Apostrophe's robust redirect features.
* Apostrophe migrations are now more stable in MongoDB Atlas and other environments in which it is unwise to keep a single MongoDB cursor alive for long periods. To achieve greater stability, the `apos.migrations.eachDoc` method now fetches the `_id` properties of all relevant docs first, and they are then processed in small batches.
* The `APOS_TRACE_DB=1` environment variable, which is useful for tracking down MongoDB issues, now includes traces for `distinct` calls.
* A division-by-zero error in the migration progress display was fixed, correcting some strange-looking output.
* In `apostrophe-assets`, the logic to determine the dev environment asset generation id was factored out to the `determineDevGeneration` method to simplify overriding it in `apostrophe-multisite`.
* `apos.utils.post` and `apos.utils.get` now report HTTP errors (status >= 400) properly to their callbacks. The object provided as the error includes a `status` property with the HTTP status code. The body is still available in the second argument to the callback.

## 2.94.1 (2019-08-12)

* Bug fix for a regression that impacted the ability to edit an array field again after cancelling the first time. Thanks to Amin Shazrin for this contribution.

## 2.94.0 (2019-08-09)

* Bug fix for the new simplified static asset bundling: URLs beginning with `/` in CSS files are correctly rewritten to point to the bundle in the cloud when using the simple bundle feature (`APOS_BUNDLE=1`). This was already done for the old method.
* In the browser, the lean methods `apos.utils.post` and `apos.utils.get` now accept non-JSON responses from APIs. To maximize bc, if the response has the `application/json` content type, it is always parsed for you; if not, it is still parsed for you if it is valid JSON, but otherwise it is delivered to you as-is (as a string).
* When you edit the slug of a piece or page manually and a slug conflict with another piece or page is created, you can now optionally click a button in order to edit the conflicting piece or page, and change its slug to eliminate the conflict.

## 2.93.0 (2019-07-25)

* New, simplified static asset bundling feature for deploying to cloud hosts like Heroku. See the [ApostropheCMS Heroku HOWTO](https://docs.apostrophecms.org/apostrophe/tutorials/howtos/deploying-apostrophe-in-the-cloud-with-heroku) for details. There is more to successful Heroku deployment than just static assert bundling.

First, make sure the `APOS_BUNDLE=1` environment variable is set in your production environment, i.e. in your Heroku environment settings.

Next, set up a ["release tasks" script](https://devcenter.heroku.com/articles/release-phase):

```
# Remember, APOS_BUNDLE=1 must be set globally in your Heroku
# environment settings already - not just this script but also
# the regular dyno startup must see it

node app apostrophe:generation
node app apostrophe-migrations:migrate
```

And that's all you have to do! No more creating named bundles and committing them to git. That technique still works, but it is much more work for you.

This new method does require that the release tasks script have access to the production database, as MongoDB is used to store the bundle until the Heroku dynos have a chance to unpack it locally.

> Due to the temporary storage of the bundle in MongoDB, if your asset bundle is larger than 16MB this technique will not work... and your users will be miserable, waiting for a 16MB asset bundle to download on their phones! So please, just don't push that much code to the browser. If you must though, you can use the old technique.

Again, see the [ApostropheCMS Heroku HOWTO](https://docs.apostrophecms.org/apostrophe/tutorials/howtos/deploying-apostrophe-in-the-cloud-with-heroku) for details. There is more to successful Heroku deployment than just static assert bundling, most importantly you need to use S3 for media storage.

* In the lean library (`apos.utils.post`), use the csrf-fallback value for the csrf token if there is no csrf cookie name, same as the regular jquery library would. This achieves compatibility with the `disableAnonSessions: true` option of `apostrophe-express`.

* When copying the permissions of a parent page to subpages, you now have the option to append them rather than replacing all existing permissions. Thanks to Siddharth Joshi.

## 2.92.1 (2019-07-09)

Unit tests passing.

Regression tests passing.

* Fixes for several bugs relating to tooltips persisting on the page longer than they should.
* Fixes for three bugs relating to array fields: a `required` array field that is hidden by `showFields` is now correctly treated as not required (like other fields). Clicking "cancel" when editing an array now correctly reverts to the original contents of the array. And dynamic choice methods for `select` and `checkboxes` fields now work correctly when nested in an `array` or `object` field.
* Nested areas can now be edited properly when found inside a dialog box, such as the "Edit" dialog box of a piece type.
* Upgraded `diff` package to continue passing `npm audit`.
* Upgraded `jQuery` from version 3.3.1 to version 3.4.1, for those who have set `jQuery: 3` as an option to `apostrophe-assets`. This addresses a minor prototype pollution bug in jQuery. Please note that if you are not using `jQuery: 3`, you are still using jQuery 1.x. If you have jQuery code that will not work with 3.x, you should take the plunge and fix it, as there are no new fixes forthcoming for any issues with jQuery 1.x. You can also use the new `lean: true` option to eliminate jQuery altogether when no user is logged in (in Apostrophe 3.x this will be the behavior all the time).

## 2.92.0 (2019-06-26)

Unit tests passing.

Regression tests passing.

* Bug fix: an open redirect vulnerability has been fixed. It was possible to convince Apostrophe to redirect to a third-party website by appending an escaped URL with a trailing slash added at the end. Apostrophe's trailing-slash remover would then cause a redirect to the un-escaped version of the slug part of the URL. The fix removes all multiple-slash sequences from the slug part of the URL. Thanks to Bharath for reporting this issue.
* Bug fix: attempting to save a doc with a `required` `array` field without ever opening the array editor formerly caused strange behavior. You now get a standard indication that the field is required.
* Feature: the method that supplies the choices for a dynamic `select` element may be a simple synchronous function, if desired. Formerly returning a promise (or using an async function) was mandatory.
* Feature: `apos.utils.post` will now accept a `FormData` object as the `data` prameter. In this situation JSON encoding is not used. This may be used to easily submit file uploads with Apostrophe's CSRF protection and is supported at least back to IE11.

## 2.91.1 (2019-06-05)

Unit tests passing.

Regression tests passing.

* Bug fix: the `apos.utils.post` method introduced in version 2.90.0 now correctly submits the CSRF header.

## 2.91.0 (2019-06-05)

* Feature: it is much easier to write sites with **no jQuery, lodash, etc.** on the front end. The `apostrophe-lean-frontend` module has been deprecated and its functionality has been merged into the core. All of the functionality of the `apos.lean` object is now available on the `apos.utils` object at all times. And if you set the `lean: true` option for the `apostrophe-assets` module, **only lean JavaScript is pushed** when logged out (assets pushed with `when: 'lean'`, including the lean methods of `apos.utils`). This creates a migration path to a leaner frontend: developers can write NPM modules that rely only the lean `apos.utils` methods without worrying about whether they are present or not. Note that this is also the official frontend library for the forthcoming Apostrophe 3.x (Of course, as always, you can choose to push more code, use webpack, etc.)
* Bug fix: a regression introduced in 2.90.0 caused all uses of "Copy Page" to copy the home page. This is fixed.
* Bug fix: copying a page with custom fields now copies those fields properly.
* Bug fix: "Copy Page" now correctly copies parked page fields to the new, unparked page and then allows them to be edited for the new page.
* Bug fix: addressed browser errors that occurred when using an empty rich text toolbar. Unfortunately it is not possible to completely eliminate the ckeditor 4 toolbar when there are no tools present. This is due to a ckeditor bug.

Thanks to Michelin for making much of this work possible via [Apostrophe Enterprise Support](https://apostrophecms.org/support/enterprise-support).

## 2.90.0 (2019-05-23)

Unit tests passing.

Regression tests passing.

* New feature: `select` schema fields now support dynamic choices. To use this feature, set `choices` to the name of a method of your module. Apostrophe will invoke that method on the fly to get the choices. Your method receives `(req)` and must return an array of choices. **Your method can be an `async` function, or return a promise for the choices array.** This means you can contact external APIs to obtain the choices. The choices array is in the same format as ever (objects with `label` and `value` properties). Note that if you just want to choose Apostrophe objects of various types, there is a better way: use `joinByOne` or `joinByArray` fields. Fields with dynamic choices do not support the `showFields` option.
* New feature: `checkboxes` schema fields also support dynamic choices. The syntax is exactly the same as above. This allows multiple selection.
* New feature: any `select` or `checkboxes` field in the schema of a widget can be moved to a compact select element that appears "in context" on the page, among the widget's controls. To do that, just set `widgetControls: true` in the schema field definition. If you wish, you can also set `contextual: true` so that the field no longer appears in the schema's editing dialog box. By default the field appears in both places. For space reasons, the interface for `checkboxes` is also powered by a select element, but you can add multiple choices by selecting the dropdown more than once. Each time you make a change via one of these fields, the widget is refreshed to show the impact of the change. **You may use dynamic choices as described above.**
* New feature: the `viewsFolderFallback` option to `apostrophe-templates` may now be an array. Thanks to Amin Shazrin.
* New feature: help has been added to the video widget explaining that what is needed is a URL to a YouTube or other oEmbed-friendly video.
* New feature: you may now specify `htmlHelp` as a schema field option if you want to include simple markup, like links. The existing `help` option expects plaintext and escapes accordingly.
* New feature: the `req` objects returned by `apos.tasks.getReq` and `apos.tasks.getAnonReq` now include a `session` object for broader compatibility with methods that expect a proper `req`. It is a plain object and does not remember anything beyond the lifetime of the `req`.
* Bug fix: copying the "Home" page works properly.
* Bug fix: the Apostrophe migrations progress meter no longer crashes if the operation reports more steps than the expected total.
* Bug fix: watch all inlined stylesheets for changes, not just those implicitly inlined due to the use of the `css` extension when pushing them.
* Bug fix: improved clearing of tooltips. Addresses various situations where a tooltip could linger on the screen.
* Developer warnings: warning at startup if your module tries to use "extends" rather than "extend" to extend another module.
* Developer warnings: warning at startup if your module attempts to "extend" `apostrophe-assets` or one of a few other core modules that are normally singletons, and probably should not ever have a competing instance under another name. Advice is given to write project level code for the module without `extend`, or to use `improve` when enhancing it via an npm module.

## 2.89.1 (2019-05-13)

Unit tests passing.

Regression tests passing.

* `getSchemaOptions` method no longer throws inappropriate errors when the alternate form of `apos.area` or `apos.singleton` is used. Bug introduced in 2.89.0.
* The CSRF cookie is once again always reset on each request, to ensure no discrepancy between the session (and session cookie) lifespan and the CSRF cookie lifespan. This does not force sessions to exist unnecessarily, it just ensures CSRF errors do not mysteriously begin to appear in long-idle sessions, or when making cross-domain locale switches via the editing interface in apostrophe-workflow.
* Edits to raw .css files once again trigger less-middleware to recognize a change has occurred and avoid sending a stale cached file in development. When `.css` (rather than `.less`) assets are pushed inline, which is necessary to match the behavior we formerly received from clean-css and avoid crashes on CSS that the LESS parser cannot handle, we now monitor them for changes ourselves and "touch" the master LESS file to help the `less-middleware` module figure out that they have been changed.

Thanks to Michelin for making this work possible via [Apostrophe Enterprise Support](https://apostrophecms.org/support/enterprise-support). Your organization can also take advantage of the opportunity to fund development of the features you would like to see as well as receiving fast, personal support from Apostrophe's core development team.

## 2.89.0 (2019-05-01)

Unit tests passing.

Regression tests passing.

* Many significant improvements to make crashes and restarts less likely.
* The most frequently used methods now sanity-check their arguments and invoke their callback, or as appropriate, if they are not valid. This replaces many full-process crashes with polite 500 errors.
* New, safer and easier alternatives to `self.route`:
  * `self.apiRoute`, which accepts a `next` function that can be passed either an error, or `(null, value)`, where `value` is an object to be sent to the browser with a `status: 'ok'` property automatically added — the convention for APIs in Apostrophe 2.x. In addition, errors reported to `next` are converted to `status` properties and/or logged gracefully, including more complete information about where the error took place for easier debugging. Most core routes have been refactored to use it. This approach extends Express 4.0's concept of error handlers with the ability to handle success as well. You can still use `res` if you need to, for instance to issue a redirect.
  * `self.renderRoute`, which accepts a `next` function that can be passed either an error that will be mapped to an appropriate HTTP status code, or `(null, { template: 'templateName', data: { ... props for the template ... })`. The named template is rendered with `self.render`, and any exceptions thrown are caught properly and logged as errors without a process crash — unlike what frequently happened before in such routes.
  * `self.htmlRoute`, similar to renderRoute but it does not render the markup for you; instead you pass markup as the second argument to `next()`. Useful if you are rendering by some means other than `self.render`.
* For template errors, a great deal of redundant error logging has been removed.
* Introduced `apos.utils.warnDevOnce`, refactored some existing warnings to use it, and added a call for CSRF errors to help developers understand what these mean.
* New trace feature to help debug crashes in Apostrophe's startup process. Try: `APOS_TRACE_STARTUP=1 node app`

Thanks to Michelin for making this work possible via [Apostrophe Enterprise Support](https://apostrophecms.org/support/enterprise-support). Your organization can also take advantage of the opportunity to fund development of the features you would like to see as well as receiving fast, personal support from Apostrophe's core development team.

## 2.88.1 (2019-04-25)

Unit tests passing.

Regression tests passing.

* Fix: widgets are not lost when dragged to a different area.
* Fix: widgets are not duplicated when dragged to a different area.
* Fix: area save operations now use a lock to avoid lost information if several requests are made simultaneously for different areas, as can happen when dragging a widget between areas, which modifies both.
* Fix: widgets can be edited again after being dragged, without a page refresh.
* Fix: the "purple screen of death" error page now has a 500 status code, not 200.

## 2.88.0 (2019-04-23)

Unit tests passing.

Regression tests passing.

* An optional improvement to eliminate the use of session storage for most site visitors. By default, Apostrophe creates a session for every site visitor, even an anonymous visitor, to provide full CSRF protection. You may now optionally disable this for anonymous visitors:

```javascript
modules: {
  'apostrophe-express': {
    csrf: {
      disableAnonSession: true
    }
  }
}
```

When you do this, anonymous visitors receive only basic CSRF protection based on a known header value and the fact that the Same Origin Policy does not allow requests to be made by JavaScript unless the page is on the proper site.

For performance reasons the largest sites will likely find this to be a valuable option.

* `apos.global.findGlobal` now officially supports returning a promise. This was an unofficial side effect in earlier releases that ceased to work in recent releases.

* Updated the version of `moment` that ships on the front end to the latest minor release.

* Eliminated unnecessary arrangeFields warnings. `apostrophe-groups` is set up properly, the `trash` field no longer generates warnings when workflow is active, and reverse joins no longer generate warnings as they have no editing UI.

* `null` values were able to crash the schema converters for strings, integers and floats when those fields were `required`. This has been fixed.

## 2.87.0 (2019-04-10)

Unit tests passing.

Regression tests passing.

* Tooltips have been added to improve the editor experience. For instance, tooltips appear on hover for the "up," "down," "clone" and "trash" buttons when working with areas.
* Building on the performance work in version 2.86.0, all `ensureIndex` calls have been moved to the `migrate` startup phase and can thus be skipped with `APOS_NO_MIGRATE=1`. Note that as with the other recent changes, this means that if your site is *always* run with `APOS_NO_MIGRATE=1`, including at the time the database is created, it is imperative that you run `node app apostrophe-migrations:migrate` at least once. If your database starts out in a dev environment and is later moved to a production environment, or you use stagecoach or a similar deployment tool that guarantees migrations are run on all code deployments (and you should definitely do that), then this will not be an issue.
* Building on the support for namespaced npm modules as apostrophe modules added in 2.86.0, the `testModule: true` flag used to test apostrophe in the context of an npm module like `apostrophe-workflow` can now be used in a namespaced npm module. Thanks to Aurélien Wolz for this contribution.

Thanks to Michelin for making much of this work possible through [Apostrophe Enterprise Support](https://apostrophecms.org/support/enterprise-support).

## 2.86.0 (2019-04-03)

Unit tests passing.

Regression tests passing.

* Apostrophe now supports namespaced NPM modules as apostrophe modules. This allows NPM private modules to be used to deliver, for instance, an apostrophe piece type, page type or widget type. Here is an example of valid configuration:

```javascript
require('apostrophe', {
  modules: {
    // ordinary npm module
    'apostrophe-blog': {},
    // namespaced npm module
    '@somenamespace/somemodule': {}
  }
}
```

```javascript
// in lib/modules/@somenamespace/somemodule/index.js
module.exports = {
  nifty: true
};
```

* In addition, modules may be namespaced NPM-style inside a [bundle](https://docs.apostrophecms.org/apostrophe/other/more-modules#packaging-apostrophe-modules-together-creating-bundles). You will need to use a subdirectory structure, as seen above. As a best practice, you should only use this for module names you would have to publish to npm if the bundle feature did not exist. The "lead module" of the bundle should be in the same npm namespace.
* If you are using the `partial` feature of `addColumn` with your pieces, you can now accept `piece` as a second argument. For bc, the value of that particular column property is still the first argument.
* All of Apostrophe's "sanity-checking" database operations at startup, plus all Apostrophe migrations, now execute during a new `migrate` startup phase. This phase emits the `apostrophe:migrate` promise event. This phase occurs immediately after `afterInit` is invoked for modules, but before it is invoked for the global `afterInit` hook, if any. This change ensures there is a "sane" database before any interaction with the site takes place, and means that developers no longer have to remember to run `apostrophe-migrations:migrate` when upgrading during development.
* You can also suppress these database operations at startup completely by setting the `APOS_NO_MIGRATE` environment variable to `1`, or by passing the `migrate: false` top-level option to Apostrophe. In this case, these operations all occur only when the `apostrophe-migrations:migrate` command line task is run. This option saves a great deal of startup time for the enterprise customers with the largest databases. Thus the best practice in production is the same as ever: run `node app apostrophe-migrations:migrate` before launching the new version of the app. In addition, you may set `APOS_NO_MIGRATE=1` in your production environment to save valuable startup time, especially during process restarts, etc.
* Apostrophe now always instructs `less` to import CSS (not LESS) files `inline`. This is necessary because CleanCSS, which we no longer use, formerly automatically did it and without it import paths are incorrect. Thanks to Fredrik Ekelund for this fix.
* UX improvement: if you edit a page, then follow a link from that page, and then click the "back" button, you should see your changes intact without the need to click "Refresh" thanks to the use of cachebusting headers. Thanks to Fredrik Ekelund for recommending an approach to the problem.
* Bug fix: if your site startup or migration task invokes multiple time-consuming operations you'll now see a progress meter for each one, not just the first.
* To save space and make sure developers don't just tune out, the warning about fields not properly arranged into tabs now appears at startup just for the first such module, unless you pass `--all-unarranged-fields` to get more information.

Thanks to Michelin for making many of these features possible through [Apostrophe Enterprise Support](https://apostrophecms.org/support/enterprise-support).

## 2.85.0 (2019-03-27)

Unit tests passing.

Regression tests passing.

* If a JPEG file has EXIF data such as the description, credit, etc. this information is
now copied into new properties of the attachment field and made available automatically
on corresponding new schema properties of `apostrophe-images` pieces.
* `req.data.global` now becomes available even before its joins and area loaders are
executed, as `req.aposGlobalCore`. This allows modules such as `apostrophe-pieces-orderings-bundle` to avoid recursive scenarios and performance problems.
* Sortable columns in the manage view can now indicate whether the first click sorts forwards
or backwards, simply by specifying the sort direction in the usual MongoDB way with `1` or
`-1`.
* Sortable columns can now be toggled from "no sort" to "forward" to "backward" and back to "no sort" again, and the hover state indicates all of these "next" states.
* The `limitByAll` and `limitByTag` options of the `apostrophe-pieces-widgets` module now correctly remove these fields from the `showFields` of the select element that chooses how the widget will select content to display.
* To select many consecutive pieces or pages quickly in the "Manage Pieces" and "Reorganize Pages" views, hold down the shift button while clicking a second piece. All pieces between the two pieces selected so far will be chosen.
* Fixed a bug where removing an array item other than the last could cause a failure of the array field editor if the last array item were active. Thanks to anwarhussain93.

## 2.84.1 (2019-03-25)

* Documentation issue only. No code changes.

## 2.84.0 (2019-03-25)

Unit tests passing.

Regression tests passing.

* `npm audit` issue: `nunjucks`
  * Created maintenance-only fork of `nunjucks` 2.x as `@apostrophecms/nunjucks`
  * We will use Nunjucks 3.x in Apostrophe 3.x, this is a maintenance fork only
  * Addressed dependency on old version of `chokidar` in `nunjucks` 2.x

* `npm audit` issue: `clean-css`
  * Verified this module offers no significant improvement in minification over the `compress` flag of `less`
  * Removed this module from ApostropheCMS
  * Verified CSS still minifies

* You may now sort the "Manage Pieces" view by clicking on any column that has a `sort`
property. By default `title` and `updatedAt` are now sortable. When using `addColumns`
specify a `sort` property like:

```javascript
sort: {
  title: 1
}
```

For more information see [custom columns and sortable columns for the "manage pieces"
modal](https://apostrophecms.org/docs/tutorials/getting-started/reusable-content-with-pieces.html#custom-columns-and-sortable-columns-for-the-quot-manage-quot-modal).

* Fixed several situations formerly requiring a page refresh before editing. More
such fixes to come. Thanks to `hexitex` for the bug reports and insight into the
causes.

* A recent change broke the display of the minimum image size to the user. This
has been fixed.

* A new warning has been added for failure to use `arrangeFields` comprehensively for
all of your fields to make the "manage pieces" modal as clear as possible for the user.

* Fixes were made allowing contextual editing of more types of content nested in `object` fields on the page. Thanks to bharathkumarc.

Many thanks to Michelin for making much of this work possible via [Apostrophe Enterprise Support](https://apostrophecms.org/support/enterprise-support).

## 2.83.1 (2019-03-13)

Unit tests passing.

Regression tests passing.

* Bug fix: a crash in the lock refresh route was possible if an advisory lock was taken away by another tab or user. Thanks to `hexitex` for the report and the solution.

## 2.83.0 (2019-03-12)

Unit tests passing.

Regression tests passing.

* When using the `apostrophe-pieces-import` module, you may now set the `importAsRichText: true` option on an `area` or `singleton` field to import markup rather than treating it as plaintext. With this setting in place the behavior matches `apostrophe-pieces-export`. Also note that both `apostrophe-pieces-import` and `apostrophe-pieces-export` have been updated to be more compatible with one another.

## 2.82.0 (2019-03-08)

Unit tests passing.

Regression tests passing.

* If the `APOS_ALWAYS_COPY_ASSETS` environment variable is set, always copy assets rather than symlinking them. This is useful when running under Docker. Thanks to hexitex for this contribution. See also [building Docker images for Apostrophe projects](https://apostrophecms.org/docs/tutorials/howtos/docker.html).

## 2.81.2 (2019-03-06)

Unit tests passing.

Regression tests passing.

* Stability improvement: search index method of the `tags` type will not crash if the `tags` type is somehow truthy without being an array.

## 2.81.1 (2019-03-05)

Unit tests passing.

Regression tests passing.

* Default values are now respected by the global doc. Specifically, if your field has a `def` property when the global doc is first created, it will be set accordingly. In addition, if a field is added to the schema and your site is restarted, it will also be added with the correct default at this time. Tests coverage has been added for this scenario.

## 2.81.0 (2019-03-04)

Unit tests passing.

Regression tests passing.

* The conflict resolution mechanism for simultaneous edits has been improved. Previously, Apostrophe tracked how long it had been since the "last edit" by the previous person. But if the browser window closed without sending an "unlock" message, that "last edit" might be a very long time ago. This led to nuisance confirmation prompts and a tendency to ignore their message.

Beginning with this release, the browser instead actively refreshes the lock periodically. And if the browser does not do so for 5 minutes, the lock is automatically discarded.

This greatly reduces the chance that you will see a "someone else is editing that document" message when this is not actually the case.

However, do note that you will no longer see an indication of the "last edit" time. This is because this time was never really meaningful for the "Edit Piece" dialog box, and often misleading for on-page editing as well. Instead, you may assume that the other person is still at the very least on the page in question if you see this message at all.

* Although it was released separately as part of the `launder` module, and an `npm update` should fetch it for you automatically, it should be mentioned that `launder` version 1.1.1 has been released and prevents crashes if the `value` of some of your select element choices is null or undefined. Such choices do not work and cannot be selected reliably (only strings and numbers are supported, including the empty string), but since versions prior to 1.1.0 did not crash on such choices, we have patched 1.1.1 to also tolerate their presence.

Thanks to our [Apostrophe Enterprise Support](https://apostrophecms.org/support/enterprise-support) clients for making these enhancements possible.

* The case-insensitive sort for filter choices no longer crashes if a choice cannot be converted to a string. Thanks to Fawzi Fakhro.

## 2.80.0 (2019-02-28)

Unit tests passing.

Regression tests passing.

* A recently introduced change broke the filtering that prevented users from selecting too-small images when `minSize` is in effect. This has been corrected. Note that site visitors never actually saw too-small images because filtering did take effect later in the process.
* Numbers (in addition to strings) are now permissible choices for select elements. If the choice selected is a number, a number will be stored in the field. Most of this fix is in the `launder` module but there is a small fix in apostrophe core as well.
* If a doc is in the trash already, the edit dialog box should have a "Rescue" button rather than a "Trash" button on the "More" dropdown menu.
* `boolean` fields can now be made `mandatory`. If a boolean field is mandatory, the form will not validate unless the user selects "Yes." This is useful for simple "terms and conditions" forms. You must specify a message to be shown to the user if they do not select "Yes," like this:

```
{
  name: 'toc',
  label: 'Accept the Terms and Conditions',
  type: 'boolean',
  // Displayed if you try to save without picking Yes
  mandatory: 'You must accept the Terms and Conditions to continue.',
  // Always displayed
  help: 'I have read and accept the Terms and Conditions.'
}
```

Although the documentation formerly claimed that `required: true` would have this effect for boolean fields, it was pointed out that this functionality did not work, and as a result far too many sites already use `required: true` for booleans in a way that would break if we implemented the original documented behavior. Therefore we are changing the documentation to match this new implementation that maintains backwards compatibility.

## 2.79.0 (2019-02-22)

Unit tests passing.

Regression tests passing.

* Built-in migration progress meter is much improved. The new implementation:
  * Does not display anything if the task completes within 1 second;
  * Allows work to begin even before the total number of items is known;
  * Has a much more stable ETA;
  * Does not crop the total off the far end;
  * Displays steps/sec (very useful metric for development); and
  * Has highly stable formatting (not distracting to the eye).
* Eliminates unnecessary warnings about unconsumed promises in migrations.

## 2.78.0 (2019-02-15)

Unit tests passing.

Regression tests passing.

* You can now set permissions for many pieces at once via the new "set permissions for..."
batch operation in the "manage pieces" dialog box. Batch operations are accessible via a
dropdown at the bottom of the dialog box after you check the boxes to select various pieces.
Note that if you check the box to select all the pieces on this page, you will be asked
if you want to select *all* pieces. So it is possible to set the permissions of all of the
pieces at once.

Note that **permissions have no effect on file attachment URLs unless you use
the optional [apostrophe-secure-attachments](https://github.com/apostrophecms/apostrophe-secure-attachments) module.** Once you add that module, the new batch operation becomes a powerful
way to lock down all of your PDFs at once.

* The "Select Everything" checkbox for pieces, which becomes accessible after you "Select All"
pieces on the current page, now operates much faster on large databases and does not block
the main thread of browser execution for an extended time.

Thanks to our [enterprise clients](https://apostrophecms.org/support/enterprise-support),
including Michelin, for their support of our work on these items.

## 2.77.2 (2019-02-12)

Unit tests passing.

Regression tests passing (including new migrations test).

* Most migrations were failing when run in a non-interactive session.
This was due to a stray piece of code that tried to interact with the
progress meter when it was not available. This has been fixed. This
was the underlying major issue in version 2.77.0.
* The recent migration to set the `docIds` and `trashDocIds` properties of
attachments correctly, allowing them to become inaccessible at the
proper time, now runs and completes correctly, at the end of which
all attachment permissions are properly restored. This resolves the issue
that began with version 2.77.0.
* The migration was also updated to avoid any chance of needlessly
disabling permissions on a temporary basis during the migration run.
* **If you temporarily lost access to your media due to running migrations
with 2.77.0, which was available for a few hours today, you can restore access**
with the following command line task:

```
node app apostrophe-attachments:recompute-all-doc-references
```

**If you manually set your permissions globally as a workaround**, you should run
this task to reset them appropriately:

```
node app apostrophe-attachments:reset-uploadfs-permissions
```

Although there is no reason to expect a recurrence of this issue, these
command line tasks will continue to be available going forward, just in case.

### Regression test updates

Our regression tests are being updated to prevent a recurrence by
noninteractively invoking `apostrophe-migrations:migrate`
and checking for a clean exit code.

## 2.77.1 (2019-02-12)

Unit tests passing.

Regression tests passing.

* Unfortunately the new migration in 2.77.0 appears to have caused
all permissions to revert to 000 on uploaded media on at least one site.
In an abundance of caution we have pushed out 2.77.1 which does not
carry out that migration. We are working on 2.77.2 which will carry it out
properly. You may restore your permissions with
`chmod 644 public/uploads/attachments/*`, if you are using S3 you
can do this by restoring public access to each file, for Azure the
suffix added to the name to disable each file would need to be removed.
Fortunately this issue was caught quickly so there are probably no
instances of the latter two in the wild.

We apologize for this serious issue and will provide a complete postmortem
with 2.77.2.

## 2.77.0 (2019-02-12)

* **The home page now works correctly when it is a pieces-page** powered by
`apostrophe-pieces-pages`. Specifically, the URLs of pieces are generated
correctly in this situation. This allows the home page to be a blog page,
for example. Regression tests have been added to ensure this does
not break in the future.

* **Attachments (files) now become inaccessible properly** when the
last file or image piece that directly contains them moves to the trash.
Formerly, attachments were incorrectly marked as "part of" pages that
merely loaded them as part of a join or similar relationship. **A migration
has been added** to correctly reset the `docIds` and `trashDocIds` arrays
of all attachments on a one-time basis after which they will be tracked
properly going forward.

* **Migrations now have a progress display when iterating over all
documents.** This progress display automatically goes away if the
migrations task is not running with access to a TTY (for instance,
it is running in a deployment pipeline). You may note that not all
migrations use this feature; generally the most time-consuming will however.

* **You can now specify a projection for a reverse join without the need to explicitly include the `idsField`, or even know what it is.** This was one of several reasons why developers often gave up on projections for reverse joins, or went back to the old approach of specifying `idsField` rather than using `reverseOf`.

Here is an example from the [apostrophe-samples](https://github.com/apostrophecms/apostrophe-samples) project:

```javascript
// Forward join: in schema of products
{
  name: '_specialists',
  type: 'joinByArray',
  withType: 'specialist',
  label: 'Specialists',
  help: 'The right people to ask about this product.'
}
```

```javascript
// Reverse join: in schema of specialists
{
  name: '_products',
  type: 'joinByArrayReverse',
  withType: 'product',
  reverseOf: '_specialists',
  projection: {
    _url: 1,
    title: 1
  }
}
```

> Note that we can also project `_url: 1` to get all the fields necessary
to populate `_url` when the product is fetched, even though it is not
a real property in the database.

* Unnecessary schema validation errors are no longer thrown when using
`joinByOneReverse` with `reverseOf`.

* Schema fields named `format` are now allowed for pieces. There was a
conflict with the UI code and backend routes of the "Manage Pieces" dialog box.

* "Drag and drop" now works properly for widgets that have just been
added to the page. There is no need to refresh the page first.

## 2.76.1 (2019-02-06)

Unit tests passing.

Regression tests passing.

* Removed unneeded call to `self.apos.utils.readOnlySession` in `apos.notify`, preventing crashes when this is invoked from a command line task. This fixes `apostrophe-favicons`.
* Also updated `self.apos.utils.readOnlySession` so it will gracefully ignore calls made with no session in `req` (typically command line tasks).
* Eliminated uses of `async/await` in core unit tests. This module still supports Node 6.x, so we use promises directly, not via async/await, in core code; of course you can still `await` most of our APIs in your own projects, because `await` works with anything that returns a promise.
* Fixed a bug that prevented page permissions from propagating properly when "Apply to Subpages" is checked in "Page Settings." Thanks to Mayank Bansal. Unit tests were also added to prevent a regression in the future.
* A bug that prevented the home page type from being changed via the UI in certain situations has been fixed.

## 2.76.0 (2019-02-01)

Unit tests passing.

Regression tests passing.

* Email schema field type added. Thanks to Andrea Di Mario.
* Developer warnings for bad `showFields` configuration now apply to all field types that support `showFields`.
* Schemas are now validated for nested `array` and `object` schemas, giving developers more information to help them fix their code.
* The `poll-notifications` API now runs as middleware that is scheduled as early as `req.user` becomes available, avoiding the overhead of loading `req.data.global` in this frequently polled API.
* The `poll-notifications` API does not crash if the `apos` object has been destroyed. This is not an issue for typical sites. However, this fix removes scary error messages displayed by the very useful [apostrophe-monitor](https://github.com/apostrophecms/apostrophe-monitor) module, which is similar to `nodemon` but specialized to Apostrophe for much faster restarts.
* Although technically released in the `moog-require` module, not here, a recent fix in that module bears mentioning because it prevents both `apostrophe-monitor` and `apostrophe-multisite` from misbehaving when the options objects of modules are modified. Specifically, the modifications are now reliably distinct for each `apos` object.
*
* The logic that removes certain typically unwanted buttons from CKEditor is now conditional and does not remove them when they are explicitly requested in the toolbar. Thanks to Fredrik Ekelund.
* Placeholder markup when a pieces widget is empty. Although not often used directly, this template is often copied as a starting point.
* An open "add widget" area menu now appears above any hovered widget controls rather than being lost behind them.
* `showFields` support for fields of type `checkboxes` has been restored.
* The "recursion warning" that appears when the same doc is loaded more than 5 times in a single request can now be suppressed on a per-request basis by setting `req.suppressAreaLoaderRecursionWarnings` to `true`. However the runaway loading process is still prevented. This is mainly of use for workflow API routes that examine many documents but are OK with stopping in this situation without generating extra log messages.

Thanks to Michelin for sponsoring much of this work through [Apostrophe Enterprise Support](https://apostrophecms.org/support/enterprise-support).

## 2.75.1 (2019-01-24)

Unit tests passing.

Regression tests passing.

* If a user has the type-specific `admin-product` permission, they should always be able to view a `product`, no matter whether it is published or not. This logic was correct for editing but not for viewing. Fixed a bug that led to crashes with the workflow module in this scenario.

Thanks to Michelin for making this fix possible via [Apostrophe Enterprise Support](https://apostrophecms.org/support/enterprise-support).

## 2.75.0 (2019-01-15)

Unit tests passing.

Regression tests passing.

* An "Undo" button has been added for the "Remove Widget" feature. Although such changes can be undone via "Page Versions," that feature is advanced and somewhat hard to find, whereas this simple "Undo" button is immediately helpful to most users.
* Apostrophe now displays warnings for several common developer errors. Previously it was difficult to understand why a module didn't work if `extend` was missing for certain common cases, like a `-widgets` or `-pieces-pages` subclass module. We will expand these warnings over time; options are provided to disable them if they do not apply to your situation.
* The server side notification persistence feature introduced in version 2.74.0 led to an intermittent bug: the "long polling" used to deliver notifications quickly interacted badly with the "resave" behavior of Express sessions, resulting in frequent loss of other session changes, such as draft/live mode switching. This has been fixed. Since we cannot disable `resave` with the standard session store in Apostrophe 2.x, an `apos.utils.readOnlySession(req)` method was added, and the route that "long polls" for new notifications now uses it to disable any modification to the session for the duration of the request.
* `limitByAll`, `limitByTag` and `limitById` options for `apostrophe-pieces-widgets`. When set the user is not prompted to choose their own maximum.
* Fixed conditions in which editing the first or last name of a new `apostrophe-user` did not affect their `slug` in the expected way.
* Fixed bug: if trashInSchema is in effect, subpages should not have their trash status overridden to match the new parent when their ancestor is moved. This is important when using "Reorganize" with workflow. Additional improvements to better integrate "Reorganize" into the workflow module are separately forthcoming.
* Fixed a bug that prevented `view` permissions from being given out programmatically in certain edge cases.
* The `slug` cursor filter now has a `launder` method, for use when marking it safe for `req.query`. Thanks to Anthony Tarlao.

Thanks to our customers at Michelin and NPM for making much of the above work possible via [Apostrophe Enterprise Support](https://apostrophecms.org/support/enterprise-support).

## 2.74.0 (2018-12-13)

Unit tests passing.

Manual regression tests passing.

* Server-side code may now call `apos.notify(req, 'This is a message')` to send a message to the logged-in user associated with `req`. That message will pop up on the browser and will remain visible until they dismiss it. If the user is not logged in right now, they will see it when they do log in.

You may use `%s` to interpolate additional string arguments, and you may pass an `options` object with `dismiss: true` for a self-dismissing notification. You may also set the `type` option to `error`, `warn` or `success` for different visual treatments. For example:

```
apos.notify(req, 'Sorry, you did not win a shiny new %s!', req.piece.title, { type: 'error' });
```

The API is identical to that for `apos.notify` on the browser side, except that `req` must be passed as the first argument. Also the method returns a promise, which resolves when the notification has reached the database. You may also optionally pass a final callback for the same purpose. This is useful when sending a notification just before a task exits the process. The rest of the time you won't need to worry about it.

* In `2.73.0`, an optional second argument, `locale`, was added to the `date` Nunjucks filter. As it turns out this was done in a way that could have a knock-on effect on later uses of `date` that did not specify a locale. This has been fixed and unit tests have been added. Thanks to Fredrik Ekelund.

* The values of fields hidden via `showFields` are now saved to the database, as long as they contain no errors. This allows you to return to an old setting and discover all of its sub-settings intact.

* By default, Apostrophe deletes old asset bundles from uploadfs (S3, azure, etc.) five minutes after the launch of the site. The assumption is that the deployment of static assets has reached all peer servers and there is no need to keep old assets around. The `uploadfsBundleCleanup` option to `apostrophe-assets` may now be set explicitly to `false` to prevent this, as may be needed if asset bundles are shared between sub-deployments that are made at greatly varying times.

* When `apostrophe-workflow` is present, "Batch Commit" and other inappropriate options are no longer offered for groups, which are not subject to workflow.

Thanks to Michelin for making much of the above work possible via [Apostrophe Enterprise Support](https://apostrophecms.org/support/enterprise-support).

## 2.73.0 (2018-12-06)

Unit tests passing.

Regression tests passing.

* Added in-context editing support, support for the `contextual` flag, and `skipInitialModal` support for areas and singletons nested in fields of type `object`. Many thanks to Michelin for making this feature possible through their participation in [Apostrophe Enterprise Support](https://apostrophecms.org/support/enterprise-support).
* The `date` Nunjucks filter now accepts `locale` as a second argument. If `locale` is not present and `req.locale` is set, that locale is used, rather than the default system locale. Thanks to Tim Otlik.
* Removed nuisance warnings about tolerant sanitization.
* When using the `passwordReset: true` feature of `apostrophe-login`, you may also set the `passwordResetSubject` option to a custom subject line for the password reset email message.
* The mechanism that sends the password reset request confirmation email has been factored out to the `apos.login.sendPasswordResetEmail(req, user)` method, so you can trigger it for your own reasons. This method returns a promise; when that promise resolves the password reset email has been successfully handed off for delivery. Note that the promise will be rejected if the user object has no `email` property.

## 2.72.3 (2018-12-03)

Unit tests passing.

Regression tests passing.

* The "apply to subpages" feature for page permissions has been greatly simplified and made easier to understand. There is now just one shared "copy these permissions to subpages now?" dropdown, which applies to ALL current permissions for the current page: "who can view this page," "these users can view," "these groups can edit," etc.

As the help text now properly explains, if you pick "yes" and save page settings as usual, the permissions of all subpages are updated to match **on a one-time basis.** After that, you can edit them normally for the subpages. This is an action that takes place at "save" time, it is not a setting that is remembered.

This is good for laying down a baseline and then making fine-tuned adjustments per page, which is typical practice.

Previously this choice appeared in several places, including as a highly confusing and visually cluttered dropdown within the list of permissions per user and group. While theoretically this allowed for propagating fine-tuned adjustments to subpages one at a time, in practice users did not understand it, including many enterprise customers who invest significant time in Apostrophe. Therefore a simpler solution is of greater overall value.

* Regression fix: support for in-context, on-page editing of areas in array fields has been restored.

* Attempts to save a field of type `object` with a missing `required` field now behave sensibly, you no longer see a spinner forever on a grayed-out page. Note that the use of `required` for the object itself has no meaning because there is always an object; you should make its fields required, or not, as you see fit.

* "Move" and "Trash" operations on widgets now emit the Apostrophe events `widgetMoved` and `widgetTrashed`. The widget's container div is emitted as the argument to the event.

## 2.72.2 (2018-11-28)

Unit tests passing.

Regression tests passing.

* The `apostrophe-jobs` `runNonBatch` method no longer crashes if the job-runner function provided does not return an object (for instance, because it takes a callback so its return value does not matter).
* `apostrophe-attachments:list` task lists the URLs of all valid attachments, including all crops in all sizes.
* `array` fields may be used in the `relationship` of a join. Thanks to Anthony Tarlao.
* Added missing callback to asset bundle cleanup for cloud deployments, ensuring that the lock is eventually released and the old bundles are eventually removed.
* Fixed documentation for `apos.jobs` methods re: the `labels` option.

## 2.72.1 (2018-11-07)

Unit tests passing.

Regression tests passing.

* Moving a page beneath a parent that happens to be considered "not trash" should not automatically cause the child to be considered "not trash" when workflow is in effect, or when the `trashInSchema` flag has been opted into for `apostrophe-docs`. In these cases the trash flag is just another schema property. This bug led to pages inadvertently becoming live across all locales when moved in the page tree.
* The server-side video schema field converter no longer crashes the process if given a `null` property, and correctly flags the field as in error if it is `required` and not present.
* Any missing values for join relationships relating to permissions are now handled in a proper migration in apostrophe core, rather than a hack in apostrophe-workflow that adds significant startup time in certain situations.
* Migration completion is now logged.
* UX fix: UI/area controls no longer compete with "Add Content."

Thanks to our enterprise support customers for their support of this work.

## 2.72.0 (2018-10-30)

Unit tests passing.

Regression tests passing.

* Support for subdirectories of `lib/modules`. You must set the `nestedModuleSubdirs` option to `true` in `app.js`. You can then place your modules in nested subdirectories of `lib/modules`. **The names of the parent folders do not matter,** and **the name of the actual module folder must still match the name of the module.**

In addition, when using this feature you may optionally move part of your `modules` configuration into a `modules.js` file in each directory. Here is an example:

```javascript
module.exports = {
  'module-name': {},
  'other-module-name': {}
};
```

By following through with this approach you can make `app.js` much shorter. Configuration of Apostrophe modules installed via `npm` must still be done in `app.js`.

* The `apostrophe-html-widgets` module now properly concatenates fields to the standard HTML field when `addFields` is used with it.

* Fixed a crashing bug when an API was used in an atypical way. Thanks to Max Schlueter.

## 2.71.1 (2018-10-24)

Unit tests passing.

Regression tests passing.

Recent changes to the markup for buttons broke drag and drop for widgets. This has been fixed.

## 2.71.0 (2018-10-23)

Unit tests passing.

Regression tests passing.

* When two pieces or pages would have the same slug as the result of an insert or update, Apostrophe automatically appends a unique string. This makes sense for data integrity but as a user experience it leaves something to be desired.

Beginning with this release, if you are editing the title in the piece or page settings editor and apostrophe is making automatic slug suggestions, these suggestions will *now include the suffix* needed to avoid a conflict. This gives you a chance to see what will happen, and decide to change the title or the slug in a better way. However, you can disable this by setting the `deconflictSlugs` option of the `apostrophe-docs` module explicitly to `false`. If you do, then from now on you will *receive a straightforward error message if the suggested slug is in conflict with another slug on the site.*

* If you edit the slug directly and try to save it with a conflict, Apostrophe will always report a straightforward error in the editor, requiring you to fix it manually. This makes sense when you are editing the slug yourself, because it means you care about the exact value.

For backwards compatibility and to resolve race conditions, the server will still automatically modify the slug to be unique in the rare event that a conflict arises during the save operation itself.

* A simpler yet even better slug prevention feature, in many ways: all `apostrophe-pieces` modules now accept a `slugPrefix` option. For instance, if you set this option to `people-` for your `people` module and to `image-` for the `apostrophe-images` module, the slugs for your people and the photos of them you are uploading will never be in conflict.

We appreciate our enterprise customers and their support of this work.

## 2.70.1 (2018-10-18)

Unit tests passing.

Regression tests passing.

* Bug fix: when you attempt to edit a piece that someone else has open in the edit dialog box, you should receive a warning, and the option to take over or leave it alone. This worked, however the "advisory lock" was not released when *closing* the dialog box. So users saw superfluous warnings. The bug was related to calling `$.jsonCall` with the wrong order of arguments.
* Bug fix: a user without permissions to lock a particular document could cause a process restart by attempting to lock it. No inappropriate access was granted.
* When configuring the `csrf` option of `apostrophe-express`, you may now pass the `cookie` subproperty in order to pass configuration options to `res.cookie`, such as `secure: true`.
* The jQuery `onSafe` plugin now respects the return value of the event handler, allowing the use of `return false;` in such handlers. Thanks to Fredrik Ekelund.
* The Apostrophe `button` macro now renders a `button` rather than an anchor tag, except when the `url` option is present. Thanks to Fredrik Ekelund.

## 2.70.0 (2018-10-08)

Unit tests passing.

Regression tests passing.

Apostrophe now allows direct import of unparsed CSS files via import flags of LESS. The best use of this option is to push a CSS file created by a SASS compiler or other LESS alternative.

To push a CSS asset *without* compiling it as LESS, you may write:

```
self.pushAsset('stylesheet', {
  name: 'bundle',
  import: {
    inline: true
  }
});
```

Or, if you are pushing assets via the `stylesheets` option of the `apostrophe-assets` module, you may write:

```
'apostrophe-assets': {
  stylesheets: [
    {
      name: 'bundle',
      import: {
        inline: true
      }
    }
  ]
}
```

The extension of the file may be either `.css` or `.less`; either way it is imported with no LESS compilation. Apostrophe will still modify URLs to accommodate the global `prefix` option, if present.

## 2.69.1 (2018-10-04)

Unit tests passing.

Regression tests passing.

* In-context editing of areas nested in arrays now works correctly when the widget containing the array has just been added to the page for the first time.

## 2.69.0 (2018-10-03)

Unit tests passing.

Regression tests passing.

* Promisified all of the apis for migrations, including the option of iterators that return promises, and implemented migrations for old piece and page slugs that have not been deduplicated and thus can block new pages or pieces from taking a slug even though we have logic for this for new pages and pieces.
* In-context editing support for areas and singletons that are schema fields of arrays. Leaves other, noncontextual data alone. Creating and editing entire array items contextually is outside the scope of this change; use an area rather than an array for that. Directly nested arrays are not supported, but you may use an area in an array in a widget in an array, etc.
* `.jpeg` files were slipping through with that extension. All new uploads will be correctly converted to `.jpg` and go through the proper sizing process.
* The `enableShowFields` option was missing some of its logic for fields of type `checkboxes`. Thanks to Anthony Tarlao.
* A `_title` property is now included in attachments returned by `apos.images.all` and `apos.images.first`.
* When apostrophe cannot fix a unique key error, it is helpful to be able to see the last error, as well as the original one. This helps you figure it out if both a unique slug error and an unrelated unique key error are part of the puzzle. We still throw the original error, but we also attach the last error as a property of it, so you can see both.
* The `apos.areas.fromPlaintext` method now takes an `options` parameter. You may set the `el` property to an element name, in which case the markup is wrapped in that HTML element. `options` may be omitted.

## 2.68.1 (2018-09-27)

Unit tests passing.

Regression tests passing.

* When we introduced allowedSubpageTypes and allowedHomepageTypes in 2.67.0, we  broke support for different schemas in different page types. Those regressions are fixed here.
* The default page type choice offered for a new page is the first type permitted by its parent page.

## 2.68.0 (2018-09-26)

Unit tests passing.

Regression tests passing.

* The `lateCriteria` cursor filter now works properly, allowing special mongodb criteria that are not allowed inside `$and` to be merged into the criteria object at the last minute.
* A noisy warning produced on every page send by the latest version of Bluebird has been silenced.
* Performance: explicitly shut off `sort()` for certain cases where we know only one document will be returned. This allows MongoDB to select a more efficient index more often.
* `nlbr` Nunjucks filter no longer results in double-escaped markup. Thanks to Ulf Seltmann.
* The `apostrophe-global` module now supports the `separateWhileBusyMiddleware` option. Iby separate middleware that checks for the lock flag in apostrophe-global even if the regular middleware of this method has been disabled and/or overridden to cache in such a way as to make it unsuitable for this purpose. For normal use this option is not necessary.
* Fixes made to further reduce conflicts between sites with `apostrophe-multisite`. For instance, the `apostrophe-workflow` module no longer breaks the dashboard.
* The home page can now be copied. If you copy the home page, you get a new child of the home page with the same content. Thanks to Tim Otlik.

## 2.67.0 (2018-09-14)

Unit tests passing.

Regression tests passing.

* Pages can now be locked down with the `allowedHomepageTypes` and `allowedSubpageTypes` options, like this:

```javascript
// Only one type allowed for the home page
allowedHomepageTypes: [ 'home' ],

allowedSubpageTypes: {
  // Two subpage types allowed for the home page
  'home': [ 'default', 'apostrophe-blog-page' ],
  // No subpages for the blog page ("show pages" don't count)
  'apostrophe-blog-page': [],
  // default page type can only have another default page as a subpage
  'default': [ 'default' ]
}
```

These options make it easy to prevent users from creating unintended scenarios, like nesting pages too deeply for your navigation design.

* Pages now support batch operations, just like pieces do. The initial set includes trash, rescue, publish, unpublish, tag and untag. You can only rescue pages in this way if you are using the `trashInSchema` option of the docs module, which is always the case with `apostrophe-workflow`. With the conventional trash can, it is unclear what should happen because you have not indicated where you want each page to be restored. New batch operations for pages can be added in the same way that they are added for pieces.

* Important performance fix needed for those using the `apostrophe-pieces-orderings-bundle` module to create custom sort orders for pieces. Without this fix it is also possible to get a loader error and stop fetching content prematurely.

* The "revert" button for versions is now labeled "Revert to" to emphasize that it reverts to what you had at the end of that operation, not its beginning. Thanks to Fredrik Ekelund.

## 2.66.0 (2018-09-07)

* Updated to CKEditor version 4.10.0. The CKEditor build now includes the CKEditor "widgets" feature (not to be confused with Apostrophe widgets). These are essential for modules like the forthcoming `apostrophe-rich-text-merge-tags`.
* `apos.areas.richText` and `apos.areas.plaintext` no longer produce duplicate text. To achieve this, the `apos.docs.walk` method no longer walks through the `_originalWidgets` property. This property is only used to preserve the previous versions of widgets that the user lacks permission to edit due to schema field permissions. Exploration of this property by `apos.docs.walk` led to the observed bug.
* The browser-side implementation of `apos.utils.escapeHtml` now works properly.

## 2.65.0 (2018-09-04)

Unit tests passing.

Regression tests passing.

* **Important fix for MongoDB replica sets:** previously we used the `autoReconnect` option of the MongoDB driver by default. From now on, we use it only if the MongoDB URI does not refer to a replica set. The use of `autoReconnect` is [inappropriate with a replica set](https://github.com/apostrophecms/apostrophe/issues/1508) because it will keep trying to connect to the node that went down. Leaving this option out results in automatic use of nodes that are up. Also see the [apostrophe-db-mongo-3-driver](https://npmjs.org/package/apostrophe-db-mongo-3-driver) module for a way to use the newer `mongodb+srv` URIs. Thanks to Matt Broadstone of MongoDB for his advice.

* An `apostrophe-file` now has a default URL. The default `_url` property of an `apostrophe-file` piece is simply the URL of the file itself. This allows `apostrophe-file` to be included in your configuration for [apostrophe-permalinks](https://npmjs.org/package/apostrophe-permalinks); picking a PDF in this way generates a direct link to the PDF, which is what the user expects. Note that if the developer elects to set up an `apostrophe-files-pages` module that extends `apostrophe-pieces-pages`, that will still take precedence, so there is no bc break.

* Clicking directly from one rich text widget into another did not work properly; the toolbar did not appear in this situation. This bug has been fixed. The bug only occurred when clicking in a second rich text widget without any intervening clicks outside of all rich text widgets.

* Also see expanded notes on version `2.64.1`, below, which contained several features missed in the original changelog.

## 2.64.1 (2018-08-31)

Unit tests passing.

Regression tests passing.

* Improved Apostrophe's ability to redisplay the appropriate widget, array element, and field and call the user's attention to it when a schema field error is not detected until server-side validation takes place. This addresses problems that come up when fields become `required` at a later time, and/or data was originally created with an earlier release of Apostrophe that did not enforce `required` in all situations. Browser-side validation is still preferred for ease of use but server-side validation no longer creates situations the user cannot easily resolve.

* Introduced the `apos.global.whileBusy` method. This method accepts a function to be run *while no one is permitted to access the site.* The provided function may return a promise, and that promise resolves before the site becomes accessible again. In the presence of `apostrophe-workflow` it is possible to mark only one locale as busy.

* By default, the `apos.locks.lock` method waits until the lock is available before proceeding. However there is now a `wait` option which can be set to `false` to avoid waiting at all, or to any number of milliseconds. If the method fails because of `wait`, the error is the string `locked`.

* The `apos.locks.lock` method also now accepts a `waitForSelf` option. By default, if the same process invokes `apos.locks.lock` for the same lock in two requests simultaneously, one of the two will receive an error. With `waitForSelf`, the second invocation will wait for the first to resolve and then obtain the lock.

## 2.64.0 (2018-08-29)

Unit tests passing.

Regression tests passing.

* Apostrophe's "search suggestions" feature for `notFound.html` templates is now fully baked. It only takes two steps:

1. Include an element like this in your `notFound.html` template:

```
<div data-apos-notfound-search-results></div>
```

2. Set the `suggestions` option to `true` for the `apostrophe-search` module.

With `suggestions: true`, this feature no longer requires that you have a `/search` page, it uses a dedicated route. See the documentation of the `apostrophe-search` module for more information.

* The `showFields` option is now available for checkboxes. The syntax is as follows:

```
{
  "name": "awesomeBoolean",
  "label": "Awesome Boolean",
  "type": "boolean",
  "choices": [
    {
      "value": true,
      "showFields": ["otherField1"]
    },
    {
      "value": false,
      "showFields": ["otherField2"]
    }
  ]
}
```

Thanks to falkodev.

* A useful error message appears if you try to use a `mongodb+srv` URL. These are meant for newer versions of the MongoDB driver. You **can** use them, but you must install the [apostrophe-db-mongo-3-driver](https://npmjs.com/package/apostrophe-db-mongo-3-driver) module first. The error message now explains this, addressing a common question on stackoverflow.
* Basic styles added for the most common rich text markup tags when within the bounds of an Apostrophe modal. Thanks to Lars Houmark.
* Fixed UI overlap issue when joining with `apostrophe-page`.
* `apos.images.all`, `apos.images.first`, etc. now include `_description`, `_credit` and `_creditUrl` when they can be inferred from an `apostrophe-image` containing the attachment.
* `apos.images.srcset` helper improved. It is now smart enough to limit the image sizes it offers based on what it knows about the size of the original. Thanks to Fredrik Ekelund.
* Fixes to CSS asset URL generation to pass validation.
* Performance: eliminated use of `$or` MongoDB queries with regard to pages in the trash. MongoDB tests demonstrate that `$ne: true` is faster than `$or` for our purposes.

## 2.63.0 (2018-08-15)

Unit tests passing.

Regression tests passing.

* “Promise events” have arrived. This is a major feature. Promise events will completely
replace `callAll` in Apostrophe 3.x. For 2.x, all existing invocations of `callAll` in the
core Apostrophe module now also emit a promise event. For instance, when the `docBeforeInsert`
callAll method is invoked, Apostrophe also emits the `beforeInsert` promise event on the
apostrophe-docs` module.

Other modules may listen for this event by writing code like this:

```javascript
`self.on('apostrophe-docs:beforeInsert', 'chooseASpecialist', function(req, doc, options) {
  // Modify `doc` here. You may return a promise, and it will resolve before
  // any more handlers run. Then the doc is inserted
});
```

The above code adds a new `chooseASpecialist` method to your module. This way, the method can be overridden by assigning a new function to `self.chooseASpecialist` in a module that
extends it, or its behavior can be extended in the usual way following the `super` pattern.

But, since it does not have the same name as
the event (attempting to register a method of the same name will throw an error), it is unlikely
that parent class modules and subclass modules will have unintentional conflicts.

See the [original github issue](https://github.com/apostrophecms/apostrophe/issues/1415) for a more
complete description of the feature and the reasoning behind it.

**Your existing callAll methods will still work.** But, we recommend you start migrating to be
ready to move to 3.x in the future... and because returning promises is just a heck of
a lot nicer. You will have fewer problems.

* Optional SVG support for `apostrophe-attachments`. To enable it, set the `svgImages` option to
`true` when configuring the `apostrophe-attachments` module. SVG files can be uploaded just like
other image types. Manual cropping is not available. However, since most SVG files play very well
with backgrounds, the SVG file is displayed in its entirety without distortion at the largest size
that fits within the aspect ratio of the widget in question, if any (`background-size: contain`
is used). If you have overridden `widget.html` for `apostrophe-images-widgets`, you will want
to refer to the latest version of `widgetBase.html` for the technique we used here to ensure
SVG files do not break the slideshow’s overall height.
* New `apos.templates.prepend` and `apos.templates.append` methods. Call
`apos.templates.prepend('head', function(req) { ... })` to register a function to be called just after
the head tag is opened each time a page is rendered. The output of your function is inserted into
the markup. The standard named locations are `head`, `body`, `contextMenu` and `main`. This is
convenient when writing modules that add new features to Apostrophe. For project level work also see the
named Nunjucks blocks already provided in `outerLayoutBase.html`.
* `apos.singleton` now accepts an `areaOptions` option, which can receive any option that can be
passed to `apos.area`. Thanks to Manoj Krishnan.
* Apostrophe’s “projector” jQuery plugin now respects the `outerHeight` of the tallest slideshow item,
not just the inner height.
* `apos.area` now accepts an `addLabel` option for each widget type in the area. Thanks to
Fredrik Ekelund.
* UI improvements to versioning. Thanks to Lars Houmark.
* Button to revert to the current version has been replaced with a label indicating it is current,
since reverting to the current version has no effect.
* “Page settings” can now be accessed for any page in the trash via “reorganize.” When
working with `apostrophe-workflow`, this is
often required to commit the fact that a page is in the trash.
* The `uploadfs` module now has a `prefix` option. If present, the prefix is prepended to all uploadfs paths before they reach the storage layer, and is also prepended to URLs. In practice, this means that a single S3 bucket can be used to host multiple sites without all of the uploaded media jumbling together in `/attachments`. The `apostrophe-multisite` module now leverages this.

## 2.62.0 (2018-08-09)

Unit tests passing.

Regression tests passing.

* Introduced a `findWithProjection()` method that is added to all MongoDB collection objects. All Apostrophe core modules are migrating towards using this method rather than `find()` when working **directly with MongoDB collections**. If you are using the standard MongoDB 2.x driver that is included with Apostrophe, this just calls regular `find()`. When using the forthcoming `apostrophe-db-mongo-3-driver` module to replace that with a newer driver that supports the full features of MongoDB 3.6, 4.0 and beyond, this method will provide backwards compatibility by accepting a projection as the second argument like `find()` did until the 3.x driver was released. Developers wishing to be compatible with both drivers will want to start using this method. Again, this **only concerns you if you are querying MongoDB directly and passing a projection to find() as the second argument**. And if you don't care about using the 3.x driver, you **do not have to change anything**.
* Various UX improvements and bug fixes to the page versions dialog box. Thanks to Lars Houmark.
* The widget wrapper is updated on the fly with new classes if they change due to edits. Thanks to Fredrik Ekelund.
* When configuring a `date` field, you may pass a `pikadayOptions` property. This object is passed on to the `pikaday` library. Thanks to Lars Houmark.
* The `counts: true` option for `piecesFilters` now works properly with joins.

## 2.61.0 (2018-08-01)

Unit tests passing.

Regression tests passing.

* New "secrets" feature in `apostrophe-users` makes it easy to hash other "secrets" similar in spirit to passwords.
* This feature is now used for password reset tokens, making them more secure.
* Additional joins can now be added to the schema of a widget that extends `apostrophe-pieces-widgets`.
* Brute force password attacks against an Apostrophe server are now more difficult. Thanks to Lars Houmark.
* Tolerant sanitization of array items while they are still in the editor. This avoids confusion caused by `required` fields in the array editor.
* Error messages now behave sensibly when multiple label elements appear in a field. Thanks to Lars Houmark.
* Fix background color on notification on uploads when file extension is not accepted. Thanks to Lars Houmark.
* If you can't move a widget out of an area, you can no longer move widgets into that area either (movable: false is fully enforced). Thanks to Fredrik Ekelund.
* New browser-side events are emitted during the attachment upload process, and the built-in facility that delays the saving of a form until attachment uploads are complete has been fixed. Thanks to Lars Houmark.
* Fixes to the active state display of array items. Thanks to Lars Houmark.
* [Contributor Guide](https://github.com/apostrophecms/apostrophe/blob/master/CONTRIBUTING.md) expanded with lots of new information about practical ways to contribute to Apostrophe.
* [Contributor Covenant Code of Conduct](https://github.com/apostrophecms/apostrophe/blob/master/CODE_OF_CONDUCT.md) added to the project. The Apostrophe community is a welcoming place, and now is a great time to lock that in for the future.

## 2.60.4 (2018-07-13)

Unit tests passing.

Regression tests passing.

* Shallowly clone the required definition in defineRelatedType to prevent yet more crosstalk between instances of apos when `apostrophe-multisite` is used. No other changes.

## 2.60.3 (2018-07-13)

Unit tests passing.

Regression tests passing.

* Improved support for nested areas and widgets. Apostrophe now pushes the correct doc id and dot path all the way to the page in various situations where this could previously have led to errors at save time.
* The new `apos.locks.withLock(lockName, fn)` method can be used to execute a function while the process has the named lock. This ensures that other processes cannot run that function simultaneously. You may optionally pass a callback, otherwise a promise is returned. Similarly `fn` may take a callback, or no arguments at all, in which case it is expected to return a promise.
* Cleanup: don't call `server.close` unless we've succeeded in listening for connections.

## 2.60.2 (2018-07-12)

Unit tests passing.

Regression tests passing.

* Version 2.60.1 broke validation of schema fields which were
`required`, but blank because they were hidden by `showFields`.
This is of course permitted, `required` applies only if the field
is active according to `showFields` or not addressed by any
`showFields` possibilities at all. Comprehensive unit testing was
added for this issue to prevent a recurrence.
* Version 2.60.1 also introduced a more subtle issue: if constraints
like `required` or `min`, or general improvements to validation such
as NaN detection for integers and floats, were added to a widget schema later
after content already existed then it became impossible to open a widget
editor and correct the issues. Validation tolerance was added for this
situation.
* When a user edits an area "in context" on the page, the server now
reports errors using a path that can be used to identify the widget
responsible and open its editing dialog box. A more relevant notification
is also displayed. This remains a secondary mechanism. Server-side
validation is mostly about preventing intentional abuse. Browser-side
validation is still the best way to provide feedback during data entry.

## 2.60.1 (2018-07-11)

Unit tests passing.

Regression tests passing.

* Fields of type `checkboxes` now play nicely with the `live/draft` toggle of `apostrophe-workflow`.
* Improved validation of integers and floats. Thanks to Lars Houmark.
* The "Global" dialog box now follows the same pattern as that for other piece types, which means that the workflow dropdown menu is available if workflow is present.
* Options may be passed to the `express.static` middleware that serves the `public` folder, via the `static` option of the `apostrophe-express` module. Thanks to Leonhard Melzer.
* `apostrophe` now depends on `bluebird` properly and there are no lingering references to the wrong version fo `lodash`. Formerly we got away with this because some of our dependencies did depend on these, and npm flattens dependencies. Thanks to Leonhard Melzer.
* The new `eslint-config-punkave` ruleset is in place, and includes a check for "unofficial dependencies" in `require` calls that could go away suddenly.
* `fieldClasses` and `fieldAttributes` may be set on form fields themselves, similar to the existing `classes` and `attributes` properties that are applied to the `fieldset`. Thanks to Lars Houmark.
* The "Pages" admin UI now includes a "New Page" button, in addition to the usual "reorganize" functionality. Thanks to Lars Houmark.
* Fixed a crash when an `apostrophe-pieces-widget` is configured to always show all pieces via `by: 'all'`. Thanks to Aurélien Wolz.
* General UI styling improvements and fixes.

## 2.60.0 (2018-07-06)

Unit tests passing.

Regression tests passing.

* New feature: you can now display counts for each tag, joined item, etc. when using the `piecesFilters` option of `apostrophe-pieces-pages`. Just add `counts: true` to the configuration for that filter. The count is then available in a `.count` property for each value in the array. See [creating filter UI with apostrophe-pieces-pages](https://apostrophecms.org/docs/tutorials/intermediate/cursors.html#creating-filter-u-i-with-code-apostrophe-pieces-pages-code) for more information.
* New feature: command line tasks such as `apostrophe-blog:generate` may now be run programmatically, for example: `apos.tasks.invoke('apostrophe-blog:generate', { total: 50 })`. A promise is returned if a callback is not passed. Note that not all tasks are written to behave politely and invoke their callback normally, however most do. This feature is most useful when writing tasks that logically should incorporate other tasks.
* Many UX and UI improvements that make the experience more pleasant in subtle and not-so-subtle ways. Thanks to Carsten, Marco Arnone and the prolific Lars Houmark for their contributions. This was an excellent week for Apostrophe PRs.
* The full set of controls for joined items are again available in the chooser, as well as in the browse modal.
* The automatic opening of the admin bar menu on page load can now be configured with the `openOnLoad`, `openOnHomepageLoad`, and `closeDelay` options.
* `autocomplete="off"` for date fields prevents chrome autocomplete suggestions from wrecking calendar UI.
* Always remove .apos-global-busy on unlock, even if the transition event never fires. Yes, that is sadly a thing. Prevents the UI from becoming unusable in rare situations (less rare inside functional tests).
* Use `one` to reduce the overhead of .apos-global-busy's transition event handler. We could do more here to reduce overhead, i.e. unhooking it entirely.
* Much-improved validation of `min`, `max` and `required` for strings, integers and floats on both the server and the browser side. Thanks to Lars Houmark.

## 2.59.1 (2018-07-02)

Unit tests passing.

Regression tests passing.

* Widget schemas now support the `def` property for fields. This always worked for pieces and pages.
* Accommodations for functional testing in nightwatch. The currently active Apostrophe modal, and all of its proxies such as its controls that are in a separate div for presentation reasons, now has the attribute `data-apos-modal-current` which is set to the class name of the modal. This powers the new [apostrophe-nightwatch-tools](https://npmjs.org/package/apostrophe-nightwatch-tools) module, which provides reusable commands and steps that can be used to create test projects similar to our [apostrophe-enterprise-testbed](https://github.com/apostrophecms/apostrophe-enterprise-testbed). Testing with the enterprise testbed project is a standard part of our release process.
* Previously if workflow was in use slugs could not be reused by new pages when the original page was in the trash. This has been addressed; the slug is now deduplicated in the same way that email addresses and usernames of users are when in the trash.
* The infinite scroll feature of `apostrophe-pieces-pages` now works as documented with the styles provided. The code is also more efficient and scroll events are throttled for performance. Thanks to Lars Houmark.
* Various UX fixes, thanks to Lars Houmark and various members of the Apostrophe team.

## 2.59.0 (2018-06-15)

Unit tests passing.

Regression tests passing.

* Fixed nested widget editing for existing widgets whose modal dialog boxes have been accessed (#1428).
* A clear warning message with instructions has been added for those who are seeing "unblessed" messages due to widget schemas and in-template `apos.area` calls that do not match (#1429). The easiest way to avoid this is to just mark the area `contextual: true` in your widget schema so it is edited *only* on the page. But if you really want to do both, the widget options must match.
* The mechanism that automatically makes slugs, paths and other keys unique now gives up eventually and reports the original duplicate key error. This makes it easier to debug your code if you are violating your own custom indexes that feature unique keys. It is possible to make the deduplicator aware of your own own properties that need to be made more unique on inserts if you wish, by implementing a `docFixUniqueError` method. *Please note:* this change is not a regression. Code that formerly never completed its task in this situation will simply report an error promptly rather than retrying inserts forever while degrading your database performance.
* A new profiling API has been added: the `apos.utils.profile` method. This method can be called to report how long code takes to run for later analysis. It does nothing in the default implementation; modules like our forthcoming profiler override it to give feedback on the speed of your code.

## 2.58.0 (2018-06-13)

Unit tests passing.

Regression tests passing.

* Polymorphic joins have arrived! You may now create joins like this:

```javascript
{
  name: '_items',
  type: 'joinByArray',
  withType: [ 'apostrophe-blog', 'product', 'apostrophe-page' ]
}
```

When you join with more than one type, Apostrophe presents a chooser that allows you to pick between tabs for each type. Note that `apostrophe-page` can be included, so you can pick a mix of pages and pieces for the same join.

This feature is useful for creating navigation that may point to a variety of document types, without the need for an array of items with several different joins and a `select` element to choose between them.

Polymorphic joins work for both `joinByOne` and `joinByArray`. Currently they are **not** available for `joinByOneReverse`, `joinByArrayReverse`, or pieces filters. Their primary use case is creating navigation widgets.

* `apos.images.srcset` helper function added. You can use this function to generate a `srcset` attribute for responsive display of an image. Just pass an attachment to the helper:

`<img srcset="{{ apos.images.srcset(apos.images.first(data.piece.thumbnail)) }}" />`

A `src` attribute for backwards compatibility is always advisable too.

Thanks to Fredrik Ekelund for this contribution.

* Fast forms for big schemas are back! The issue with tags has been resolved.

* A single MongoDB connection may be reused by several `apos` objects for separate sites, a feature which is exploited by the [apostrophe-multisite](https://github.com/apostrophecms/apostrophe-multisite) module. Note that this only reuses the connection, it does not share a single MongoDB database. It *does* allow you to keep potentially hundreds of sites on a single MongoDB server or replica set, as the overhead of multiple logical "databases" is small in MongoDB's modern WiredTiger storage engine. To reuse a connection, pass it to the `apostrophe-db` module as the `db` option.

* Fixed a MongoDB 3.6 incompatibility in the "Apply to Subpages" feature for permissions. Also made this feature available again when *removing* someone's permissions. We plan further UX work here to make this feature easier to understand and use.

* UX fix to the "manage tags" dialog box: don't attempt to add an empty tag. Thanks to Anthony Tarlao.

* Warn developers if they use bad area names.

* For those deploying asset bundles to S3: the command line task that builds an asset bundle no longer requires access to your production database, although it still needs to start up normally with access to a database in the pre-production environment where you are building the bundle.

* Refactoring of the trash field deduplication features, in preparation to extend them to pages as well in an upcoming release.

## 2.57.2 (2018-06-07)

Unit tests passing.

Relevant regression tests passing.

* New `extraHtml` block in `outerLayoutBase.html` allows your `outerLayout.html` to add attributes to the outer `html` element without the need to completely override the layout. It is a best practice to avoid completely overriding the layout because this maximizes your compatibility with future updates to our admin markup, etc.

## 2.57.1 (2018-06-05)

Unit tests passing.

* Hotfix for bug in 2.57.0 that broke saving tags. We have reverted the "fast forms" change until the cause is understood.

## 2.57.0 (2018-05-31)

Unit tests passing.

Functional tests passing.

* Displaying and saving schema-driven forms is much, much faster.
This becomes very noticeable with 100 or more fields. With about
250 fields, this formerly took about 4.5 seconds to load or to
save such a form on a fast Mac. It now takes about 250 milliseconds.
* Users may re-order the items they have selected via drag and drop
when using "Browse" to select pieces, images, etc.
* Prior to this release, asset generation ids were surprisingly short and
made up only of digits due to an accidental holdover from an old version.
Conflicts were rare, but possible. Asset generation ids are now proper cuids,
no conflicts should occur.
* IDs may be added to notifications as a simple way to give other
code access to them.
* The `apos.global.addGlobalToData` method may now be called
with just `req` (returns a promise), with `req, callback` (invokes
the callback), or as middleware (which Apostrophe does by default).
This method is handy in command line tasks and other places
where middleware does not run and `req.data.global` is not populated
by default.

## 2.56.0 (2018-05-17)

Unit tests passing.

Functional tests passing.

* **Security:** numerous issues formerly flagged by the new `npm audit` command have been addressed. We are now using a [maintained branch of lodash 3.x](https://github.com/sailshq/lodash) to keep bc while addressing security (many thanks to the Sails team). We are also using LESS 3.x, which has caused no issues in our testing and corrects security concerns with LESS 2.x. Numerous `npm audit` security reports regarding `imagemin` modules were addressed by removing `imagemin` from `uploadfs` itself, however you may opt into it via the new [`postprocessors` option of `uploadfs`](https://github.com/punkave/uploadfs). As of this writing, one `npm audit` complaint remains: the `azure-storage` module needs to update a dependency to address a possible vulnerability. You may mitigate this issue by not using the `azure` backend of `uploadfs` with Apostrophe until it is resolved upstream.
* Many UI enhancements when choosing, browsing and managing items which reduce user confusion. For instance: moving items up and down in a selection no longer refreshes the entire list and forces the user to scroll down again. Trashed pages are easier to distinguish in "reorganize." "More" dropdown for pieces is again fully visible when clicked. Placeholder helpers make the search field for joins easier to understand. Chevrons added to various select elements which were difficult to identify as dropdowns before.
* Deeply nested areas now save properly. Formerly in certain situations the same widget might be duplicated.
* `apos.tasks.getReq` now supplies an empty `req.data` object for easier use with code expecting an Express request, Apostrophe-style.
* Bedeviled by case-sensitive sorting? The `sortify: true` property for `string` schema fields is now documented and automatically creates a database migration to ensure it is available for your existing data as well. When used, this flag ensures that any `sort('fieldname')` call for that field in Apostrophe is case-insensitive, ignores punctuation and otherwise behaves as end users expect.

## 2.55.2 (2018-05-15)

Unit tests passing.

Relevant functional tests passing.

* Reverted change to date formatting. `moment` will produce warnings again, but dates will not be a day old in some time zones, which is more important. We are working on a better fix for this problem.

## 2.55.1 (2018-05-15)

Unit tests passing.

Relevant functional tests passing.

* `apos.migrations.eachArea` no longer crashes the stack when iterating over a large number of documents without areas.

## 2.55.0 (2018-05-11)

Unit tests passing.

Regression tests passing.

* Security fix: uploaded images "in the trash" were still accessible at the same URL in most sizes. This has been corrected. As documented, the only size that now remains accessible is the `one-sixth` size, and this choice can be changed or eliminated entirely. **This bug did not affect other file attachments, such as PDFs.**

As always, be sure to run the `apostrophe-migrations:migrate` task. This will make sure the permissions of your files are correct. Harmless warnings may appear for those that were already correct.

* The `apostrophe-attachments:migrate-to-disabled-file-key` and `apostrophe-attachments:migrate-from-disabled-file-key` have been added for the convenience of those using the `disabledFileKey` option to `uploadfs` to rename disabled files in a cryptographically sound way rather than changing their permissions. These are relevant only with the `local` storage option of `uploadfs`, since since the option is neither available nor necessary for S3, and is mandatory for Azure from the beginning.

* Although technically part of UploadFS 1.9.0, we'd like to note that the `azure` storage backend is now available and can be part of your `uploadfs` configuration for the `apostrophe-attachments` module.

* Server-side modules can now extend the buttons available in the "manage" modal of pieces without overriding templates, similar to the way they are extensible in the "edit" modal.

* UX fixes.

* Cropping an image through Apostrophe now works when attachments are stored in S3, Azure, etc.

* Date parsing does not generate `momentjs` warnings.

* Overrideable block in the outerLayout for the context menu.

* The `apostrophe-soft-redirects` module now accepts a `statusCode` option, which you may change to `301` to use hard redirects. Thanks to Leo Melzer.

## 2.54.3 (2018-05-02)

Unit tests passing.

Regression tests passing.

* Contextual editing of pieces found in a `widget.html` template saves properly, as does contextual editing of a nested area added to the page for the first time.

* Previously executed migrations are remembered in a collection that persists, not just in a cache, avoiding extra work which could be extensive in a large database. Migrations are still required to be idempotent (they should detect whether they have any work to do, and do no harm if they are not needed again for a particular document).

* `apos.migrations.eachWidget` now delivers an accurate `dotPath`, which is crucial for the use of `apos.docs.db.update` with `$set`. No standard migrations in Apostrophe were using the feature until now.

## 2.54.2 (2018-04-24)

Unit tests passing.

Regression tests passing.

* A bug in the recently introduced `apostrophe-soft-redirects` module caused crashes in cases where the context page or piece had no `_url` property... which is an unusual situation (how did you get there exactly? Overrides are clearly involved), but it can happen in customized projects. Fixed.

## 2.54.1 (2018-04-24)

Unit tests passing.

Regression tests passing.

* A bug in Chrome 66 causes problems when selecting images in Apostrophe's media library. This bug did not appear before Chrome 66 and does not appear in other browsers. We resolved it by migrating to the use of the CSS grid feature in compatible browsers.

## 2.54.0 (2018-04-18)

Unit tests passing.

Regression tests passing.

* Several performance improvements. In situations where Apostrophe formerly made expensive "matching nothing" queries, Apostrophe now either skips the entire query or uses an efficient query for a nonexistent `_id`, depending on whether the method in question has the right to cancel the entire operation.
* Resources released more completely by `apos.destroy`, which can now satisfy the expectations of `mocha` 5.x (no timeouts left active, etc). This was done by adding a `destroy` method to `uploadfs`.
* `range` schema fields behave better when there is no existing value.
* Save operation of a modal now triggers the global busy state to prevent race conditions and other unwanted behavior.
* Global busy state can now be pushed and popped, and modals utilize this, so that a modal can be used to gather information during the `saveContent` method of another modal.

## 2.53.0 (2018-04-11)

Unit tests passing.

Regression tests passing.

* Do not send X-XSRF-TOKEN headers in an OPTIONS request. This change was mistakenly left out of the 2.52.0 release.
* The named anchor `main` can now be overridden via the `mainAnchor` nunjucks block.
* The `npmRootDir` option can be used to cause Apostrophe's module loading mechanism to seek npm modules in a location other than that specified by `rootDir` (or the project root). The new `localesDir` option of `apostrophe-i18n` does the same for localization. This makes it possible to use `rootDir` to specify an alternate location for everything else, i.e. the parent of `public`, `data`, `lib/modules`, etc. A necessary accommodation for the evolving `apostrophe-multisite` module.
* Raw HTML widgets now offer help text out of the box.
* The `express.static` middleware now runs before the `apostrophe-global` middleware and other "standard" Apostrophe middleware.
* Your own module-level `expressMiddleware` object can specify `{ when: 'beforeRequired', middleware: function(req, res, next) { ... })` to run before the required middleware as well. Note that this means no sessions, no users and no body parser. Most of the time you'll want those things.
* CSS adjustment to tabs in modals so they don't scroll in Firefox.
* Dropzones for empty areas are easier to drop onto.

## 2.52.0 (2018-03-30)

Unit tests passing.

Regression tests passing.

* No more 404's when slugs change for pages and pieces. Apostrophe now automatically implements "soft redirects" to the new URL of a page or piece. This is a major SEO improvement, with good support for any page or piece with a `._url` property. Note that this feature "learns" URLs over time as the pages and pieces are actually accessed, so if you decide to test it, remember that you must access the old URL at least once before you change it for the test. This feature can be disabled, if you really want to, by setting the `enable` option of the `apostrophe-soft-redirects` module to `false`.
* Indexed queries on the `parkedId` and `advisoryLock._id` properties. The lack of indexes for these properties could lead to full collection scans, so this is a significant performance boost on large databases.
* Apostrophe's anti-CSRF forgery X-XSRF-TOKEN header is no longer sent as part of an OPTIONS request, or as part of a cross-domain request. In the first case, cookies cannot be set by the server anyway, and in the second, we are communicating with a server that cannot see our session to verify it. In both cases, sending the headers was causing configuration headaches for developers. Thanks to Priyansh Gupta.
* A UI bug fix: the recently added "clone" button for widgets is no longer displayed for singletons, or for areas whose `limit` has been reached. Also, the `cloneable: false` option can be used to disable this feature for a particular area.
* UI bug fix: no more conflicts between the "Add Content" menu and the up/down/remove/etc. buttons for widgets.
* Clearer warnings and error messages.

## 2.51.1 (2018-03-27)

Unit tests passing.

Regression tests passing.

* Do not crash when updating a doc if widgets exist but `_originalWidget` does not. This can happen in workflow scenarios where Apostrophe's `find` is bypassed.
* Accommodations for the forthcoming `apostrophe-optimizer` module.

## 2.51.0 (2018-03-21)

Unit tests passing.

Regression tests passing.

* Widget fields may now have a `permission` property. If present, the user must have the named permission (such as `admin`), or they will not see that particular field in the editing dialog box. This is useful when a widget should be authorable by most users but has a sensitive field that should be restricted to a smaller group of users. Note that this feature already existed for schema fields of pieces and pages.
* Apostrophe again allows a named pipe to be specified via the `PORT` environment variable, for compatibility with Windows. Thanks to Jørgen M. Skogås for this fix.
* Apostrophe's default settings for the `bodyParser` option are now generous enough, in the case of JSON request bodies, to cover all reasonable editing scenarios in Apostrophe. This change also benefits the `apostrophe-headless` module.
* When Apostrophe must generate a `path` for a new page, it will look at the provided `slug` before it looks at the provided `title`. This is useful when titles in an import are of poor quality but slugs are unique. Prevents unnecessary numbered suffixes after both slugs and paths.
* The dropdown menu to add a widget no longer has a conflict with the hover menu offering widget controls such as "up," "down," etc. The hover menu does not appear while the dropdown menu is open.

## 2.50.0 (2018-03-14)

Unit tests passing.

Regression tests passing.

* Clone button for widgets in areas, to save time when editing.
* New features for displaying the titles of array items when editing fields of type `array`. `titleField` may now use dot notation. In addition, if that isn't enough, you may use `listItemTemplate` to point to an alternative to the standard `arrayListItem.html` template, which you may use as a reference. In addition, both `titleField` dot notation and the custom `listItemTemplate` have full access to joins. Be sure to use cross-module include syntax if you don't want to put the template in `lib/modules/apostrophe-schemas/views`. For instance, you may write `listItemTemplate: 'my-module-name:listItemTemplate.html'`.
* Bug fix: modals are the right height when jQuery 3 is in use.
* CSS class added to the `h4` that displays the title in an `apostrophe-images` widget, for your CSS styling convenience. Thanks to Gareth Cooper.

## 2.49.0 (2018-03-09)

Unit tests passing.

Regression tests passing.

* New password reset feature. You will need to configure `apostrophe-email` and opt into this feature. See the new [Apostrophe password reset HOWTO](https://apostrophecms.org/docs/tutorials/howtos/password-reset.html).
* Significant performance boost to the "reorganize" modal in situations where numerous pages are in the trash when using the `apostrophe-workflow` module.
* If widget ids are not provided when inserting new documents they are automatically generated. This makes [apostrophe-headless](https://npmjs.org/package/apostrophe-headless) easier to use.

## 2.48.0 (2018-03-01)

Unit tests passing.

Regression tests passing.

* New `color` and `range` schema field types. `color` provides a color picker field allowing values compatible with CSS, etc. `range` provides an `<input type="range">` element and respects `min` and `max` options.
* New `apos.utils.log`, `apos.utils.info`, `apos.utils.debug`, `apos.utils.warn` and `apos.utils.error` methods. These are now used consistently throughout Apostrophe core, both in the server and in the browser. On the server, these methods wrap the corresponding methods of a `logger` object and you can inject your own via the `logger` option of the `apostrophe-utils` module. By default a logger object that wraps the `console` object is created. For convenience, if your logger has no `log` method, `apos.utils.log` will call `logger.info`. This allows many popular loggers like `winston` to be used without modification "out of the box."
* `modulesSubdir` option to specify subdir where local modules come from, overriding `lib/modules`. Useful when more than one `apos` object exists in a project.
* Major speedup to parked pages. Also eliminates spurious warnings about inefficient joins at startup.
* Refactored autocollapse behavior of admin bar into its own method for easier overrides.
* CSS fixes for improved usability.

## 2.47.0 (2018-02-14)

Unit tests passing.

Regression tests passing.

* Developers now have the option to use jQuery 3. To enable jQuery 3, set the `jQuery` option of the `apostrophe-assets` module to the number `3`. We have packaged specific versions of jQuery 3 and jQuery UI which are known to be compatible with and tested with Apostrophe's UI, and we plan to use these in our own projects going forward. We will be making this change in the apostrophe boilerplate project. Of course Apostrophe's UI remains compatible with the older version of jQuery that loads by default. There is no bc break.

* When you join with pages, by using the virtual doc type `apostrophe-page`, the user is now invited to choose a page via a version of the reorganize dialog box, which has been made more user-friendly for this purpose. Autocomplete is still supported too.

* The reorganize dialog box is more pleasant to use. This dialog will continue to evolve to offer more of the functionality found in the "manage" dialog boxes for piece types.

* The page parking mechanism has been overhauled and improved. From now on, it is our recommendation that you set a unique `parkedId` for each parked page you configure for `apostrophe-pages`. This ensures that even if you change the slug in the configuration of the parked page, Apostrophe will still be able to understand that the page already exists and a new one should not be inserted. This is especially critical if using `apostrophe-workflow`, since you might decide to add or change locale prefixes at some point.

* The database connection keepalive mechanism now uses a query against an empty collection, rather than a server status call that the database user might not have permission to make.

* The `apos.utils.cssName` helper now preserves double dashes, as they are a common feature in modern CSS frameworks.

* There is now an `apostrophe-areas:widgetBase.html` file which can be extended block by block in a project-level `lib/modules/apostrophe-areas/views/widget.html` file. New overrideable methods have also been added to simplify adding custom classes programmatically to the wrapper and the widget itself without overriding any templates.

* It is now possible to configure select elements (we do not recommend more than one) to be displayed inline with the other widget controls, i.e. up, down, delete, etc. The back end of this is left to the developer, however you can check out the still-evolving [apostrophe-personas](https://github.com/apostrophecms/apostrophe-personas) module for an example. This feature is primarily meant for modules like `apostrophe-personas` that impact all widgets in a general way.

## 2.46.1 (2018-01-30)

Unit tests passing.

Regression tests passing.

* Attachment fields now save properly when directly part of the schema of a widget. A bug was introduced in version 2.42.0 when the `length` property was added to attachments. A fix made long ago to `apos.utils.clonePermanent` on the server side was also needed on the browser side.

## 2.46.0 (2018-01-25)

Unit tests passing.

Regression tests passing.

* The "Copy" button of pieces now copies areas that do not explicitly appear in the schema, and works correctly when an `apostrophe-pieces` module is set `contextual: true`. Overrideable methods are provided for those who need to copy more than schema fields and top-level areas. We do not copy every property by default because this could have unforeseen consequences; we copy only what is in the schema, plus top-level areas because these have always been supported without an explicit schema in templates.

* It is now possible to secure widget properties so that they are not visible to end users if you do not choose to output them in the markup. To do that, set the `playerData` option of your widget module to `false`, or to an array of properties that **should** be visible in the `data` JSON attribute so that they are passed to the `play()` method. Normally widget properties are public information, intended for display, but this technique is useful if you have a `username` and `password` for use in fetching an external feed in a server-side `load` method, for instance. **Note that to allow widget editing to function, everything is still passed in `data` if the user has editing privileges for the widget.** So if you seek to verify this feature, be sure to check as a logged-out user, or a user without editing permissions for that content.

* It is now easy to override the `fieldset` markup for Apostrophe schemas. Just copy `lib/modules/apostrophe-schemas/views/fieldset.html` to your project-level version of that path and edit it. However, please note that you must continue to have an outer wrapper element with the given attributes.

* Apostrophe's codebase now passes `eslint`. In the process many cases of callback errors being ignored were fixed, as well as global variable leaks.

* Apostrophe's `apos.locks.lock` and `apos.locks.unlock` methods now support promises.

## 2.45.0 (2018-01-11)

Unit tests passing.

Regression tests passing.

* The `apostrophe-caches` module has better, clearer documentation and it now supports promises.
* All modules can now conveniently send email using [Nodemailer](https://nodemailer.com/about/). The new `email` method of all modules renders a template in that module's `views` folder, exactly as you would hope it would, and also automatically generates a plaintext version for the occasional user who does not view HTML email. The automatically generated versions include links properly.
* Extending `apostrophe-images-widgets` and other pieces widgets is easier. If your widget name doesn't correspond to the kind of piece you are displaying, a helpful error appears explaining that you need to set `piecesModuleName`. Adding fields to these widgets now behaves reasonably. Also, if you add fields to `apostrophe-images` or `apostrophe-files` at project level, this now behaves as expected too.
* A locking mechanism has been added during the movement of pages in the page tree. This prevents rare race conditions that could previously have resulted in duplicate page ranks, although the design of the page tree is such that more serious consequences were always avoided.
* Text justification options for ckeditor are now standard in our build of ckeditor. Of course you still need to configure `sanitize-html` properly when using them.
* Any widgets module may now specify a `wrapperTemplate` option. That template is rendered instead of the standard `apostrophe-areas:widget.html` template, and can use `extends` and override blocks found in that template. This is useful if you need to set attributes of the outer wrapper element of the widget.
* The migration added in 2.43.0 to address file permissions for existing attachments in the trash has been greatly accelerated, helpful on large sites.
* Better error messages for `min` and `max` options of some schema field types; provisions for expanded error messages in general.
* For those using the `testModule` option to test their own npm modules in the context of Apostrophe, a default shortname is automatically provided.
* Fixed missing space in admin bar markup, thanks to arlecchino.

## 2.44.0 (2017-12-15)

Unit tests passing.

Regression tests passing.

* Apostrophe's AJAX filter features for `apostrophe-pieces-pages` now support "Load More" buttons and infinite scroll.

To add a "Load More" button:

1. Wrap a new element inside your data-apos-ajax-context element around the content that makes up the current "page" of results. This should not wrap around filter links or the "Load More" button itself.
2. Give that new element the `data-apos-ajax-append` attribute.
3. Add `append=1` to the query string of your Load More button. Example:

```
{% if data.currentPage < data.totalPages %}
  <a href="{{ data.url }} | build({ page: data.currentPage + 1, append: 1 })">Load More...</a>
{% endif %}
```

To progressively enhance this for infinite scroll, add a `data-apos-ajax-infinite-scroll` attribute to the button.

Note that we do this via progressive enhancement of a "Load More" button so that Google can still reach and index all of the pages (SEO).

* Attachment schema fields now respect the new `fileGroup` and `fileGroups` properties. If `fileGroup` is set to `images`, then only image types (GIF, JPEG, PNG) are accepted; if it is set to `office` only typical business file types are accepted. Note that we have always rejected files that didn't appear on the list for either type. You can also specify `fileGroups` as an array.
* `fileGroup: 'image'` is now configured by default for `apostrophe-images`, as was always intended but incorrectly implemented in the past.
* Attachment schema fields now respect the new `extension` and `extensions` properties. The former is handy if you only want to allow one extension, the latter if you want to allow more than one. The extensions must be those specified for `fileGroups` in the default configuration of `apostrophe-attachments` or your override of it (all lower case; JPEG is `jpg`; no period).
* The `addDocReferences` migration has been parallelized, as this one-time migration can be time-consuming on a large site.
* Broken `less` calculation fixed, thanks to Antoine COMBES.

## 2.43.0 (2017-12-12)

Unit tests passing.

Regression tests passing.

* When a "file" or "image" is moved to the trash, the attachment in question now becomes inaccessible. This is particularly important to stop access to obsolete PDFs, which Google loves to access. If the file or image is removed from the trash, the attachment becomes available again. In the case of images, the 1/6th size remains available by default to provide preview when viewing the trash. If the same attachment is referenced by more than one doc, which can happen due to "Copy" operations or `apostrophe-workflow`, it remains available until all such docs are in the trash.

* Parked properties are no longer editable in page settings. Since every site restart always wiped them out anyway, this is a bug fix, not a truly new behavior. With this change, you can finally set `type: 'home'` when `park`ing the home page, and remove `home` from your page types dropdown.

* The `apostrophe-jobs` module now offers a `runNonBatch` method, which is useful for long-running operations that don't involve iterating over many instances of the same type of object.

* Improvements to background image positioning for images widgets.

* A block has been added to override the `lang` attribute easily. Thanks to Ayho.

* The `imgAlt` block can now be used to conveniently override the `alt` attribute of images when overriding `widget.html` for `apostrophe-images-widgets`. Thanks to Raphaël DiRago.

* The `required` option now works properly for fields of type `array` (there must be at least one item in the array).

* Improved error messages for unblessed widget schemas. These are usually related to a widget that is no longer in the page template but appears in the database.

* A UI bug that caused tabs to become invisible when returning from nested dialog boxes has been fixed.

* Filters for "select" fields now default to "no opinion," rather than the default choice. This is the normal behavior for other field types.

* Even more promise support! `apos.attachments.insert`, `pieces.trash` and `pieces.rescue` all return promises if no callback is given.

* A YouTube embed unit test was removed to ensure consistent results in Travis CI, which is once again in routine use.

## 2.42.1 (2017-11-24)

Unit tests passing.

* Use of a capitalized filename that should have been lowercase in a `require` briefly broke Apostrophe's initialization on Linux. We are correcting this by reinstating CI in a Linux environment.

## 2.42.0 (2017-11-22)

Unit tests passing.

Regression tests passing.

* Promises have landed in Apostrophe. Calling `toArray`, `toObject`, `toDistinct` or `toMongo` on an Apostrophe cursor *without a callback* will return a promise. That promise will resolve to the expected result.

In addition, `docs.insert`, `docs.update`, `pieces.insert`, `pieces.update`, and `pages.insert` will all return a promise if invoked without a callback.

These are the most frequently invoked functions in Apostrophe that formerly required callbacks.

**As always with promises, be sure to catch errors with `.catch()`** at some level.

Note that **the `await` keyword can now be used with these methods**, as long as you're running Node.js 8.x or newer or using Babel to provide that language feature.

* Apostrophe's custom `Split` CKEditor toolbar control now works correctly in 2.x. You can give your users the `Split` control to allow them to break up a large rich text widget in order to insert other types of widget "in the middle." Note that the control name is now capitalized to match the way other CKEditor toolbar buttons are named.

* You may now specify `_url: 1` or `_nameOfJoin: 1` in a projection when using Apostrophe's `find()` methods. Native MongoDB projections naturally can't see these "computed properties" because they don't live in the database — they are computed "on the fly" after documents are fetched. However, Apostrophe now automatically adds the right underlying fields to the projection.

Only `_url` and the names of `joinByOne` or `joinByArray` fields are supported. It does not make sense to use a projection on `people` to locate IDs that are actually attached to `products` via `joinByOneReverse` or `joinByArrayReverse`.

*This feature does not conflict with legitimate uses of MongoDB projections because Apostrophe discards all properties beginning with `_` when writing to the database, except for `_id`.*

* The `length` property of an Apostrophe `attachment` object is now correctly populated with the original file size. Thanks to David Keita. Note that images are also made available in many scaled sizes. Also the original may be replaced with a correctly rotated version, in which case `length` will not match. So the most useful scenario for this property is likely to be in working with office formats, especially PDF which can sometimes be very large.

* Fixed bug in the `isEmpty` methods for areas and singletons. Thanks to David Keita.

## 2.41.0 (2017-11-17)

Unit tests passing.

Regression tests passing.

* The new `apostrophe-jobs` module, part of the core of Apostrophe, provides a progress meter mechanism and the ability to stop long-running user-initiated operations, such as batch operations on pieces. See the [jobs module documentation](http://apostrophecms.org/docs/modules/apostrophe-jobs/index.html). You can also refer to the pieces module for examples if you wish to use this for your own long-running user-initiated operations.
* Batch operations now have more robust support for "select everything." A number of bugs related to multiple selection of pieces have been fixed in a refactoring that made this code much more maintainable and predictable.
* The option of pushing an asset of type `template`, which never worked in 2.x and was never used by Apostrophe, has been removed for clarity. Our preference is for rendering assets on the server side dynamically when needed, rather than pushing many templates into the DOM on every page load.
* An `.editorconfig` file has been added. Thanks to Fredrik Ekelund.
* Parking a page only pushes permanent properties. `_defaults` and `_children` should never have been in the database; they are of course still interpreted to decide what should happen, but the properties *themselves* did not belong in the database. (You may need to write a migration if they are already there and this is causing issues for you.)
* Scrolling UI behavior of pieces improved; various other UI touch-ups. Thanks to Fredrik Ekelund.
* `newBrowserCalls` helper for `push` module can be used when you want JavaScript calls queued up with `req.browserCall` to be executed in an AJAX update of just part of a page.
* Fixed bugs affecting access to the published/unpublished batch operations and similar.

## 2.40.0 (2017-11-10)

Unit tests passing.

Regression tests passing.

* Support for "select everything" when managing pieces. Once you check the box to select everything on the current page, you are given a secondary option to select everything that matches your current criteria. This works both when choosing pieces for widgets and when working with batch operations like "trash" or "rescue."
* Fixed various bugs affecting combinations of "select all on page", the chooser and working with images.
* Improvements to batch operations on pieces. The `requiredField` property is checked correctly, and the new `onlyIf` property allows for passing a function that accepts the doc type name and decides whether the button should appear. Multiword action names are properly camelcased. New "success" and "dataSource" options to `batchSimple` allow for carrying out additional operations afterward as well as gathering input independently at the start. And batch operations are composed late so that other modules can add them.
* The `self.api` and `self.html` methods of `apostrophe-context` and `apostrophe-modal` now support a syntax for making cross-module API calls, just like templates.
* Addressed moog versioning issue with latest npm that caused errors about "synth.instanceOf" not being found depending on the state of your npm cache.

## 2.39.2 (2017-11-02)

Unit tests passing.

Startup-related regression tests passing.

* The `APOS_MONGODB_LOG_LEVEL` environment variable can now be set to `debug`, `info` or anything else supported by the MongoDB driver's `Logger.setLevel` method. This is helpful for debugging database issues at the lowest level.

## 2.39.1 (2017-11-01)

Unit tests passing.

Regression tests passing.

* Factored out a `getBaseUrl` method for `apostrophe-pages`, allowing
overrides of this that pay attention to `req`.
* Report `pageBeforeSend` errors and failures to load the global doc properly, don't silently tolerate them.
* Documentation corrections. Thanks to Frederik Ekelund.


## 2.39.0 (2017-10-24)

Unit tests passing.

Regression tests passing.

* Easier access to options. Introduced the `getOption` method to all modules. Calling `self.getOption(req, 'sizes.large')` from your module's server-side JavaScript code, or just `module.getOption('sizes.large')` from Nunjucks, will return the value of `self.options.sizes.large` for that module. You may also pass an array of keys, i.e. `module.getOption([ 'sizes', 'large' ])`. This method is tolerant, it returns undefined if any part of the path does not exist. See also the new [apostrophe-override-options](https://npmjs.org/package/apostrophe-override-options) which extends this feature to support customizing the returned value for any option based on the current page type, page settings, piece settings and locale. * Helpful warning when maximum area/widget loader recursion level is reached. Always use projections when adding joins to your schema to avoid a performance hit due to runaway recursion.
* New `disabledTypes` option to `apostrophe-pages`, primarily for use with `apostrophe-override-options`.
* Fixed UI bug relating to area menus at the bottom of the page.
* Fixed bug that caused a crash when invalid usernames attempted to log in. Thanks to Arthur.

## 2.38.0 (2017-10-16)

Unit tests passing.

Regression tests passing.

* Various schema field validators for required fields no longer crash on the browser side if a property is nonexistent, as opposed to being the expected empty string.
* Buttons for editing pieces widgets now use less confusing language.
* Accommodations for the `apostrophe-headless` module (arriving later today), including factoring out certain login-related and piece-related functionality to separate methods in order to make it easier to introduce RESTful APIs for the same features.
* Unit tests no longer drop the entire test database between suites; instead they drop the collections. Also the unit test timeout can be set via an environment variable. This accommodates testing against various cloud databases with security that precludes dropping entire databases.
* Lots of new content in the README to get folks who haven't been to the documentation site yet a little more excited.

## 2.37.2 (2017-10-04)

Unit tests passing.

Conflict resolution and template extension-related regression tests passing.

* The conflict resolution feature, which helps users avoid conflicts in which neither is successfully able to save content reliably by explaining that two users are editing the same doc and offering the option of taking control, can now be disabled by setting the `conflictResolution` option of the `apostrophe-docs` module explicitly to `false`. **We do not recommend** the use of this option in normal practice, however it has valid applications in automated testing.

* Recently a bug was introduced in which extensions other than `.html` or `.njk` did not work in `include` statements, etc. in Nunjucks templates unless the file in question existed in the project-level version of the module including it. The full cascade of template folder paths is now supported for these explicit extensions, including searching `viewsFolderFallback`.

## 2.37.1 (2017-09-27)

Unit tests passing.

Piece- and schema-related regression tests passing.

* Filters are now available for schema fields of type `integer`. You can configure these for the manage view, or for pieces-pages, exactly as you would for other field types. Previously this feature existed but did not function properly, so this is a patchlevel release rather than a minor version bump.
* Previously, when viewing pieces in the trash, the batch operation button initially read "Trash Items" rather than "Rescue Items." It did not match the selected operation in the select element, and did not perform the needed operation of rescuing items unless you switched operations and switched back again. This has been fixed.

## 2.37.0 (2017-09-25)

Unit tests passing.

Regression tests passing.

* New feature: you may now use the `.njk` file extension in addition to `.html` for your Nunjucks templates. In order to maximize the usefulness of this feature in the context of existing Apostrophe code, `.njk` is still checked for even if `.html` was specified when calling the `render` method. `.njk` is a convention adopted by the Nunjucks community and is supported by some syntax highlighters.
* Bug fix: drag-and-drop reordering and movement of widgets is once again functional. (The arrows worked all along.)
* Bug fix: drag-and-drop targets for widgets residing in areas nested in other widgets now appear and function properly.


## 2.36.3 (2017-09-20)

Unit tests passing.

Regression tests passing.

* If an oembed provider responds with an HTTP error and a response that is not parseable as XML or JSON, Apostrophe no longer crashes (this fix is actually in the oembetter npm module). This fixes crashes on non-embeddable YouTube videos.
* If the oembed provider issues a 401 or 404 error, a relevant error message is given. Otherwise the generic error icon is still given.

## 2.36.2 (2017-09-19)

Unit tests passing.

Regression tests passing.

* Dragging and dropping will now automatically scroll the "reorganize" dialog box.
* Attempts to drag a page above or below the "Home" page in "reorganize" no longer cause a restart. Also, the interface rejects them gracefully.
* Attempts to drag a page below the trashcan are rejected gracefully.
* When `trashInSchema` is active, the "traditional" trash can sorts below "in-context" trash, and the traditional trash can receives the special label "Legacy Trash" to reduce confusion.
* When on page two (or higher) in the "manage" view of pieces, performing a text search now correctly resets to page one.
* Throw an error at startup if a forbidden schema field name is used in `addFields` configuration. For instance, `type` is forbidden for widget schemas, while `docPermissions` is forbidden for doc type schemas, and `_id` is forbidden for both. Note that field names like `title` that are already in the schema are *not* forbidden because re-adding a schema field replaces it, which is often done to change the label, etc. So we'll be adding more documentation about these to help developers avoid surprises if their intention was an entirely new field.

## 2.36.1 (2017-09-13)

Unit tests passing.

Regression tests passing.

* Spurious conflict resolution warnings for pieces fixed.
* Notifications are spaced properly, and in the upper right corner as intended, on all screens.
* Reorganize feature: upgraded to jqtree 1.4.2. Regression testing found no bc breaks.
* A debugging convenience: the `log(true)` cursor filter logs MongoDB criteria objects resulting from the cursor in question to the console.

## 2.36.0 (2017-09-12)

Unit tests passing.

Regression tests passing.

* You may now set the `skipInitialModal` option for any widget module to `true` in order to avoid displaying the editing dialog box when the widget is first added. This makes sense if the widget has a useful default behavior, or consists of a contextually editable rich text sub-widget with a "style" select element you might or might not need to set every time.
* Fields in Apostrophe's schema-driven forms now receive globally unique `id` attributes, and the `for` attributes of `label` elements now reference them properly.

## 2.35.1 (2017-09-08)

Unit tests passing.

Regression tests passing.

* Intermittent "not blessed" errors when editing joins in widget schemas have been corrected by blessing all widget schemas at page serve time, just as we already bless all doc type schemas at page serve time. Blessing them when the individual routes fire is problematic because of probable race conditions with sessions.

## 2.35.0 (2017-09-06)

Unit tests passing.

Regression tests passing.

* `apos.areas.isEmpty(data.page, 'body')` will now tell you if that area is considered empty (it contains no widgets, or the widgets consider themselves empty).

* The new `controls` option may be passed to any widget, via `apos.singleton` or via the configuration for that specific widget type in an `apos.area` call. In this example, the widget cannot be removed, cannot be moved, and has its controls positioned at the upper right instead of the upper left:

```
{{
  apos.singleton(data.page, 'footer', 'apostrophe-rich-text', {
    controls: {
      removable: false,
      movable: false,
      position: 'top-right'
      }
    }
  })
}}
```

The `position` suboption may be set to `top-left`, `top-right`, `bottom-left` or `bottom-right`.

The `removable` and `movable` suboptions are primarily intended for singletons.

* By popular demand, the `insert` and `update` methods of pieces now pass the piece to their callback as the second argument.

* Better CSS reset for Apostrophe's admin UI.

* `callOne` added for convenience when you want to invoke a method normally invoked by `callAll` in the same way, but for only one module. Thanks to Arthur.

* If an attachment does not exist, `apos.attachments.url` no longer results in a template error page. Instead a fallback icon is displayed and an error message is logged. Developers should still always check whether attachments and joined objects still exist in their templates. Thanks to Raphaël DiRago.

* Notifications within modals move to lower right corner of modal for readability.

* Cleaned up font paths.

* Accommodations for the latest release of the separately published apostrophe-workflow module.

## 2.34.3 (2017-08-31)

Unit tests passing.

Regression tests passing.

A bug was fixed that prevented nested area editing. The bug appeared in version 2.34.0.

Note that editing an area on the page has never been possible when it is part of the schema of an array field. That is not a new issue. It is being tracked and discussed. Today's fix was for a regression that impacted all nested areas.

## 2.34.2 (2017-08-29)

All tests passing.

Fixed a bug that generated an error message regarding conflict resolution when attempting to edit an area inside a piece editor dialog box.

## 2.34.1 (2017-08-28)

All tests passing.

Fixed an issue impacting unit test harness only. It didn't come up initially because it had to do with automatically creating `test/node_modules`, which existed our dev environment.

No code changes outside of tests.

## 2.34.0 (2017-08-28)

All tests passing.

* Conflict resolution has been added to Apostrophe. When two users attempt to edit the same document, whether "in context" on the page or via a dialog box, Apostrophe now makes the latecomer aware of the issue and gives them the option to take control of the document after warning that the first party could lose work.

Since the first user may have simply abandoned their work, Apostrophe also indicates how long it has been since the first user last made a change.

If the same user attempts to edit a document in two tabs or windows, something very similar happens, although the message is different.

* In a related change, Apostrophe does not begin attempting to save an area on the page until the user interacts with it for the first time. This fixes many commonly reported frustrating situations in which one user is editing and the other is logged in but merely looking at the page, creating a ping-pong exchange of save requests.

* Apostrophe's unit tests have been restructured so that a single test file can be run conveniently, via `mocha test/docs.js`, for instance, and there is no longer a need for us to update `test/test.js` every time a test is added. Also, the unit tests use the same `apos.tasks.getReq` and `apos.tasks.getAnonReq` methods that are used by real-life command line tasks, which provide a more faithful simulation of an Express request object and one we anticipate extending as needed.

## 2.33.1 (2017-08-16)

All tests passing.

* Fixed potential crash in version pruning mechanism.

## 2.33.0 (2017-08-10)

All tests passing.

* The login page can be disabled via the new `localLogin` option of the `apostrophe-login` module. Set it explicitly to `false` to disable the login URL completely.
* Refactoring: the `apostrophe-login` module now has an `afterLogin` method which takes care of invoking the `loginAfterLogin` callAll method on all modules that have one, and then redirecting appropriately. This code was factored out to make it easier to use in the new [apostrophe-passport](https://npmjs.org/package/apostrophe-passport) module, which allows the use of almost any [Passport](http://passportjs.org)-based strategy, such as Facebook login, Google login, Github login, etc.
* `apos.users.ensureGroup` now delivers the group to its callback as the second argument.

Thanks to Michelin for their support of this work.

## 2.32.0 (2017-08-08)

All tests passing.

* Fixed an S3 asset bundle generation bug that caused `.less` files to be imported with the wrong file extension if the `public` folder did not yet exist at the time `--create-bundle` was used. Thanks to Michelin for their support of this work.

* Also added an `apostrophe-caches:clear` task to aid in testing various functionality. You must specify the cache name since caches may or may not even be known to Apostrophe at task startup time based on whether and when code calls `.get` for each cache name.

## 2.31.0 (2017-08-07)

All tests passing.

* The new `testModule: true` option causes Apostrophe to supply much of the boilerplate for a published npm apostrophe module that wants to test itself as part of an apostrophe instance, i.e. apostrophe-workflow, apostrophe-caches-redis, etc. See those modules for examples of usage. This is a feature for those writing their own npm modules that wish to unit test by initializing Apostrophe and loading the module in question.

* Fixed caching bugs, notably the oembed cache, which is now operating properly. Oembed responses, such as YouTube iframe markup, are now cached for an hour as originally intended which improves frontend loading time.

* Page type changes only refreshed the schema fields on the first change — now they do it properly after every change.

* Page type changes use the "busy" mechanism while refreshing the schema fields to prevent user interface race conditions and avoid user confusion.

* `trash` is never offered as a schema field of the `global` doc (mainly a concern with `apostrophe-workflow`).

## 2.30.0 (2017-08-02)

All tests passing.

It is now easier to set up Redis or another alternative session store:

```
'apostrophe-express': {
  session: {
    secret: 'your-secret-here',
    store: {
      name: 'connect-redis',
      options: {
        // redis-specific options here
      }
    }
  }
}
```

For bc, you can still pass a live instance of a store as the `store` option, but this way is easier; all you have to do is `npm install --save` your connect-compatible session store of choice and configure it.

Thanks to Michelin for their support of this work.

## 2.29.2 (2017-08-02)

All tests passing.

* Overrideable widgetControlGroups method takes (req, widget, options) allowing for better control when customizing these buttons.
* The `createControls` option of the `apostrophe-pages` module is now respewcted properly.

## 2.29.1 (2017-07-31)

All tests passing.

* Fixed a short-lived issue with the reorganize feature.

## 2.29.0 (2017-07-31)

All tests passing.

This is a significant update containing various accommodations required by the shortly forthcoming Apostrophe 2.x version of the `apostrophe-workflow` module, as well as other recent enhancements in our queue.

* Editing an area "in context" on the page when it is part of a widget or piece will always work, even if `contextual: true` was not set. That property is optional and prevents the area from also appearing in the dialog box for editing the content type.

* Multiple select filters are now available for the "manage" view of any piece type. Just like configuring single-select filters, except that you'll add `multiple: true` to the relevant object in your `addFilters` configuration for the module. Thanks to Michelin for their support of this work.

* When editing a previous selection of pieces for a join or widget, you can also easily edit them without locating them again in the manage view.

* "Next" and "previous" links can now be easily added to your `show.html` pages for pieces. Just set the `next` and `previous` options for your `apostrophe-pieces-pages` subclass to `true`, or to an object with a `projection` property for best performance. This will populate `data.previous` and `data.next` in your `show.html` template. *For blogs they may seem backwards; they refer to relative position on the index page, and blogs are reverse-chronological. Just switch the terms on the front end in your template in cases where they appear confusing.*

* There is now a "pages" option on the admin bar, for cases where "reorganize" is not visible because "Page Settings" is not accessible to the user for the current page.

* If the `trashInSchema` option is set to `true` when configuring `apostrophe-docs`, pages that are in the trash retain their position in the page tree rather than moving to a separate "trash" subtree. In the "reorganize" interface, they are grouped into trash cans displayed beneath each parent page, rather than a single global trash can. This is necessary for the new workflow module and also helpful in any situation where trying to find pages in the trash is more troublesome than explaining this alternative approach.

When `trashInSchema` is `true`, users can also change the trash status of a piece or page via "Page Settings" or the "Edit" dialog box of the piece, and it is possible to access "Page Settings" for any page via "Reorganize."

* The buttons displayed for each widget in an Apostrophe area can be adjusted via the `addWidgetControlGroups` option of the `apostrophe-areas` module, which can be used to introduce additional buttons.

* Empty `beforeMove` and `afterMove` methods have been added to the `apostrophe-pages` module for the convenience of modules using `improve` to enhance it.

* The `apostrophe-doc-type-manager` module now has `getEditPermissionName` and `getAdminPermissionName` methods. These can be overridden by subclasses. For instance, all page subtypes return `edit-apostrophe-page` for the former because page types can be changed.

* `apos.destroy(function() { ... })` may be called to shut down a running Apostrophe instance. This does **not** delete any data. It simply releases the database connection, HTTP server port, etc. This mechanism is extensible by implementing an `apostropheDestroy` method in your own module.

* `before` option for `expressMiddleware`. As before any module can provide middleware via an `expressMiddleware` property which may be a function or array of functions. In addition, if that property is an object, it may also have a `before` subproperty specifying a module whose middleware should run after it. In this case the actual middleware function or functions must be in a `middleware` subproperty.

* `apos.instancesOf(name)` returns an array of modules that extend `name` or a subclass of it. `apos.instanceOf(object, name)` returns true if the given `object` is a moog instance of `name` or a subclass of it.

* `apos.permissions.criteria` can now supply MongoDB criteria restricted to the types the user can edit when a general permission name like `edit` or `edit-doc` is asked for. *This was never a security bug because permissions for actual editing were checked when individual edits occurred. The change makes it easier to display lists of editable content of mixed types.*

* Extending the indexes of Apostrophe's `aposDocs` collection is easier to achieve in modules that use `improve` to extend `apostrophe-docs`.

* Removed tests for obsolete, unsupported Node.js 0.10.x. Node.js 4.x is now the minimum version. *We do not intend to break ES5 compliance in 2.x, however testing old versions of Node that are not maintained with security patches in any freely available repository is not practical.*

* `insert` method for `apos.attachments`, mirroring the other modules better. Thanks to Arthur Agombart.

## 2.28.0 (2017-07-17)

All tests passing.

* Notifications are available, replacing the use of `alert`. This feature is primarily for Apostrophe's own administrative features; you can use it when extending the editing UI. Call `apos.notify('message')` to display a simple message. You can specify several `type` options such as `error` and `info`, and you can also use `%s` wildcards. Everything is localized on the server side. [See the documentation for more information](http://apostrophecms.org/docs/modules/apostrophe-notifications/browser-apostrophe-notifications.html#trigger). Thanks to Michelin for their support of this work.
* The `apostrophe-images` widget now provides a focal point editor. See the new [responsive images HOWTO](http://apostrophecms.org/docs/tutorials/howtos/responsive-images.html). Thanks to Michelin for their support of this work.
* UX: clicking "edit" on an image you have already selected no longer deselects the image. Thanks to Michelin for their support of this work.
* Bug fix: corrected issue that sometimes prevented joins with pages from editing properly.
* Bug fix: added sort index on `level` and `rank`, preventing MongoDB errors on very large page trees.
* UX: a complete URL is suggested at startup when testing locally. Thanks to Alex Gleason.

## 2.27.1 (2017-06-28)

All tests passing.

* Fixed recently introduced bug preventing page type switching.

## 2.27.0 (2017-06-26)

All tests passing.

* Lazy schema field configuration, in general and especially for joins. No more need to specify `idField`, `idsField`, `relationshipsField` or even `label` for your schema fields. `withType` can be inferred too in many cases, depending on the name of the join field. You can still specify all of the details by hand.

Also, for reverse joins, there is a new `reverseOf` option, allowing you to just specify the name of the join you are reversing. This is much easier to understand than specifying the `idField` of the other join. However that is still permitted.

Lazy configuration is in place for doc types (like pages and pieces) and widget types. It can be extended to other uses of schemas by calling the new validation methods.

* ckeditor 4.6.2. Resolves #896: you can now create links properly in Microsoft Edge. Our policy is now to check in periodically with new ckeditor releases and just make sure they are compatible with our editor skin before releasing them.

* `apos.areas.fromRichText` can be used to create an area with a single rich text widget from a trusted string of HTML. Not intended for mixed media, just rich text. Related: both `fromRichText` and `fromPlaintext` now correctly give their widgets an `_id` property.

## 2.26.1 (2017-06-12)

All tests passing.

* Fixed short-lived bug introduced in 2.26.0 re: detecting missing widget types.

## 2.26.0 (2017-06-12)

All tests passing.

* Do not crash on missing widget types, print good warning messages.

* Complete implementation of the [explicitOrder](http://apostrophecms.org/docs/modules/apostrophe-docs/server-apostrophe-cursor.html#explicit-order) cursor filter, replacing a nonfunctional implementation.

* If the mongodb connection is lost, the default behavior is now to retry it forever, so when MongoDB does get restarted Apostrophe will find it. In addition, a `connect` object may be passed to the `apostrophe-db` module to be passed on to the MongoDB connect call.

* Spaces added between DOM attributes for better HTML5 compliance.

* `required` subfields are now enforced when editing fields of type `array`.

Thanks to Michelin for their support of much of the work in this release.

## 2.25.0 (2017-05-26)

All tests passing.

* There is now a `readOnly` option for the standard schema field types. Thanks to Michelin for contributing this feature.

* Apostrophe now displays useful warnings and, in some cases, errors at startup when schemas are improperly configured. This is particularly useful if you have found it frustrating to configure joins correctly. We are continuing to deepen the coverage here.

* In the manage view, the "published" and "trash" filters now always offer both "yes" and "no," regardless of whether anything is available in those categories. This is necessary because these are the respective defaults, and these are also unusual cases in which it is actually interesting to know nothing is available.

## 2.24.0 (2017-05-05)

All tests passing.

There is now an `object` schema field type. It works much like the `array` schema field type, however there is just one object, represented as an object property of the doc in the database. Thanks to Michelin's development team for contributing this feature.

## 2.23.2 (2017-04-30)

All tests passing.

The options object of `enhanceDate` is now passed on to `pikaday`. Considered a bug fix since the options object was erroneously ignored.

* 2.23.1

All tests passing.

cleanCss needs to know that the output CSS files are going to live in apos-minified in order to correctly parse `@import` statements that pull in plain .css files. Also, the mechanism for prefixing URLs in CSS code was not applied at the correct stage of the bundling process (the minify stage), which broke the ability to reference fonts, images, etc. via URLs beginning with /modules when using an S3 asset bundle.

## 2.23.0 (2017-04-24)

All tests passing.

* The "manage" view of `apostrophe-pieces` now supports robust filters, in the same way they were already supported on the front end for `apostrophe-pieces-pages`. Use the `addFilters` option to configure them. There is bc with existing filters that relied on the old assumption that manage filters have a boolean API. However now you can specify any field with a cursor filter, which includes most schema fields, notably including joins.

Note that since all of the options are presented in a dropdown, not all fields are good candidates for this feature.

The "manage" view filters now refresh to reflect only the options that still make sense based on the other filters you have selected, reducing user frustration.

See [reusable content with pieces](http://apostrophecms.org/docs/tutorials/getting-started/reusable-content-with-pieces.html) for more information and examples.

Thanks to Michelin for their support of this work.

* `apos.utils.isFalse` allows you to check for values that are strictly `=== false` in templates.

* `apos.utils.startCase` converts property names to English, roughly speaking. It is used as a fallback if a filter does not have a `label` property. This is primarily for bc, you should add a `label` property to your fields.

* Production now matches the dev environment with regard to relative URLs in LESS files, such as those used to specify background images or font files. Previously the behavior was different in dev and production, which is a bug.

* You can now pass a `less` option to `apostrophe-assets`, which is merged with the options given to `less.render` both in dev and production. You can use this, for instance, to enable `strictMath`.

* `apostrophe.oembed`'s `fetch` method now propagates its `options` object to `oembetter` correctly. Thanks to Fotis Paraskevopoulos.

## 2.22.0 (2017-04-11)

All tests passing.

* Apostrophe now supports publishing CSS and JS assets via S3 rather than serving them directly.

Apostrophe already had an option to build asset "bundles" and deploy them at startup, as described in our [cloud HOWTO](http://apostrophecms.org/docs/tutorials/howtos/deploying-apostrophe-in-the-cloud.html). However this serves the assets from the cloud webserver, such as a Heroku dyno or EC2 instance. It is now possible to serve the assets from Amazon S3.

See the [updated cloud HOWTO](http://apostrophecms.org/docs/tutorials/howtos/deploying-apostrophe-in-the-cloud.html) for details.

Thanks to Michelin for their support of this work.

* Enforce string field `min` and `max` properties on server side.

* When validation of a form with tabs fails, such as a pieces edit modal, activate the correct tab and scroll to the first error in that tab.

* thanks to Ludovic Bret for fixing a bug in the admin bar markup.

## 2.21.0 (2017-04-11)

All tests passing.

* For a small performance boost, `defer` option can be set to `true` when configuring any widget module.
This defers calls to the `load` method until just before the page is rendered, allowing a single query
to fetch them all in simple cases. This is best applied
to the `apostrophe-images-widgets` module and similar widgets. It should not be applied if you wish
to access the results of the join in asynchronous code, because they are not available until the last
possible moment.

Thanks to Michelin for their support of this work.

* You can also set `deferImageLoading` to `true` for the `apostrophe-globals` module if you want the
same technique to be applied when loading the `global` doc's widgets. This does not always yield a
performance improvement.

* Bug fix: if two crops of the same image were present in separate widgets on a page, only one of the crops would be seen in template code. This issue has been resolved.

## 2.20.3 (2017-04-05)

All tests passing.

* The search filter is once again available when choosing images. This involved a deeper fix to modals: filters for sliding modals were not being properly captured and hoisted into the shared part of the outer div. This is now being done exactly as it is done for the controls (buttons) and the instructions.

To avoid incompatibility with existing uses of `self.$filters`, such as in the manage modal, they are captured to `self.$modalFilters`. A small change to the manage modal was needed to take advantage of this.

* Moved a warning message from `console.log` to `console.error`. `stdout` should never be used for warnings and errors. Moving toward clean output so that command line tasks can be safely used in pipelines.

## 2.20.2 (2017-03-31)

All tests passing.

Improved UI for editing widgets. The edit button is no longer separate from the area-related controls such as up, down, etc. This reduces clutter and reduces difficulty in accessing widgets while editing.

## 2.20.1 (2017-03-27)

All tests passing.

When autocompleting doc titles to add them to a join, Apostrophe again utilizes search result quality to display the best results first.

## 2.20.0 (2017-03-20)

All tests passing.

This is a significant update with two useful new features and various minor improvements.

* Support for batch uploads. The `apostrophe-images` and `apostrophe-files` modules now implement batch uploads by default.

When you click "New File" or "New Image," you now go directly to the file browser, and if you select multiple files they are uploaded without a modal dialog appearing for each one; the title and slug are populated from the filename, and that's that.

You can also drag one or more files directly to the chooser/manager modal.

If you are choosing files or images for a widget, they are automatically selected after a batch upload.

This feature can be disabled by setting the `insertViaUpload` option to `false` for `apostrophe-images` or `apostrophe-files`. If you are adding `required` fields to `apostrophe-images` or `apostrophe-files`, then batch uploading is not the best option for you because it would bypass that.

**If you wish, you can enable the feature for your own `apostrophe-pieces` modules that have an `attachment` field in their schema by setting the `insertViaUpload` option to `true`.** However please note that this does not currently do anything for pieces that refer to an image or file indirectly via widget.

* Global preference editing, and a standard UI to roll back to earlier versions of global content. There is now a "Global Content" admin bar button. By default, this launches the version rollback dialog box for shared global content.

However, if you use `addFields` to add schema fields to the `apostrophe-global` module, this button instead launches an editing modal where you can edit those fields, and also offers a "Versions" button accessible from there.

Global preferences set in this way are accessible in all situations where `data.global` is available. This is very useful for creating project-wide preference settings.

All the usual features of schemas can be used, including `groupFields`. Of course, if you choose to use joins or widgets in global content, you should keep the performance impact in mind.

* Various UX fixes to the manager and chooser modals.

* If there is a `minSize` setting in play, that information is displayed to the user when choosing images.

* The `checkboxes` schema field type now supports the `browseFilters` feature.

* When batch file uploads fail, a more useful set of error messages are displayed.

## 2.19.1 (2017-03-15)

All tests passing.

* When saving any doc with a schema, if an attachment field does not match a valid attachment that has actually been uploaded, that field is correctly nulled out. In addition, if the attachment's file extension is not in a valid fileGroup as configured via the attachments module, the field is nulled out. Finally, the `crop: true` option for attachments is saved successfully. This option allows for attachments to have a crop that is inherent to them, useful when there is no widget standing between the doc and the attachment.

All of these changes correct bugs in intended behavior. Certain checks were present in the code but not completely functional. If you need to update your configuration to add file extensions, [apostrophe-attachments](http://apostrophecms.org/docs/modules/apostrophe-attachments/).

## 2.19.0 (2017-03-15)

All tests passing.

* As always, Apostrophe always populates `req.data.home`; when `req.data.page._ancestors[0]` exists that is used, otherwise Apostrophe carries out a separate query. However as a performance enhancement, you may now disable this additional query by passing the `home: false` option to the `apostrophe-pages` module. Note that `req.data.home` is not guaranteed to exist if you do this.

As for children of the home page, for performance you may now pass `home: { children: false }` option to the `apostrophe-pages` module. This option only comes into play when using `filters: { ancestors: false }`.

Thanks to Michelin for their support of this work.

## 2.18.2 (2017-03-10)

All tests passing.

* Performance enhancement: when fetching `req.data.home` directly in the absence of `req.data.page._ancestors[0]`, such as on the home page itself or a non-page route like `/login`, we must apply the same default filters before applying the filter options, namely `.areas(false).joins(false)`, otherwise duplicate queries are made.

* Fixed bug in as-yet-unused `schemas.export` method caught by babel's linter.

Thanks to Michelin for their support of this work.

## 2.18.0 (2017-03-04)

All tests passing.

* New batch editing features for pieces! You can now use the checkboxes to select many items and then carry out the following operations in one step: trash, rescue from trash, publish, unpublish, tag and untag.

In addition there is a clearly documented procedure for creating new batch editing features with a minimum of new code.

* Several bugs in the array editor were fixed. Up, down and remove buttons work properly again, an aesthetic glitch was resolved and redundant ordinal numbers do not creep in when managing the order of an array without the `titleField` option.

* Logging out completely destroys the session. While the standard behavior of `req.logout` in the Passport module is only to break the relationship between the `user` object and the session, users expect a clean break.

## 2.17.2 (2017-02-28)

All tests passing.

* Members of a group that has the admin permission for a specific piece type can now move pieces of that type to and from the trash. (This was always intended, so this is a bug fix.)
* For better out-of-the-box SEO, an `alt` attribute with the title of the image is now part of the `img` markup of `apostrophe-images` widgets.

## 2.17.1 (2017-02-21)

All tests passing.

* Fixed XSS (cross-site scripting) vulnerability in `req.browserCall` and `apos.push.browserCall`.

* Removed confusing strikethrough of "Apply to Subpages" subform when the permission is being removed rather than added.

* Improved UX of area widget controls.

* Improved modal array tab UI and CSS.

* The `oembedReady` Apostrophe event is now emitted correctly after `apostrophe-oembed` renders an oembed-based player, such as a YouTube video player for the `apostrophe-video` widget. This event can be listened for via `apos.on('apostrophe-oembed', fn)` and receives a jQuery object referring to the relevant element.

## 2.17.0 (2017-02-14)

All tests passing.

* `array` schema fields now accept a `limit` option. They also support the `def` property to set defaults for individual fields. The array editor code has been refactored for better reliability and performance and documentation for the methods has been written.

* Relative `@import` statements now work when you push plain `.css` files as Apostrophe assets. There is no change in behavior for LESS files. Thanks to Fredrik Ekelund.

* Controls such as the "Finished" button of the reorganize modal were floating off the screen. This has been fixed.

## 2.16.1 (2017-02-07)

All tests passing.

* If you have tried using `piecesFilters` with a `tags` field type, you may have noticed that when the query string parameter is present but empty, you get no results. This is suboptimal because that's a common result if you use an HTML form to drive the query. An empty string for a `tags` filter now correctly does nothing.

* In `apostrophe-rich-text-widgets`, initialize CKEditor on `instanceReady`, rather than via a dodgy timeout. Thanks to Frederik Ekelund for finding a better way!

## 2.16.0 (2017-02-03)

All tests passing.

* Reintroduced the reorganize feature for editors who have permissions for some pages but not others. You are able to see the pages you can edit and also their ancestors, in order to navigate the tree. However you are able to drag pages only to parents you can edit.

* Introduced the new `deleteFromTrash` option to the `apostrophe-pages` module. If this option is enabled, a new icon appears in "reorganize" when looking at pages in the trash. This icon allows you to permanently delete a page and its descendants from the site.

The use of this option can lead to unhappy customers if they do not clearly understand it is a permanent action. For that reason, it is disabled by default. However it can be quite useful when transitioning from the initial site build to long-term support. We recommend enabling it during that period and disabling it again after cleanup.

* "Reorganize" no longer displays nonfunctional "view" and "trash" icons for the trash and pages inside it.

* The tests for the `apostrophe-locks` module are now deterministic and should always pass.

## 2.15.2 (2017-01-30)

All tests passing.

Fixed a bug which could cause a crash if the `sort` filter was explicitly set to `search` and no search was actually present. Conditions existed in which this could happen with the autocomplete route.

## 2.15.1 (2017-01-23)

Due to a miscommunication the version number 2.15.0 had been previously used. The description below was originally intended for 2.15.0 and has been published as 2.15.1 purely to address the version numbering conflict.

All tests passing.

* `apos.permissions.addPublic` accepts multiple arguments and array arguments,
adding all of the permission names given including any listed in the arrays.
* Permissions checks for pieces admin routes longer check for req.user, checking for the appropriate `edit-` permission is sufficient and makes addPublic more useful.
* Updated the `i18n` module to address a problem where labels that happened to be numbers rather than strings would crash the template if passed to `__()`.
* Documentation improvements.

## 2.14.3

All tests passing.

The mechanism that preserves text fields when performing AJAX refreshes was preserving
other types of `input` elements. Checkboxes, radio buttons and `type="submit"` are now
properly excluded from this mechanism.

## 2.14.2 (2017-01-18)

Fixed [#385](https://github.com/punkave/apostrophe/issues/385): if a page is moved to the trash, its slug must always change, even if it has been edited so that it no longer has its parent's slug as a prefix. In addition, if the resulting slug of a descendant of the page moving to the trash conflicts with an existing page in the trash, steps are taken to ensure uniqueness.

## 2.14.1 (2017-01-11)

All tests passing.

* The `apos.utils.clonePermanent` method no longer turns objects into long arrays of nulls if they happen to have a `length` property. `lodash` uses the `length` property as an indicator that the object should be treated as an array, but this would be an unrealistic restriction on Apostrophe schema field names. Instead, `clonePermanent` now uses `Array.isArray` to distinguish true arrays. This fixes a nasty bug when importing content from A1.5 and subsequently editing it.

* When a user is logged in there is an `apos.user` object on the browser side. Due to a bug this was an empty object. It now contains `title`, `_id` and `username` properties as intended.

## 2.14.0 (2017-01-06)

All tests passing.

* A version rollback dialog box for the `global` doc is now opened if an element with the `data-apos-versions-global` attribute is clicked. There is currently no such element in the standard UI but you may introduce one in your own layout if you have mission-critical content in the `global` doc that is awkward to recreate after an accidental deletion, such as a custom sitewide nav.
* An error message is correctly displayed when login fails.
* Many UI messages are now passed through the `__()` internationalization helper correctly. Thanks to `timaebi`.

## 2.13.2 (2016-12-22)

All tests passing.

The `data-apos-ajax-context` feature had a bug which prevented ordinary anchor links from performing AJAX refreshes correctly.

## 2.13.1 (2016-12-22)

All tests passing.

The `apostrophe-attachments` module now calls `apos.ui.busy` correctly on the fieldset so that the busy and completed indicators are correctly shown and hidden. Previously the string `0` was passed, which is not falsy.

## 2.12.0 (2016-12-15)

All tests passing.

* Developers are no longer required to set `instantiate: false` in `app.js` when configuring an npm module that uses the `improve` property to implicitly subclass and enhance a different module. In addition, bugs were fixed in the underlying `moog-require` module to ensure that assets can be loaded from the `public` and `views` folders of modules that use `improve`.
* `string` has replaced `csv` as the property name of the schema field converters that handle plaintext. Backwards compatibility has been implemented so that existing `csv` converters will work transparently and calls to `convert` with `csv` as the `from` argument still work as well. In all new custom field types you should say `string` rather than `csv`. There is no change in the functionality or implementation other than the name.

## 2.11.0 (2016-12-09)

All tests passing.

You can now add middleware to your Apostrophe site via any module in your project. Just add an `self.expressMiddleware` method to your module, which takes the usual `req, res, next` arguments. Or, if it's more convenient, set `self.expressMiddleware` to an array of such functions. "Module middleware" is added immediately after the minimum required Apostrophe middleware (bodyParser, `req.data`, etc), and before any routes.

## 2.10.3 (2016-12-08)

All tests passing.

Fixed bug in `autoPreserveText` feature of our `data-apos-ajax-context` mechanism; also, restricted it to text inputs and textareas that actually have the focus so that you can replace their values normally at other times

## 2.10.2 (2016-12-06)

All tests passing.

A very minor fix, but 2.10.1 had a very noisy console.log statement left in.

## 2.10.1 (2016-12-06)

All tests passing.

* The built-in cursor filters for `float` and `integer` no longer incorrectly default to filtering for docs with the value `0` if the value being filtered for is undefined or null. They default to not filtering at all, which is correct.

## 2.10.0 (2016-12-06)

All tests passing.

* Apostrophe now automatically recompiles modified Nunjucks templates. This means you can hit refresh in your browser after hitting save in your editor when working on `.html` files. Also note that this has always worked for `.less` files.
* Fixed a longstanding bug in `joinByArrayReverse`, which now works properly.

## 2.9.2 (2016-12-02)

All tests passing.

* Starting with MongoDB 3.3.x (?), it is an error to pass `safe: true` when calling `ensureIndex`, and it has never done anything in any version. In our defense, cargo-cult practice was probably adopted back in the days when MongoDB would invoke your write callback without actually confirming anything unless you passed `safe: true`, but apparently this was never a thing for indexes. Removed all the `safe: true` arguments from `ensureIndex` calls.
* Added a `beforeAjax` Apostrophe event to facilitate progress display and animations when using the new `data-apos-ajax-content` feature.

## 2.9.1 (2016-12-02)

All tests passing.

* Fixed an omission that prevented the use of the back button to undo the very first click when using the new `data-apos-ajax-context`. Later clicks worked just fine, but for the first one to work we need a call to `replaceState` to make it possible to restore the original query.

## 2.9.0 (2016-12-01)

All tests passing.

* Two major new features in this release: built-in filters for most schema fields, and built-in AJAX support for `apostrophe-pieces-pages`. These combine to eliminate the need for custom code in a wide array of situations where you wish to allow users to browse and filter blog posts, events, etc. In most cases there is no longer any need to write your own `cursor.js` or your own AJAX implementation. The provided AJAX implementation handles browser history operations, bookmarking and sharing properly and is SEO-friendly.

[See the official summary of the pull request for details and examples of usage.](https://github.com/punkave/apostrophe/pull/766)

* We also fixed a bug in the `refinalize` feature of cursors. state.criteria is now cloned before finalize and restored after it. Otherwise many criteria are added twice after refinalize which causes a fatal error with a few, like text search in mongodb.

In addition, we merged a contribution from Fotis Paraskevopoulos that allows a `bodyParser` option with `json` and `urlencoded` properties to be passed to the `apostrophe-express` module. Those properties are passed on to configure those two body parser middleware functions.

## 2.8.0 (2016-11-28)

All tests passing.

* `APOS_MONGODB_URI` environment variable is used to connect to MongoDB if present. Helpful for cloud hosting. See the new [deploying Apostrophe in the cloud HOWTO](http://apostrophecms.org/docs/tutorials/howtos/deploying-apostrophe-in-the-cloud.html).
* `APOS_S3_BUCKET`, `APOS_S3_ENDPOINT` (optional), `APOS_S3_SECRET`, `APOS_S3_KEY`, and `APOS_S3_REGION` environment variables can be used to configure Apostrophe to use S3 for uploaded media storage. This behavior kicks in if `APOS_S3_BUCKET` is set. See the new [deploying Apostrophe in the cloud HOWTO](http://apostrophecms.org/docs/tutorials/howtos/deploying-apostrophe-in-the-cloud.html).
* New advisory locking API accessible via `apos.locks.lock` and `apos.locks.unlock`. `apostrophe-migrations:migrate` is now wrapped in a lock. More locks are coming, although Apostrophe was carefully designed for benign worst case outcomes during race conditions.
* Better asset deployment for Heroku and other cloud services. `node app apostrophe:generation --create-bundle=NAME` now creates a new folder, `NAME`, containing assets that would otherwise have been written to `public`. Launching a server with the `APOS_BUNDLE` environment variable set to `NAME` will then copy that bundle's contents into `public` before listening for connections. See the new [deploying Apostrophe in the cloud HOWTO](http://apostrophecms.org/docs/tutorials/howtos/deploying-apostrophe-in-the-cloud.html).
* `apostrophe-pieces-pages` index pages are about 2x faster; discovered we were inefficiently deep-cloning `req` when cloning a cursor.
* Helpful error message if you forget to set the `name` property of one of your `types` when configuring `apostrophe-pages`.

## 2.7.0 (2016-11-16)

* We do a better job of defaulting to a sort by search match quality if full-text search is present in a query. Under the hood this is powered by the new `defaultSort` filter, which just stores a default value for the `sort` filter to be used only if `search` (and anything else with an implicit preferred sort order) is not present. No more lame search results for blog posts. You can explicitly set the `sort()` filter in a cursor override if you really want to, but trust us, when `search` is present sorting by anything but search quality produces poor results.
* Fixed bugs in the sanitizer for page slugs. It is now impossible to save a slug with trailing or consecutive slashes (except the home page slug which is allowed to consist of a single "trailing" slash). Added unit tests.
* Apostrophe's dropdown menus, etc. will more robustly maintain their font size in the presence of project-level CSS. There is an explicit default font size for `.apos-ui`.

## 2.6.2 (2016-11-12)

All tests passing.

* The auto-suggestion of titles upon uploading files also suggests slugs.
* The auto-suggestion of titles and slugs applies to both "files" and "images."
* Reduce the clutter in the versions collection by checking for meaningful change on the server side, where final sanitization of HTML, etc. has taken place to iron out distinctions without a difference.
* Use the permission name `edit-attachment` consistently, so that calling `addPublic('edit-attachment')` has the intended effect.
* Manage view of pieces does not crash if `updatedAt` is missing from a piece.

## 2.6.1 (2016-11-08)

All tests passing.

* Choosers and schema arrays play nicely with the new fixed-position tabs.
* Better CSS solution to positioning the attachment upload buttons which doesn't interfere with other styles.
* Images in the chooser choices column "stay in their lane."
* Better error message when an attempt to edit an area with a hyphenated name is used.
* Array edit button fixed.
* The `type()` cursor filter now has a finalizer and merges its criteria there at the very end, so that you can override a previous call to it at any time prior to invoking `toArray` or similar.
* Area controls no longer interfere with visibility of widget type selection menu.

## 2.6.0 (2016-11-04)

All tests passing.

* `relationship` fields defined for `joinByArray` can now have an `inline: true` flag. If they are inline, they are presented right in the chooser, rather than appearing in a separate modal dialog reachable by clicking an icon. This feature should be used sparingly, but that's true of relationship fields in general.
* Permissions editing for pages now takes advantage of the new inline relationship fields to make the "apply to subpages" functionality easier to discover.
* When uploading files or images, the title field is automatically suggested based on the filename.
* Improvements in form field UX and design.
* When choosing pieces (including images), if you elect to create a new piece it is automatically added to the selection.
* When choosing pieces, if the `limit` is reached and it is greater than 1, a helpful message appears, and the UI changes to make clear that you cannot add items until you remove one. If the limit is exactly 1, a new selection automatically replaces the current selection, and singular language is used to clarify what is happening.
* Syntax errors in "related types" such as cursors now produce an improved error message with filename and line number.
* Showstopper errors during startup are reported in a less redundant way.

## 2.5.2 (2016-11-01)

All tests passing.

* New `blockLevelControls: true` option to areas ensures controls for "blocks," i.e. "layout" widgets whose primary purpose is to contain other widgets, can be easily distinguished from controls for "regular" areas nested inside them. Think of a "two-column" or "three-column" widget with three areas in its template. The controls for these areas are displayed in a distinct color and various visual affordances are made to ensure they are accessible when things would otherwise be tightly spaces.
* General improvements to the usability of area-related controls.
* The search index now correctly includes the text of string and select schema fields found in widgets, pieces, pages, etc., as it always did before in 0.5. You may use `searchable: false` to disable this on a per-field basis.
* Search indexing has been refactored for clarity (no changes to working APIs).
* Checkboxes for the `checkboxes` schema field type are now styled.
* "View file" links in the file library are now styled as buttons.

## 2.5.1 (2016-10-28)

All tests passing.

* The `minSize` option to `apostrophe-images` widgets now works properly when cropping.
* The cropper no longer starts out cropping to the entire image, as this made it unclear what was happening. However if you click the crop button and then just save you still get reasonable behavior.
* Bigger crop handles.
* Textarea focus state receives the same "glow" as a regular text input field.
* Small documentation updates.

## 2.5.0 (2016-10-21)

All tests passing.

* Implemented `apos.areas.fromPlaintext`, which accepts a string of plaintext (not markup) and returns an area with a single `apostrophe-rich-text` widget in it, containing that text. Useful in implementing importers.
* The so-called `csv` import mode of `apos.schemas.convert` works properly for areas, using the above. Although it is called csv this mode is really suitable for any situation in which you have plaintext representations of each property in an object and would like those sanitized and converted to populate a doc.
* Bug fix: emit the `enhance` Apostrophe event only once on page load. This event is emitted only when there is new content that has been added to the page, e.g. once at page load, and also when a new widget is added or updated, etc. The first argument to your event handler will be a jQuery element which will contain only new elements.
* Legacy support for `data/port` and `data/address` files has been restored. (Note that `PORT` and `ADDRESS` environment variables supersede these. In modern Stagecoach deployments `data/port` is often a space-separated list of ports, and the `deployment/start` script parses these out and launches multiple processes with different PORT variables.)

## 2.4.0 (2016-10-19)

All tests passing.

Workarounds for two limitations in MongoDB that impact the use of Apostrophe cursors:

* The `addLateCriteria` cursor filter has been introduced. This filter should be used only when
you need to invoke `$near` or another MongoDB operator that cannot be used within `$and`. The object
you pass to `addLateCriteria` is merged with the criteria object that is built normally by the cursor.
**Use of this filter is strongly discouraged unless you must use operators that do
not support `$and`.**
* Custom filters that invoke `$near` or other MongoDB operators that are incompatible
with `$text` queries may call `self.set('regexSearch', true)` to force the cursor to use
a regular expression search rather than full MongoDB full-text search, if and when the
`search()` filter is called on the same cursor. This was implemented to allow combination
of full-text and geographical searches, subject of course to the limitation that regular expression
search is not indexed. It also doesn't sort by quality, but `$near` provides its own sort
by distance.

Since these are new features a minor version level bump is appropriate. However neither of these is a feature that a typical site developer will need to call directly.

## 2.3.2 (2016-10-17)

All tests passing.

* The quality of the autocomplete search results shown when selecting pages or pieces via a join was low. This has been corrected by calling the `.sort('search')` filter to sort by search result quality rather than the default sort order for the doc type manager in question.
* All of the autocomplete suggestions fit on the screen on reasonably sized displays. With the recent addition of the "flip" feature to push the suggestions up rather than down if the bottom of the screen would otherwise be reached, this is critical to show the first and best suggestion. Further discussion for future UX improvement in [issue 704](https://github.com/punkave/apostrophe/issues/704).

## 2.3.1 (2016-10-13)

All tests passing.

* Fixed a bug in the new "copy page" feature that affects pages that have `null` properties.
* Improved the experience of using the widget controls to manage the widgets in an area.
* The `login` module now has an alias, `apos.login`, like other core modules.
* Updated the jquery projector plugin to the latest version.

## 2.3.0 (2016-10-06)

All tests passing.

* Fixed a bug affecting the use of `arrangeFields` in modules that extend another module's use of `arrangeFields`. Added unit test based directly on a real-world project.
* `baseUrl` project-wide option added, yielding the same benefit as in 0.5: you get absolute URLs for all pages everywhere. (If you don't want absolute URLs, just don't set it.) This is very beneficial when generating `og:meta` tags for Facebook, or generating emails.
* A direct link to the original file has been added to the file manager's editor modal.

## 2.2.2 (2016-10-05)

All tests passing.

* Addition of slugs to projection for autocomplete is now done in a way that still allows overrides at the doc level to add other properties.
* Addition of slugs to projection for autocomplete works for joins with a specific page type, too.
* Fixed a chicken-and-egg problem in the global module that kicked in if the "global" doc contains widgets powered by modules not yet initialized at the time the global module checks for the existence of the doc.

## 2.2.1 (2016-10-04)

All tests passing.

Fixed an oversight: the new `pageBeforeCopy` global method now takes `req` as its first parameter. Since `2.2.0` was first published 5 minutes ago and this method has not yet been documented this is not regarded as a bc break.

## 2.2.0 (2016-10-04)

All tests passing.

* Fixed bug that broke removal of permissions for pages.
* "Copy Page" feature added to the page menu.
* Automatically reposition the autocomplete dropdown for joins if it would collide with the bottom of the window.
* Include page slugs in the autocomplete dropdown for joins with pages.
* `chooserChoiceBase.html` restored; some projects were depending on extending it, which is a useful technique.

## 2.1.5 (2016-10-01)

All tests passing.

* Admin bar: previously grouped fields can be re-grouped successfully, so concatenating admin bar configuration works just as well as concatenating `addFields` arrays
* Files widget displays upload button in the same user-friendly position as the images widget
* Font size for tabs and help labels is explicit to avoid side effects from project-level CSS

## 2.1.4 (2016-09-23)

All tests passing.

* Previously chosen items that now reside in the trash no longer break the chooser for editing joins
* All joins editable; certain edge cases weren't getting blessed
* A field appears properly when two diferent choices list it for `showFields`
* As in 0.5, a required field hidden by `showFields` is not required (but will be if you elect the choice that shows it)

## 2.1.3 (2016-09-20)

All tests passing.

* A typo in the unit tests caused unit tests to fail. This has been fixed.
* The recent addition of the HTML5 doctype caused the login page to be invisible in the sandbox project (not the boilerplate project). This has been fixed.
* The recent addition of the HTML5 doctype caused the admin bar to appear with a slight visual defect. This has been fixed.

## 2.1.2 (2016-09-19)

Fix for [#668](https://github.com/punkave/apostrophe/issues/668), crash occurring when admin bar group leader starts out too close to the end of the admin bar items array.

## 2.1.1 (2016-09-18)

Full Windows compatibility restored. The "recursively copy asset folders if on Windows" behavior from 0.5 was reimplemented. This is necessary to allow Apostrophe to run as a non-administrator on Windows. Running as administrator is the moral equivalent of running as root on Linux, which we would never recommend.

Since Apostrophe did not function previously on Windows and there is no behavior change on Mac/Linux this is effectively a bug fix rather than a new feature, thus 2.1.1.

## 2.1.0 (2016-09-16)

* Introduced the new `apos.areas.richText` and `apos.areas.plaintext` methods, which are also available in templates by the same names.

* Added and documented the `addImageSizes` option of the `apostrophe-attachments` module.

## 2.0.4 (2016-09-14)

* The `apostrophe-login` module now invokes `loginAfterLogin(req, callback)` on all modules that have such a method, via `apos.callAll`. Modules that do not need a callback can supply this method with only one argument. Afterwards, `apostrophe-login` redirects to `req.redirect`, as is supported elsewhere in Apostrophe. So you can assign to `req.redirect` in your callback to change the user's destination after a successful login. If `req.redirect` is not set, the user is redirected to the home page.

## 2.0.3 (2016-09-13)

The `ancestors` and `children` filters defaulted to `areas(false)`, but `joins(false)` was omitted, contrary to documentation which has always indicated the information returned is limited for performance. This was fixed. You can still override freely with the `filters` option to `apostrophe-pages`.

The HTML5 doctype was added to `outerLayoutBase`. HTML5 was always assumed, and the absence of the doctype broke jQuery's support for distinguishing `$(window).height()` from `$(document).height()`, causing runaway infinite scroll loading.

Warning message instructions for configuring the session secret were fixed (the actual location has not changed).

## 2.0.2 (2016-09-08)

Previously the `contextual` flag of a pieces module was not considered before deciding to redirect to the "show page" for the piece, which might not exist. This has been fixed. It should only happen when the module has `contextual: true`, creating a reasonable expectation that such a page must exist.

## 2.0.1 (2016-09-05)

Packaging and documentation issues only.

## 2.0.0 (2016-09-03)

Inaugural npm release of Apostrophe 2.x, which was used prior to that in many projects via git dependencies.<|MERGE_RESOLUTION|>--- conflicted
+++ resolved
@@ -1,15 +1,11 @@
 # Changelog
 
-<<<<<<< HEAD
-## 2.117.0 (2021-03-09)
-* Adds suggestions list for media library search bar, it uses autocomplete cursor and displays matching titles and tags.
-## 2.116.1 (2021-03-01)
-=======
-## Unreleased
+## 2.117.0
 * Fixes `options.arrangeFields` for `apostrophe-html-widgets`
+* Adds suggestions list for pieces search bar, it uses autocomplete cursor and displays matching words from highSearchWords.
+
 ## 2.116.1 (2021-03-10)
 * Fixes a user interface bug in the chooser modals where the footer pagination was hidden behind the left column.
->>>>>>> d771df51
 * Fixes page slug updated twice when committing a page move.
 * Eliminated potential race condition while inserting groups if Apostrophe is starting up for the very first time in two processes simultaneously.
 
