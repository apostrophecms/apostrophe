# Changelog

<<<<<<< HEAD
## UNRELEASED

### Changes

* Deprecates `self.renderPage` method for removal in next major version.
=======
## 3.0.1 - 2021-06-17

### Fixes

* Fixes an error observed in the browser console when using more than one `ui/src/index.js` file in the same project. Using more than one is a good practice as it allows you to group frontend code with an appropriate module, or ship frontend code in an npm module that extends Apostrophe.
* Migrates all of our own frontend players and utilities from `ui/public` to `ui/src`, which provides a robust functional test of the above.
* Executes `ui/src` imports without waiting for next tick, which is appropriate as we have positioned it as an alternative to `ui/public` which is run without delay.
>>>>>>> 2a0c586d

## 3.0.0 - 2021-06-16

### Breaks

* Previously our `a3-boilerplate` project came with a webpack build that pushed code to the `ui/public` folder of an `asset` module. Now the webpack build is not needed because Apostrophe takes care of compiling `ui/src` for us. This is good! However, **if you are transitioning your project to this new strategy, you will need to remove the `modules/asset/ui/public` folder from your project manually** to ensure that webpack-generated code originally intended for webpack-dev-server does not fail with a `publicPath` error in the console.
* The `CORE_DEV=1` environment setting has been changed to `APOS_DEV=1` because it is appropriate for anyone who is actively developing custom Apostrophe admin UI using `ui/apos` folders in their own modules.
* Apostrophe now uses Dart Sass, aka the `sass` npm module. The `node-sass` npm module has been deprecated by its authors for some time now. Most existing projects will be unaffected, but those writing their own Apostrophe UI components will need to change any `/deep/` selectors to `::v-deep` and consider making other Dart Sass updates as well. For more information see the [Dart Sass documentation](https://sass-lang.com/dart-sass). Those embracing the new `ui/src` feature should also bear in mind that Dart Sass is being used.

### Changes

* Relationship ids are now stored as aposDocIds (without the locale and mode part). The appropriate locale and mode are known from the request. This allows easy comparison and copying of these properties across locales and fixes a bug with reverse relationships when publishing documents. A migration has been added to take care of this conversion on first startup.
- The `attachment` field type now correctly limits file uploads by file type when using the `fileGroup` field option.
- Uploading SVG files is permitted in the Media Library by default.

### Adds

- Apostrophe now enables you to ship frontend JavaScript and Sass (using the SCSS syntax) without your own webpack configuration.
- Any module may contain modern JavaScript in a `ui/src/index.js` file, which may use `import` to bring in other files in the standard way. Note that **`ui/src/index.js must export a function`**. These functions are called for you in the order modules are initialized.
- Any module may contain a Sass (SCSS) stylesheet in a `ui/src/index.scss` file, which may also import other Sass (SCSS) files.
- Any project that requires IE11 support for `ui/src` JavaScript code can enable it by setting the `es5: true` option to the `@apostrophecms/asset` module. Apostrophe produces separate builds for IE11 and modern browsers, so there is no loss of performance in modern browsers. Code is automatically compiled for IE11 using `babel` and missing language features are polyfilled using `core-js` so you can use promises, `async/await` and other standard modern JavaScript features.
- `ui/public` is still available for raw JavaScript and CSS files that should be pushed *as-is* to the browser. The best use of this feature is to deliver the output of your own custom webpack build, if you have one.
- Adds browser-side `editMode` flag that tracks the state of the current view (edit or preview), located at `window.apos.adminBar.editMode`.
- Support for automatic inline style attribute sanitization for Rich Text widgets.
- Adds text align controls for Rich Text widgets. The following tools are now supported as part of a rich text widget's `toolbar` property:
-- `alignLeft`
-- `alignRight`
-- `alignCenter`
-- `alignJustify`
- `@apostrophecms/express` module now supports the `trustProxy: true` option, allowing your reverse proxy server (such as nginx) to pass on the original hostname, protocol and client IP address.

### Fixes

* Unit tests passing again. Temporarily disabled npm audit checks as a source of critical failures owing to upstream issues with third-party packages which are not actually a concern in our use case.
* Fixed issues with the query builder code for relationships. These issues were introduced in beta 3 but did not break typical applications, except for displaying distinct choices for existing values of a relationship field.
* Checkbox field types can now be used as conditional fields.
* Tracks references to attachments correctly, and introduces a migration to address any attachments previously tracked as part of documents that merely have a relationship to the proper document, i.e. pages containing widgets that reference an image piece.
* Tracks the "previously published" version of a document as a legitimate reference to any attachments, so that they are not discarded and can be brought back as expected if "Undo Publish" is clicked.
* Reverse relationships work properly for published documents.
* Relationship subfields are now loaded properly when `reverseOf` is used.
* "Discard Draft" is available when appropriate in "Manage Pages" and "Manage Pieces."
* "Discard Draft" disables the "Submit Updates" button when working as a contributor.
* Relationship subfields can now be edited when selecting in the full "manage view" browser, as well as in the compact relationship field view which worked previously.
* Relationship subfields now respect the `def` property.
* Relationship subfields are restored if you deselect a document and then reselect it within a single editing experience, i.e. accidentally deselect and immediately reselect, for instance.
* A console warning when editing subfields for a new relationship was fixed.
* Field type `color`'s `format` option moved out of the UI options and into the general options object. Supported formats are "rgb", "prgb", "hex6", "hex3", "hex8", "name", "hsl", "hsv". Pass the `format` string like:
```js
myColorField: {
  type: 'color',
  label: 'My Color',
  options: {
    format: 'hsl'
  }
}
```
* Restored Vue dependency to using semantic versioning now that Vue 2.6.14 has been released with a fix for the bug that required us to pin 2.6.12.
* Nunjucks template loader is fully compatible with Linux in a development environment.
* Improved template performance by reusing template loaders.
* `min` and `max` work properly for both string-like and number-like fields.
* Negative numbers, leading minus and plus signs, and trailing periods are accepted in the right ways by appropriate field types.
* If a user is inadvertently inserted with no password, set a random password on the backend for safety. In tests it appears that login with a blank password was already forbidden, but this provides an additional level of certainty.
* `data.page` and `data.contextOptions` are now available in `widget.html` templates in most cases. Specifically, they are available when loading the page, (2) when a widget has just been inserted on the page, and (3) when a widget has just been edited and saved back to the page. However, bear in mind that these parameters are never available when a widget is being edited "out of context" via "Page Settings", via the "Edit Piece" dialog box, via a dialog box for a parent widget, etc. Your templates should be written to tolerate the absence of these parameters.
* Double slashes in the slug cannot be used to trick Apostrophe into serving as an open redirect (fix ported to 3.x from 2.92.0).
* The global doc respects the `def` property of schema fields when first inserted at site creation time.
* Fixed fragment keyword arguments being available when not a part of the fragment signature.

## 3.0.0-beta.3.1 - 2021-06-07

### Breaks
- This backwards compatibility break actually occurred in 3.0.0-beta.3 and was not documented at that time, but it is important to know that the following Rich Text tool names have been updated to match Tiptap2's convention:
-- `bullet_list` -> `bulletList`
-- `ordered_list` -> `orderedList`
-- `code_block` -> `codeBlock`
-- `horizontal_rule` -> `horizontalRule`

### Fixes

- Rich Text default tool names updated, no longer broken. Bug introduced in 3.0.0-beta.3.
- Fixed Rich Text's tool cascade to properly account for core defaults, project level defaults, and area-specific options.

## 3.0.0-beta.3 - 2021-06-03

### Security Fixes

The `nlbr` and `nlp` Nunjucks filters marked their output as safe to preserve the tags that they added, without first escaping their input, creating a CSRF risk. These filters have been updated to escape their input unless it has already been marked safe. No code changes are required to templates whose input to the filter is intended as plaintext, however if you were intentionally leveraging this bug to output unescaped HTML markup you will need to make sure your input is free of CSRF risks and then use the `| safe` filter before the `| nlbr` or `| nlp` filter.

### Adds

- Added the `ignoreUnusedFolderWarning` option for modules that intentionally might not be activated or inherited from in a particular startup.
- Better explanation of how to replace macros with fragments, in particular how to call the fragments with `{% render fragmentName(args) %}`.

### Fixes

- Temporarily pinned to Vue 2.6.12 to fix an issue where the "New" button in the piece manager modals disappeared. We think this is a bug in the newly released Vue 2.6.13 but we are continuing to research it.
- Updated dependencies on `sanitize-html` and `nodemailer` to new major versions, causing no bc breaks at the ApostropheCMS level. This resolved two critical vulnerabilities according to `npm audit`.
- Removed many unused dependencies.
- The data retained for "Undo Publish" no longer causes slug conflicts in certain situations.
- Custom piece types using `localized: false` or `autopublish: true,` as well as singleton types, now display the correct options on the "Save" dropdown.
- The "Save and View," "Publish and View" and/or "Save Draft and Preview" options now appear only if an appropriate piece page actually exists for the piece type.
- Duplicating a widget now properly assigns new IDs to all copied sub-widgets, sub-areas and array items as well.

- Added the `ignoreUnusedFolderWarning` option for modules that intentionally might not be activated or inherited from in a particular startup.
- If you refresh the page while previewing or editing, you will be returned to that same state.

### Notices

- Numerous `npm audit` vulnerabily warnings relating to `postcss` 7.x were examined, however it was determined that these are based on the idea of a malicious SASS coder attempting to cause a denial of service. Apostrophe developers would in any case be able to contribute JavaScript as well and so are already expected to be trusted parties. This issue must be resolved upstream in packages including both `stylelint` and `vue-loader` which have considerable work to do before supporting `postcss` 8.x, and in any case public access to write SASS is not part of the attack surface of Apostrophe.

### Changes

- When logging out on a page that only exists in draft form, or a page with access controls, you are redirected to the home page rather than seeing a 404 message.

- Rich text editor upgraded to [tiptap 2.x beta](https://www.tiptap.dev) :tada:. On the surface not a lot has changed with the upgrade, but tiptap 2 has big improvements in terms of speed, composability, and extension support. [See the technical differences of tiptap 1 and 2 here](https://www.tiptap.dev/overview/upgrade-guide#reasons-to-upgrade-to-tiptap-2x)

## 3.0.0-beta.2 - 2021-05-21

### **Breaks**

- The `updateModified: false` option, formerly supported only by `apos.doc.update`, has been renamed to `setModified: false` and is now supported by `apos.doc.insert` as well. If explicitly set to false, the insert and update methods will leave the `modified` property alone, rather than trying to detect or infer whether a change has been made to the draft relative to the published version.
- The `permission` module no longer takes an `interestingTypes` option. Instead, doc type managers may set their `showPermissions` option to `true` to always be broken out separately in the permissions explorer, or explicitly set it to `false` to never be mentioned at all, even on a list of typical piece types that have the same permissions. This allows module creators to ship the right options with their modules rather than requiring the developer to hand-configure `interestingTypes`.
- When editing users, the permissions explorer no longer lists "submitted draft" as a piece type.
- Removed `apos.adminBar.group` method, which is unlikely to be needed in 3.x. One can group admin bar items into dropdowns via the `groups` option.
- Raw HTML is no longer permitted in an `apos.notify` message parameter. Instead, `options.buttons` is available. If present, it must be an array of objects with `type` and `label` properties. If `type` is `'event'` then that button object must have `name` and `data` properties, and when clicked the button will trigger an apos bus event of the given `name` with the provided `data` object. Currently `'event'` is the only supported value for `type`.

### Adds

- The name `@apostrophecms/any-page-type` is now accepted for relationships that should match any page. With this change, the doc type manager module name and the type name are now identical for all types in 3.x. However, for backwards compatibility `@apostrophecms/page` is still accepted. `apos.doc.getManager` will accept either name.
- Sets the project root-level `views` directory as the default fallback views directory. This is no longer a necessary configuration in projects unless they want to change it on the `@apostrophecms/template` option `viewsFolderFallback`.
- The new `afterAposScripts` nunjucks block allows for pushing markup after Apostrophe's asset bundle script tag, at the end of the body. This is a useful way to add a script tag for Webpack's hot reload capabilities in development while still ensuring that Apostrophe's utility methods are available first, like they are in production.
- An `uploadfs` option may be passed to the `@apostrophecms/asset` module, in order to pass options configuring a separate instance of `uploadfs` specifically for the static assets. The `@apostrophecms/uploadfs` module now exports a method to instantiate an uploadfs instance. The default behavior, in which user-uploaded attachments and static assets share a single instance of uploadfs, is unchanged. Note that asset builds never use uploadfs unless `APOS_UPLOADFS_ASSETS=1` is set in the environment.
- `AposButtonSplit` is a new UI component that combines a button with a context menu. Users can act on a primary action or change the button's function via menu button to the right of the button itself.
- Developers can now pass options to the `color` schema field by passing a `pickerOptions` object through your field. This allows for modifying/removing the default color palette, changing the resulting color format, and disabling various UI. For full set of options [see this example](https://github.com/xiaokaike/vue-color/blob/master/src/components/Sketch.vue)
- `AposModal` now emits a `ready` event when it is fully painted and can be interacted with by users or code.
- The video widget is now compatible with vimeo private videos when the domain is on the allowlist in vimeo.

### Changes

- You can now override the parked page definition for the home page without copying the entirety of `minimumPark` from the source code. Specifically, you will not lose the root archive page if you park the home page without explicitly parking the archive page as well. This makes it easier to choose your own type for the home page, in lieu of `@apostrophecms/home-page`.

### Fixes

- Piece types like users that have a slug prefix no longer trigger a false positive as being "modified" when you first click the "New" button.
- The `name` option to widget modules, which never worked in 3.x, has been officially removed. The name of the widget type is always the name of the module, with the `-widget` suffix removed.
- The home page and other parked pages should not immediately show as "pending changes."
- In-context editing works properly when the current browser URL has a hash (portion beginning with `#`), enabling the use of the hash for project-specific work. Thanks to [https://stepanjakl.com/](Štěpán Jákl) for reporting the issue.
- When present, the `apos.http.addQueryToUrl` method preserves the hash of the URL intact.
- The home page and other parked pages should not immediately show as "pending changes."
- The browser-side `apos.http.parseQuery` function now handles objects and arrays properly again.
- The in-context menu for documents has been refactored as a smart component that carries out actions on its own, eliminating a great deal of redundant code, props and events.
- Added additional retries when binding to the port in a dev environment.
- The "Submit" button in the admin bar updates properly to "Submitted" if the submission happens in the page settings modal.
- Skipping positional arguments in fragments now works as expected.
- The rich text editor now supports specifying a `styles` array with no `p` tags properly. A newly added rich text widget initially contains an element with the first style, rather than always a paragraph. If no styles are configured, a `p` tag is assumed. Thanks to Stepan Jakl for reporting the issue.

### Changes
- Editor modal's Save button (publish / save draft / submit) now updated to use the `AposSplitButton` component. Editors can choose from several follow-up actions that occur after save, including creating another piece of content of the same type, being taken to the in-context version of the document, or being returned to the manager. Editor's selection is saved in localstorage, creating a remembered preference per content type.

## 3.0.0-beta.1.1 - 2021-05-07

### Fixes

- A hotfix for an issue spotted in beta 1 in our demo: all previously published pages of sites migrated from early alpha releases had a "Draft" label until published again.

## 3.0.0-beta.1 - 2021-05-06

### **Breaks**

- Removes the `firstName` and `lastName` fields in user pieces.
- The query parameters `apos-refresh`, `apos-edit`, `apos-mode` and `apos-locale` are now `aposRefresh`, `aposEdit`, `aposMode`and `aposLocale`. Going forward all query parameters will be camelCase for consistency with query builders.

### Changes

- Archiving a page or piece deletes any outstanding draft in favor of archiving the last published version. Previously the behavior was effectively the opposite.
- "Publish Changes" button label has been changes to "Update".
- Draft mode is no longer the default view for published documents.
- The page and piece manager views now display the title, etc. of the published version of a document, unless that document only exists in draft form. However a label is also provided indicating if a newer draft is in progress.
- Notifications have been updated with a new visual display and animation style.

### **Adds**

- Four permissions roles are supported and enforced: guest, contributor, editor and admin. See the documentation for details. Pre-existing alpha users are automatically migrated to the admin role.
- Documents in managers now have context sensitive action menus that allow actions like edit, discard draft, archive, restore, etc.
- A fragment call may now have a body using `rendercall`, just like a macro call can have a body using `call`. In addition, fragments can now have named arguments, just like macros. Many thanks to Miro Yovchev for contributing this implementation.
- Major performance improvement to the `nestedModuleSubdirs` option.
- Updates URL fields and oEmbed URL requests to use the `httpsFix` option in launder's `url()` method.
- Documents receive a state label based on their document state (draft, pending, pending updates)
- Contributors can submit drafts for review ("Submit" versus "Submit Updates").
- Editors and admins can manage submitted drafts.
- Editors and admins can easily see the number of proposed changes awaiting their attention.
- Support for virtual piece types, such as submitted drafts, which in actuality manage more than one type of doc.
- Confirm modals now support a schema which can be assessed after confirmation.
- When archiving and restoring pages, editors can chose whether the action affects only this document or this document + children
- Routes support the `before` syntax, allowing routes that are added to Express prior to the routes or middleware of another module. The syntax `before: 'middleware:moduleName'` must be used to add the route prior to the middleware of `moduleName`. If `middleware:` is not used, the route is added before the routes of `moduleName`. Note that normally all middleware is added before all routes.
- A `url` property can now optionally be specified when adding middleware. By default all middleware is global.
- The pieces REST GET API now supports returning only a count of all matching pieces, using the `?count=1` query parameter.
- Admin bar menu items can now specify a custom Vue component to be used in place of `AposButton`.
- Sets `username` fields to follow the user `title` field to remove an extra step in user creation.
- Adds default data to the `outerLayoutBase.html` `<title>` tag: `data.piece.title or data.page.title`.
- Moves the core UI build task into the start up process. The UI build runs automatically when `NODE_ENV` is *not* 'production' and when:
    1. The build folder does not yet exist.
    2. The package.json file is newer than the existing UI build.
    3. You explicitly tell it to by setting the environment variable `CORE_DEV=1`
- The new `._ids(_idOrArrayOfIds)` query builder replaces `explicitOrder` and accepts an array of document `_id`s or a single one. `_id` can be used as a multivalued query parameter. Documents are returned in the order you specify, and just like with single-document REST GET requests, the locale of the `_id`s is overridden by the `aposMode` query parameter if present.
- The `.withPublished(true)` query builder adds a `_publishedDoc` property to each returned draft document that has a published equivalent. `withPublished=1` can be used as a query parameter. Note this is not the way to fetch only published documents. For that, use `.locale('en:published')` or similar.
- The server-side implementation of `apos.http.post` now supports passing a `FormData` object created with the `[form-data](https://www.npmjs.com/package/form-data)` npm module. This keeps the API parallel with the browser-side implementation and allows for unit testing the attachments feature, as well as uploading files to internal and external APIs from the server.
- `manuallyPublished` computed property moved to the `AposPublishMixin` for the use cases where that mixin is otherwise warranted.
- `columns` specified for a piece type's manage view can have a name that uses "dot notation" to access a subproperty. Also, for types that are localized, the column name can begin with `draft:` or `published:` to specifically display a property of the draft or published version of the document rather than the best available. When a prefix is not used, the property comes from the published version of the document if available, otherwise from the draft.
- For page queries, the `children` query builder is now supported in query strings, including the `depth` subproperty. For instance you could fetch `/api/v1/@apostrophecms/page/id-of-page?children=1` or `/api/v1/@apostrophecms/page/id-of-page?children[depth]=3`.
- Setting `APOS_LOG_ALL_QUERIES=1` now logs the projection, skip, limit and sort in addition to the criteria, which were previously logged.

### **Fixes**

- Fragments can now call other fragments, both those declared in the same file and those imported, just like macros calling other macros. Thanks to Miro Yovchev for reporting the issue.
- There was a bug that allowed parked properties, such as the slug of the home page, to be edited. Note that if you don't want a property of a parked page to be locked down forever you can use the `_defaults` feature of parked pages.
- A required field error no longer appears immediately when you first start creating a user.
- Vue warning in the pieces manager due to use of value rather than name of column as a Vue key. Thanks to Miro Yovchev for spotting the issue.
- "Save Draft" is not an appropriate operation to offer when editing users.
- Pager links no longer break due to `aposRefresh=1` when in edit mode. Also removed superfluous `append` query parameter from these.
- You may now intentionally clear the username and slug fields in preparation to type a new value. They do not instantly repopulate based on the title field when you clear them.
- Language of buttons, labels, filters, and other UI updated and normalized throughout.
- A contributor who enters the page tree dialog box, opens the editor, and selects "delete draft" from within the editor of an individual page now sees the page tree reflect that change right away.
- The page manager listens for content change events in general and its refresh mechanism is robust in possible situations where both an explicit refresh call and a content change event occur.
- Automatically retries once if unable to bind to the port in a dev environment. This helps with occasional `EADDRINUSE` errors during nodemon restarts.
- Update the current page's context bar properly when appropriate after actions such as "Discard Draft."
- The main archive page cannot be restored, etc. via the context menu in the page tree.
- The context menu and "Preview Draft" are both disabled while errors are present in the editor dialog box.
- "Duplicate" should lead to a "Publish" button, not an "Update" button, "Submit" rather than "Submit Update," etc.
- When you "Duplicate" the home page you should be able to set a slug for the new page (parked properties of parked pages should be editable when making a duplicate).
- When duplicating the home page, the suggested slug should not be `/` as only one page can have that slug at a time.
- Attention is properly called to a slug conflict if it exists immediately when the document is opened (such as making a copy where the suggested slug has already been used for another copy).
- "Preview Draft" never appears for types that do not use drafts.
- The toggle state of admin bar utility items should only be mapped to an `is-active` class if, like palette, they opt in with `toggle: true`
- Fixed unique key errors in the migrate task by moving the parking of parked pages to a new `@apostrophecms/migrate:after` event handler, which runs only after migrations, whether that is at startup (in dev) or at the end of the migration task (in production).
- UI does not offer "Archive" for the home page, or other archived pages.
- Notification checks and other polling requests now occur only when the tab is in the foreground, resolving a number of problems that masqueraded as other bugs when the browser hit its connection limit for multiple tabs on the same site.
- Parked pages are now parked immediately after database migrations are checked and/or run. In dev this still happens at each startup. In production this happens when the database is brand new and when the migration task is manually run.

## 3.0.0-alpha.7 - 2021-04-07

### Breaks

* The `trash` property has been renamed `archived`, and throughout the UI we refer to "archiving" and the "archive" rather than "move to trash" and the "trash can." A database migration is included to address this for existing databases. However, **if you set the minimumPark option, or used a boilerplate in which it is set,** you will need to **change the settings for the `parkedId: 'trash'` page to match those [currently found in the `minimumPark` option setting in the `@apostrophecms/page` source code](https://github.com/apostrophecms/apostrophe/blob/481252f9bd8f42b62648a0695105e6e9250810d3/modules/%40apostrophecms/page/index.js#L25-L32).

### Adds

* General UX and UI improvements to the experience of moving documents to and from the archive, formerly known as the trash.
* Links to each piece are available in the manage view when appropriate.
* Search is implemented in the media library.
* You can now pass core widgets a `className` option when configuring them as part of an area.
* `previewDraft` for pieces, adds a Preview Draft button on creation for quick in-context editing. Defaults to true.

### Changes

* Do not immediately redirect to new pages and pieces.
* Restored pieces now restore as unpublished drafts.
* Refactored the admin bar component for maintainability.
* Notification style updates

### Fixes

* Advisory lock no longer triggers an update to the modification timestamp of a document.
* Attempts to connect Apostrophe 3.x to an Apostrophe 2.x database are blocked to prevent content loss.
* "Save as Draft" is now available as soon as a new document is created.
* Areas nested in array schema fields can now be edited in context.
* When using `apos.image.first`, the alt attribute of the image piece is available on the returned attachment object as `._alt`. In addition, `_credit` and `_creditUrl` are available.
* Fixes relating to the editing of widgets in nested areas, both on the page and in the modal.
* Removed published / draft switch for unpublished drafts.
* "Publish Changes" appears only at appropriate times.
* Notifications moved from the bottom right of the viewport to the bottom center, fixing some cases of UI overlap.

## 3.0.0-alpha.6.1 - 2021-03-26

### Fixes

* Conditional fields (`if`) and the "following values" mechanism now work properly in array item fields.
* When editing "Page Settings" or a piece, the "publish" button should not be clickable if there are errors.

## 3.0.0-alpha.6 - 2021-03-24

### Adds
* You can "copy" a page or a piece via the ⠇ menu.
* When moving the current page or piece to the trash, you are taken to the home page.
* `permissions: false` is supported for piece and page insert operations.
* Adds note to remove deprecated `allowedInChooser` option on piece type filters.
* UX improvement: "Move to Trash" and "Restore" buttons added for pieces, replacing the boolean field. You can open a piece that is in the trash in a read-only way in order to review it and click "Restore."
* Advisory lock support has been completed for all content types, including on-page, in-context editing. This prevents accidental conflicts between editors.
* Image widgets now accept a `size` context option from the template, which can be used to avoid sending a full-width image for a very small placement.
* Additional improvements.

### Fixes
* Fixes error from missing `select` method in `AposPiecesManager` component.
* No more migration messages at startup for brand-new sites.
* `max` is now properly implemented for relationships when using the manager dialog box as a chooser.
* "Trash" filter now displays its state properly in the piece manager dialog box.
* Dragging an image to the media library works reliably.
* Infinite loop warning when editing page titles has been fixed.
* Users can locate the tab that still contains errors when blocked from saving a piece due to schema field errors.
* Calling `insert` works properly in the `init` function of a module.
* Additional fixes.

### Breaks

* Apostrophe's instance of `uploadfs` has moved from `apos.attachment.uploadfs` to `apos.uploadfs`. The `uploadfs` configuration option has similarly moved from the `@apostrophecms/attachment` module to the `@apostrophecms/uploadfs` module. `imageSizes` is still an option to `@apostrophecms/attachment`.

## 3.0.0-alpha.5 - 2021-02-11

* Conditional fields are now supported via the new `if` syntax. The old 2.x `showFields` feature has been replaced with `if: { ... }`.
* Adds the option to pass context options to an area for its widgets following the `with` keyword. Context options for widgets not in that area (or that don't exist) are ignored. Syntax: `{% area data.page, 'areaName' with { '@apostrophecms/image: { size: 'full' } } %}`.
* Advisory locking has been implemented for in-context editing, including nested contexts like the palette module. Advisory locking has also been implemented for the media manager, completing the advisory locking story.
* Detects many common configuration errors at startup.
* Extends `getBrowserData` in `@apostrophecms/doc-type` rather than overwriting the method.
* If a select element has no default, but is required, it should default to the first option. The select elements appeared as if this were the case, but on save you would be told to make a choice, forcing you to change and change back. This has been fixed.
* Removes 2.x piece module option code, including for `contextual`, `manageViews`, `publishMenu`, and `contextMenu`.
* Removes admin bar module options related to 2.x slide-out UI: `openOnLoad`, `openOnHomepageLoad`, `closeDelay`.
* Fixed a bug that allowed users to appear to be in edit mode while looking at published content in certain edge cases.
* The PATCH API for pages can now infer the correct _id in cases where the locale is specified in the query string as an override, just like other methods.
* Check permissions for the delete and publish operations.
* Many bug fixes.

### Breaks
* Changes the `piecesModuleName` option to `pieceModuleName` (no "s") in the `@apostrophecms/piece-page-type` module. This feature is used only when you have two or more piece page types for the same piece type.

## 3.0.0-alpha.4.2 - 2021-01-27

* The `label` option is no longer required for widget type modules. This was already true for piece type and page type modules.
* Ability to namespace asset builds. Do not push asset builds to uploadfs unless specified.

### Breaking changes

* Removes the `browser` module option, which was only used by the rich text widget in core. All browser data should now be added by extending or overriding `getBrowserData` in a module. Also updates `getComponentName` to reference `options.components` instead of `options.browser.components`.

## 3.0.0-alpha.4.1

* Hotfix: the asset module now looks for a `./release-id` file (relative to the project), not a `./data/release-id` file, because `data` is not a deployed folder and the intent of `release-id` is to share a common release identifier between the asset build step and the deployed instances.

## 3.0.0-alpha.4

* **"Fragments" have been added to the Apostrophe template API, as an alternative to Nunjucks' macros, to fully support areas and async components.** [See the A3 alpha documentation](https://a3.docs.apos.dev/guide/widgets-and-templates/fragments.html) for instructions on how to use this feature.
* **CSS files in the `ui/public` subdirectory of any module are now bundled and pushed to the browser.** This allows you to efficiently deliver your CSS assets, just as you can deliver JS assets in `ui/public`. Note that these assets must be browser-ready JS and CSS, so it is customary to use your own webpack build to generate them. See [the a3-boilerplate project](https://github.com/apostrophecms/a3-boilerplate) for an example, especially `webpack.config.js`.
* **More support for rendering HTML in REST API requests.** See the `render-areas` query parameter in [piece and page REST API documentation](https://a3.docs.apos.dev/reference/api/pieces.html#get-api-v1-piece-name).
* **Context bar takeover capability,** for situations where a secondary document should temporarily own the undo/redo/publish UI.
* **Unpublished pages in the tree** are easier to identify
* **Range fields** have been added.
* **Support for npm bundles is back.** It works just like in 2.x, but the property is `bundle`, not `moogBundle`. Thanks to Miro Yovchev.

### Breaking changes

* **A3 now uses webpack 5.** For now, **due to a known issue with vue-loader, your own project must also be updated to use webpack 5.** The a3-boilerplate project has been updated accordingly, so you may refer to [the a3-boilerplate project](https://github.com/apostrophecms/a3-boilerplate) for an example of the changes to be made, notably in `webpack.config.js` and `package.json`. We are in communication with upstream developers to resolve the issue so that projects and apostrophe core can use different major versions of webpack.

## 3.0.0-alpha.3

Third alpha release of 3.x. Introduced draft mode and the "Publish Changes" button.

## 3.0.0-alpha.2

Second alpha release of 3.x. Introduced a distinct "edit" mode.

## 3.0.0-alpha.1

First alpha release of 3.x.

## 2.220.1 (2021-06-09)

### Fixes

* Simply a version bump.

## 2.220.0 (2021-06-02)

### Added

* Adds `autoCommitPageMoves` flag in workflow to commit only pages moves automatically, manages error notification.

## 2.119.1 (2021-05-27)

### Security Fixes

The `nlbr` and `nlp` Nunjucks filters marked their output as safe to preserve the tags that they added, without first escaping their input, creating a CSRF risk. These filters have been updated to escape their input unless it has already been marked safe. No code changes are required to templates whose input to the filter is intended as plaintext, however if you were intentionally leveraging this bug to output unescaped HTML markup you will need to make sure your input is free of CSRF risks and then use the `| safe` filter before the `| nlbr` or `| nlp` filter.

### Fixes

* Updates uses of "whitelist" to "allowlist" to follow project practices.

## 2.119.0 (2021-05-20)

### Fixes

* Send the `Referer` header with oembed requests. This allows vimeo private videos locked down by domain name to be embedded.

### Added
* When `enableAltField` option is set to `true`, we now copy the `alt` field from `apostrophe-images` schema to the `attachment` piece when using `apos.images.first` or `apos.attachments.first`.

## 2.118.0 (2021-05-05)

### Added
* It's now possible to set the status code when redirecting using `req.redirect` by setting `req.statusCode`. When it it is not set, `apostrophe-pages` will fallback to 302 (Found) as previously. Thanks to Jonathan Garijo for contributing this feature.

## 2.117.1 (2021-04-07)

### Fixes
* Deleted unnecessary assignment of choices in the `joinByArray` field type definition. Thanks to [Eduardo Correal](https://github.com/ecb34) for the contribution.
* Documents with locales and those without have always been considered to have different locales for purposes of the unique slug index, but the UI feature to detect slug conflicts and offer help regarded them as in the same namespace, preventing save operations in the UI.

## 2.117.0 (2021-03-24)
* The browser-pushed versions of jQuery and lodash have been updated to address security scanner reports. jQuery is now on its latest release, 3.6.0. lodash is now on version 3.10.4 as found in the [maintained branch of lodash 3.x](https://github.com/sailshq/lodash) provided by the [Sails](https://sailsjs.com) team. Note that in "lean mode," we do not push these libraries at all except when a user is logged in. If you do not want the overhead we encourage you to learn about lean mode.
* Fixes `options.arrangeFields` for `apostrophe-html-widgets`
* Address low-risk denial-of-service vulnerability. It was possible to cause a restart by attempting to get an advisory lock on a document for which a lock already existed, without logging in. This could occur only if an editor happened to be working with that document or had worked with it within the advisory lock timeout time.
* Adds suggestions list for pieces search bar, it uses autocomplete cursor and displays matching words from `highSearchWords`.

## 2.116.1 (2021-03-10)
* Fixes a user interface bug in the chooser modals where the footer pagination was hidden behind the left column.
* Fixes page slug updated twice when committing a page move.
* Eliminated potential race condition while inserting groups if Apostrophe is starting up for the very first time in two processes simultaneously.

## 2.116.0 (2021-02-25)
* Eliminated 75% of database operations required to track attachments referenced in a document when inserted or updated. This yields a significant performance boost in very large databases.
* `skipAttachments` option added for `insert` and `update` operations in those situations where this is not enough and you are absolutely certain there can never be an attachment in the schema or in a widget schema present in the document, not even via an area that is only defined in a template.

Thanks to Michelin for their support of this work.

## 2.115.1 (2021-02-24)
* Fixes an error when saving an edited Tag in the Tag Manager.

## 2.115.0 (2021-02-02)
* When `enableAltField` option is set to `true`, add an `alt` field to `apostrophe-images` schema. And use it in `apostrophe-images-widget`, in `<img>` alt attributes.

## 2.114.0 (2021-01-13)
* Fixes image manager double-scroll bar bug.
* When a `styles` config with a single object is passed to an `apostrophe-rich-text` widget, use that as the default style. Thanks to [Fredrik Ekelund](https://github.com/fredrikekelund) for the contribution.
* The media library now offers filters by orientation (landscape, portrait, square) and by file type (jpg, png, gif). Thanks to Michelin for their support of this work.
* Orientation properties for attachments have been cleaned up, and a migration provided. All attachments for images will have correct `square`, `landscape` and `portrait` boolean flags.

## 2.113.2 (2020-12-14)
* Hotfixes for Node 14 compatibility issues relating to watching template files for modification.
* Improvements to README.

## 2.113.1 (2020-11-04)
* Updates the logo in the README.

## 2.113.0 (2020-10-21)
* Remove published columns in apostrophe-users and apostrophe-groups, the modules where this field does not exist.
* Add `type` to forbiddenFields for apostrophe-pieces schemas. Thanks to [Jose96GIT](https://github.com/Jose96GIT) for the contribution. If you are using Apostrophe Workflow, you must be on `2.38.2` or later of that module because of this update.

## 2.112.1 (2020-10-07)
* When configuring columns in the pieces manager, the `listProjection` option was accidentally altered in a way that would impact other subclasses of pieces. This has been fixed.

## 2.112.0 (2020-10-02)

* Security: Apostrophe's oembed support has always consulted a list of safe sites, however the fallback support for embedding site previews via Open Graph did not consult such a list. There was no XSS risk, but this could be exploited to scan for open ports behind a firewall, and potentially to obtain title tags and page body text from webpages behind a firewall as well, if they had no login provisions. Note that this risk existed only if the public Apostrophe site was running on a server that could "see" these Intranet sites, which is rare (a public website is usually not hosted on an Intranet, port forwarding would typically be needed to make that possible). However to eliminate the risk our Open Graph fallback support now consults the same list of safe sites used for oembed. This Open Graph embed feature is not actually used by Apostrophe's video widgets, so this change will only impact developers who discovered the feature and chose to use it independently. If you are affected, add additional sites to the `safeList` option of `apostrophe-oembed`. For backwards compatibility the `whitelist` option is also accepted. Thanks to Rudi van Hierden for reporting the issue.

* Security: the `uploadfs` module has been updated. Since this is a sub-dependency you must `npm update` your Apostrophe project to get this update, which eliminates `npm audit` warnings regarding Google Cloud Storage. Note that after this update Google Cloud Storage can no longer be used with Apostrophe if your server is still running Node 8. Other storage backends still work with Node 8 as of this writing.

* Node 8 deprecation notice: for the time being, Apostrophe does still run on Node 8. However, since Node 8 has passed its end of life date, this support is unofficial and may be terminated soon. All projects should upgrade to a current Long Term Support version of Node.

* Clean up `fs.watch` calls from the nunjucks loader properly when destroying an `apos` object, so that the process can close and/or memory be recovered.

## 2.111.4 (2020-09-23)

* The `View File` button now accesses the original version of an image, not a scaled version. This was always the intention, but 2.x defaults to the `full` size and we initially missed it. Thanks to Quentin Mouraret for this contribution.
* LESS compilation errors during `apostrophe:generation` are now reported properly, resulting in a clean process exit. Previously they resulted in a hung process.

## 2.111.3 (2020-08-26)

* When Apostrophe is running behind a proxy server like nginx, you can now instruct it to trust the `X-Forwarded-*` headers by passing the `trustProxy: true` option to `apostrophe-express`. If Apostrophe is generating `http:` URLs when they should be `https:`, this is most likely what you need.

## 2.111.2 (2020-08-19)

* Fixed a conflict between `express.static` and apostrophe's automatic removal of trailing slashes from possible page URLs. Apostrophe's intent in using `express.static` is only to deliver static assets. So we have made that intent clear by disabling the `redirect` option of `express.static`, which attempts to add a trailing slash whenever a folder exists on disk by that name, resulting in an infinite redirect loop.

## 2.111.1 (2020-08-17)

* Fixed an incompatibility between apostrophe-workflow and MongoDB 4.4. Prior to version 4.4, MongoDB allowed a projection to contain both a parent property and one of its children, for instance `workflowLastCommitted` and `workflowLastCommitted.at`. Beginning with version 4.4 this causes an error, breaking the list view of pieces when workflow is present. For backwards compatibility, version 2.111.1 of Apostrophe now checks all projections coming from Apostrophe's cursors for this issue and removes the projection for the sub-property on the fly. This does not cause any compatibility issues of its own because projecting the parent always gives you the sub-property anyway.

## 2.111.0 (2020-08-12)

* By popular request, "Add Widget" dropdown menus are better organized now, with support for categories of widgets. You can configure this optional feature like so:

```
apos.area(data.page, 'areaNameHere', {
  widgets: { ... you must configure your widgets as usual ... }
  widgetGroups: {
    'Content': [ 'apostrophe-rich-text', 'apostrophe-images' ],
    'Layout': [ 'one-column', 'two-column' ]
  }
}
```

Every widget type you specify for `widgetGroups` must still be configured in `widgets`.

If `widgetGroups` is not present the "add widget" dropdown menu will appear as it always did.

* Removes the `aposBody` template macro, which was unused.

## 2.110.0 (2020-07-29)

* Security: added support for throttling login attempts. If you set the `throttle` option of `apostrophe-login` to `{ allowedAttempts: 3, perMinutes: 1, lockoutMinutes: 1 }`, a user will be locked out and unable to try again for 1 minute after three failed login attempts in 1 minute. Thanks to Michelin for making this work possible via [Apostrophe Enterprise Support](https://apostrophecms.org/support/enterprise-support).
* Schemas: you may now set a regular expression to be used to validate any `string` schema field by setting the `pattern` property of the schema field. **Please note
that `pattern` must be a string,** not a regular expression literal. Otherwise it
will only be validated on the server side, causing confusion for the user when it
is not reported on the browser side. You may also set `patternErrorMessage` to
provide a clear explanation to the user when their input does not match. When
setting `pattern` as a string always remember to escape the `\` character properly
(you will often need two `\` characters, for instance `\\w`). To avoid Denial of Service attacks, take care to avoid [evil regular expressions](https://en.wikipedia.org/wiki/ReDoS).
* Security: added an `apostrophe-login:before` promise event which is emitted with `(req)` before a login attempt is evaluated. If a handler throws a string as an error, that string is internationalized and displayed as a login error, otherwise login proceeds normally. This can be used to implement features like the new `apostrophe-login-recaptcha` module, which you can install separately.
* Security: to ease implementation of `apostrophe-login-recaptcha`, the login form now has `data-apos-login-form` and `data-apos-login-submit-button` attributes on the appropriate elements.
* Security: when requiring Google Authenticator or a similar app for login (TOTP), you may now limit the requirement to certain groups, by passing a setting like `totp: { groups: true }` to the `apostrophe-login` module rather than just `totp: true`. Admins may then select which groups actually require TOTP by selecting it when editing the group (look at the permissions tab). In addition, the existing `totp` option has been added to the module documentation.

## 2.109.0 (2020-07-15)

* Add [heic-to-jpeg-middleware](https://github.com/boutell/heic-to-jpeg-middleware) to support uploading `heic/heif` images (the standard format for recent iPhones/iPads). Many thanks to Gabriel L. Maljkovich for their contributions to the underlying middleware as well as the integration with Apostrophe.
* Add CSS to maintain spacing of admin UI.

## 2.108.1 (2020-07-01)

* Updates documentation of the `clonePermanent` utility method.
* The http response to dismissing a notification should not include any information about the mongodb connection. The response previously included relatively low-risk information, including the IP address of the MongoDB server but not enough to make an unauthorized connection when the MongoDB server and/or firewall are properly configured.

## 2.108.0 (2020-06-07)

* UX improvement: if a piece type has the `contextual: true` option set and workflow is present, do not default published to `false`. There is already a good opportunity to review before the public sees the piece afforded by workflow.

* If called with a scalar argument, `apos.utils.clonePermanent` now returns scalars (strings, booleans, numbers) as-is. This makes it easier to use the method when the argument might or might not be an object that requires cloning.

## 2.107.2 (2020-06-10)

* Fixed a regression that caused difficulty saving array fields with `color` subfields in their schema. This regression was introduced in 2.107.0.

## 2.107.1 (2020-06-03)

* The `distinctCounts` feature (also known as `counts: true` for `piecesFilters`) is now compatible with the `apostrophe-db-mongo-3-driver` module, when in use. Note that there is little benefit to that module now that `emulate-mongo-2-driver` is standard in Apostrophe and employs the MongoDB 3.x driver under the hood but provides a 2.x-compatible API. However those who strongly prefer the 3.x driver APIs for direct MongoDB queries may use `apostrophe-db-mongo-3-driver` with more confidence given this fix.

## 2.107.0 (2020-05-20)

* CKEditor has been updated to version 4.14, addressing a low-risk XSRF vulnerability. The vulnerability required that the source code editor feature be activated and that a user with editing privileges be convinced to import specially crafted markup, which is unlikely in practice.
* Users may now intentionally clear a `time` field, whether or not it has a `def` setting, in which case it is stored as `null` (unless `required: true` is present). The inability to do this was a regression introduced in version 2.102.0.
* Developers can now pass a `spectrumOptions` object to a `color` field and take full control of Spectrum, the plugin that powers Apostrophe's color picker. [Documentation for this configuration here.](https://docs.apostrophecms.org/reference/field-types/color.html#example)
* Activating the `objectNotation` option to `i18n` no longer causes problems for certain strings in Apostrophe's admin interface, which does not use it. You will see alternate Unicode characters for the `:` and `.` characters in these strings if you do choose to translate them. These are transformed back for end users.

## 2.106.3 (2020-05-06)

* Fixes a page tree interface bug that would cause pages to be lost when they
were trashed with their parent, then the parent was dragged out of the trash.
This only effected projects with `trashInSchema: true` set in the
`apostrophe-docs` module, however that includes anything using
`apostrophe-workflow`.

## 2.106.2 (2020-04-22)

* The icons of custom CKEditor plugins now appear properly. Previously they were hidden.
* Switched the continuous integration testing service to CircleCI from Travis.

## 2.106.1 (2020-04-20)

* Fixed a regression that broke the thumbnail display of images in "Manage Images." This regression was introduced in version 2.106.0, which was otherwise an important security update, so you should definitely update to 2.106.1 to get the benefit of that security fix if you haven't already.

## 2.106.0 (2020-04-17)

**Security:** the `list` route of the `apostrophe-pieces` module and the `info` route of the `apostrophe-pages` module formerly allowed site visitors to obtain the complete contents of publicly accessible pages and pieces. While there was no inappropriate access to documents that were unpublished, restricted to certain users, etc., properties not normally visible to end users were exposed. Since the global document can be fetched as part of requests made by the public, this means that any credentials in the schema of the global document are vulnerable to being viewed until your site is updated to at least Apostrophe 2.106.0. Note that if you are using Apostrophe Workflow you must also update that module to Apostrophe 2.34.0, otherwise the "Manage Workflow" view will not work.

The most important change made to resolve this issue is the use of a projection to populate the "Manage" view of pieces (the "list" route). While Apostrophe will automatically include any extra columns configured with `addColumns` in the projection, you may need to add additional properties to the projection if you have overridden the manage list view template entirely for some of your pieces to display additional information.

The easiest way to do that is to configure the `addToListProjection` option for your custom piece type, like so:

```javascript
// in lib/modules/my-module
module.exports = {
  extend: 'apostrophe-pieces',
  addToListProjection: {
    myExtraProperty: 1
  }
  // other configuration here as usual
}
```

You can also apply the `super` pattern to the new `getListProjection` method of `apostrophe-pieces`.

Many thanks to Kristian Mattila for bringing the issue to our attention, allowing us to patch the vulnerability
before any public disclosure was made. If you become aware of a security issue in Apostrophe, please contact
us via email at [security@apostrophecms.com](mailto:security@apostrophecms.com).

## 2.105.2 (2020-04-09)

* `apos.utils.emit` now works properly in IE11, addressing an issue that impacted `apostrophe-forms` submissions in IE11 in 2.105.0.
* IE11 now respects the `prefix` option properly in `apos.utils.get` and `apos.utils.post` (lean mode helpers for making API calls).

## 2.105.1 (2020-04-08)

* When using lean mode, video widgets did not support Internet Explorer 11. This issue has been fixed. Non-lean mode video widgets have always supported Internet Explorer 11.
* If the `jQuery: 3` option is not passed to `apostrophe-assets` a developer warning is now printed at startup. The use of jQuery 1.x is deprecated. All Apostrophe-published modules work fine with the `jQuery: 3` option. You may need to review the jQuery 3 changelogs for a few changes required for your own legacy code.
* Users may now intentionally clear a `date` field, whether or not it has a `def` setting, in which case it is stored as `null` (unless `required: true` is present). The inability to do this was a regression introduced in verion 2.102.0.
* The `objectNotation: true` option to `apostrophe-i18n`, which we pass on to the `i18n` module, is now compatible with the `namespaces: true` option. When both are active, the namespace separator defaults to `<@>` to avoid a conflict with the `:` character used to begin the default value when using object notation.
* Various documentation corrections and minor aesthetic improvements.

## 2.105.0 (2020-03-26)

* Security: Node 6.x has not been supported by its creators since April 2019, and Node 8.x reached its end of support date in December 2019. **As of this release of Apostrophe, we are officially acknowledging that it is not possible to maintain support for Node 6.x in Apostrophe and it is unlikely to work on that version,** since both the testing frameworks on which we rely and common sub-dependencies of essential open source modules used by Apostrophe now require Node 8 at a minimum. While we will make a good-faith effort to maintain Node 8.x usability as long as possible, we expect to similarly be forced to drop Node 8 compatibility soon. **Both Node 6 and Node 8 might not be safe to use for reasons entirely unrelated to Apostrophe**, so you should upgrade your servers as soon as practical. Few or no code changes should be needed in Apostrophe 2.x projects. **We strongly recommend moving to Node 12.x,** the most up to date LTS (Long-Term Support) release of Node. In the future, we recommend becoming familiar with the [Node.js release schedule](https://nodejs.org/en/about/releases/) so you can better plan for such upgrades.
* Security: all of the recently new `npm audit` warnings were fixed. These were considered `low` risk according to the `npm audit` tool. In the process we removed dependencies on the `tar` and `prompt` modules in favor of simpler solutions with fewer moving parts.
* Lean mode: the `apos.utils.get` and `apos.utils.post` methods no longer prepend the site's global `prefix` when the call targets a different origin (another site's API, for instance). This is a bug fix to match the behavior of `$.jsonCall()` which set the standard for this in Apostrophe.
* Lean mode: `apos.utils.emit(el, name, data)` has been introduced. This method emits a custom DOM event with the given `name` and adds the properties of the `data` object to the event. The event is emitted on `el`. When emitting events with global significance, our convention is to emit them on `document.body`. To listen for such events one uses the standard browser method `document.body.addEventListener('eventname', function(event) { ... })`.
* Lean mode: `apos.utils.get` now emits an `apos-before-get` event with `uri`, `data` and `request` properties just before the request is actually sent. You may use this hook to add headers to `request`.
* Cloud deployment: when starting up a site with `APOS_BUNDLE=1`, the asset bundle is by default extracted to the root of the project so that the assets can be found in the filesystem of each server if needed. New feature: for the benefit of environments in which the bundle files are already present and the root of the project is not writable, `APOS_EXTRACT_BUNDLE=0` may now be set to disable the extraction (note `0`, not `1`).
* Localization: Apostrophe's static i18n of its user interface can now be "namespaced," opening the door to giving your translators better guidance on whether to translate it or ignore it when working with the JSON files in the `locales/` folder of your site. You can turn this on by enabling the `namespaces: true` option for the `apostrophe-i18n` module. When you do, Apostrophe's i18n phrases will be prefaced with `apostrophe<:>` in the JSON files (not in the browser). You can create your own namespaced translations by calling `__ns('namespacename', 'phrase')` rather than `__('phrase')`, `__ns_n` rather than `__n`, etc. Note that if the namespaces option is not actually turned on, these new helpers are still available in templates; they just don't prefix a namespace. The forthcoming `apostrophe-static-i18n` module, which allows for editing static translations as pieces, will also have an option to ignore a namespace, which is helpful if you wish to avoid showing our user interface phrases to your translation team at all.

## 2.104.0 (2020-03-11)

* `apos.utils.get` and `apos.utils.post` now return a promise if invoked without a callback. This means you may use `await` with them. *It is up to you to provide a `Promise` polyfill if you use this feature without callbacks and intend to support IE11. For instance you could use the `core-js` library.* These methods are similar to `$.get` and `$.post` but do not require jQuery. `apos.utils.post` supports Apostrophe's CSRF protection natively so you do not have to add an exception if you use it. These methods are available in [lean frontend mode](https://docs.apostrophecms.org/apostrophe/core-concepts/front-end-assets/lean-frontend-assets).
* `apos.utils.get` no longer adds an unnecessary `?` to the URL it fetches if `data` has no properties. In addition, `apos.utils.get` leaves the URL unchanged if `data` is null.
* Recursion warnings now include a hint to add a projection to pieces-widgets as well as more obvious joins.
* Dependencies updated to reflect latest version of `emulate-mongo-2-driver`, which contains an important fix to `count`.

## 2.103.1 (2020-03-04)

* An incompatibility with apostrophe-headless was introduced in Apostrophe 2.102.0. This version addresses that incompatibility, however you must also upgrade apostrophe-headless to version 2.9.3. The issue had to do with a change that was made to allow users to intentionally clear default values in forms. We are updating our regression test procedures to ensure that if a new release of apostrophe would break the unit tests of apostrophe-headless, it will not be published until that issue is resolved.

## 2.103.0 (2020-03-02)

* Frustrations with conflict resolution have been much improved. First, Apostrophe no longer displays the "another user has taken control of the document" message multiple times in a row. Second, due to changes in what browsers allow to happen when you leave the page, beginning in version 2.102.0 Apostrophe displayed too many messages about a conflict with your **own** work in another tab. We no longer display these messages. However, if there really *is* work lost for the same document in another tab, Apostrophe will still tell you what happened in order to teach the habit of not editing the same page in two tabs simultaneously.
* You may now use `select` schema field with dynamic choices as a filter in "Manage Pieces."
* `required` is now enforced on the server side for `joinByOne`. However, note that it is always possible for the document you joined with to be moved to the trash at a later time. You must therefore always check that the join was really loaded before relying on it. Thanks to Ricardo José Rodríguez Álvarez.
* Hidden information at the bottom of certain modals has been restored to view.

## 2.102.5 (2020-02-26)

* Explicitly require emulate-mongo-2-driver 1.2.1 or better, to address a bug in 1.2.0.

## 2.102.4 (2020-02-25)

* Explicitly require emulate-mongo-2-driver 1.2.0 or better, which provides a deprecation-free wrapper for `count` and fixes bugs in the wrapper for `aggregate`.

## 2.102.3 (2020-02-24)

* Security fix for [Prototype Override Protection Bypass vulnerability in the qs module](https://snyk.io/vuln/npm:qs:20170213). It appears this risk only occurs when our `build` Nunjucks filter is used in conjunction with a URL based on what the browser sent, rather than starting with the `_url` property of the page and adding parameters to that with `build`, thus it is not an issue "out of the box" in all or most ApostropheCMS sites. However the vulnerability should be patched promptly because it could definitely exist in current or future project level code that uses `build`. To eliminate the risk, update to this version of Apostrophe and make sure you "npm update" to get the required updated version of `qs` via Apostrophe's dependencies.

* This version also corrects a bug that prevented the recently released disableInactiveAccounts feature from working.

## 2.102.2 (2020-02-11)

* Removed the restriction preventing the use of `mongodb+srv` connection
URIs with MongoDB. `emulate-mongo-2-driver` has no problem with these, since
it passes them on to the 3.x driver.
* Updated dependency to `emulate-mongo-2-driver` 1.1.0, which knocks out 100% of the common MongoDB deprecation warnings when using Apostrophe, with one exception: you should set the `useUnifiedTopology: true` option yourself. We do not do this for you because we cannot break legacy configurations using other topologies. However most of you can just turn this option on and enjoy more reliable connections and no more warnings.

Here is how to configure that in Apostrophe:

```javascript
// in app.js, where your modules key is...
modules: {
  'apostrophe-db': {
    connect: {
      useUnifiedTopology: true
    }
  }
}
```

## 2.102.1 (2020-02-10)

* Temporarily pinned to `less` version 3.10.x to work around an
[upstream bug](https://github.com/less/less.js/issues/3469) that broke
deployments.

## 2.102.0 (2020-01-30)

* Apostrophe now displays "Saving... Saved" indicators near the context
menu in the lower left indicator. In our UX tests, users often did not
realize Apostrophe automatically saved their work and were concerned
by the lack of an explicit save button. In addition, Apostrophe no longer
attempts to save your remaining changes via a synchronous HTTP request when you
close the page, because this is deprecated in all browsers and disabled
in many. Instead, Apostrophe uses the standard "you have unsaved changes,
are you sure you wish to leave this page?" dialog. Together with the
"saving... saved" indicator, this provides a mechanism for preventing
lost work that is robust in modern browsers.

This does impact Apostrophe's "advisory locking" mechanism that warns users
if another user is already editing. Since we cannot guarantee a synchronous
request to unlock the page will ever be received, we have instead
shortened the expiration time for document locks to 30 seconds. Since
these are refreshed every 5 seconds there should be no negative impacts
in typical use.

Thanks to Freshworks for making this improvement possible via [Apostrophe Enterprise Support](https://apostrophecms.org/support/enterprise-support).

* New `disableInactiveAccounts` option, which can be set like so:
```javascript
  'apostrophe-users': {
    disableInactiveAccounts: true
  }
```

By default, users from the "admin" group are whitelisted and the inactivity period is 90 days. This can be changed:

```javascript
{
  // in your project level lib/modules/apostrophe-users/index.js file
  disableInactiveAccounts: {
    neverDisabledGroups: [ 'test', 'otherGroup' ],
    // After 30 days without logging in, the account is marked disabled
    // on next login attempt, until an admin explicitly enables it again
    inactivityDuration: 30
  }
}
```

* A longstanding bug relating to schemas has been fixed. Previously, if you attempted to clear a string field that had a `def` property, that field would be repopulated with the `def` value. This was never intended; `def` is only for the initial population of a newly created object. If you were relying on this bug, update your code to use `apos.schemas.newInstance(schema)` from the start so that you begin with an object that has the right defaults for each field. Note that pieces, pages, etc. already do this.

* Added a `bodyAttributes` block to `outerLayoutBase.html`. You may override this block to add new attributes to `body` without overriding the entire `outerLayoutBase.html` template. It is a best practice to not override this template, use the provided blocks.

* Fields of type `attachment` with `required` not set to `true` now work properly.

* You may now set the `loginUrl` option of the `apostrophe-login` module to change the login URL from `/login` to something else. Thanks to Giuseppe Monteleone for this contribution.

* `help` property is now supported for array fields.

* Uploads with a capitalized file extension are now accepted where appropriate. Thanks to Fernando Figaroli for this contribution.

* When editing a join with pages, a nonfunctional edit pencil icon is no longer displayed. Actual inline editing of page settings from another page may be a 3.0 feature.

## 2.101.1 (2020-01-08)

* Dependency on `emulate-mongo-2-driver` is now explicitly set to require at least version 1.0.3 to bring in various fixes.
* Reported `landscape` and `portrait` properties of an image attachment object now correspond to the crop in use, if any.

## 2.101.0 (2019-12-14)

* Due to `npm audit` security vulnerability warnings and the end of upstream support, the 2.x version of the `mongodb` npm module (the driver we used to connect to MongoDB, not MongoDB itself) can no longer be responsibly used in Apostrophe. Therefore we have replaced it with the new [emulate-mongo-2-driver](https://www.npmjs.com/package/emulate-mongo-2-driver) module, which strives to match the interface of the MongoDB driver version 2.x while acting as a wrapper for the official, supported MongoDB driver version 3.x. This has been tested in many projects. Therefore no code changes should be required for your project to `npm update` to version 2.101.0. However if you encounter incompatibilities, most likely in driver features not used in Apostrophe, please [contribute additional wrappers and test coverage to emulate-mongo-2-driver](https://www.npmjs.com/package/emulate-mongo-2-driver). Another option is to use [apostrophe-db-mongo-3-driver](https://www.npmjs.com/package/apostrophe-db-mongo-3-driver), which allows you to use the 3.x driver API directly and also provides a `findWithProjection` collection method as a migration path for quickly patching legacy code.
* The `def` property of schema fields associated with specific page types is now displayed in the editor when creating new pages. Thanks to Michelin for making this work possible via [Apostrophe Enterprise Support](https://apostrophecms.org/support/enterprise-support).
* A schema field named `fields` can now be included in a projection without surprising behavior.
* EPS (`.eps`) files are now accepted as Apostrophe attachments and categorized in the `office` group, meaning they can be uploaded as "files."
* The `aspectRatio` option, when specified directly for attachment schema field properties, now implies permission to crop as forced center-cropping differed from what we do when applying aspect ratios to image widgets.
* Cross-browser fix for the back button when using our page-refresh-free AJAX features for browsing pieces. Thanks to sergiodop92 for this fix.

## 2.100.3 (2019-12-03)

* The `aspectRatio` option to the `attachments` schema field type is now fully implemented. We always had this for selecting images, e.g. in our `apostrophe-images-widgets` module, but it is now also available when directly using an `attachment` schema field as a property of your own doc. You can also set `crop: true` to allow manual cropping in that case. This is a useful technique when including the image in a reusable media library does not make sense.

## 2.100.2 (2019-12-02)

* Corrected a significant performance problem with the `apostrophe-users:add` command line task when thousands of users exist.

## 2.100.1 (2019-11-21)

* Must confirm when resetting password, since there are no do-overs if we do not have the email confirmation method available (with `resetLegacyPassword: true`) and since it's generally a pain not to have this.
* Fixed the "Reset TOTP authentication" feature of "Manage Users".

## 2.100.0 (2019-11-21)

* New feature: Google Authenticator two-factor authentication (TOTP) support for Apostrophe accounts. Set the `totp: true` option of the `apostrophe-login` module. When enabled, users (including admins) are required to set up and complete authentication with Google Authenticator or a compatible TOTP app on their mobile device. On the user's next login they set up Google Authenticator; after that they must supply a code from Google Authenticator at each login. If a user loses their device, an admin can reset their access by editing that user via "Manage Users" and selecting "Reset TOTP 2-Factor Authentication." If the admin loses their device, they can use the new `apostrophe-users:reset-totp` command line task. Thanks to Michelin for making this work possible via [Apostrophe Enterprise Support](https://apostrophecms.org/support/enterprise-support).
* New feature: `resetLegacyPassword: true` option for `apostrophe-login`. When the `passwordRules` and `passwordMinLength` options are present, enabling `resetLegacyPassword` permits the user to change their password right away at login time if it is correct, but does not meet your new standards for adequate passwords. This does not require receiving a confirmation email; if you are concerned by that, consider enabling `passwordReset` instead if you are willing to [configure email delivery](https://docs.apostrophecms.org/apostrophe/tutorials/howtos/email). Thanks to Michelin for making this work possible via [Apostrophe Enterprise Support](https://apostrophecms.org/support/enterprise-support).
* New feature: `resetKnownPassword: true` option for `apostrophe-login`. When enabled, a currently logged-in user is permitted to change their own password without receiving an email, as long as they know their current password. This adds an additional admin bar item, which you may want to group. Thanks to Michelin for making this work possible via [Apostrophe Enterprise Support](https://apostrophecms.org/support/enterprise-support).
* Performance: Apostrophe is now much faster when editing a piece with hundreds of areas in its schema. Thanks to Bharathkumar Chandrasekaran of Freshworks for his contributions to finding the solution.
* Bug fix: `passwordRules` and `passwordMinLength` no longer break support for new users created via `apostrophe-passport` who use single sign-on and do not have explicit passwords in Apostrophe.
* Developer warning: a module that implements a widget must have a name ending in `-widgets` or the editor will not work properly in the browser. We now display a warning.
* Developer warning: if the developer tries to configure `piecesFilters` for the pieces module, rather than the corresponding pieces-pages module, a warning is displayed.
* UI fix: modal dialog box height corrected. Thanks to Paul Grieselhuber for this contribution.
* UI fix: better Microsoft Edge support. Thanks to Denis Lysenko.

## 2.99.0 (2019-10-30)

* Optional password complexity rules. You may set `passwordMinLength` to a number of your choice. You may also set `passwordRules` to an array of rule names. Those available by default are `noSlashes`, `noSpaces`, `mixedCase`, `digits`, and `noTripleRepeats`. To block **existing** passwords that don't meet this standard, you should also set `passwordRulesAtLoginTime: true`. Additional password rules may be registered by calling `apos.login.addPasswordRule('name', { test: fn, message: 'error message' })`. The function will receive the password and must return `true` if it is acceptable. Thanks to Michelin for making this work possible via [Apostrophe Enterprise Support](https://apostrophecms.org/support/enterprise-support).
* `apos.utils.attachmentUrl` has been added to lean mode. It works exactly like `apos.attachments.url`, which is not available in lean mode, with one exception: to avoid adding more overhead to lean mode, the default size is the original. So you must take care to specify the `size` option for performance when working with images.
* When an in-page edit is made and an area is updated as a result, the `update` method of the appropriate module is now called, rather than `apos.docs.update`. This allows for `beforeSave`, etc. to fire in this situation. Thanks to Kalia Martin of swiss4ward for this contribution.
* Apostrophe now provides a `res.rawRedirect` method, which performs a redirect without adding the sitewide prefix. On sites without a prefix it is equivalent to `res.redirect`. This is useful when working with a URL that is already prefixed, such as the `_url` property of a page or piece.
* Using the `groups` option to `apostrophe-users` together with a very large database can lead to slow startup because the groups are found by title, and title is not an indexed field. You may now specify the `slug` for each group in the array, in which case they are found by `slug` instead, which is an optimized query. However most very large sites would be better off removing the `groups` option and allowing groups to be managed flexibly via the admin bar.
* `apos.tasks.getReq` now provides more simulated i18n support.
* The occasional but irritating "not blessed" bug when editing content on the page has been fixed via a new "reinforced blessing" mechanism.

## 2.98.1 (2019-10-21)

* When selecting pages for a join, you are now permitted to choose any page you have access to view. This was never intended to be locked down to pages you can edit. For instance, you should be able to link to any page you can see when editing a navigation widget. Thanks to Freshworks for making this fix possible via [Apostrophe Enterprise Support](https://apostrophecms.org/support/enterprise-support).
* Beginning with this version we are whitelisting `npm audit` advisories that are not relevant to Apostrophe. Specifically, advisory `1203` has no bearing on Apostrophe because end users cannot specify collection names to MongoDB via Apostrophe.

## 2.98.0 (2019-10-11)

* Bug fix: the `sendPage` method now emits the `apostrophe-pages:beforeSend` promise event no matter which module is calling `self.sendPage`. This was always the intention, as shown by the fact that the legacy `pageBeforeSend` method is called. The purpose of `sendPage` has always been to allow a custom route to render a page exactly as Apostrophe normally does, and that includes calling all `apostrophe-pages:beforeSend` handlers.
* Bug fix: the `title` field is now required in the `apostrophe-users` module. Thanks to Jose Garcia of swiss4ward.
* The `apostrophe-templates` module now has an internal `i18n` method intended to be overridden by those who want to monitor and/or alter static internationalization results. This will be used by the forthcoming `apostrophe-i18n-debugger` module. You don't need to call this method, you can use the standard [i18n](https://www.npmjs.com/package/i18n) helpers.

## 2.97.2 (2019-10-03)

* All [i18n](https://www.npmjs.com/package/i18n) helpers are now available in templates, not just the `__` helper. See the [i18n module documentation](https://www.npmjs.com/package/i18n) for more information. Test coverage was added to ensure this remains in place.
* UX improvements in "reorganize" (Manage Pages).
* contributing.md now points to the [apostrophecms Discord chat community](https://chat.apostrophecms.org) for live community help, rather than Gitter, which has been retired.

## 2.97.1 (2019-09-26)

* Hotfix for a potential Denial Of Service issue reported by NPM. A user with login privileges could eventually exhaust available memory by submitting thousands of batch job requests.

## 2.97.0 (2019-09-25)

* The simplified `APOS_BUNDLE=1` feature for asset deployment in the cloud now uses the actual `tar` utility when extracting assets locally, rather than the `tar` npm module, as a blocking bug was encountered and the actual utility is faster.
* Improved support for subclasses of `apostrophe-rich-text-widgets`. These now receive the same CSS UX considerations and store their content under the appropriate widget name. This opens the door to the new `tiptap` option offered by the latest release of [apostrophe-tiptap-rich-text-widgets](https://github.com/apostrophecms/apostrophe-tiptap-rich-text-widgets), which can be used to selectively enable or disable the use of tiptap as an alternative to CKEditor for some subclasses but not others.
* Low-level support for namespacing asset themes. By default this has no effect, however if getThemeName is overridden to return a theme name then asset masters, minified assets, bundles in the collection, etc. all get namespaced to play side by side with other themes used by other apos objects in the same project. Meant for use with apostrophe-multisite, this is not equivalent to a Wordpress or Drupal theme as such.
* The widget editor's `afterShow` method takes no callback; removed an invocation that did not make sense. Thanks to Amin Shazrin for this contribution.
* Improved sizing for video widgets. This is now based on the parent element. Also added empty alt tag to the placeholder image as a hint not to read it aloud.

Thanks to Michelin for making much of this work possible via [Apostrophe Enterprise Support](https://apostrophecms.org/support/enterprise-support).

## 2.96.2 (2019-09-17)

* Bug fix: missing required fields nested in `array` or `object` fields hidden fvia `showFields` no longer result in a server-side error. They adhere to the usual rule that if you can't see it, you're not expected to enter it.
* Bug fix: autocomplete now works again for tags and joins. This was caused by a difference of z-index introduced by an upgrade of jQuery UI in July.
* Better UX for drag and drop.
* The `findTestModule` method now works properly in Windows, opening the door to testing Apostrophe modules more easily on Windows. Thanks to Amin Shazrin for this contribution.
* The base name of the master stylesheet has been factored out to a `getStylesheetsMasterBase` method in `apostrophe-assets`, for easier overrides in multisite projects.
* Thanks to refactoring of the implementation, it is now possible to override the behavior of the `apostrophe-email` module to use different transports in different circumstances. Thanks to Aurélien Wolz for this contribution.

## 2.96.1 (2019-09-09)

* Setting PORT to `0`, or passing `0` as the `port` option to `apostrophe-express`, now works per the TCP documentation: you get a random port number. You can access that port number as `apos.modules['apostrophe-express'].port`. Thanks to J. Garijo for this contribution.
* The ability to add a new image while selecting one for a widget has been restored. Similar scenarios while editing other joins are also fixed.
* Double-clicking the "Edit" button of a widget no longer causes a race condition. Thanks to Mayank Bansal for pointing out the issue and how to reproduce it.
* Undisplayed tooltips no longer take up space in a way that causes interface frustration.

## 2.96.0 (2019-09-04)

* Reverse joins no longer result in an empty tab when they are the only unarranged field, since they have no editing UI in any case.
* The "context menu" (aka "Page Settings," "Published," etc.) has been cleaned up in several ways. It no longer appears unless the user at least has edit access to either `data.page` or `data.piece`. This deciding factor can be altered by overriding `apos.templates.showContextMenu`, which accepts `req` and must return `true` or `false`. In addition, the "Unpublished" dropdown works properly in all cases.
* Notifications now have an explicit "close" button to help those who did not realize they were clickable. Also, they display the proper cursor when hovered and use a suitable HTML tag for improved accessibility.

## 2.95.1 (2019-09-01)

* Drag and drop operations within an area, and various other operations, no longer result in a race condition where the same document is locked more than once and content can be lost. This is especially noticeable on slower connections but can happen anytime. This was a longstanding problem. Thanks to Eric Wong for his patient reporting and testing of this issue.
* eslint has been updated, addressing npm audit complaints.

## 2.95.0 (2019-08-21)

* Nested content in sub-areas is no longer lost when editing schema properties of the widget that contains the areas.
* The `slugPrefix` option for pieces modules now works correctly. This option prefixes the slugs of all pieces of that type with the given string. It is recommended, but not required, that the prefix end in `-`. The editor requires that the slug be prefixed with the `slugPrefix`, the editor suggests slugs that include the prefix, and a migration now runs to add the `slugPrefix` to pieces that lack the prefix. If this results in a slug conflict the offending piece is left alone and flagged for your manual attention. A slug without the prefix does not cause any harm, other than cluttering up the namespace of slugs.
* `apostrophe-images` and `apostrophe-files` now use the `slugPrefix` option to prefix their slugs. This will result in a **one-time** migration for each at startup, after which your image and file slugs will no longer be in frequent conflict with other pieces when you try to give them friendly slugs. Note that **image and file slugs are not used in actual media asset filenames**, so there is no bc break there. And although most sites don't have an `apostrophe-images-pages` or `apostrophe-files-pages` module, those that do will experience no 404 errors due to Apostrophe's robust redirect features.
* Apostrophe migrations are now more stable in MongoDB Atlas and other environments in which it is unwise to keep a single MongoDB cursor alive for long periods. To achieve greater stability, the `apos.migrations.eachDoc` method now fetches the `_id` properties of all relevant docs first, and they are then processed in small batches.
* The `APOS_TRACE_DB=1` environment variable, which is useful for tracking down MongoDB issues, now includes traces for `distinct` calls.
* A division-by-zero error in the migration progress display was fixed, correcting some strange-looking output.
* In `apostrophe-assets`, the logic to determine the dev environment asset generation id was factored out to the `determineDevGeneration` method to simplify overriding it in `apostrophe-multisite`.
* `apos.utils.post` and `apos.utils.get` now report HTTP errors (status >= 400) properly to their callbacks. The object provided as the error includes a `status` property with the HTTP status code. The body is still available in the second argument to the callback.

## 2.94.1 (2019-08-12)

* Bug fix for a regression that impacted the ability to edit an array field again after cancelling the first time. Thanks to Amin Shazrin for this contribution.

## 2.94.0 (2019-08-09)

* Bug fix for the new simplified static asset bundling: URLs beginning with `/` in CSS files are correctly rewritten to point to the bundle in the cloud when using the simple bundle feature (`APOS_BUNDLE=1`). This was already done for the old method.
* In the browser, the lean methods `apos.utils.post` and `apos.utils.get` now accept non-JSON responses from APIs. To maximize bc, if the response has the `application/json` content type, it is always parsed for you; if not, it is still parsed for you if it is valid JSON, but otherwise it is delivered to you as-is (as a string).
* When you edit the slug of a piece or page manually and a slug conflict with another piece or page is created, you can now optionally click a button in order to edit the conflicting piece or page, and change its slug to eliminate the conflict.

## 2.93.0 (2019-07-25)

* New, simplified static asset bundling feature for deploying to cloud hosts like Heroku. See the [ApostropheCMS Heroku HOWTO](https://docs.apostrophecms.org/apostrophe/tutorials/howtos/deploying-apostrophe-in-the-cloud-with-heroku) for details. There is more to successful Heroku deployment than just static assert bundling.

First, make sure the `APOS_BUNDLE=1` environment variable is set in your production environment, i.e. in your Heroku environment settings.

Next, set up a ["release tasks" script](https://devcenter.heroku.com/articles/release-phase):

```
# Remember, APOS_BUNDLE=1 must be set globally in your Heroku
# environment settings already - not just this script but also
# the regular dyno startup must see it

node app apostrophe:generation
node app apostrophe-migrations:migrate
```

And that's all you have to do! No more creating named bundles and committing them to git. That technique still works, but it is much more work for you.

This new method does require that the release tasks script have access to the production database, as MongoDB is used to store the bundle until the Heroku dynos have a chance to unpack it locally.

> Due to the temporary storage of the bundle in MongoDB, if your asset bundle is larger than 16MB this technique will not work... and your users will be miserable, waiting for a 16MB asset bundle to download on their phones! So please, just don't push that much code to the browser. If you must though, you can use the old technique.

Again, see the [ApostropheCMS Heroku HOWTO](https://docs.apostrophecms.org/apostrophe/tutorials/howtos/deploying-apostrophe-in-the-cloud-with-heroku) for details. There is more to successful Heroku deployment than just static assert bundling, most importantly you need to use S3 for media storage.

* In the lean library (`apos.utils.post`), use the csrf-fallback value for the csrf token if there is no csrf cookie name, same as the regular jquery library would. This achieves compatibility with the `disableAnonSessions: true` option of `apostrophe-express`.

* When copying the permissions of a parent page to subpages, you now have the option to append them rather than replacing all existing permissions. Thanks to Siddharth Joshi.

## 2.92.1 (2019-07-09)

Unit tests passing.

Regression tests passing.

* Fixes for several bugs relating to tooltips persisting on the page longer than they should.
* Fixes for three bugs relating to array fields: a `required` array field that is hidden by `showFields` is now correctly treated as not required (like other fields). Clicking "cancel" when editing an array now correctly reverts to the original contents of the array. And dynamic choice methods for `select` and `checkboxes` fields now work correctly when nested in an `array` or `object` field.
* Nested areas can now be edited properly when found inside a dialog box, such as the "Edit" dialog box of a piece type.
* Upgraded `diff` package to continue passing `npm audit`.
* Upgraded `jQuery` from version 3.3.1 to version 3.4.1, for those who have set `jQuery: 3` as an option to `apostrophe-assets`. This addresses a minor prototype pollution bug in jQuery. Please note that if you are not using `jQuery: 3`, you are still using jQuery 1.x. If you have jQuery code that will not work with 3.x, you should take the plunge and fix it, as there are no new fixes forthcoming for any issues with jQuery 1.x. You can also use the new `lean: true` option to eliminate jQuery altogether when no user is logged in (in Apostrophe 3.x this will be the behavior all the time).

## 2.92.0 (2019-06-26)

Unit tests passing.

Regression tests passing.

* Bug fix: an open redirect vulnerability has been fixed. It was possible to convince Apostrophe to redirect to a third-party website by appending an escaped URL with a trailing slash added at the end. Apostrophe's trailing-slash remover would then cause a redirect to the un-escaped version of the slug part of the URL. The fix removes all multiple-slash sequences from the slug part of the URL. Thanks to Bharath for reporting this issue.
* Bug fix: attempting to save a doc with a `required` `array` field without ever opening the array editor formerly caused strange behavior. You now get a standard indication that the field is required.
* Feature: the method that supplies the choices for a dynamic `select` element may be a simple synchronous function, if desired. Formerly returning a promise (or using an async function) was mandatory.
* Feature: `apos.utils.post` will now accept a `FormData` object as the `data` prameter. In this situation JSON encoding is not used. This may be used to easily submit file uploads with Apostrophe's CSRF protection and is supported at least back to IE11.

## 2.91.1 (2019-06-05)

Unit tests passing.

Regression tests passing.

* Bug fix: the `apos.utils.post` method introduced in version 2.90.0 now correctly submits the CSRF header.

## 2.91.0 (2019-06-05)

* Feature: it is much easier to write sites with **no jQuery, lodash, etc.** on the front end. The `apostrophe-lean-frontend` module has been deprecated and its functionality has been merged into the core. All of the functionality of the `apos.lean` object is now available on the `apos.utils` object at all times. And if you set the `lean: true` option for the `apostrophe-assets` module, **only lean JavaScript is pushed** when logged out (assets pushed with `when: 'lean'`, including the lean methods of `apos.utils`). This creates a migration path to a leaner frontend: developers can write NPM modules that rely only the lean `apos.utils` methods without worrying about whether they are present or not. Note that this is also the official frontend library for the forthcoming Apostrophe 3.x (Of course, as always, you can choose to push more code, use webpack, etc.)
* Bug fix: a regression introduced in 2.90.0 caused all uses of "Copy Page" to copy the home page. This is fixed.
* Bug fix: copying a page with custom fields now copies those fields properly.
* Bug fix: "Copy Page" now correctly copies parked page fields to the new, unparked page and then allows them to be edited for the new page.
* Bug fix: addressed browser errors that occurred when using an empty rich text toolbar. Unfortunately it is not possible to completely eliminate the ckeditor 4 toolbar when there are no tools present. This is due to a ckeditor bug.

Thanks to Michelin for making much of this work possible via [Apostrophe Enterprise Support](https://apostrophecms.org/support/enterprise-support).

## 2.90.0 (2019-05-23)

Unit tests passing.

Regression tests passing.

* New feature: `select` schema fields now support dynamic choices. To use this feature, set `choices` to the name of a method of your module. Apostrophe will invoke that method on the fly to get the choices. Your method receives `(req)` and must return an array of choices. **Your method can be an `async` function, or return a promise for the choices array.** This means you can contact external APIs to obtain the choices. The choices array is in the same format as ever (objects with `label` and `value` properties). Note that if you just want to choose Apostrophe objects of various types, there is a better way: use `joinByOne` or `joinByArray` fields. Fields with dynamic choices do not support the `showFields` option.
* New feature: `checkboxes` schema fields also support dynamic choices. The syntax is exactly the same as above. This allows multiple selection.
* New feature: any `select` or `checkboxes` field in the schema of a widget can be moved to a compact select element that appears "in context" on the page, among the widget's controls. To do that, just set `widgetControls: true` in the schema field definition. If you wish, you can also set `contextual: true` so that the field no longer appears in the schema's editing dialog box. By default the field appears in both places. For space reasons, the interface for `checkboxes` is also powered by a select element, but you can add multiple choices by selecting the dropdown more than once. Each time you make a change via one of these fields, the widget is refreshed to show the impact of the change. **You may use dynamic choices as described above.**
* New feature: the `viewsFolderFallback` option to `apostrophe-templates` may now be an array. Thanks to Amin Shazrin.
* New feature: help has been added to the video widget explaining that what is needed is a URL to a YouTube or other oEmbed-friendly video.
* New feature: you may now specify `htmlHelp` as a schema field option if you want to include simple markup, like links. The existing `help` option expects plaintext and escapes accordingly.
* New feature: the `req` objects returned by `apos.tasks.getReq` and `apos.tasks.getAnonReq` now include a `session` object for broader compatibility with methods that expect a proper `req`. It is a plain object and does not remember anything beyond the lifetime of the `req`.
* Bug fix: copying the "Home" page works properly.
* Bug fix: the Apostrophe migrations progress meter no longer crashes if the operation reports more steps than the expected total.
* Bug fix: watch all inlined stylesheets for changes, not just those implicitly inlined due to the use of the `css` extension when pushing them.
* Bug fix: improved clearing of tooltips. Addresses various situations where a tooltip could linger on the screen.
* Developer warnings: warning at startup if your module tries to use "extends" rather than "extend" to extend another module.
* Developer warnings: warning at startup if your module attempts to "extend" `apostrophe-assets` or one of a few other core modules that are normally singletons, and probably should not ever have a competing instance under another name. Advice is given to write project level code for the module without `extend`, or to use `improve` when enhancing it via an npm module.

## 2.89.1 (2019-05-13)

Unit tests passing.

Regression tests passing.

* `getSchemaOptions` method no longer throws inappropriate errors when the alternate form of `apos.area` or `apos.singleton` is used. Bug introduced in 2.89.0.
* The CSRF cookie is once again always reset on each request, to ensure no discrepancy between the session (and session cookie) lifespan and the CSRF cookie lifespan. This does not force sessions to exist unnecessarily, it just ensures CSRF errors do not mysteriously begin to appear in long-idle sessions, or when making cross-domain locale switches via the editing interface in apostrophe-workflow.
* Edits to raw .css files once again trigger less-middleware to recognize a change has occurred and avoid sending a stale cached file in development. When `.css` (rather than `.less`) assets are pushed inline, which is necessary to match the behavior we formerly received from clean-css and avoid crashes on CSS that the LESS parser cannot handle, we now monitor them for changes ourselves and "touch" the master LESS file to help the `less-middleware` module figure out that they have been changed.

Thanks to Michelin for making this work possible via [Apostrophe Enterprise Support](https://apostrophecms.org/support/enterprise-support). Your organization can also take advantage of the opportunity to fund development of the features you would like to see as well as receiving fast, personal support from Apostrophe's core development team.

## 2.89.0 (2019-05-01)

Unit tests passing.

Regression tests passing.

* Many significant improvements to make crashes and restarts less likely.
* The most frequently used methods now sanity-check their arguments and invoke their callback, or as appropriate, if they are not valid. This replaces many full-process crashes with polite 500 errors.
* New, safer and easier alternatives to `self.route`:
  * `self.apiRoute`, which accepts a `next` function that can be passed either an error, or `(null, value)`, where `value` is an object to be sent to the browser with a `status: 'ok'` property automatically added — the convention for APIs in Apostrophe 2.x. In addition, errors reported to `next` are converted to `status` properties and/or logged gracefully, including more complete information about where the error took place for easier debugging. Most core routes have been refactored to use it. This approach extends Express 4.0's concept of error handlers with the ability to handle success as well. You can still use `res` if you need to, for instance to issue a redirect.
  * `self.renderRoute`, which accepts a `next` function that can be passed either an error that will be mapped to an appropriate HTTP status code, or `(null, { template: 'templateName', data: { ... props for the template ... })`. The named template is rendered with `self.render`, and any exceptions thrown are caught properly and logged as errors without a process crash — unlike what frequently happened before in such routes.
  * `self.htmlRoute`, similar to renderRoute but it does not render the markup for you; instead you pass markup as the second argument to `next()`. Useful if you are rendering by some means other than `self.render`.
* For template errors, a great deal of redundant error logging has been removed.
* Introduced `apos.utils.warnDevOnce`, refactored some existing warnings to use it, and added a call for CSRF errors to help developers understand what these mean.
* New trace feature to help debug crashes in Apostrophe's startup process. Try: `APOS_TRACE_STARTUP=1 node app`

Thanks to Michelin for making this work possible via [Apostrophe Enterprise Support](https://apostrophecms.org/support/enterprise-support). Your organization can also take advantage of the opportunity to fund development of the features you would like to see as well as receiving fast, personal support from Apostrophe's core development team.

## 2.88.1 (2019-04-25)

Unit tests passing.

Regression tests passing.

* Fix: widgets are not lost when dragged to a different area.
* Fix: widgets are not duplicated when dragged to a different area.
* Fix: area save operations now use a lock to avoid lost information if several requests are made simultaneously for different areas, as can happen when dragging a widget between areas, which modifies both.
* Fix: widgets can be edited again after being dragged, without a page refresh.
* Fix: the "purple screen of death" error page now has a 500 status code, not 200.

## 2.88.0 (2019-04-23)

Unit tests passing.

Regression tests passing.

* An optional improvement to eliminate the use of session storage for most site visitors. By default, Apostrophe creates a session for every site visitor, even an anonymous visitor, to provide full CSRF protection. You may now optionally disable this for anonymous visitors:

```javascript
modules: {
  'apostrophe-express': {
    csrf: {
      disableAnonSession: true
    }
  }
}
```

When you do this, anonymous visitors receive only basic CSRF protection based on a known header value and the fact that the Same Origin Policy does not allow requests to be made by JavaScript unless the page is on the proper site.

For performance reasons the largest sites will likely find this to be a valuable option.

* `apos.global.findGlobal` now officially supports returning a promise. This was an unofficial side effect in earlier releases that ceased to work in recent releases.

* Updated the version of `moment` that ships on the front end to the latest minor release.

* Eliminated unnecessary arrangeFields warnings. `apostrophe-groups` is set up properly, the `trash` field no longer generates warnings when workflow is active, and reverse joins no longer generate warnings as they have no editing UI.

* `null` values were able to crash the schema converters for strings, integers and floats when those fields were `required`. This has been fixed.

## 2.87.0 (2019-04-10)

Unit tests passing.

Regression tests passing.

* Tooltips have been added to improve the editor experience. For instance, tooltips appear on hover for the "up," "down," "clone" and "trash" buttons when working with areas.
* Building on the performance work in version 2.86.0, all `ensureIndex` calls have been moved to the `migrate` startup phase and can thus be skipped with `APOS_NO_MIGRATE=1`. Note that as with the other recent changes, this means that if your site is *always* run with `APOS_NO_MIGRATE=1`, including at the time the database is created, it is imperative that you run `node app apostrophe-migrations:migrate` at least once. If your database starts out in a dev environment and is later moved to a production environment, or you use stagecoach or a similar deployment tool that guarantees migrations are run on all code deployments (and you should definitely do that), then this will not be an issue.
* Building on the support for namespaced npm modules as apostrophe modules added in 2.86.0, the `testModule: true` flag used to test apostrophe in the context of an npm module like `apostrophe-workflow` can now be used in a namespaced npm module. Thanks to Aurélien Wolz for this contribution.

Thanks to Michelin for making much of this work possible through [Apostrophe Enterprise Support](https://apostrophecms.org/support/enterprise-support).

## 2.86.0 (2019-04-03)

Unit tests passing.

Regression tests passing.

* Apostrophe now supports namespaced NPM modules as apostrophe modules. This allows NPM private modules to be used to deliver, for instance, an apostrophe piece type, page type or widget type. Here is an example of valid configuration:

```javascript
require('apostrophe', {
  modules: {
    // ordinary npm module
    'apostrophe-blog': {},
    // namespaced npm module
    '@somenamespace/somemodule': {}
  }
}
```

```javascript
// in lib/modules/@somenamespace/somemodule/index.js
module.exports = {
  nifty: true
};
```

* In addition, modules may be namespaced NPM-style inside a [bundle](https://docs.apostrophecms.org/apostrophe/other/more-modules#packaging-apostrophe-modules-together-creating-bundles). You will need to use a subdirectory structure, as seen above. As a best practice, you should only use this for module names you would have to publish to npm if the bundle feature did not exist. The "lead module" of the bundle should be in the same npm namespace.
* If you are using the `partial` feature of `addColumn` with your pieces, you can now accept `piece` as a second argument. For bc, the value of that particular column property is still the first argument.
* All of Apostrophe's "sanity-checking" database operations at startup, plus all Apostrophe migrations, now execute during a new `migrate` startup phase. This phase emits the `apostrophe:migrate` promise event. This phase occurs immediately after `afterInit` is invoked for modules, but before it is invoked for the global `afterInit` hook, if any. This change ensures there is a "sane" database before any interaction with the site takes place, and means that developers no longer have to remember to run `apostrophe-migrations:migrate` when upgrading during development.
* You can also suppress these database operations at startup completely by setting the `APOS_NO_MIGRATE` environment variable to `1`, or by passing the `migrate: false` top-level option to Apostrophe. In this case, these operations all occur only when the `apostrophe-migrations:migrate` command line task is run. This option saves a great deal of startup time for the enterprise customers with the largest databases. Thus the best practice in production is the same as ever: run `node app apostrophe-migrations:migrate` before launching the new version of the app. In addition, you may set `APOS_NO_MIGRATE=1` in your production environment to save valuable startup time, especially during process restarts, etc.
* Apostrophe now always instructs `less` to import CSS (not LESS) files `inline`. This is necessary because CleanCSS, which we no longer use, formerly automatically did it and without it import paths are incorrect. Thanks to Fredrik Ekelund for this fix.
* UX improvement: if you edit a page, then follow a link from that page, and then click the "back" button, you should see your changes intact without the need to click "Refresh" thanks to the use of cachebusting headers. Thanks to Fredrik Ekelund for recommending an approach to the problem.
* Bug fix: if your site startup or migration task invokes multiple time-consuming operations you'll now see a progress meter for each one, not just the first.
* To save space and make sure developers don't just tune out, the warning about fields not properly arranged into tabs now appears at startup just for the first such module, unless you pass `--all-unarranged-fields` to get more information.

Thanks to Michelin for making many of these features possible through [Apostrophe Enterprise Support](https://apostrophecms.org/support/enterprise-support).

## 2.85.0 (2019-03-27)

Unit tests passing.

Regression tests passing.

* If a JPEG file has EXIF data such as the description, credit, etc. this information is
now copied into new properties of the attachment field and made available automatically
on corresponding new schema properties of `apostrophe-images` pieces.
* `req.data.global` now becomes available even before its joins and area loaders are
executed, as `req.aposGlobalCore`. This allows modules such as `apostrophe-pieces-orderings-bundle` to avoid recursive scenarios and performance problems.
* Sortable columns in the manage view can now indicate whether the first click sorts forwards
or backwards, simply by specifying the sort direction in the usual MongoDB way with `1` or
`-1`.
* Sortable columns can now be toggled from "no sort" to "forward" to "backward" and back to "no sort" again, and the hover state indicates all of these "next" states.
* The `limitByAll` and `limitByTag` options of the `apostrophe-pieces-widgets` module now correctly remove these fields from the `showFields` of the select element that chooses how the widget will select content to display.
* To select many consecutive pieces or pages quickly in the "Manage Pieces" and "Reorganize Pages" views, hold down the shift button while clicking a second piece. All pieces between the two pieces selected so far will be chosen.
* Fixed a bug where removing an array item other than the last could cause a failure of the array field editor if the last array item were active. Thanks to anwarhussain93.

## 2.84.1 (2019-03-25)

* Documentation issue only. No code changes.

## 2.84.0 (2019-03-25)

Unit tests passing.

Regression tests passing.

* `npm audit` issue: `nunjucks`
  * Created maintenance-only fork of `nunjucks` 2.x as `@apostrophecms/nunjucks`
  * We will use Nunjucks 3.x in Apostrophe 3.x, this is a maintenance fork only
  * Addressed dependency on old version of `chokidar` in `nunjucks` 2.x

* `npm audit` issue: `clean-css`
  * Verified this module offers no significant improvement in minification over the `compress` flag of `less`
  * Removed this module from ApostropheCMS
  * Verified CSS still minifies

* You may now sort the "Manage Pieces" view by clicking on any column that has a `sort`
property. By default `title` and `updatedAt` are now sortable. When using `addColumns`
specify a `sort` property like:

```javascript
sort: {
  title: 1
}
```

For more information see [custom columns and sortable columns for the "manage pieces"
modal](https://apostrophecms.org/docs/tutorials/getting-started/reusable-content-with-pieces.html#custom-columns-and-sortable-columns-for-the-quot-manage-quot-modal).

* Fixed several situations formerly requiring a page refresh before editing. More
such fixes to come. Thanks to `hexitex` for the bug reports and insight into the
causes.

* A recent change broke the display of the minimum image size to the user. This
has been fixed.

* A new warning has been added for failure to use `arrangeFields` comprehensively for
all of your fields to make the "manage pieces" modal as clear as possible for the user.

* Fixes were made allowing contextual editing of more types of content nested in `object` fields on the page. Thanks to bharathkumarc.

Many thanks to Michelin for making much of this work possible via [Apostrophe Enterprise Support](https://apostrophecms.org/support/enterprise-support).

## 2.83.1 (2019-03-13)

Unit tests passing.

Regression tests passing.

* Bug fix: a crash in the lock refresh route was possible if an advisory lock was taken away by another tab or user. Thanks to `hexitex` for the report and the solution.

## 2.83.0 (2019-03-12)

Unit tests passing.

Regression tests passing.

* When using the `apostrophe-pieces-import` module, you may now set the `importAsRichText: true` option on an `area` or `singleton` field to import markup rather than treating it as plaintext. With this setting in place the behavior matches `apostrophe-pieces-export`. Also note that both `apostrophe-pieces-import` and `apostrophe-pieces-export` have been updated to be more compatible with one another.

## 2.82.0 (2019-03-08)

Unit tests passing.

Regression tests passing.

* If the `APOS_ALWAYS_COPY_ASSETS` environment variable is set, always copy assets rather than symlinking them. This is useful when running under Docker. Thanks to hexitex for this contribution. See also [building Docker images for Apostrophe projects](https://apostrophecms.org/docs/tutorials/howtos/docker.html).

## 2.81.2 (2019-03-06)

Unit tests passing.

Regression tests passing.

* Stability improvement: search index method of the `tags` type will not crash if the `tags` type is somehow truthy without being an array.

## 2.81.1 (2019-03-05)

Unit tests passing.

Regression tests passing.

* Default values are now respected by the global doc. Specifically, if your field has a `def` property when the global doc is first created, it will be set accordingly. In addition, if a field is added to the schema and your site is restarted, it will also be added with the correct default at this time. Tests coverage has been added for this scenario.

## 2.81.0 (2019-03-04)

Unit tests passing.

Regression tests passing.

* The conflict resolution mechanism for simultaneous edits has been improved. Previously, Apostrophe tracked how long it had been since the "last edit" by the previous person. But if the browser window closed without sending an "unlock" message, that "last edit" might be a very long time ago. This led to nuisance confirmation prompts and a tendency to ignore their message.

Beginning with this release, the browser instead actively refreshes the lock periodically. And if the browser does not do so for 5 minutes, the lock is automatically discarded.

This greatly reduces the chance that you will see a "someone else is editing that document" message when this is not actually the case.

However, do note that you will no longer see an indication of the "last edit" time. This is because this time was never really meaningful for the "Edit Piece" dialog box, and often misleading for on-page editing as well. Instead, you may assume that the other person is still at the very least on the page in question if you see this message at all.

* Although it was released separately as part of the `launder` module, and an `npm update` should fetch it for you automatically, it should be mentioned that `launder` version 1.1.1 has been released and prevents crashes if the `value` of some of your select element choices is null or undefined. Such choices do not work and cannot be selected reliably (only strings and numbers are supported, including the empty string), but since versions prior to 1.1.0 did not crash on such choices, we have patched 1.1.1 to also tolerate their presence.

Thanks to our [Apostrophe Enterprise Support](https://apostrophecms.org/support/enterprise-support) clients for making these enhancements possible.

* The case-insensitive sort for filter choices no longer crashes if a choice cannot be converted to a string. Thanks to Fawzi Fakhro.

## 2.80.0 (2019-02-28)

Unit tests passing.

Regression tests passing.

* A recently introduced change broke the filtering that prevented users from selecting too-small images when `minSize` is in effect. This has been corrected. Note that site visitors never actually saw too-small images because filtering did take effect later in the process.
* Numbers (in addition to strings) are now permissible choices for select elements. If the choice selected is a number, a number will be stored in the field. Most of this fix is in the `launder` module but there is a small fix in apostrophe core as well.
* If a doc is in the trash already, the edit dialog box should have a "Rescue" button rather than a "Trash" button on the "More" dropdown menu.
* `boolean` fields can now be made `mandatory`. If a boolean field is mandatory, the form will not validate unless the user selects "Yes." This is useful for simple "terms and conditions" forms. You must specify a message to be shown to the user if they do not select "Yes," like this:

```
{
  name: 'toc',
  label: 'Accept the Terms and Conditions',
  type: 'boolean',
  // Displayed if you try to save without picking Yes
  mandatory: 'You must accept the Terms and Conditions to continue.',
  // Always displayed
  help: 'I have read and accept the Terms and Conditions.'
}
```

Although the documentation formerly claimed that `required: true` would have this effect for boolean fields, it was pointed out that this functionality did not work, and as a result far too many sites already use `required: true` for booleans in a way that would break if we implemented the original documented behavior. Therefore we are changing the documentation to match this new implementation that maintains backwards compatibility.

## 2.79.0 (2019-02-22)

Unit tests passing.

Regression tests passing.

* Built-in migration progress meter is much improved. The new implementation:
  * Does not display anything if the task completes within 1 second;
  * Allows work to begin even before the total number of items is known;
  * Has a much more stable ETA;
  * Does not crop the total off the far end;
  * Displays steps/sec (very useful metric for development); and
  * Has highly stable formatting (not distracting to the eye).
* Eliminates unnecessary warnings about unconsumed promises in migrations.

## 2.78.0 (2019-02-15)

Unit tests passing.

Regression tests passing.

* You can now set permissions for many pieces at once via the new "set permissions for..."
batch operation in the "manage pieces" dialog box. Batch operations are accessible via a
dropdown at the bottom of the dialog box after you check the boxes to select various pieces.
Note that if you check the box to select all the pieces on this page, you will be asked
if you want to select *all* pieces. So it is possible to set the permissions of all of the
pieces at once.

Note that **permissions have no effect on file attachment URLs unless you use
the optional [apostrophe-secure-attachments](https://github.com/apostrophecms/apostrophe-secure-attachments) module.** Once you add that module, the new batch operation becomes a powerful
way to lock down all of your PDFs at once.

* The "Select Everything" checkbox for pieces, which becomes accessible after you "Select All"
pieces on the current page, now operates much faster on large databases and does not block
the main thread of browser execution for an extended time.

Thanks to our [enterprise clients](https://apostrophecms.org/support/enterprise-support),
including Michelin, for their support of our work on these items.

## 2.77.2 (2019-02-12)

Unit tests passing.

Regression tests passing (including new migrations test).

* Most migrations were failing when run in a non-interactive session.
This was due to a stray piece of code that tried to interact with the
progress meter when it was not available. This has been fixed. This
was the underlying major issue in version 2.77.0.
* The recent migration to set the `docIds` and `trashDocIds` properties of
attachments correctly, allowing them to become inaccessible at the
proper time, now runs and completes correctly, at the end of which
all attachment permissions are properly restored. This resolves the issue
that began with version 2.77.0.
* The migration was also updated to avoid any chance of needlessly
disabling permissions on a temporary basis during the migration run.
* **If you temporarily lost access to your media due to running migrations
with 2.77.0, which was available for a few hours today, you can restore access**
with the following command line task:

```
node app apostrophe-attachments:recompute-all-doc-references
```

**If you manually set your permissions globally as a workaround**, you should run
this task to reset them appropriately:

```
node app apostrophe-attachments:reset-uploadfs-permissions
```

Although there is no reason to expect a recurrence of this issue, these
command line tasks will continue to be available going forward, just in case.

### Regression test updates

Our regression tests are being updated to prevent a recurrence by
noninteractively invoking `apostrophe-migrations:migrate`
and checking for a clean exit code.

## 2.77.1 (2019-02-12)

Unit tests passing.

Regression tests passing.

* Unfortunately the new migration in 2.77.0 appears to have caused
all permissions to revert to 000 on uploaded media on at least one site.
In an abundance of caution we have pushed out 2.77.1 which does not
carry out that migration. We are working on 2.77.2 which will carry it out
properly. You may restore your permissions with
`chmod 644 public/uploads/attachments/*`, if you are using S3 you
can do this by restoring public access to each file, for Azure the
suffix added to the name to disable each file would need to be removed.
Fortunately this issue was caught quickly so there are probably no
instances of the latter two in the wild.

We apologize for this serious issue and will provide a complete postmortem
with 2.77.2.

## 2.77.0 (2019-02-12)

* **The home page now works correctly when it is a pieces-page** powered by
`apostrophe-pieces-pages`. Specifically, the URLs of pieces are generated
correctly in this situation. This allows the home page to be a blog page,
for example. Regression tests have been added to ensure this does
not break in the future.

* **Attachments (files) now become inaccessible properly** when the
last file or image piece that directly contains them moves to the trash.
Formerly, attachments were incorrectly marked as "part of" pages that
merely loaded them as part of a join or similar relationship. **A migration
has been added** to correctly reset the `docIds` and `trashDocIds` arrays
of all attachments on a one-time basis after which they will be tracked
properly going forward.

* **Migrations now have a progress display when iterating over all
documents.** This progress display automatically goes away if the
migrations task is not running with access to a TTY (for instance,
it is running in a deployment pipeline). You may note that not all
migrations use this feature; generally the most time-consuming will however.

* **You can now specify a projection for a reverse join without the need to explicitly include the `idsField`, or even know what it is.** This was one of several reasons why developers often gave up on projections for reverse joins, or went back to the old approach of specifying `idsField` rather than using `reverseOf`.

Here is an example from the [apostrophe-samples](https://github.com/apostrophecms/apostrophe-samples) project:

```javascript
// Forward join: in schema of products
{
  name: '_specialists',
  type: 'joinByArray',
  withType: 'specialist',
  label: 'Specialists',
  help: 'The right people to ask about this product.'
}
```

```javascript
// Reverse join: in schema of specialists
{
  name: '_products',
  type: 'joinByArrayReverse',
  withType: 'product',
  reverseOf: '_specialists',
  projection: {
    _url: 1,
    title: 1
  }
}
```

> Note that we can also project `_url: 1` to get all the fields necessary
to populate `_url` when the product is fetched, even though it is not
a real property in the database.

* Unnecessary schema validation errors are no longer thrown when using
`joinByOneReverse` with `reverseOf`.

* Schema fields named `format` are now allowed for pieces. There was a
conflict with the UI code and backend routes of the "Manage Pieces" dialog box.

* "Drag and drop" now works properly for widgets that have just been
added to the page. There is no need to refresh the page first.

## 2.76.1 (2019-02-06)

Unit tests passing.

Regression tests passing.

* Removed unneeded call to `self.apos.utils.readOnlySession` in `apos.notify`, preventing crashes when this is invoked from a command line task. This fixes `apostrophe-favicons`.
* Also updated `self.apos.utils.readOnlySession` so it will gracefully ignore calls made with no session in `req` (typically command line tasks).
* Eliminated uses of `async/await` in core unit tests. This module still supports Node 6.x, so we use promises directly, not via async/await, in core code; of course you can still `await` most of our APIs in your own projects, because `await` works with anything that returns a promise.
* Fixed a bug that prevented page permissions from propagating properly when "Apply to Subpages" is checked in "Page Settings." Thanks to Mayank Bansal. Unit tests were also added to prevent a regression in the future.
* A bug that prevented the home page type from being changed via the UI in certain situations has been fixed.

## 2.76.0 (2019-02-01)

Unit tests passing.

Regression tests passing.

* Email schema field type added. Thanks to Andrea Di Mario.
* Developer warnings for bad `showFields` configuration now apply to all field types that support `showFields`.
* Schemas are now validated for nested `array` and `object` schemas, giving developers more information to help them fix their code.
* The `poll-notifications` API now runs as middleware that is scheduled as early as `req.user` becomes available, avoiding the overhead of loading `req.data.global` in this frequently polled API.
* The `poll-notifications` API does not crash if the `apos` object has been destroyed. This is not an issue for typical sites. However, this fix removes scary error messages displayed by the very useful [apostrophe-monitor](https://github.com/apostrophecms/apostrophe-monitor) module, which is similar to `nodemon` but specialized to Apostrophe for much faster restarts.
* Although technically released in the `moog-require` module, not here, a recent fix in that module bears mentioning because it prevents both `apostrophe-monitor` and `apostrophe-multisite` from misbehaving when the options objects of modules are modified. Specifically, the modifications are now reliably distinct for each `apos` object.
*
* The logic that removes certain typically unwanted buttons from CKEditor is now conditional and does not remove them when they are explicitly requested in the toolbar. Thanks to Fredrik Ekelund.
* Placeholder markup when a pieces widget is empty. Although not often used directly, this template is often copied as a starting point.
* An open "add widget" area menu now appears above any hovered widget controls rather than being lost behind them.
* `showFields` support for fields of type `checkboxes` has been restored.
* The "recursion warning" that appears when the same doc is loaded more than 5 times in a single request can now be suppressed on a per-request basis by setting `req.suppressAreaLoaderRecursionWarnings` to `true`. However the runaway loading process is still prevented. This is mainly of use for workflow API routes that examine many documents but are OK with stopping in this situation without generating extra log messages.

Thanks to Michelin for sponsoring much of this work through [Apostrophe Enterprise Support](https://apostrophecms.org/support/enterprise-support).

## 2.75.1 (2019-01-24)

Unit tests passing.

Regression tests passing.

* If a user has the type-specific `admin-product` permission, they should always be able to view a `product`, no matter whether it is published or not. This logic was correct for editing but not for viewing. Fixed a bug that led to crashes with the workflow module in this scenario.

Thanks to Michelin for making this fix possible via [Apostrophe Enterprise Support](https://apostrophecms.org/support/enterprise-support).

## 2.75.0 (2019-01-15)

Unit tests passing.

Regression tests passing.

* An "Undo" button has been added for the "Remove Widget" feature. Although such changes can be undone via "Page Versions," that feature is advanced and somewhat hard to find, whereas this simple "Undo" button is immediately helpful to most users.
* Apostrophe now displays warnings for several common developer errors. Previously it was difficult to understand why a module didn't work if `extend` was missing for certain common cases, like a `-widgets` or `-pieces-pages` subclass module. We will expand these warnings over time; options are provided to disable them if they do not apply to your situation.
* The server side notification persistence feature introduced in version 2.74.0 led to an intermittent bug: the "long polling" used to deliver notifications quickly interacted badly with the "resave" behavior of Express sessions, resulting in frequent loss of other session changes, such as draft/live mode switching. This has been fixed. Since we cannot disable `resave` with the standard session store in Apostrophe 2.x, an `apos.utils.readOnlySession(req)` method was added, and the route that "long polls" for new notifications now uses it to disable any modification to the session for the duration of the request.
* `limitByAll`, `limitByTag` and `limitById` options for `apostrophe-pieces-widgets`. When set the user is not prompted to choose their own maximum.
* Fixed conditions in which editing the first or last name of a new `apostrophe-user` did not affect their `slug` in the expected way.
* Fixed bug: if trashInSchema is in effect, subpages should not have their trash status overridden to match the new parent when their ancestor is moved. This is important when using "Reorganize" with workflow. Additional improvements to better integrate "Reorganize" into the workflow module are separately forthcoming.
* Fixed a bug that prevented `view` permissions from being given out programmatically in certain edge cases.
* The `slug` cursor filter now has a `launder` method, for use when marking it safe for `req.query`. Thanks to Anthony Tarlao.

Thanks to our customers at Michelin and NPM for making much of the above work possible via [Apostrophe Enterprise Support](https://apostrophecms.org/support/enterprise-support).

## 2.74.0 (2018-12-13)

Unit tests passing.

Manual regression tests passing.

* Server-side code may now call `apos.notify(req, 'This is a message')` to send a message to the logged-in user associated with `req`. That message will pop up on the browser and will remain visible until they dismiss it. If the user is not logged in right now, they will see it when they do log in.

You may use `%s` to interpolate additional string arguments, and you may pass an `options` object with `dismiss: true` for a self-dismissing notification. You may also set the `type` option to `error`, `warn` or `success` for different visual treatments. For example:

```
apos.notify(req, 'Sorry, you did not win a shiny new %s!', req.piece.title, { type: 'error' });
```

The API is identical to that for `apos.notify` on the browser side, except that `req` must be passed as the first argument. Also the method returns a promise, which resolves when the notification has reached the database. You may also optionally pass a final callback for the same purpose. This is useful when sending a notification just before a task exits the process. The rest of the time you won't need to worry about it.

* In `2.73.0`, an optional second argument, `locale`, was added to the `date` Nunjucks filter. As it turns out this was done in a way that could have a knock-on effect on later uses of `date` that did not specify a locale. This has been fixed and unit tests have been added. Thanks to Fredrik Ekelund.

* The values of fields hidden via `showFields` are now saved to the database, as long as they contain no errors. This allows you to return to an old setting and discover all of its sub-settings intact.

* By default, Apostrophe deletes old asset bundles from uploadfs (S3, azure, etc.) five minutes after the launch of the site. The assumption is that the deployment of static assets has reached all peer servers and there is no need to keep old assets around. The `uploadfsBundleCleanup` option to `apostrophe-assets` may now be set explicitly to `false` to prevent this, as may be needed if asset bundles are shared between sub-deployments that are made at greatly varying times.

* When `apostrophe-workflow` is present, "Batch Commit" and other inappropriate options are no longer offered for groups, which are not subject to workflow.

Thanks to Michelin for making much of the above work possible via [Apostrophe Enterprise Support](https://apostrophecms.org/support/enterprise-support).

## 2.73.0 (2018-12-06)

Unit tests passing.

Regression tests passing.

* Added in-context editing support, support for the `contextual` flag, and `skipInitialModal` support for areas and singletons nested in fields of type `object`. Many thanks to Michelin for making this feature possible through their participation in [Apostrophe Enterprise Support](https://apostrophecms.org/support/enterprise-support).
* The `date` Nunjucks filter now accepts `locale` as a second argument. If `locale` is not present and `req.locale` is set, that locale is used, rather than the default system locale. Thanks to Tim Otlik.
* Removed nuisance warnings about tolerant sanitization.
* When using the `passwordReset: true` feature of `apostrophe-login`, you may also set the `passwordResetSubject` option to a custom subject line for the password reset email message.
* The mechanism that sends the password reset request confirmation email has been factored out to the `apos.login.sendPasswordResetEmail(req, user)` method, so you can trigger it for your own reasons. This method returns a promise; when that promise resolves the password reset email has been successfully handed off for delivery. Note that the promise will be rejected if the user object has no `email` property.

## 2.72.3 (2018-12-03)

Unit tests passing.

Regression tests passing.

* The "apply to subpages" feature for page permissions has been greatly simplified and made easier to understand. There is now just one shared "copy these permissions to subpages now?" dropdown, which applies to ALL current permissions for the current page: "who can view this page," "these users can view," "these groups can edit," etc.

As the help text now properly explains, if you pick "yes" and save page settings as usual, the permissions of all subpages are updated to match **on a one-time basis.** After that, you can edit them normally for the subpages. This is an action that takes place at "save" time, it is not a setting that is remembered.

This is good for laying down a baseline and then making fine-tuned adjustments per page, which is typical practice.

Previously this choice appeared in several places, including as a highly confusing and visually cluttered dropdown within the list of permissions per user and group. While theoretically this allowed for propagating fine-tuned adjustments to subpages one at a time, in practice users did not understand it, including many enterprise customers who invest significant time in Apostrophe. Therefore a simpler solution is of greater overall value.

* Regression fix: support for in-context, on-page editing of areas in array fields has been restored.

* Attempts to save a field of type `object` with a missing `required` field now behave sensibly, you no longer see a spinner forever on a grayed-out page. Note that the use of `required` for the object itself has no meaning because there is always an object; you should make its fields required, or not, as you see fit.

* "Move" and "Trash" operations on widgets now emit the Apostrophe events `widgetMoved` and `widgetTrashed`. The widget's container div is emitted as the argument to the event.

## 2.72.2 (2018-11-28)

Unit tests passing.

Regression tests passing.

* The `apostrophe-jobs` `runNonBatch` method no longer crashes if the job-runner function provided does not return an object (for instance, because it takes a callback so its return value does not matter).
* `apostrophe-attachments:list` task lists the URLs of all valid attachments, including all crops in all sizes.
* `array` fields may be used in the `relationship` of a join. Thanks to Anthony Tarlao.
* Added missing callback to asset bundle cleanup for cloud deployments, ensuring that the lock is eventually released and the old bundles are eventually removed.
* Fixed documentation for `apos.jobs` methods re: the `labels` option.

## 2.72.1 (2018-11-07)

Unit tests passing.

Regression tests passing.

* Moving a page beneath a parent that happens to be considered "not trash" should not automatically cause the child to be considered "not trash" when workflow is in effect, or when the `trashInSchema` flag has been opted into for `apostrophe-docs`. In these cases the trash flag is just another schema property. This bug led to pages inadvertently becoming live across all locales when moved in the page tree.
* The server-side video schema field converter no longer crashes the process if given a `null` property, and correctly flags the field as in error if it is `required` and not present.
* Any missing values for join relationships relating to permissions are now handled in a proper migration in apostrophe core, rather than a hack in apostrophe-workflow that adds significant startup time in certain situations.
* Migration completion is now logged.
* UX fix: UI/area controls no longer compete with "Add Content."

Thanks to our enterprise support customers for their support of this work.

## 2.72.0 (2018-10-30)

Unit tests passing.

Regression tests passing.

* Support for subdirectories of `lib/modules`. You must set the `nestedModuleSubdirs` option to `true` in `app.js`. You can then place your modules in nested subdirectories of `lib/modules`. **The names of the parent folders do not matter,** and **the name of the actual module folder must still match the name of the module.**

In addition, when using this feature you may optionally move part of your `modules` configuration into a `modules.js` file in each directory. Here is an example:

```javascript
module.exports = {
  'module-name': {},
  'other-module-name': {}
};
```

By following through with this approach you can make `app.js` much shorter. Configuration of Apostrophe modules installed via `npm` must still be done in `app.js`.

* The `apostrophe-html-widgets` module now properly concatenates fields to the standard HTML field when `addFields` is used with it.

* Fixed a crashing bug when an API was used in an atypical way. Thanks to Max Schlueter.

## 2.71.1 (2018-10-24)

Unit tests passing.

Regression tests passing.

Recent changes to the markup for buttons broke drag and drop for widgets. This has been fixed.

## 2.71.0 (2018-10-23)

Unit tests passing.

Regression tests passing.

* When two pieces or pages would have the same slug as the result of an insert or update, Apostrophe automatically appends a unique string. This makes sense for data integrity but as a user experience it leaves something to be desired.

Beginning with this release, if you are editing the title in the piece or page settings editor and apostrophe is making automatic slug suggestions, these suggestions will *now include the suffix* needed to avoid a conflict. This gives you a chance to see what will happen, and decide to change the title or the slug in a better way. However, you can disable this by setting the `deconflictSlugs` option of the `apostrophe-docs` module explicitly to `false`. If you do, then from now on you will *receive a straightforward error message if the suggested slug is in conflict with another slug on the site.*

* If you edit the slug directly and try to save it with a conflict, Apostrophe will always report a straightforward error in the editor, requiring you to fix it manually. This makes sense when you are editing the slug yourself, because it means you care about the exact value.

For backwards compatibility and to resolve race conditions, the server will still automatically modify the slug to be unique in the rare event that a conflict arises during the save operation itself.

* A simpler yet even better slug prevention feature, in many ways: all `apostrophe-pieces` modules now accept a `slugPrefix` option. For instance, if you set this option to `people-` for your `people` module and to `image-` for the `apostrophe-images` module, the slugs for your people and the photos of them you are uploading will never be in conflict.

We appreciate our enterprise customers and their support of this work.

## 2.70.1 (2018-10-18)

Unit tests passing.

Regression tests passing.

* Bug fix: when you attempt to edit a piece that someone else has open in the edit dialog box, you should receive a warning, and the option to take over or leave it alone. This worked, however the "advisory lock" was not released when *closing* the dialog box. So users saw superfluous warnings. The bug was related to calling `$.jsonCall` with the wrong order of arguments.
* Bug fix: a user without permissions to lock a particular document could cause a process restart by attempting to lock it. No inappropriate access was granted.
* When configuring the `csrf` option of `apostrophe-express`, you may now pass the `cookie` subproperty in order to pass configuration options to `res.cookie`, such as `secure: true`.
* The jQuery `onSafe` plugin now respects the return value of the event handler, allowing the use of `return false;` in such handlers. Thanks to Fredrik Ekelund.
* The Apostrophe `button` macro now renders a `button` rather than an anchor tag, except when the `url` option is present. Thanks to Fredrik Ekelund.

## 2.70.0 (2018-10-08)

Unit tests passing.

Regression tests passing.

Apostrophe now allows direct import of unparsed CSS files via import flags of LESS. The best use of this option is to push a CSS file created by a SASS compiler or other LESS alternative.

To push a CSS asset *without* compiling it as LESS, you may write:

```
self.pushAsset('stylesheet', {
  name: 'bundle',
  import: {
    inline: true
  }
});
```

Or, if you are pushing assets via the `stylesheets` option of the `apostrophe-assets` module, you may write:

```
'apostrophe-assets': {
  stylesheets: [
    {
      name: 'bundle',
      import: {
        inline: true
      }
    }
  ]
}
```

The extension of the file may be either `.css` or `.less`; either way it is imported with no LESS compilation. Apostrophe will still modify URLs to accommodate the global `prefix` option, if present.

## 2.69.1 (2018-10-04)

Unit tests passing.

Regression tests passing.

* In-context editing of areas nested in arrays now works correctly when the widget containing the array has just been added to the page for the first time.

## 2.69.0 (2018-10-03)

Unit tests passing.

Regression tests passing.

* Promisified all of the apis for migrations, including the option of iterators that return promises, and implemented migrations for old piece and page slugs that have not been deduplicated and thus can block new pages or pieces from taking a slug even though we have logic for this for new pages and pieces.
* In-context editing support for areas and singletons that are schema fields of arrays. Leaves other, noncontextual data alone. Creating and editing entire array items contextually is outside the scope of this change; use an area rather than an array for that. Directly nested arrays are not supported, but you may use an area in an array in a widget in an array, etc.
* `.jpeg` files were slipping through with that extension. All new uploads will be correctly converted to `.jpg` and go through the proper sizing process.
* The `enableShowFields` option was missing some of its logic for fields of type `checkboxes`. Thanks to Anthony Tarlao.
* A `_title` property is now included in attachments returned by `apos.images.all` and `apos.images.first`.
* When apostrophe cannot fix a unique key error, it is helpful to be able to see the last error, as well as the original one. This helps you figure it out if both a unique slug error and an unrelated unique key error are part of the puzzle. We still throw the original error, but we also attach the last error as a property of it, so you can see both.
* The `apos.areas.fromPlaintext` method now takes an `options` parameter. You may set the `el` property to an element name, in which case the markup is wrapped in that HTML element. `options` may be omitted.

## 2.68.1 (2018-09-27)

Unit tests passing.

Regression tests passing.

* When we introduced allowedSubpageTypes and allowedHomepageTypes in 2.67.0, we  broke support for different schemas in different page types. Those regressions are fixed here.
* The default page type choice offered for a new page is the first type permitted by its parent page.

## 2.68.0 (2018-09-26)

Unit tests passing.

Regression tests passing.

* The `lateCriteria` cursor filter now works properly, allowing special mongodb criteria that are not allowed inside `$and` to be merged into the criteria object at the last minute.
* A noisy warning produced on every page send by the latest version of Bluebird has been silenced.
* Performance: explicitly shut off `sort()` for certain cases where we know only one document will be returned. This allows MongoDB to select a more efficient index more often.
* `nlbr` Nunjucks filter no longer results in double-escaped markup. Thanks to Ulf Seltmann.
* The `apostrophe-global` module now supports the `separateWhileBusyMiddleware` option. Iby separate middleware that checks for the lock flag in apostrophe-global even if the regular middleware of this method has been disabled and/or overridden to cache in such a way as to make it unsuitable for this purpose. For normal use this option is not necessary.
* Fixes made to further reduce conflicts between sites with `apostrophe-multisite`. For instance, the `apostrophe-workflow` module no longer breaks the dashboard.
* The home page can now be copied. If you copy the home page, you get a new child of the home page with the same content. Thanks to Tim Otlik.

## 2.67.0

Unit tests passing.

Regression tests passing.

* Pages can now be locked down with the `allowedHomepageTypes` and `allowedSubpageTypes` options, like this:

```javascript
// Only one type allowed for the home page
allowedHomepageTypes: [ 'home' ],

allowedSubpageTypes: {
  // Two subpage types allowed for the home page
  'home': [ 'default', 'apostrophe-blog-page' ],
  // No subpages for the blog page ("show pages" don't count)
  'apostrophe-blog-page': [],
  // default page type can only have another default page as a subpage
  'default': [ 'default' ]
}
```

These options make it easy to prevent users from creating unintended scenarios, like nesting pages too deeply for your navigation design.

* Pages now support batch operations, just like pieces do. The initial set includes trash, rescue, publish, unpublish, tag and untag. You can only rescue pages in this way if you are using the `trashInSchema` option of the docs module, which is always the case with `apostrophe-workflow`. With the conventional trash can, it is unclear what should happen because you have not indicated where you want each page to be restored. New batch operations for pages can be added in the same way that they are added for pieces.

* Important performance fix needed for those using the `apostrophe-pieces-orderings-bundle` module to create custom sort orders for pieces. Without this fix it is also possible to get a loader error and stop fetching content prematurely.

* The "revert" button for versions is now labeled "Revert to" to emphasize that it reverts to what you had at the end of that operation, not its beginning. Thanks to Fredrik Ekelund.

## 2.66.0

* Updated to CKEditor version 4.10.0. The CKEditor build now includes the CKEditor "widgets" feature (not to be confused with Apostrophe widgets). These are essential for modules like the forthcoming `apostrophe-rich-text-merge-tags`.
* `apos.areas.richText` and `apos.areas.plaintext` no longer produce duplicate text. To achieve this, the `apos.docs.walk` method no longer walks through the `_originalWidgets` property. This property is only used to preserve the previous versions of widgets that the user lacks permission to edit due to schema field permissions. Exploration of this property by `apos.docs.walk` led to the observed bug.
* The browser-side implementation of `apos.utils.escapeHtml` now works properly.

## 2.65.0

Unit tests passing.

Regression tests passing.

* **Important fix for MongoDB replica sets:** previously we used the `autoReconnect` option of the MongoDB driver by default. From now on, we use it only if the MongoDB URI does not refer to a replica set. The use of `autoReconnect` is [inappropriate with a replica set](https://github.com/apostrophecms/apostrophe/issues/1508) because it will keep trying to connect to the node that went down. Leaving this option out results in automatic use of nodes that are up. Also see the [apostrophe-db-mongo-3-driver](https://npmjs.org/package/apostrophe-db-mongo-3-driver) module for a way to use the newer `mongodb+srv` URIs. Thanks to Matt Broadstone of MongoDB for his advice.

* An `apostrophe-file` now has a default URL. The default `_url` property of an `apostrophe-file` piece is simply the URL of the file itself. This allows `apostrophe-file` to be included in your configuration for [apostrophe-permalinks](https://npmjs.org/package/apostrophe-permalinks); picking a PDF in this way generates a direct link to the PDF, which is what the user expects. Note that if the developer elects to set up an `apostrophe-files-pages` module that extends `apostrophe-pieces-pages`, that will still take precedence, so there is no bc break.

* Clicking directly from one rich text widget into another did not work properly; the toolbar did not appear in this situation. This bug has been fixed. The bug only occurred when clicking in a second rich text widget without any intervening clicks outside of all rich text widgets.

* Also see expanded notes on version `2.64.1`, below, which contained several features missed in the original changelog.

## 2.64.1

Unit tests passing.

Regression tests passing.

* Improved Apostrophe's ability to redisplay the appropriate widget, array element, and field and call the user's attention to it when a schema field error is not detected until server-side validation takes place. This addresses problems that come up when fields become `required` at a later time, and/or data was originally created with an earlier release of Apostrophe that did not enforce `required` in all situations. Browser-side validation is still preferred for ease of use but server-side validation no longer creates situations the user cannot easily resolve.

* Introduced the `apos.global.whileBusy` method. This method accepts a function to be run *while no one is permitted to access the site.* The provided function may return a promise, and that promise resolves before the site becomes accessible again. In the presence of `apostrophe-workflow` it is possible to mark only one locale as busy.

* By default, the `apos.locks.lock` method waits until the lock is available before proceeding. However there is now a `wait` option which can be set to `false` to avoid waiting at all, or to any number of milliseconds. If the method fails because of `wait`, the error is the string `locked`.

* The `apos.locks.lock` method also now accepts a `waitForSelf` option. By default, if the same process invokes `apos.locks.lock` for the same lock in two requests simultaneously, one of the two will receive an error. With `waitForSelf`, the second invocation will wait for the first to resolve and then obtain the lock.

## 2.64.0

Unit tests passing.

Regression tests passing.

* Apostrophe's "search suggestions" feature for `notFound.html` templates is now fully baked. It only takes two steps:

1. Include an element like this in your `notFound.html` template:

```
<div data-apos-notfound-search-results></div>
```

2. Set the `suggestions` option to `true` for the `apostrophe-search` module.

With `suggestions: true`, this feature no longer requires that you have a `/search` page, it uses a dedicated route. See the documentation of the `apostrophe-search` module for more information.

* The `showFields` option is now available for checkboxes. The syntax is as follows:

```
{
  "name": "awesomeBoolean",
  "label": "Awesome Boolean",
  "type": "boolean",
  "choices": [
    {
      "value": true,
      "showFields": ["otherField1"]
    },
    {
      "value": false,
      "showFields": ["otherField2"]
    }
  ]
}
```

Thanks to falkodev.

* A useful error message appears if you try to use a `mongodb+srv` URL. These are meant for newer versions of the MongoDB driver. You **can** use them, but you must install the [apostrophe-db-mongo-3-driver](https://npmjs.com/package/apostrophe-db-mongo-3-driver) module first. The error message now explains this, addressing a common question on stackoverflow.
* Basic styles added for the most common rich text markup tags when within the bounds of an Apostrophe modal. Thanks to Lars Houmark.
* Fixed UI overlap issue when joining with `apostrophe-page`.
* `apos.images.all`, `apos.images.first`, etc. now include `_description`, `_credit` and `_creditUrl` when they can be inferred from an `apostrophe-image` containing the attachment.
* `apos.images.srcset` helper improved. It is now smart enough to limit the image sizes it offers based on what it knows about the size of the original. Thanks to Fredrik Ekelund.
* Fixes to CSS asset URL generation to pass validation.
* Performance: eliminated use of `$or` MongoDB queries with regard to pages in the trash. MongoDB tests demonstrate that `$ne: true` is faster than `$or` for our purposes.

## 2.63.0

Unit tests passing.

Regression tests passing.

* “Promise events” have arrived. This is a major feature. Promise events will completely
replace `callAll` in Apostrophe 3.x. For 2.x, all existing invocations of `callAll` in the
core Apostrophe module now also emit a promise event. For instance, when the `docBeforeInsert`
callAll method is invoked, Apostrophe also emits the `beforeInsert` promise event on the
apostrophe-docs` module.

Other modules may listen for this event by writing code like this:

```javascript
`self.on('apostrophe-docs:beforeInsert', 'chooseASpecialist', function(req, doc, options) {
  // Modify `doc` here. You may return a promise, and it will resolve before
  // any more handlers run. Then the doc is inserted
});
```

The above code adds a new `chooseASpecialist` method to your module. This way, the method can be overridden by assigning a new function to `self.chooseASpecialist` in a module that
extends it, or its behavior can be extended in the usual way following the `super` pattern.

But, since it does not have the same name as
the event (attempting to register a method of the same name will throw an error), it is unlikely
that parent class modules and subclass modules will have unintentional conflicts.

See the [original github issue](https://github.com/apostrophecms/apostrophe/issues/1415) for a more
complete description of the feature and the reasoning behind it.

**Your existing callAll methods will still work.** But, we recommend you start migrating to be
ready to move to 3.x in the future... and because returning promises is just a heck of
a lot nicer. You will have fewer problems.

* Optional SVG support for `apostrophe-attachments`. To enable it, set the `svgImages` option to
`true` when configuring the `apostrophe-attachments` module. SVG files can be uploaded just like
other image types. Manual cropping is not available. However, since most SVG files play very well
with backgrounds, the SVG file is displayed in its entirety without distortion at the largest size
that fits within the aspect ratio of the widget in question, if any (`background-size: contain`
is used). If you have overridden `widget.html` for `apostrophe-images-widgets`, you will want
to refer to the latest version of `widgetBase.html` for the technique we used here to ensure
SVG files do not break the slideshow’s overall height.
* New `apos.templates.prepend` and `apos.templates.append` methods. Call
`apos.templates.prepend('head', function(req) { ... })` to register a function to be called just after
the head tag is opened each time a page is rendered. The output of your function is inserted into
the markup. The standard named locations are `head`, `body`, `contextMenu` and `main`. This is
convenient when writing modules that add new features to Apostrophe. For project level work also see the
named Nunjucks blocks already provided in `outerLayoutBase.html`.
* `apos.singleton` now accepts an `areaOptions` option, which can receive any option that can be
passed to `apos.area`. Thanks to Manoj Krishnan.
* Apostrophe’s “projector” jQuery plugin now respects the `outerHeight` of the tallest slideshow item,
not just the inner height.
* `apos.area` now accepts an `addLabel` option for each widget type in the area. Thanks to
Fredrik Ekelund.
* UI improvements to versioning. Thanks to Lars Houmark.
* Button to revert to the current version has been replaced with a label indicating it is current,
since reverting to the current version has no effect.
* “Page settings” can now be accessed for any page in the trash via “reorganize.” When
working with `apostrophe-workflow`, this is
often required to commit the fact that a page is in the trash.
* The `uploadfs` module now has a `prefix` option. If present, the prefix is prepended to all uploadfs paths before they reach the storage layer, and is also prepended to URLs. In practice, this means that a single S3 bucket can be used to host multiple sites without all of the uploaded media jumbling together in `/attachments`. The `apostrophe-multisite` module now leverages this.

## 2.62.0

Unit tests passing.

Regression tests passing.

* Introduced a `findWithProjection()` method that is added to all MongoDB collection objects. All Apostrophe core modules are migrating towards using this method rather than `find()` when working **directly with MongoDB collections**. If you are using the standard MongoDB 2.x driver that is included with Apostrophe, this just calls regular `find()`. When using the forthcoming `apostrophe-db-mongo-3-driver` module to replace that with a newer driver that supports the full features of MongoDB 3.6, 4.0 and beyond, this method will provide backwards compatibility by accepting a projection as the second argument like `find()` did until the 3.x driver was released. Developers wishing to be compatible with both drivers will want to start using this method. Again, this **only concerns you if you are querying MongoDB directly and passing a projection to find() as the second argument**. And if you don't care about using the 3.x driver, you **do not have to change anything**.
* Various UX improvements and bug fixes to the page versions dialog box. Thanks to Lars Houmark.
* The widget wrapper is updated on the fly with new classes if they change due to edits. Thanks to Fredrik Ekelund.
* When configuring a `date` field, you may pass a `pikadayOptions` property. This object is passed on to the `pikaday` library. Thanks to Lars Houmark.
* The `counts: true` option for `piecesFilters` now works properly with joins.

## 2.61.0

Unit tests passing.

Regression tests passing.

* New "secrets" feature in `apostrophe-users` makes it easy to hash other "secrets" similar in spirit to passwords.
* This feature is now used for password reset tokens, making them more secure.
* Additional joins can now be added to the schema of a widget that extends `apostrophe-pieces-widgets`.
* Brute force password attacks against an Apostrophe server are now more difficult. Thanks to Lars Houmark.
* Tolerant sanitization of array items while they are still in the editor. This avoids confusion caused by `required` fields in the array editor.
* Error messages now behave sensibly when multiple label elements appear in a field. Thanks to Lars Houmark.
* Fix background color on notification on uploads when file extension is not accepted. Thanks to Lars Houmark.
* If you can't move a widget out of an area, you can no longer move widgets into that area either (movable: false is fully enforced). Thanks to Fredrik Ekelund.
* New browser-side events are emitted during the attachment upload process, and the built-in facility that delays the saving of a form until attachment uploads are complete has been fixed. Thanks to Lars Houmark.
* Fixes to the active state display of array items. Thanks to Lars Houmark.
* [Contributor Guide](https://github.com/apostrophecms/apostrophe/blob/master/CONTRIBUTING.md) expanded with lots of new information about practical ways to contribute to Apostrophe.
* [Contributor Covenant Code of Conduct](https://github.com/apostrophecms/apostrophe/blob/master/CODE_OF_CONDUCT.md) added to the project. The Apostrophe community is a welcoming place, and now is a great time to lock that in for the future.

## 2.60.4

Unit tests passing.

Regression tests passing.

* Shallowly clone the required definition in defineRelatedType to prevent yet more crosstalk between instances of apos when `apostrophe-multisite` is used. No other changes.

## 2.60.3

Unit tests passing.

Regression tests passing.

* Improved support for nested areas and widgets. Apostrophe now pushes the correct doc id and dot path all the way to the page in various situations where this could previously have led to errors at save time.
* The new `apos.locks.withLock(lockName, fn)` method can be used to execute a function while the process has the named lock. This ensures that other processes cannot run that function simultaneously. You may optionally pass a callback, otherwise a promise is returned. Similarly `fn` may take a callback, or no arguments at all, in which case it is expected to return a promise.
* Cleanup: don't call `server.close` unless we've succeeded in listening for connections.

## 2.60.2

Unit tests passing.

Regression tests passing.

* Version 2.60.1 broke validation of schema fields which were
`required`, but blank because they were hidden by `showFields`.
This is of course permitted, `required` applies only if the field
is active according to `showFields` or not addressed by any
`showFields` possibilities at all. Comprehensive unit testing was
added for this issue to prevent a recurrence.
* Version 2.60.1 also introduced a more subtle issue: if constraints
like `required` or `min`, or general improvements to validation such
as NaN detection for integers and floats, were added to a widget schema later
after content already existed then it became impossible to open a widget
editor and correct the issues. Validation tolerance was added for this
situation.
* When a user edits an area "in context" on the page, the server now
reports errors using a path that can be used to identify the widget
responsible and open its editing dialog box. A more relevant notification
is also displayed. This remains a secondary mechanism. Server-side
validation is mostly about preventing intentional abuse. Browser-side
validation is still the best way to provide feedback during data entry.

## 2.60.1

Unit tests passing.

Regression tests passing.

* Fields of type `checkboxes` now play nicely with the `live/draft` toggle of `apostrophe-workflow`.
* Improved validation of integers and floats. Thanks to Lars Houmark.
* The "Global" dialog box now follows the same pattern as that for other piece types, which means that the workflow dropdown menu is available if workflow is present.
* Options may be passed to the `express.static` middleware that serves the `public` folder, via the `static` option of the `apostrophe-express` module. Thanks to Leonhard Melzer.
* `apostrophe` now depends on `bluebird` properly and there are no lingering references to the wrong version fo `lodash`. Formerly we got away with this because some of our dependencies did depend on these, and npm flattens dependencies. Thanks to Leonhard Melzer.
* The new `eslint-config-punkave` ruleset is in place, and includes a check for "unofficial dependencies" in `require` calls that could go away suddenly.
* `fieldClasses` and `fieldAttributes` may be set on form fields themselves, similar to the existing `classes` and `attributes` properties that are applied to the `fieldset`. Thanks to Lars Houmark.
* The "Pages" admin UI now includes a "New Page" button, in addition to the usual "reorganize" functionality. Thanks to Lars Houmark.
* Fixed a crash when an `apostrophe-pieces-widget` is configured to always show all pieces via `by: 'all'`. Thanks to Aurélien Wolz.
* General UI styling improvements and fixes.

## 2.60.0

Unit tests passing.

Regression tests passing.

* New feature: you can now display counts for each tag, joined item, etc. when using the `piecesFilters` option of `apostrophe-pieces-pages`. Just add `counts: true` to the configuration for that filter. The count is then available in a `.count` property for each value in the array. See [creating filter UI with apostrophe-pieces-pages](https://apostrophecms.org/docs/tutorials/intermediate/cursors.html#creating-filter-u-i-with-code-apostrophe-pieces-pages-code) for more information.
* New feature: command line tasks such as `apostrophe-blog:generate` may now be run programmatically, for example: `apos.tasks.invoke('apostrophe-blog:generate', { total: 50 })`. A promise is returned if a callback is not passed. Note that not all tasks are written to behave politely and invoke their callback normally, however most do. This feature is most useful when writing tasks that logically should incorporate other tasks.
* Many UX and UI improvements that make the experience more pleasant in subtle and not-so-subtle ways. Thanks to Carsten, Marco Arnone and the prolific Lars Houmark for their contributions. This was an excellent week for Apostrophe PRs.
* The full set of controls for joined items are again available in the chooser, as well as in the browse modal.
* The automatic opening of the admin bar menu on page load can now be configured with the `openOnLoad`, `openOnHomepageLoad`, and `closeDelay` options.
* `autocomplete="off"` for date fields prevents chrome autocomplete suggestions from wrecking calendar UI.
* Always remove .apos-global-busy on unlock, even if the transition event never fires. Yes, that is sadly a thing. Prevents the UI from becoming unusable in rare situations (less rare inside functional tests).
* Use `one` to reduce the overhead of .apos-global-busy's transition event handler. We could do more here to reduce overhead, i.e. unhooking it entirely.
* Much-improved validation of `min`, `max` and `required` for strings, integers and floats on both the server and the browser side. Thanks to Lars Houmark.

## 2.59.1

Unit tests passing.

Regression tests passing.

* Widget schemas now support the `def` property for fields. This always worked for pieces and pages.
* Accommodations for functional testing in nightwatch. The currently active Apostrophe modal, and all of its proxies such as its controls that are in a separate div for presentation reasons, now has the attribute `data-apos-modal-current` which is set to the class name of the modal. This powers the new [apostrophe-nightwatch-tools](https://npmjs.org/package/apostrophe-nightwatch-tools) module, which provides reusable commands and steps that can be used to create test projects similar to our [apostrophe-enterprise-testbed](https://github.com/apostrophecms/apostrophe-enterprise-testbed). Testing with the enterprise testbed project is a standard part of our release process.
* Previously if workflow was in use slugs could not be reused by new pages when the original page was in the trash. This has been addressed; the slug is now deduplicated in the same way that email addresses and usernames of users are when in the trash.
* The infinite scroll feature of `apostrophe-pieces-pages` now works as documented with the styles provided. The code is also more efficient and scroll events are throttled for performance. Thanks to Lars Houmark.
* Various UX fixes, thanks to Lars Houmark and various members of the Apostrophe team.

## 2.59.0

Unit tests passing.

Regression tests passing.

* Fixed nested widget editing for existing widgets whose modal dialog boxes have been accessed (#1428).
* A clear warning message with instructions has been added for those who are seeing "unblessed" messages due to widget schemas and in-template `apos.area` calls that do not match (#1429). The easiest way to avoid this is to just mark the area `contextual: true` in your widget schema so it is edited *only* on the page. But if you really want to do both, the widget options must match.
* The mechanism that automatically makes slugs, paths and other keys unique now gives up eventually and reports the original duplicate key error. This makes it easier to debug your code if you are violating your own custom indexes that feature unique keys. It is possible to make the deduplicator aware of your own own properties that need to be made more unique on inserts if you wish, by implementing a `docFixUniqueError` method. *Please note:* this change is not a regression. Code that formerly never completed its task in this situation will simply report an error promptly rather than retrying inserts forever while degrading your database performance.
* A new profiling API has been added: the `apos.utils.profile` method. This method can be called to report how long code takes to run for later analysis. It does nothing in the default implementation; modules like our forthcoming profiler override it to give feedback on the speed of your code.

## 2.58.0

Unit tests passing.

Regression tests passing.

* Polymorphic joins have arrived! You may now create joins like this:

```javascript
{
  name: '_items',
  type: 'joinByArray',
  withType: [ 'apostrophe-blog', 'product', 'apostrophe-page' ]
}
```

When you join with more than one type, Apostrophe presents a chooser that allows you to pick between tabs for each type. Note that `apostrophe-page` can be included, so you can pick a mix of pages and pieces for the same join.

This feature is useful for creating navigation that may point to a variety of document types, without the need for an array of items with several different joins and a `select` element to choose between them.

Polymorphic joins work for both `joinByOne` and `joinByArray`. Currently they are **not** available for `joinByOneReverse`, `joinByArrayReverse`, or pieces filters. Their primary use case is creating navigation widgets.

* `apos.images.srcset` helper function added. You can use this function to generate a `srcset` attribute for responsive display of an image. Just pass an attachment to the helper:

`<img srcset="{{ apos.images.srcset(apos.images.first(data.piece.thumbnail)) }}" />`

A `src` attribute for backwards compatibility is always advisable too.

Thanks to Fredrik Ekelund for this contribution.

* Fast forms for big schemas are back! The issue with tags has been resolved.

* A single MongoDB connection may be reused by several `apos` objects for separate sites, a feature which is exploited by the [apostrophe-multisite](https://github.com/apostrophecms/apostrophe-multisite) module. Note that this only reuses the connection, it does not share a single MongoDB database. It *does* allow you to keep potentially hundreds of sites on a single MongoDB server or replica set, as the overhead of multiple logical "databases" is small in MongoDB's modern WiredTiger storage engine. To reuse a connection, pass it to the `apostrophe-db` module as the `db` option.

* Fixed a MongoDB 3.6 incompatibility in the "Apply to Subpages" feature for permissions. Also made this feature available again when *removing* someone's permissions. We plan further UX work here to make this feature easier to understand and use.

* UX fix to the "manage tags" dialog box: don't attempt to add an empty tag. Thanks to Anthony Tarlao.

* Warn developers if they use bad area names.

* For those deploying asset bundles to S3: the command line task that builds an asset bundle no longer requires access to your production database, although it still needs to start up normally with access to a database in the pre-production environment where you are building the bundle.

* Refactoring of the trash field deduplication features, in preparation to extend them to pages as well in an upcoming release.

## 2.57.2

Unit tests passing.

Relevant regression tests passing.

* New `extraHtml` block in `outerLayoutBase.html` allows your `outerLayout.html` to add attributes to the outer `html` element without the need to completely override the layout. It is a best practice to avoid completely overriding the layout because this maximizes your compatibility with future updates to our admin markup, etc.

## 2.57.1

Unit tests passing.

* Hotfix for bug in 2.57.0 that broke saving tags. We have reverted the "fast forms" change until the cause is understood.

## 2.57.0

Unit tests passing.

Functional tests passing.

* Displaying and saving schema-driven forms is much, much faster.
This becomes very noticeable with 100 or more fields. With about
250 fields, this formerly took about 4.5 seconds to load or to
save such a form on a fast Mac. It now takes about 250 milliseconds.
* Users may re-order the items they have selected via drag and drop
when using "Browse" to select pieces, images, etc.
* Prior to this release, asset generation ids were surprisingly short and
made up only of digits due to an accidental holdover from an old version.
Conflicts were rare, but possible. Asset generation ids are now proper cuids,
no conflicts should occur.
* IDs may be added to notifications as a simple way to give other
code access to them.
* The `apos.global.addGlobalToData` method may now be called
with just `req` (returns a promise), with `req, callback` (invokes
the callback), or as middleware (which Apostrophe does by default).
This method is handy in command line tasks and other places
where middleware does not run and `req.data.global` is not populated
by default.

## 2.56.0

Unit tests passing.

Functional tests passing.

* **Security:** numerous issues formerly flagged by the new `npm audit` command have been addressed. We are now using a [maintained branch of lodash 3.x](https://github.com/sailshq/lodash) to keep bc while addressing security (many thanks to the Sails team). We are also using LESS 3.x, which has caused no issues in our testing and corrects security concerns with LESS 2.x. Numerous `npm audit` security reports regarding `imagemin` modules were addressed by removing `imagemin` from `uploadfs` itself, however you may opt into it via the new [`postprocessors` option of `uploadfs`](https://github.com/punkave/uploadfs). As of this writing, one `npm audit` complaint remains: the `azure-storage` module needs to update a dependency to address a possible vulnerability. You may mitigate this issue by not using the `azure` backend of `uploadfs` with Apostrophe until it is resolved upstream.
* Many UI enhancements when choosing, browsing and managing items which reduce user confusion. For instance: moving items up and down in a selection no longer refreshes the entire list and forces the user to scroll down again. Trashed pages are easier to distinguish in "reorganize." "More" dropdown for pieces is again fully visible when clicked. Placeholder helpers make the search field for joins easier to understand. Chevrons added to various select elements which were difficult to identify as dropdowns before.
* Deeply nested areas now save properly. Formerly in certain situations the same widget might be duplicated.
* `apos.tasks.getReq` now supplies an empty `req.data` object for easier use with code expecting an Express request, Apostrophe-style.
* Bedeviled by case-sensitive sorting? The `sortify: true` property for `string` schema fields is now documented and automatically creates a database migration to ensure it is available for your existing data as well. When used, this flag ensures that any `sort('fieldname')` call for that field in Apostrophe is case-insensitive, ignores punctuation and otherwise behaves as end users expect.

## 2.55.2

Unit tests passing.

Relevant functional tests passing.

* Reverted change to date formatting. `moment` will produce warnings again, but dates will not be a day old in some time zones, which is more important. We are working on a better fix for this problem.

## 2.55.1

Unit tests passing.

Relevant functional tests passing.

* `apos.migrations.eachArea` no longer crashes the stack when iterating over a large number of documents without areas.

## 2.55.0

Unit tests passing.

Regression tests passing.

* Security fix: uploaded images "in the trash" were still accessible at the same URL in most sizes. This has been corrected. As documented, the only size that now remains accessible is the `one-sixth` size, and this choice can be changed or eliminated entirely. **This bug did not affect other file attachments, such as PDFs.**

As always, be sure to run the `apostrophe-migrations:migrate` task. This will make sure the permissions of your files are correct. Harmless warnings may appear for those that were already correct.

* The `apostrophe-attachments:migrate-to-disabled-file-key` and `apostrophe-attachments:migrate-from-disabled-file-key` have been added for the convenience of those using the `disabledFileKey` option to `uploadfs` to rename disabled files in a cryptographically sound way rather than changing their permissions. These are relevant only with the `local` storage option of `uploadfs`, since since the option is neither available nor necessary for S3, and is mandatory for Azure from the beginning.

* Although technically part of UploadFS 1.9.0, we'd like to note that the `azure` storage backend is now available and can be part of your `uploadfs` configuration for the `apostrophe-attachments` module.

* Server-side modules can now extend the buttons available in the "manage" modal of pieces without overriding templates, similar to the way they are extensible in the "edit" modal.

* UX fixes.

* Cropping an image through Apostrophe now works when attachments are stored in S3, Azure, etc.

* Date parsing does not generate `momentjs` warnings.

* Overrideable block in the outerLayout for the context menu.

* The `apostrophe-soft-redirects` module now accepts a `statusCode` option, which you may change to `301` to use hard redirects. Thanks to Leo Melzer.

## 2.54.3

Unit tests passing.

Regression tests passing.

* Contextual editing of pieces found in a `widget.html` template saves properly, as does contextual editing of a nested area added to the page for the first time.

* Previously executed migrations are remembered in a collection that persists, not just in a cache, avoiding extra work which could be extensive in a large database. Migrations are still required to be idempotent (they should detect whether they have any work to do, and do no harm if they are not needed again for a particular document).

* `apos.migrations.eachWidget` now delivers an accurate `dotPath`, which is crucial for the use of `apos.docs.db.update` with `$set`. No standard migrations in Apostrophe were using the feature until now.

## 2.54.2

Unit tests passing.

Regression tests passing.

* A bug in the recently introduced `apostrophe-soft-redirects` module caused crashes in cases where the context page or piece had no `_url` property... which is an unusual situation (how did you get there exactly? Overrides are clearly involved), but it can happen in customized projects. Fixed.

## 2.54.1

Unit tests passing.

Regression tests passing.

* A bug in Chrome 66 causes problems when selecting images in Apostrophe's media library. This bug did not appear before Chrome 66 and does not appear in other browsers. We resolved it by migrating to the use of the CSS grid feature in compatible browsers.

## 2.54.0

Unit tests passing.

Regression tests passing.

* Several performance improvements. In situations where Apostrophe formerly made expensive "matching nothing" queries, Apostrophe now either skips the entire query or uses an efficient query for a nonexistent `_id`, depending on whether the method in question has the right to cancel the entire operation.
* Resources released more completely by `apos.destroy`, which can now satisfy the expectations of `mocha` 5.x (no timeouts left active, etc). This was done by adding a `destroy` method to `uploadfs`.
* `range` schema fields behave better when there is no existing value.
* Save operation of a modal now triggers the global busy state to prevent race conditions and other unwanted behavior.
* Global busy state can now be pushed and popped, and modals utilize this, so that a modal can be used to gather information during the `saveContent` method of another modal.

## 2.53.0

Unit tests passing.

Regression tests passing.

* Do not send X-XSRF-TOKEN headers in an OPTIONS request. This change was mistakenly left out of the 2.52.0 release.
* The named anchor `main` can now be overridden via the `mainAnchor` nunjucks block.
* The `npmRootDir` option can be used to cause Apostrophe's module loading mechanism to seek npm modules in a location other than that specified by `rootDir` (or the project root). The new `localesDir` option of `apostrophe-i18n` does the same for localization. This makes it possible to use `rootDir` to specify an alternate location for everything else, i.e. the parent of `public`, `data`, `modules`, etc. A necessary accommodation for the evolving `apostrophe-multisite` module.
* Raw HTML widgets now offer help text out of the box.
* The `express.static` middleware now runs before the `apostrophe-global` middleware and other "standard" Apostrophe middleware.
* Your own module-level `expressMiddleware` object can specify `{ when: 'beforeRequired', middleware: function(req, res, next) { ... })` to run before the required middleware as well. Note that this means no sessions, no users and no body parser. Most of the time you'll want those things.
* CSS adjustment to tabs in modals so they don't scroll in Firefox.
* Dropzones for empty areas are easier to drop onto.

## 2.52.0

Unit tests passing.

Regression tests passing.

* No more 404's when slugs change for pages and pieces. Apostrophe now automatically implements "soft redirects" to the new URL of a page or piece. This is a major SEO improvement, with good support for any page or piece with a `._url` property. Note that this feature "learns" URLs over time as the pages and pieces are actually accessed, so if you decide to test it, remember that you must access the old URL at least once before you change it for the test. This feature can be disabled, if you really want to, by setting the `enable` option of the `apostrophe-soft-redirects` module to `false`.
* Indexed queries on the `parkedId` and `advisoryLock._id` properties. The lack of indexes for these properties could lead to full collection scans, so this is a significant performance boost on large databases.
* Apostrophe's anti-CSRF forgery X-XSRF-TOKEN header is no longer sent as part of an OPTIONS request, or as part of a cross-domain request. In the first case, cookies cannot be set by the server anyway, and in the second, we are communicating with a server that cannot see our session to verify it. In both cases, sending the headers was causing configuration headaches for developers. Thanks to Priyansh Gupta.
* A UI bug fix: the recently added "clone" button for widgets is no longer displayed for singletons, or for areas whose `limit` has been reached. Also, the `cloneable: false` option can be used to disable this feature for a particular area.
* UI bug fix: no more conflicts between the "Add Content" menu and the up/down/remove/etc. buttons for widgets.
* Clearer warnings and error messages.

## 2.51.1

Unit tests passing.

Regression tests passing.

* Do not crash when updating a doc if widgets exist but `_originalWidget` does not. This can happen in workflow scenarios where Apostrophe's `find` is bypassed.
* Accommodations for the forthcoming `apostrophe-optimizer` module.

## 2.51.0

Unit tests passing.

Regression tests passing.

* Widget fields may now have a `permission` property. If present, the user must have the named permission (such as `admin`), or they will not see that particular field in the editing dialog box. This is useful when a widget should be authorable by most users but has a sensitive field that should be restricted to a smaller group of users. Note that this feature already existed for schema fields of pieces and pages.
* Apostrophe again allows a named pipe to be specified via the `PORT` environment variable, for compatibility with Windows. Thanks to Jørgen M. Skogås for this fix.
* Apostrophe's default settings for the `bodyParser` option are now generous enough, in the case of JSON request bodies, to cover all reasonable editing scenarios in Apostrophe. This change also benefits the `apostrophe-headless` module.
* When Apostrophe must generate a `path` for a new page, it will look at the provided `slug` before it looks at the provided `title`. This is useful when titles in an import are of poor quality but slugs are unique. Prevents unnecessary numbered suffixes after both slugs and paths.
* The dropdown menu to add a widget no longer has a conflict with the hover menu offering widget controls such as "up," "down," etc. The hover menu does not appear while the dropdown menu is open.

## 2.50.0

Unit tests passing.

Regression tests passing.

* Clone button for widgets in areas, to save time when editing.
* New features for displaying the titles of array items when editing fields of type `array`. `titleField` may now use dot notation. In addition, if that isn't enough, you may use `listItemTemplate` to point to an alternative to the standard `arrayListItem.html` template, which you may use as a reference. In addition, both `titleField` dot notation and the custom `listItemTemplate` have full access to joins. Be sure to use cross-module include syntax if you don't want to put the template in `modules/apostrophe-schemas/views`. For instance, you may write `listItemTemplate: 'my-module-name:listItemTemplate.html'`.
* Bug fix: modals are the right height when jQuery 3 is in use.
* CSS class added to the `h4` that displays the title in an `apostrophe-images` widget, for your CSS styling convenience. Thanks to Gareth Cooper.

## 2.49.0

Unit tests passing.

Regression tests passing.

* New password reset feature. You will need to configure `apostrophe-email` and opt into this feature. See the new [Apostrophe password reset HOWTO](https://apostrophecms.org/docs/tutorials/howtos/password-reset.html).
* Significant performance boost to the "reorganize" modal in situations where numerous pages are in the trash when using the `apostrophe-workflow` module.
* If widget ids are not provided when inserting new documents they are automatically generated. This makes [apostrophe-headless](https://npmjs.org/package/apostrophe-headless) easier to use.

## 2.48.0

Unit tests passing.

Regression tests passing.

* New `color` and `range` schema field types. `color` provides a color picker field allowing values compatible with CSS, etc. `range` provides an `<input type="range">` element and respects `min` and `max` options.
* New `apos.utils.log`, `apos.utils.info`, `apos.utils.debug`, `apos.utils.warn` and `apos.utils.error` methods. These are now used consistently throughout Apostrophe core, both in the server and in the browser. On the server, these methods wrap the corresponding methods of a `logger` object and you can inject your own via the `logger` option of the `apostrophe-utils` module. By default a logger object that wraps the `console` object is created. For convenience, if your logger has no `log` method, `apos.utils.log` will call `logger.info`. This allows many popular loggers like `winston` to be used without modification "out of the box."
* `modulesSubdir` option to specify subdir where local modules come from, overriding `modules`. Useful when more than one `apos` object exists in a project.
* Major speedup to parked pages. Also eliminates spurious warnings about inefficient joins at startup.
* Refactored autocollapse behavior of admin bar into its own method for easier overrides.
* CSS fixes for improved usability.

## 2.47.0

Unit tests passing.

Regression tests passing.

* Developers now have the option to use jQuery 3. To enable jQuery 3, set the `jQuery` option of the `apostrophe-assets` module to the number `3`. We have packaged specific versions of jQuery 3 and jQuery UI which are known to be compatible with and tested with Apostrophe's UI, and we plan to use these in our own projects going forward. We will be making this change in the apostrophe boilerplate project. Of course Apostrophe's UI remains compatible with the older version of jQuery that loads by default. There is no bc break.

* When you join with pages, by using the virtual doc type `apostrophe-page`, the user is now invited to choose a page via a version of the reorganize dialog box, which has been made more user-friendly for this purpose. Autocomplete is still supported too.

* The reorganize dialog box is more pleasant to use. This dialog will continue to evolve to offer more of the functionality found in the "manage" dialog boxes for piece types.

* The page parking mechanism has been overhauled and improved. From now on, it is our recommendation that you set a unique `parkedId` for each parked page you configure for `apostrophe-pages`. This ensures that even if you change the slug in the configuration of the parked page, Apostrophe will still be able to understand that the page already exists and a new one should not be inserted. This is especially critical if using `apostrophe-workflow`, since you might decide to add or change locale prefixes at some point.

* The database connection keepalive mechanism now uses a query against an empty collection, rather than a server status call that the database user might not have permission to make.

* The `apos.utils.cssName` helper now preserves double dashes, as they are a common feature in modern CSS frameworks.

* There is now an `apostrophe-areas:widgetBase.html` file which can be extended block by block in a project-level `modules/apostrophe-areas/views/widget.html` file. New overrideable methods have also been added to simplify adding custom classes programmatically to the wrapper and the widget itself without overriding any templates.

* It is now possible to configure select elements (we do not recommend more than one) to be displayed inline with the other widget controls, i.e. up, down, delete, etc. The back end of this is left to the developer, however you can check out the still-evolving [apostrophe-personas](https://github.com/apostrophecms/apostrophe-personas) module for an example. This feature is primarily meant for modules like `apostrophe-personas` that impact all widgets in a general way.

## 2.46.1

Unit tests passing.

Regression tests passing.

* Attachment fields now save properly when directly part of the schema of a widget. A bug was introduced in version 2.42.0 when the `length` property was added to attachments. A fix made long ago to `apos.utils.clonePermanent` on the server side was also needed on the browser side.

## 2.46.0

Unit tests passing.

Regression tests passing.

* The "Copy" button of pieces now copies areas that do not explicitly appear in the schema, and works correctly when an `apostrophe-pieces` module is set `contextual: true`. Overrideable methods are provided for those who need to copy more than schema fields and top-level areas. We do not copy every property by default because this could have unforeseen consequences; we copy only what is in the schema, plus top-level areas because these have always been supported without an explicit schema in templates.

* It is now possible to secure widget properties so that they are not visible to end users if you do not choose to output them in the markup. To do that, set the `playerData` option of your widget module to `false`, or to an array of properties that **should** be visible in the `data` JSON attribute so that they are passed to the `play()` method. Normally widget properties are public information, intended for display, but this technique is useful if you have a `username` and `password` for use in fetching an external feed in a server-side `load` method, for instance. **Note that to allow widget editing to function, everything is still passed in `data` if the user has editing privileges for the widget.** So if you seek to verify this feature, be sure to check as a logged-out user, or a user without editing permissions for that content.

* It is now easy to override the `fieldset` markup for Apostrophe schemas. Just copy `modules/apostrophe-schemas/views/fieldset.html` to your project-level version of that path and edit it. However, please note that you must continue to have an outer wrapper element with the given attributes.

* Apostrophe's codebase now passes `eslint`. In the process many cases of callback errors being ignored were fixed, as well as global variable leaks.

* Apostrophe's `apos.locks.lock` and `apos.locks.unlock` methods now support promises.

## 2.45.0

Unit tests passing.

Regression tests passing.

* The `apostrophe-caches` module has better, clearer documentation and it now supports promises.
* All modules can now conveniently send email using [Nodemailer](https://nodemailer.com/about/). The new `email` method of all modules renders a template in that module's `views` folder, exactly as you would hope it would, and also automatically generates a plaintext version for the occasional user who does not view HTML email. The automatically generated versions include links properly.
* Extending `apostrophe-images-widgets` and other pieces widgets is easier. If your widget name doesn't correspond to the kind of piece you are displaying, a helpful error appears explaining that you need to set `piecesModuleName`. Adding fields to these widgets now behaves reasonably. Also, if you add fields to `apostrophe-images` or `apostrophe-files` at project level, this now behaves as expected too.
* A locking mechanism has been added during the movement of pages in the page tree. This prevents rare race conditions that could previously have resulted in duplicate page ranks, although the design of the page tree is such that more serious consequences were always avoided.
* Text justification options for ckeditor are now standard in our build of ckeditor. Of course you still need to configure `sanitize-html` properly when using them.
* Any widgets module may now specify a `wrapperTemplate` option. That template is rendered instead of the standard `apostrophe-areas:widget.html` template, and can use `extends` and override blocks found in that template. This is useful if you need to set attributes of the outer wrapper element of the widget.
* The migration added in 2.43.0 to address file permissions for existing attachments in the trash has been greatly accelerated, helpful on large sites.
* Better error messages for `min` and `max` options of some schema field types; provisions for expanded error messages in general.
* For those using the `testModule` option to test their own npm modules in the context of Apostrophe, a default shortname is automatically provided.
* Fixed missing space in admin bar markup, thanks to arlecchino.

## 2.44.0

Unit tests passing.

Regression tests passing.

* Apostrophe's AJAX filter features for `apostrophe-pieces-pages` now support "Load More" buttons and infinite scroll.

To add a "Load More" button:

1. Wrap a new element inside your data-apos-ajax-context element around the content that makes up the current "page" of results. This should not wrap around filter links or the "Load More" button itself.
2. Give that new element the `data-apos-ajax-append` attribute.
3. Add `append=1` to the query string of your Load More button. Example:

```
{% if data.currentPage < data.totalPages %}
  <a href="{{ data.url }} | build({ page: data.currentPage + 1, append: 1 })">Load More...</a>
{% endif %}
```

To progressively enhance this for infinite scroll, add a `data-apos-ajax-infinite-scroll` attribute to the button.

Note that we do this via progressive enhancement of a "Load More" button so that Google can still reach and index all of the pages (SEO).

* Attachment schema fields now respect the new `fileGroup` and `fileGroups` properties. If `fileGroup` is set to `images`, then only image types (GIF, JPEG, PNG) are accepted; if it is set to `office` only typical business file types are accepted. Note that we have always rejected files that didn't appear on the list for either type. You can also specify `fileGroups` as an array.
* `fileGroup: 'image'` is now configured by default for `apostrophe-images`, as was always intended but incorrectly implemented in the past.
* Attachment schema fields now respect the new `extension` and `extensions` properties. The former is handy if you only want to allow one extension, the latter if you want to allow more than one. The extensions must be those specified for `fileGroups` in the default configuration of `apostrophe-attachments` or your override of it (all lower case; JPEG is `jpg`; no period).
* The `addDocReferences` migration has been parallelized, as this one-time migration can be time-consuming on a large site.
* Broken `less` calculation fixed, thanks to Antoine COMBES.

## 2.43.0

Unit tests passing.

Regression tests passing.

* When a "file" or "image" is moved to the trash, the attachment in question now becomes inaccessible. This is particularly important to stop access to obsolete PDFs, which Google loves to access. If the file or image is removed from the trash, the attachment becomes available again. In the case of images, the 1/6th size remains available by default to provide preview when viewing the trash. If the same attachment is referenced by more than one doc, which can happen due to "Copy" operations or `apostrophe-workflow`, it remains available until all such docs are in the trash.

* Parked properties are no longer editable in page settings. Since every site restart always wiped them out anyway, this is a bug fix, not a truly new behavior. With this change, you can finally set `type: 'home'` when `park`ing the home page, and remove `home` from your page types dropdown.

* The `apostrophe-jobs` module now offers a `runNonBatch` method, which is useful for long-running operations that don't involve iterating over many instances of the same type of object.

* Improvements to background image positioning for images widgets.

* A block has been added to override the `lang` attribute easily. Thanks to Ayho.

* The `imgAlt` block can now be used to conveniently override the `alt` attribute of images when overriding `widget.html` for `apostrophe-images-widgets`. Thanks to Raphaël DiRago.

* The `required` option now works properly for fields of type `array` (there must be at least one item in the array).

* Improved error messages for unblessed widget schemas. These are usually related to a widget that is no longer in the page template but appears in the database.

* A UI bug that caused tabs to become invisible when returning from nested dialog boxes has been fixed.

* Filters for "select" fields now default to "no opinion," rather than the default choice. This is the normal behavior for other field types.

* Even more promise support! `apos.attachments.insert`, `pieces.trash` and `pieces.rescue` all return promises if no callback is given.

* A YouTube embed unit test was removed to ensure consistent results in Travis CI, which is once again in routine use.

## 2.42.1

Unit tests passing.

* Use of a capitalized filename that should have been lowercase in a `require` briefly broke Apostrophe's initialization on Linux. We are correcting this by reinstating CI in a Linux environment.

## 2.42.0

Unit tests passing.

Regression tests passing.

* Promises have landed in Apostrophe. Calling `toArray`, `toObject`, `toDistinct` or `toMongo` on an Apostrophe cursor *without a callback* will return a promise. That promise will resolve to the expected result.

In addition, `docs.insert`, `docs.update`, `pieces.insert`, `pieces.update`, and `pages.insert` will all return a promise if invoked without a callback.

These are the most frequently invoked functions in Apostrophe that formerly required callbacks.

**As always with promises, be sure to catch errors with `.catch()`** at some level.

Note that **the `await` keyword can now be used with these methods**, as long as you're running Node.js 8.x or newer or using Babel to provide that language feature.

* Apostrophe's custom `Split` CKEditor toolbar control now works correctly in 2.x. You can give your users the `Split` control to allow them to break up a large rich text widget in order to insert other types of widget "in the middle." Note that the control name is now capitalized to match the way other CKEditor toolbar buttons are named.

* You may now specify `_url: 1` or `_nameOfJoin: 1` in a projection when using Apostrophe's `find()` methods. Native MongoDB projections naturally can't see these "computed properties" because they don't live in the database — they are computed "on the fly" after documents are fetched. However, Apostrophe now automatically adds the right underlying fields to the projection.

Only `_url` and the names of `joinByOne` or `joinByArray` fields are supported. It does not make sense to use a projection on `people` to locate IDs that are actually attached to `products` via `joinByOneReverse` or `joinByArrayReverse`.

*This feature does not conflict with legitimate uses of MongoDB projections because Apostrophe discards all properties beginning with `_` when writing to the database, except for `_id`.*

* The `length` property of an Apostrophe `attachment` object is now correctly populated with the original file size. Thanks to David Keita. Note that images are also made available in many scaled sizes. Also the original may be replaced with a correctly rotated version, in which case `length` will not match. So the most useful scenario for this property is likely to be in working with office formats, especially PDF which can sometimes be very large.

* Fixed bug in the `isEmpty` methods for areas and singletons. Thanks to David Keita.

## 2.41.0

Unit tests passing.

Regression tests passing.

* The new `apostrophe-jobs` module, part of the core of Apostrophe, provides a progress meter mechanism and the ability to stop long-running user-initiated operations, such as batch operations on pieces. See the [jobs module documentation](http://apostrophecms.org/docs/modules/apostrophe-jobs/index.html). You can also refer to the pieces module for examples if you wish to use this for your own long-running user-initiated operations.
* Batch operations now have more robust support for "select everything." A number of bugs related to multiple selection of pieces have been fixed in a refactoring that made this code much more maintainable and predictable.
* The option of pushing an asset of type `template`, which never worked in 2.x and was never used by Apostrophe, has been removed for clarity. Our preference is for rendering assets on the server side dynamically when needed, rather than pushing many templates into the DOM on every page load.
* An `.editorconfig` file has been added. Thanks to Fredrik Ekelund.
* Parking a page only pushes permanent properties. `_defaults` and `_children` should never have been in the database; they are of course still interpreted to decide what should happen, but the properties *themselves* did not belong in the database. (You may need to write a migration if they are already there and this is causing issues for you.)
* Scrolling UI behavior of pieces improved; various other UI touch-ups. Thanks to Fredrik Ekelund.
* `newBrowserCalls` helper for `push` module can be used when you want JavaScript calls queued up with `req.browserCall` to be executed in an AJAX update of just part of a page.
* Fixed bugs affecting access to the published/unpublished batch operations and similar.

## 2.40.0

Unit tests passing.

Regression tests passing.

* Support for "select everything" when managing pieces. Once you check the box to select everything on the current page, you are given a secondary option to select everything that matches your current criteria. This works both when choosing pieces for widgets and when working with batch operations like "trash" or "rescue."
* Fixed various bugs affecting combinations of "select all on page", the chooser and working with images.
* Improvements to batch operations on pieces. The `requiredField` property is checked correctly, and the new `onlyIf` property allows for passing a function that accepts the doc type name and decides whether the button should appear. Multiword action names are properly camelcased. New "success" and "dataSource" options to `batchSimple` allow for carrying out additional operations afterward as well as gathering input independently at the start. And batch operations are composed late so that other modules can add them.
* The `self.api` and `self.html` methods of `apostrophe-context` and `apostrophe-modal` now support a syntax for making cross-module API calls, just like templates.
* Addressed moog versioning issue with latest npm that caused errors about "synth.instanceOf" not being found depending on the state of your npm cache.

## 2.39.2

Unit tests passing.

Startup-related regression tests passing.

* The `APOS_MONGODB_LOG_LEVEL` environment variable can now be set to `debug`, `info` or anything else supported by the MongoDB driver's `Logger.setLevel` method. This is helpful for debugging database issues at the lowest level.

## 2.39.1

Unit tests passing.

Regression tests passing.

* Factored out a `getBaseUrl` method for `apostrophe-pages`, allowing
overrides of this that pay attention to `req`.
* Report `pageBeforeSend` errors and failures to load the global doc properly, don't silently tolerate them.
* Documentation corrections. Thanks to Frederik Ekelund.


## 2.39.0

Unit tests passing.

Regression tests passing.

* Easier access to options. Introduced the `getOption` method to all modules. Calling `self.getOption(req, 'sizes.large')` from your module's server-side JavaScript code, or just `module.getOption('sizes.large')` from Nunjucks, will return the value of `self.options.sizes.large` for that module. You may also pass an array of keys, i.e. `module.getOption([ 'sizes', 'large' ])`. This method is tolerant, it returns undefined if any part of the path does not exist. See also the new [apostrophe-override-options](https://npmjs.org/package/apostrophe-override-options) which extends this feature to support customizing the returned value for any option based on the current page type, page settings, piece settings and locale. * Helpful warning when maximum area/widget loader recursion level is reached. Always use projections when adding joins to your schema to avoid a performance hit due to runaway recursion.
* New `disabledTypes` option to `apostrophe-pages`, primarily for use with `apostrophe-override-options`.
* Fixed UI bug relating to area menus at the bottom of the page.
* Fixed bug that caused a crash when invalid usernames attempted to log in. Thanks to Arthur.

## 2.38.0

Unit tests passing.

Regression tests passing.

* Various schema field validators for required fields no longer crash on the browser side if a property is nonexistent, as opposed to being the expected empty string.
* Buttons for editing pieces widgets now use less confusing language.
* Accommodations for the `apostrophe-headless` module (arriving later today), including factoring out certain login-related and piece-related functionality to separate methods in order to make it easier to introduce RESTful APIs for the same features.
* Unit tests no longer drop the entire test database between suites; instead they drop the collections. Also the unit test timeout can be set via an environment variable. This accommodates testing against various cloud databases with security that precludes dropping entire databases.
* Lots of new content in the README to get folks who haven't been to the documentation site yet a little more excited.

## 2.37.2

Unit tests passing.

Conflict resolution and template extension-related regression tests passing.

* The conflict resolution feature, which helps users avoid conflicts in which neither is successfully able to save content reliably by explaining that two users are editing the same doc and offering the option of taking control, can now be disabled by setting the `conflictResolution` option of the `apostrophe-docs` module explicitly to `false`. **We do not recommend** the use of this option in normal practice, however it has valid applications in automated testing.

* Recently a bug was introduced in which extensions other than `.html` or `.njk` did not work in `include` statements, etc. in Nunjucks templates unless the file in question existed in the project-level version of the module including it. The full cascade of template folder paths is now supported for these explicit extensions, including searching `viewsFolderFallback`.

## 2.37.1

Unit tests passing.

Piece- and schema-related regression tests passing.

* Filters are now available for schema fields of type `integer`. You can configure these for the manage view, or for pieces-pages, exactly as you would for other field types. Previously this feature existed but did not function properly, so this is a patchlevel release rather than a minor version bump.
* Previously, when viewing pieces in the trash, the batch operation button initially read "Trash Items" rather than "Rescue Items." It did not match the selected operation in the select element, and did not perform the needed operation of rescuing items unless you switched operations and switched back again. This has been fixed.

## 2.37.0

Unit tests passing.

Regression tests passing.

* New feature: you may now use the `.njk` file extension in addition to `.html` for your Nunjucks templates. In order to maximize the usefulness of this feature in the context of existing Apostrophe code, `.njk` is still checked for even if `.html` was specified when calling the `render` method. `.njk` is a convention adopted by the Nunjucks community and is supported by some syntax highlighters.
* Bug fix: drag-and-drop reordering and movement of widgets is once again functional. (The arrows worked all along.)
* Bug fix: drag-and-drop targets for widgets residing in areas nested in other widgets now appear and function properly.


## 2.36.3

Unit tests passing.

Regression tests passing.

* If an oembed provider responds with an HTTP error and a response that is not parseable as XML or JSON, Apostrophe no longer crashes (this fix is actually in the oembetter npm module). This fixes crashes on non-embeddable YouTube videos.
* If the oembed provider issues a 401 or 404 error, a relevant error message is given. Otherwise the generic error icon is still given.

## 2.36.2

Unit tests passing.

Regression tests passing.

* Dragging and dropping will now automatically scroll the "reorganize" dialog box.
* Attempts to drag a page above or below the "Home" page in "reorganize" no longer cause a restart. Also, the interface rejects them gracefully.
* Attempts to drag a page below the trashcan are rejected gracefully.
* When `trashInSchema` is active, the "traditional" trash can sorts below "in-context" trash, and the traditional trash can receives the special label "Legacy Trash" to reduce confusion.
* When on page two (or higher) in the "manage" view of pieces, performing a text search now correctly resets to page one.
* Throw an error at startup if a forbidden schema field name is used in `addFields` configuration. For instance, `type` is forbidden for widget schemas, while `docPermissions` is forbidden for doc type schemas, and `_id` is forbidden for both. Note that field names like `title` that are already in the schema are *not* forbidden because re-adding a schema field replaces it, which is often done to change the label, etc. So we'll be adding more documentation about these to help developers avoid surprises if their intention was an entirely new field.

## 2.36.1

Unit tests passing.

Regression tests passing.

* Spurious conflict resolution warnings for pieces fixed.
* Notifications are spaced properly, and in the upper right corner as intended, on all screens.
* Reorganize feature: upgraded to jqtree 1.4.2. Regression testing found no bc breaks.
* A debugging convenience: the `log(true)` cursor filter logs MongoDB criteria objects resulting from the cursor in question to the console.

## 2.36.0

Unit tests passing.

Regression tests passing.

* You may now set the `skipInitialModal` option for any widget module to `true` in order to avoid displaying the editing dialog box when the widget is first added. This makes sense if the widget has a useful default behavior, or consists of a contextually editable rich text sub-widget with a "style" select element you might or might not need to set every time.
* Fields in Apostrophe's schema-driven forms now receive globally unique `id` attributes, and the `for` attributes of `label` elements now reference them properly.

## 2.35.1

Unit tests passing.

Regression tests passing.

* Intermittent "not blessed" errors when editing joins in widget schemas have been corrected by blessing all widget schemas at page serve time, just as we already bless all doc type schemas at page serve time. Blessing them when the individual routes fire is problematic because of probable race conditions with sessions.

## 2.35.0

Unit tests passing.

Regression tests passing.

* `apos.areas.isEmpty(data.page, 'body')` will now tell you if that area is considered empty (it contains no widgets, or the widgets consider themselves empty).

* The new `controls` option may be passed to any widget, via `apos.singleton` or via the configuration for that specific widget type in an `apos.area` call. In this example, the widget cannot be removed, cannot be moved, and has its controls positioned at the upper right instead of the upper left:

```
{{
  apos.singleton(data.page, 'footer', 'apostrophe-rich-text', {
    controls: {
      removable: false,
      movable: false,
      position: 'top-right'
      }
    }
  })
}}
```

The `position` suboption may be set to `top-left`, `top-right`, `bottom-left` or `bottom-right`.

The `removable` and `movable` suboptions are primarily intended for singletons.

* By popular demand, the `insert` and `update` methods of pieces now pass the piece to their callback as the second argument.

* Better CSS reset for Apostrophe's admin UI.

* `callOne` added for convenience when you want to invoke a method normally invoked by `callAll` in the same way, but for only one module. Thanks to Arthur.

* If an attachment does not exist, `apos.attachments.url` no longer results in a template error page. Instead a fallback icon is displayed and an error message is logged. Developers should still always check whether attachments and joined objects still exist in their templates. Thanks to Raphaël DiRago.

* Notifications within modals move to lower right corner of modal for readability.

* Cleaned up font paths.

* Accommodations for the latest release of the separately published apostrophe-workflow module.

## 2.34.3

Unit tests passing.

Regression tests passing.

A bug was fixed that prevented nested area editing. The bug appeared in version 2.34.0.

Note that editing an area on the page has never been possible when it is part of the schema of an array field. That is not a new issue. It is being tracked and discussed. Today's fix was for a regression that impacted all nested areas.

## 2.34.2

All tests passing.

Fixed a bug that generated an error message regarding conflict resolution when attempting to edit an area inside a piece editor dialog box.

## 2.34.1

All tests passing.

Fixed an issue impacting unit test harness only. It didn't come up initially because it had to do with automatically creating `test/node_modules`, which existed our dev environment.

No code changes outside of tests.

## 2.34.0

All tests passing.

* Conflict resolution has been added to Apostrophe. When two users attempt to edit the same document, whether "in context" on the page or via a dialog box, Apostrophe now makes the latecomer aware of the issue and gives them the option to take control of the document after warning that the first party could lose work.

Since the first user may have simply abandoned their work, Apostrophe also indicates how long it has been since the first user last made a change.

If the same user attempts to edit a document in two tabs or windows, something very similar happens, although the message is different.

* In a related change, Apostrophe does not begin attempting to save an area on the page until the user interacts with it for the first time. This fixes many commonly reported frustrating situations in which one user is editing and the other is logged in but merely looking at the page, creating a ping-pong exchange of save requests.

* Apostrophe's unit tests have been restructured so that a single test file can be run conveniently, via `mocha test/docs.js`, for instance, and there is no longer a need for us to update `test/test.js` every time a test is added. Also, the unit tests use the same `apos.tasks.getReq` and `apos.tasks.getAnonReq` methods that are used by real-life command line tasks, which provide a more faithful simulation of an Express request object and one we anticipate extending as needed.

## 2.33.1

All tests passing.

* Fixed potential crash in version pruning mechanism.

## 2.33.0

All tests passing.

* The login page can be disabled via the new `localLogin` option of the `apostrophe-login` module. Set it explicitly to `false` to disable the login URL completely.
* Refactoring: the `apostrophe-login` module now has an `afterLogin` method which takes care of invoking the `loginAfterLogin` callAll method on all modules that have one, and then redirecting appropriately. This code was factored out to make it easier to use in the new [apostrophe-passport](https://npmjs.org/package/apostrophe-passport) module, which allows the use of almost any [Passport](http://passportjs.org)-based strategy, such as Facebook login, Google login, Github login, etc.
* `apos.users.ensureGroup` now delivers the group to its callback as the second argument.

Thanks to Michelin for their support of this work.

## 2.32.0

All tests passing.

* Fixed an S3 asset bundle generation bug that caused `.less` files to be imported with the wrong file extension if the `public` folder did not yet exist at the time `--create-bundle` was used. Thanks to Michelin for their support of this work.

* Also added an `apostrophe-caches:clear` task to aid in testing various functionality. You must specify the cache name since caches may or may not even be known to Apostrophe at task startup time based on whether and when code calls `.get` for each cache name.

## 2.31.0

All tests passing.

* The new `testModule: true` option causes Apostrophe to supply much of the boilerplate for a published npm apostrophe module that wants to test itself as part of an apostrophe instance, i.e. apostrophe-workflow, apostrophe-caches-redis, etc. See those modules for examples of usage. This is a feature for those writing their own npm modules that wish to unit test by initializing Apostrophe and loading the module in question.

* Fixed caching bugs, notably the oembed cache, which is now operating properly. Oembed responses, such as YouTube iframe markup, are now cached for an hour as originally intended which improves frontend loading time.

* Page type changes only refreshed the schema fields on the first change — now they do it properly after every change.

* Page type changes use the "busy" mechanism while refreshing the schema fields to prevent user interface race conditions and avoid user confusion.

* `trash` is never offered as a schema field of the `global` doc (mainly a concern with `apostrophe-workflow`).

## 2.30.0

All tests passing.

It is now easier to set up Redis or another alternative session store:

```
'apostrophe-express': {
  session: {
    secret: 'your-secret-here',
    store: {
      name: 'connect-redis',
      options: {
        // redis-specific options here
      }
    }
  }
}
```

For bc, you can still pass a live instance of a store as the `store` option, but this way is easier; all you have to do is `npm install --save` your connect-compatible session store of choice and configure it.

Thanks to Michelin for their support of this work.

## 2.29.2

All tests passing.

* Overrideable widgetControlGroups method takes (req, widget, options) allowing for better control when customizing these buttons.
* The `createControls` option of the `apostrophe-pages` module is now respected properly.

## 2.29.1

All tests passing.

* Fixed a short-lived issue with the reorganize feature.

## 2.29.0

All tests passing.

This is a significant update containing various accommodations required by the shortly forthcoming Apostrophe 2.x version of the `apostrophe-workflow` module, as well as other recent enhancements in our queue.

* Editing an area "in context" on the page when it is part of a widget or piece will always work, even if `contextual: true` was not set. That property is optional and prevents the area from also appearing in the dialog box for editing the content type.

* Multiple select filters are now available for the "manage" view of any piece type. Just like configuring single-select filters, except that you'll add `multiple: true` to the relevant object in your `addFilters` configuration for the module. Thanks to Michelin for their support of this work.

* When editing a previous selection of pieces for a join or widget, you can also easily edit them without locating them again in the manage view.

* "Next" and "previous" links can now be easily added to your `show.html` pages for pieces. Just set the `next` and `previous` options for your `apostrophe-pieces-pages` subclass to `true`, or to an object with a `projection` property for best performance. This will populate `data.previous` and `data.next` in your `show.html` template. *For blogs they may seem backwards; they refer to relative position on the index page, and blogs are reverse-chronological. Just switch the terms on the front end in your template in cases where they appear confusing.*

* There is now a "pages" option on the admin bar, for cases where "reorganize" is not visible because "Page Settings" is not accessible to the user for the current page.

* If the `trashInSchema` option is set to `true` when configuring `apostrophe-docs`, pages that are in the trash retain their position in the page tree rather than moving to a separate "trash" subtree. In the "reorganize" interface, they are grouped into trash cans displayed beneath each parent page, rather than a single global trash can. This is necessary for the new workflow module and also helpful in any situation where trying to find pages in the trash is more troublesome than explaining this alternative approach.

When `trashInSchema` is `true`, users can also change the trash status of a piece or page via "Page Settings" or the "Edit" dialog box of the piece, and it is possible to access "Page Settings" for any page via "Reorganize."

* The buttons displayed for each widget in an Apostrophe area can be adjusted via the `addWidgetControlGroups` option of the `apostrophe-areas` module, which can be used to introduce additional buttons.

* Empty `beforeMove` and `afterMove` methods have been added to the `apostrophe-pages` module for the convenience of modules using `improve` to enhance it.

* The `apostrophe-doc-type-manager` module now has `getEditPermissionName` and `getAdminPermissionName` methods. These can be overridden by subclasses. For instance, all page subtypes return `edit-apostrophe-page` for the former because page types can be changed.

* `apos.destroy(function() { ... })` may be called to shut down a running Apostrophe instance. This does **not** delete any data. It simply releases the database connection, HTTP server port, etc. This mechanism is extensible by implementing an `apostropheDestroy` method in your own module.

* `before` option for `expressMiddleware`. As before any module can provide middleware via an `expressMiddleware` property which may be a function or array of functions. In addition, if that property is an object, it may also have a `before` subproperty specifying a module whose middleware should run after it. In this case the actual middleware function or functions must be in a `middleware` subproperty.

* `apos.instancesOf(name)` returns an array of modules that extend `name` or a subclass of it. `apos.instanceOf(object, name)` returns true if the given `object` is a moog instance of `name` or a subclass of it.

* `apos.permissions.criteria` can now supply MongoDB criteria restricted to the types the user can edit when a general permission name like `edit` or `edit-doc` is asked for. *This was never a security bug because permissions for actual editing were checked when individual edits occurred. The change makes it easier to display lists of editable content of mixed types.*

* Extending the indexes of Apostrophe's `aposDocs` collection is easier to achieve in modules that use `improve` to extend `apostrophe-docs`.

* Removed tests for obsolete, unsupported Node.js 0.10.x. Node.js 4.x is now the minimum version. *We do not intend to break ES5 compliance in 2.x, however testing old versions of Node that are not maintained with security patches in any freely available repository is not practical.*

* `insert` method for `apos.attachments`, mirroring the other modules better. Thanks to Arthur Agombart.

## 2.28.0

All tests passing.

* Notifications are available, replacing the use of `alert`. This feature is primarily for Apostrophe's own administrative features; you can use it when extending the editing UI. Call `apos.notify('message')` to display a simple message. You can specify several `type` options such as `error` and `info`, and you can also use `%s` wildcards. Everything is localized on the server side. [See the documentation for more information](http://apostrophecms.org/docs/modules/apostrophe-notifications/browser-apostrophe-notifications.html#trigger). Thanks to Michelin for their support of this work.
* The `apostrophe-images` widget now provides a focal point editor. See the new [responsive images HOWTO](http://apostrophecms.org/docs/tutorials/howtos/responsive-images.html). Thanks to Michelin for their support of this work.
* UX: clicking "edit" on an image you have already selected no longer deselects the image. Thanks to Michelin for their support of this work.
* Bug fix: corrected issue that sometimes prevented joins with pages from editing properly.
* Bug fix: added sort index on `level` and `rank`, preventing MongoDB errors on very large page trees.
* UX: a complete URL is suggested at startup when testing locally. Thanks to Alex Gleason.

## 2.27.1

All tests passing.

* Fixed recently introduced bug preventing page type switching.

## 2.27.0

All tests passing.

* Lazy schema field configuration, in general and especially for joins. No more need to specify `idField`, `idsField`, `relationshipsField` or even `label` for your schema fields. `withType` can be inferred too in many cases, depending on the name of the join field. You can still specify all of the details by hand.

Also, for reverse joins, there is a new `reverseOf` option, allowing you to just specify the name of the join you are reversing. This is much easier to understand than specifying the `idField` of the other join. However that is still permitted.

Lazy configuration is in place for doc types (like pages and pieces) and widget types. It can be extended to other uses of schemas by calling the new validation methods.

* ckeditor 4.6.2. Resolves #896: you can now create links properly in Microsoft Edge. Our policy is now to check in periodically with new ckeditor releases and just make sure they are compatible with our editor skin before releasing them.

* `apos.areas.fromRichText` can be used to create an area with a single rich text widget from a trusted string of HTML. Not intended for mixed media, just rich text. Related: both `fromRichText` and `fromPlaintext` now correctly give their widgets an `_id` property.

## 2.26.1

All tests passing.

* Fixed short-lived bug introduced in 2.26.0 re: detecting missing widget types.

## 2.26.0

All tests passing.

* Do not crash on missing widget types, print good warning messages.

* Complete implementation of the [explicitOrder](http://apostrophecms.org/docs/modules/apostrophe-docs/server-apostrophe-cursor.html#explicit-order) cursor filter, replacing a nonfunctional implementation.

* If the mongodb connection is lost, the default behavior is now to retry it forever, so when MongoDB does get restarted Apostrophe will find it. In addition, a `connect` object may be passed to the `apostrophe-db` module to be passed on to the MongoDB connect call.

* Spaces added between DOM attributes for better HTML5 compliance.

* `required` subfields are now enforced when editing fields of type `array`.

Thanks to Michelin for their support of much of the work in this release.

## 2.25.0

All tests passing.

* There is now a `readOnly` option for the standard schema field types. Thanks to Michelin for contributing this feature.

* Apostrophe now displays useful warnings and, in some cases, errors at startup when schemas are improperly configured. This is particularly useful if you have found it frustrating to configure joins correctly. We are continuing to deepen the coverage here.

* In the manage view, the "published" and "trash" filters now always offer both "yes" and "no," regardless of whether anything is available in those categories. This is necessary because these are the respective defaults, and these are also unusual cases in which it is actually interesting to know nothing is available.

## 2.24.0

All tests passing.

There is now an `object` schema field type. It works much like the `array` schema field type, however there is just one object, represented as an object property of the doc in the database. Thanks to Michelin's development team for contributing this feature.

## 2.23.2

All tests passing.

The options object of `enhanceDate` is now passed on to `pikaday`. Considered a bug fix since the options object was erroneously ignored.

* 2.23.1

All tests passing.

cleanCss needs to know that the output CSS files are going to live in apos-minified in order to correctly parse `@import` statements that pull in plain .css files. Also, the mechanism for prefixing URLs in CSS code was not applied at the correct stage of the bundling process (the minify stage), which broke the ability to reference fonts, images, etc. via URLs beginning with /modules when using an S3 asset bundle.

## 2.23.0

All tests passing.

* The "manage" view of `apostrophe-pieces` now supports robust filters, in the same way they were already supported on the front end for `apostrophe-pieces-pages`. Use the `addFilters` option to configure them. There is bc with existing filters that relied on the old assumption that manage filters have a boolean API. However now you can specify any field with a cursor filter, which includes most schema fields, notably including joins.

Note that since all of the options are presented in a dropdown, not all fields are good candidates for this feature.

The "manage" view filters now refresh to reflect only the options that still make sense based on the other filters you have selected, reducing user frustration.

See [reusable content with pieces](http://apostrophecms.org/docs/tutorials/getting-started/reusable-content-with-pieces.html) for more information and examples.

Thanks to Michelin for their support of this work.

* `apos.utils.isFalse` allows you to check for values that are strictly `=== false` in templates.

* `apos.utils.startCase` converts property names to English, roughly speaking. It is used as a fallback if a filter does not have a `label` property. This is primarily for bc, you should add a `label` property to your fields.

* Production now matches the dev environment with regard to relative URLs in LESS files, such as those used to specify background images or font files. Previously the behavior was different in dev and production, which is a bug.

* You can now pass a `less` option to `apostrophe-assets`, which is merged with the options given to `less.render` both in dev and production. You can use this, for instance, to enable `strictMath`.

* `apostrophe.oembed`'s `fetch` method now propagates its `options` object to `oembetter` correctly. Thanks to Fotis Paraskevopoulos.

## 2.22.0

All tests passing.

* Apostrophe now supports publishing CSS and JS assets via S3 rather than serving them directly.

Apostrophe already had an option to build asset "bundles" and deploy them at startup, as described in our [cloud HOWTO](http://apostrophecms.org/docs/tutorials/howtos/deploying-apostrophe-in-the-cloud.html). However this serves the assets from the cloud webserver, such as a Heroku dyno or EC2 instance. It is now possible to serve the assets from Amazon S3.

See the [updated cloud HOWTO](http://apostrophecms.org/docs/tutorials/howtos/deploying-apostrophe-in-the-cloud.html) for details.

Thanks to Michelin for their support of this work.

* Enforce string field `min` and `max` properties on server side.

* When validation of a form with tabs fails, such as a pieces edit modal, activate the correct tab and scroll to the first error in that tab.

* thanks to Ludovic Bret for fixing a bug in the admin bar markup.

## 2.21.0

All tests passing.

* For a small performance boost, `defer` option can be set to `true` when configuring any widget module.
This defers calls to the `load` method until just before the page is rendered, allowing a single query
to fetch them all in simple cases. This is best applied
to the `apostrophe-images-widgets` module and similar widgets. It should not be applied if you wish
to access the results of the join in asynchronous code, because they are not available until the last
possible moment.

Thanks to Michelin for their support of this work.

* You can also set `deferImageLoading` to `true` for the `apostrophe-globals` module if you want the
same technique to be applied when loading the `global` doc's widgets. This does not always yield a
performance improvement.

* Bug fix: if two crops of the same image were present in separate widgets on a page, only one of the crops would be seen in template code. This issue has been resolved.

## 2.20.3

All tests passing.

* The search filter is once again available when choosing images. This involved a deeper fix to modals: filters for sliding modals were not being properly captured and hoisted into the shared part of the outer div. This is now being done exactly as it is done for the controls (buttons) and the instructions.

To avoid incompatibility with existing uses of `self.$filters`, such as in the manage modal, they are captured to `self.$modalFilters`. A small change to the manage modal was needed to take advantage of this.

* Moved a warning message from `console.log` to `console.error`. `stdout` should never be used for warnings and errors. Moving toward clean output so that command line tasks can be safely used in pipelines.

## 2.20.2

All tests passing.

Improved UI for editing widgets. The edit button is no longer separate from the area-related controls such as up, down, etc. This reduces clutter and reduces difficulty in accessing widgets while editing.

## 2.20.1

All tests passing.

When autocompleting doc titles to add them to a join, Apostrophe again utilizes search result quality to display the best results first.

## 2.20.0

All tests passing.

This is a significant update with two useful new features and various minor improvements.

* Support for batch uploads. The `apostrophe-images` and `apostrophe-files` modules now implement batch uploads by default.

When you click "New File" or "New Image," you now go directly to the file browser, and if you select multiple files they are uploaded without a modal dialog appearing for each one; the title and slug are populated from the filename, and that's that.

You can also drag one or more files directly to the chooser/manager modal.

If you are choosing files or images for a widget, they are automatically selected after a batch upload.

This feature can be disabled by setting the `insertViaUpload` option to `false` for `apostrophe-images` or `apostrophe-files`. If you are adding `required` fields to `apostrophe-images` or `apostrophe-files`, then batch uploading is not the best option for you because it would bypass that.

**If you wish, you can enable the feature for your own `apostrophe-pieces` modules that have an `attachment` field in their schema by setting the `insertViaUpload` option to `true`.** However please note that this does not currently do anything for pieces that refer to an image or file indirectly via widget.

* Global preference editing, and a standard UI to roll back to earlier versions of global content. There is now a "Global Content" admin bar button. By default, this launches the version rollback dialog box for shared global content.

However, if you use `addFields` to add schema fields to the `apostrophe-global` module, this button instead launches an editing modal where you can edit those fields, and also offers a "Versions" button accessible from there.

Global preferences set in this way are accessible in all situations where `data.global` is available. This is very useful for creating project-wide preference settings.

All the usual features of schemas can be used, including `groupFields`. Of course, if you choose to use joins or widgets in global content, you should keep the performance impact in mind.

* Various UX fixes to the manager and chooser modals.

* If there is a `minSize` setting in play, that information is displayed to the user when choosing images.

* The `checkboxes` schema field type now supports the `browseFilters` feature.

* When batch file uploads fail, a more useful set of error messages are displayed.

## 2.19.1

All tests passing.

* When saving any doc with a schema, if an attachment field does not match a valid attachment that has actually been uploaded, that field is correctly nulled out. In addition, if the attachment's file extension is not in a valid fileGroup as configured via the attachments module, the field is nulled out. Finally, the `crop: true` option for attachments is saved successfully. This option allows for attachments to have a crop that is inherent to them, useful when there is no widget standing between the doc and the attachment.

All of these changes correct bugs in intended behavior. Certain checks were present in the code but not completely functional. If you need to update your configuration to add file extensions, [apostrophe-attachments](http://apostrophecms.org/docs/modules/apostrophe-attachments/).

## 2.19.0

All tests passing.

* As always, Apostrophe always populates `req.data.home`; when `req.data.page._ancestors[0]` exists that is used, otherwise Apostrophe carries out a separate query. However as a performance enhancement, you may now disable this additional query by passing the `home: false` option to the `apostrophe-pages` module. Note that `req.data.home` is not guaranteed to exist if you do this.

As for children of the home page, for performance you may now pass `home: { children: false }` option to the `apostrophe-pages` module. This option only comes into play when using `builders: { ancestors: false }`.

Thanks to Michelin for their support of this work.

## 2.18.2

All tests passing.

* Performance enhancement: when fetching `req.data.home` directly in the absence of `req.data.page._ancestors[0]`, such as on the home page itself or a non-page route like `/login`, we must apply the same default filters before applying the filter options, namely `.areas(false).joins(false)`, otherwise duplicate queries are made.

* Fixed bug in as-yet-unused `schemas.export` method caught by babel's linter.

Thanks to Michelin for their support of this work.

## 2.18.0

All tests passing.

* New batch editing features for pieces! You can now use the checkboxes to select many items and then carry out the following operations in one step: trash, rescue from trash, publish, unpublish, tag and untag.

In addition there is a clearly documented procedure for creating new batch editing features with a minimum of new code.

* Several bugs in the array editor were fixed. Up, down and remove buttons work properly again, an aesthetic glitch was resolved and redundant ordinal numbers do not creep in when managing the order of an array without the `titleField` option.

* Logging out completely destroys the session. While the standard behavior of `req.logout` in the Passport module is only to break the relationship between the `user` object and the session, users expect a clean break.

## 2.17.2

All tests passing.

* Members of a group that has the admin permission for a specific piece type can now move pieces of that type to and from the trash. (This was always intended, so this is a bug fix.)
* For better out-of-the-box SEO, an `alt` attribute with the title of the image is now part of the `img` markup of `apostrophe-images` widgets.

## 2.17.1

All tests passing.

* Fixed XSS (cross-site scripting) vulnerability in `req.browserCall` and `apos.push.browserCall`.

* Removed confusing strikethrough of "Apply to Subpages" subform when the permission is being removed rather than added.

* Improved UX of area widget controls.

* Improved modal array tab UI and CSS.

* The `oembedReady` Apostrophe event is now emitted correctly after `apostrophe-oembed` renders an oembed-based player, such as a YouTube video player for the `apostrophe-video` widget. This event can be listened for via `apos.on('apostrophe-oembed', fn)` and receives a jQuery object referring to the relevant element.

## 2.17.0

All tests passing.

* `array` schema fields now accept a `limit` option. They also support the `def` property to set defaults for individual fields. The array editor code has been refactored for better reliability and performance and documentation for the methods has been written.

* Relative `@import` statements now work when you push plain `.css` files as Apostrophe assets. There is no change in behavior for LESS files. Thanks to Fredrik Ekelund.

* Controls such as the "Finished" button of the reorganize modal were floating off the screen. This has been fixed.

## 2.16.1

All tests passing.

* If you have tried using `piecesFilters` with a `tags` field type, you may have noticed that when the query string parameter is present but empty, you get no results. This is suboptimal because that's a common result if you use an HTML form to drive the query. An empty string for a `tags` filter now correctly does nothing.

* In `apostrophe-rich-text-widgets`, initialize CKEditor on `instanceReady`, rather than via a dodgy timeout. Thanks to Frederik Ekelund for finding a better way!

## 2.16.0

All tests passing.

* Reintroduced the reorganize feature for editors who have permissions for some pages but not others. You are able to see the pages you can edit and also their ancestors, in order to navigate the tree. However you are able to drag pages only to parents you can edit.

* Introduced the new `deleteFromTrash` option to the `apostrophe-pages` module. If this option is enabled, a new icon appears in "reorganize" when looking at pages in the trash. This icon allows you to permanently delete a page and its descendants from the site.

The use of this option can lead to unhappy customers if they do not clearly understand it is a permanent action. For that reason, it is disabled by default. However it can be quite useful when transitioning from the initial site build to long-term support. We recommend enabling it during that period and disabling it again after cleanup.

* "Reorganize" no longer displays nonfunctional "view" and "trash" icons for the trash and pages inside it.

* The tests for the `apostrophe-locks` module are now deterministic and should always pass.

## 2.15.2

All tests passing.

Fixed a bug which could cause a crash if the `sort` filter was explicitly set to `search` and no search was actually present. Conditions existed in which this could happen with the autocomplete route.

## 2.15.1

Due to a miscommunication the version number 2.15.0 had been previously used. The description below was originally intended for 2.15.0 and has been published as 2.15.1 purely to address the version numbering conflict.

All tests passing.

* `apos.permissions.addPublic` accepts multiple arguments and array arguments,
adding all of the permission names given including any listed in the arrays.
* Permissions checks for pieces admin routes longer check for req.user, checking for the appropriate `edit-` permission is sufficient and makes addPublic more useful.
* Updated the `i18n` module to address a problem where labels that happened to be numbers rather than strings would crash the template if passed to `__()`.
* Documentation improvements.

## 2.14.3

All tests passing.

The mechanism that preserves text fields when performing AJAX refreshes was preserving
other types of `input` elements. Checkboxes, radio buttons and `type="submit"` are now
properly excluded from this mechanism.

## 2.14.2

Fixed [#385](https://github.com/punkave/apostrophe/issues/385): if a page is moved to the trash, its slug must always change, even if it has been edited so that it no longer has its parent's slug as a prefix. In addition, if the resulting slug of a descendant of the page moving to the trash conflicts with an existing page in the trash, steps are taken to ensure uniqueness.

## 2.14.1

All tests passing.

* The `apos.utils.clonePermanent` method no longer turns objects into long arrays of nulls if they happen to have a `length` property. `lodash` uses the `length` property as an indicator that the object should be treated as an array, but this would be an unrealistic restriction on Apostrophe schema field names. Instead, `clonePermanent` now uses `Array.isArray` to distinguish true arrays. This fixes a nasty bug when importing content from A1.5 and subsequently editing it.

* When a user is logged in there is an `apos.user` object on the browser side. Due to a bug this was an empty object. It now contains `title`, `_id` and `username` properties as intended.

## 2.14.0

All tests passing.

* A version rollback dialog box for the `global` doc is now opened if an element with the `data-apos-versions-global` attribute is clicked. There is currently no such element in the standard UI but you may introduce one in your own layout if you have mission-critical content in the `global` doc that is awkward to recreate after an accidental deletion, such as a custom sitewide nav.
* An error message is correctly displayed when login fails.
* Many UI messages are now passed through the `__()` internationalization helper correctly. Thanks to `timaebi`.

## 2.13.2

All tests passing.

The `data-apos-ajax-context` feature had a bug which prevented ordinary anchor links from performing AJAX refreshes correctly.

## 2.13.1

All tests passing.

The `apostrophe-attachments` module now calls `apos.ui.busy` correctly on the fieldset so that the busy and completed indicators are correctly shown and hidden. Previously the string `0` was passed, which is not falsy.

## 2.12.0

All tests passing.

* Developers are no longer required to set `instantiate: false` in `app.js` when configuring an npm module that uses the `improve` property to implicitly subclass and enhance a different module. In addition, bugs were fixed in the underlying `moog-require` module to ensure that assets can be loaded from the `public` and `views` folders of modules that use `improve`.
* `string` has replaced `csv` as the property name of the schema field converters that handle plaintext. Backwards compatibility has been implemented so that existing `csv` converters will work transparently and calls to `convert` with `csv` as the `from` argument still work as well. In all new custom field types you should say `string` rather than `csv`. There is no change in the functionality or implementation other than the name.

## 2.11.0

All tests passing.

You can now add middleware to your Apostrophe site via any module in your project. Just add an `self.expressMiddleware` method to your module, which takes the usual `req, res, next` arguments. Or, if it's more convenient, set `self.expressMiddleware` to an array of such functions. "Module middleware" is added immediately after the minimum required Apostrophe middleware (bodyParser, `req.data`, etc), and before any routes.

## 2.10.3

All tests passing.

Fixed bug in `autoPreserveText` feature of our `data-apos-ajax-context` mechanism; also, restricted it to text inputs and textareas that actually have the focus so that you can replace their values normally at other times

## 2.10.2

All tests passing.

A very minor fix, but 2.10.1 had a very noisy console.log statement left in.

## 2.10.1

All tests passing.

* The built-in cursor filters for `float` and `integer` no longer incorrectly default to filtering for docs with the value `0` if the value being filtered for is undefined or null. They default to not filtering at all, which is correct.

## 2.10.0

All tests passing.

* Apostrophe now automatically recompiles modified Nunjucks templates. This means you can hit refresh in your browser after hitting save in your editor when working on `.html` files. Also note that this has always worked for `.less` files.
* Fixed a longstanding bug in `joinByArrayReverse`, which now works properly.

## 2.9.2

All tests passing.

* Starting with MongoDB 3.3.x (?), it is an error to pass `safe: true` when calling `createIndex`, and it has never done anything in any version. In our defense, cargo-cult practice was probably adopted back in the days when MongoDB would invoke your write callback without actually confirming anything unless you passed `safe: true`, but apparently this was never a thing for indexes. Removed all the `safe: true` arguments from `createIndex` calls.
* Added a `beforeAjax` Apostrophe event to facilitate progress display and animations when using the new `data-apos-ajax-content` feature.

## 2.9.1

All tests passing.

* Fixed an omission that prevented the use of the back button to undo the very first click when using the new `data-apos-ajax-context`. Later clicks worked just fine, but for the first one to work we need a call to `replaceState` to make it possible to restore the original query.

## 2.9.0

All tests passing.

* Two major new features in this release: built-in filters for most schema fields, and built-in AJAX support for `apostrophe-pieces-pages`. These combine to eliminate the need for custom code in a wide array of situations where you wish to allow users to browse and filter blog posts, events, etc. In most cases there is no longer any need to write your own `cursor.js` or your own AJAX implementation. The provided AJAX implementation handles browser history operations, bookmarking and sharing properly and is SEO-friendly.

[See the official summary of the pull request for details and examples of usage.](https://github.com/punkave/apostrophe/pull/766)

* We also fixed a bug in the `refinalize` feature of cursors. state.criteria is now cloned before finalize and restored after it. Otherwise many criteria are added twice after refinalize which causes a fatal error with a few, like text search in mongodb.

In addition, we merged a contribution from Fotis Paraskevopoulos that allows a `bodyParser` option with `json` and `urlencoded` properties to be passed to the `apostrophe-express` module. Those properties are passed on to configure those two body parser middleware functions.

## 2.8.0

All tests passing.

* `APOS_MONGODB_URI` environment variable is used to connect to MongoDB if present. Helpful for cloud hosting. See the new [deploying Apostrophe in the cloud HOWTO](http://apostrophecms.org/docs/tutorials/howtos/deploying-apostrophe-in-the-cloud.html).
* `APOS_S3_BUCKET`, `APOS_S3_ENDPOINT` (optional), `APOS_S3_SECRET`, `APOS_S3_KEY`, and `APOS_S3_REGION` environment variables can be used to configure Apostrophe to use S3 for uploaded media storage. This behavior kicks in if `APOS_S3_BUCKET` is set. See the new [deploying Apostrophe in the cloud HOWTO](http://apostrophecms.org/docs/tutorials/howtos/deploying-apostrophe-in-the-cloud.html).
* New advisory locking API accessible via `apos.locks.lock` and `apos.locks.unlock`. `apostrophe-migrations:migrate` is now wrapped in a lock. More locks are coming, although Apostrophe was carefully designed for benign worst case outcomes during race conditions.
* Better asset deployment for Heroku and other cloud services. `node app apostrophe:generation --create-bundle=NAME` now creates a new folder, `NAME`, containing assets that would otherwise have been written to `public`. Launching a server with the `APOS_BUNDLE` environment variable set to `NAME` will then copy that bundle's contents into `public` before listening for connections. See the new [deploying Apostrophe in the cloud HOWTO](http://apostrophecms.org/docs/tutorials/howtos/deploying-apostrophe-in-the-cloud.html).
* `apostrophe-pieces-pages` index pages are about 2x faster; discovered we were inefficiently deep-cloning `req` when cloning a cursor.
* Helpful error message if you forget to set the `name` property of one of your `types` when configuring `apostrophe-pages`.

## 2.7.0

* We do a better job of defaulting to a sort by search match quality if full-text search is present in a query. Under the hood this is powered by the new `defaultSort` filter, which just stores a default value for the `sort` filter to be used only if `search` (and anything else with an implicit preferred sort order) is not present. No more lame search results for blog posts. You can explicitly set the `sort()` filter in a cursor override if you really want to, but trust us, when `search` is present sorting by anything but search quality produces poor results.
* Fixed bugs in the sanitizer for page slugs. It is now impossible to save a slug with trailing or consecutive slashes (except the home page slug which is allowed to consist of a single "trailing" slash). Added unit tests.
* Apostrophe's dropdown menus, etc. will more robustly maintain their font size in the presence of project-level CSS. There is an explicit default font size for `.apos-ui`.

## 2.6.2

All tests passing.

* The auto-suggestion of titles upon uploading files also suggests slugs.
* The auto-suggestion of titles and slugs applies to both "files" and "images."
* Reduce the clutter in the versions collection by checking for meaningful change on the server side, where final sanitization of HTML, etc. has taken place to iron out distinctions without a difference.
* Use the permission name `edit-attachment` consistently, so that calling `addPublic('edit-attachment')` has the intended effect.
* Manage view of pieces does not crash if `updatedAt` is missing from a piece.

## 2.6.1

All tests passing.

* Choosers and schema arrays play nicely with the new fixed-position tabs.
* Better CSS solution to positioning the attachment upload buttons which doesn't interfere with other styles.
* Images in the chooser choices column "stay in their lane."
* Better error message when an attempt to edit an area with a hyphenated name is used.
* Array edit button fixed.
* The `type()` cursor filter now has a finalizer and merges its criteria there at the very end, so that you can override a previous call to it at any time prior to invoking `toArray` or similar.
* Area controls no longer interfere with visibility of widget type selection menu.

## 2.6.0

All tests passing.

* `relationship` fields defined for `joinByArray` can now have an `inline: true` flag. If they are inline, they are presented right in the chooser, rather than appearing in a separate modal dialog reachable by clicking an icon. This feature should be used sparingly, but that's true of relationship fields in general.
* Permissions editing for pages now takes advantage of the new inline relationship fields to make the "apply to subpages" functionality easier to discover.
* When uploading files or images, the title field is automatically suggested based on the filename.
* Improvements in form field UX and design.
* When choosing pieces (including images), if you elect to create a new piece it is automatically added to the selection.
* When choosing pieces, if the `limit` is reached and it is greater than 1, a helpful message appears, and the UI changes to make clear that you cannot add items until you remove one. If the limit is exactly 1, a new selection automatically replaces the current selection, and singular language is used to clarify what is happening.
* Syntax errors in "related types" such as cursors now produce an improved error message with filename and line number.
* Showstopper errors during startup are reported in a less redundant way.

## 2.5.2

All tests passing.

* New `blockLevelControls: true` option to areas ensures controls for "blocks," i.e. "layout" widgets whose primary purpose is to contain other widgets, can be easily distinguished from controls for "regular" areas nested inside them. Think of a "two-column" or "three-column" widget with three areas in its template. The controls for these areas are displayed in a distinct color and various visual affordances are made to ensure they are accessible when things would otherwise be tightly spaces.
* General improvements to the usability of area-related controls.
* The search index now correctly includes the text of string and select schema fields found in widgets, pieces, pages, etc., as it always did before in 0.5. You may use `searchable: false` to disable this on a per-field basis.
* Search indexing has been refactored for clarity (no changes to working APIs).
* Checkboxes for the `checkboxes` schema field type are now styled.
* "View file" links in the file library are now styled as buttons.

## 2.5.1

All tests passing.

* The `minSize` option to `apostrophe-images` widgets now works properly when cropping.
* The cropper no longer starts out cropping to the entire image, as this made it unclear what was happening. However if you click the crop button and then just save you still get reasonable behavior.
* Bigger crop handles.
* Textarea focus state receives the same "glow" as a regular text input field.
* Small documentation updates.

## 2.5.0

All tests passing.

* Implemented `apos.areas.fromPlaintext`, which accepts a string of plaintext (not markup) and returns an area with a single `apostrophe-rich-text` widget in it, containing that text. Useful in implementing importers.
* The so-called `csv` import mode of `apos.schemas.convert` works properly for areas, using the above. Although it is called csv this mode is really suitable for any situation in which you have plaintext representations of each property in an object and would like those sanitized and converted to populate a doc.
* Bug fix: emit the `enhance` Apostrophe event only once on page load. This event is emitted only when there is new content that has been added to the page, e.g. once at page load, and also when a new widget is added or updated, etc. The first argument to your event handler will be a jQuery element which will contain only new elements.
* Legacy support for `data/port` and `data/address` files has been restored. (Note that `PORT` and `ADDRESS` environment variables supersede these. In modern Stagecoach deployments `data/port` is often a space-separated list of ports, and the `deployment/start` script parses these out and launches multiple processes with different PORT variables.)

## 2.4.0

All tests passing.

Workarounds for two limitations in MongoDB that impact the use of Apostrophe cursors:

* The `addLateCriteria` cursor filter has been introduced. This filter should be used only when
you need to invoke `$near` or another MongoDB operator that cannot be used within `$and`. The object
you pass to `addLateCriteria` is merged with the criteria object that is built normally by the cursor.
**Use of this filter is strongly discouraged unless you must use operators that do
not support `$and`.**
* Custom filters that invoke `$near` or other MongoDB operators that are incompatible
with `$text` queries may call `self.set('regexSearch', true)` to force the cursor to use
a regular expression search rather than full MongoDB full-text search, if and when the
`search()` filter is called on the same cursor. This was implemented to allow combination
of full-text and geographical searches, subject of course to the limitation that regular expression
search is not indexed. It also doesn't sort by quality, but `$near` provides its own sort
by distance.

Since these are new features a minor version level bump is appropriate. However neither of these is a feature that a typical site developer will need to call directly.

## 2.3.2

All tests passing.

* The quality of the autocomplete search results shown when selecting pages or pieces via a join was low. This has been corrected by calling the `.sort('search')` filter to sort by search result quality rather than the default sort order for the doc type manager in question.
* All of the autocomplete suggestions fit on the screen on reasonably sized displays. With the recent addition of the "flip" feature to push the suggestions up rather than down if the bottom of the screen would otherwise be reached, this is critical to show the first and best suggestion. Further discussion for future UX improvement in [issue 704](https://github.com/punkave/apostrophe/issues/704).

## 2.3.1

All tests passing.

* Fixed a bug in the new "copy page" feature that affects pages that have `null` properties.
* Improved the experience of using the widget controls to manage the widgets in an area.
* The `login` module now has an alias, `apos.login`, like other core modules.
* Updated the jquery projector plugin to the latest version.

## 2.3.0

All tests passing.

* Fixed a bug affecting the use of `arrangeFields` in modules that extend another module's use of `arrangeFields`. Added unit test based directly on a real-world project.
* `baseUrl` project-wide option added, yielding the same benefit as in 0.5: you get absolute URLs for all pages everywhere. (If you don't want absolute URLs, just don't set it.) This is very beneficial when generating `og:meta` tags for Facebook, or generating emails.
* A direct link to the original file has been added to the file manager's editor modal.

## 2.2.2

All tests passing.

* Addition of slugs to projection for autocomplete is now done in a way that still allows overrides at the doc level to add other properties.
* Addition of slugs to projection for autocomplete works for joins with a specific page type, too.
* Fixed a chicken-and-egg problem in the global module that kicked in if the "global" doc contains widgets powered by modules not yet initialized at the time the global module checks for the existence of the doc.

## 2.2.1

All tests passing.

Fixed an oversight: the new `pageBeforeCopy` global method now takes `req` as its first parameter. Since `2.2.0` was first published 5 minutes ago and this method has not yet been documented this is not regarded as a bc break.

## 2.2.0

All tests passing.

* Fixed bug that broke removal of permissions for pages.
* "Copy Page" feature added to the page menu.
* Automatically reposition the autocomplete dropdown for joins if it would collide with the bottom of the window.
* Include page slugs in the autocomplete dropdown for joins with pages.
* `chooserChoiceBase.html` restored; some projects were depending on extending it, which is a useful technique.

## 2.1.5

All tests passing.

* Admin bar: previously grouped fields can be re-grouped successfully, so concatenating admin bar configuration works just as well as concatenating `addFields` arrays
* Files widget displays upload button in the same user-friendly position as the images widget
* Font size for tabs and help labels is explicit to avoid side effects from project-level CSS

## 2.1.4

All tests passing.

* Previously chosen items that now reside in the trash no longer break the chooser for editing joins
* All joins editable; certain edge cases weren't getting blessed
* A field appears properly when two diferent choices list it for `showFields`
* As in 0.5, a required field hidden by `showFields` is not required (but will be if you elect the choice that shows it)

## 2.1.3

All tests passing.

* A typo in the unit tests caused unit tests to fail. This has been fixed.
* The recent addition of the HTML5 doctype caused the login page to be invisible in the sandbox project (not the boilerplate project). This has been fixed.
* The recent addition of the HTML5 doctype caused the admin bar to appear with a slight visual defect. This has been fixed.

## 2.1.2

Fix for [#668](https://github.com/punkave/apostrophe/issues/668), crash occurring when admin bar group leader starts out too close to the end of the admin bar items array.

## 2.1.1

Full Windows compatibility restored. The "recursively copy asset folders if on Windows" behavior from 0.5 was reimplemented. This is necessary to allow Apostrophe to run as a non-administrator on Windows. Running as administrator is the moral equivalent of running as root on Linux, which we would never recommend.

Since Apostrophe did not function previously on Windows and there is no behavior change on Mac/Linux this is effectively a bug fix rather than a new feature, thus 2.1.1.

## 2.1.0

* Introduced the new `apos.areas.richText` and `apos.areas.plaintext` methods, which are also available in templates by the same names.

* Added and documented the `addImageSizes` option of the `apostrophe-attachments` module.

## 2.0.4

* The `apostrophe-login` module now invokes `loginAfterLogin(req, callback)` on all modules that have such a method, via `apos.callAll`. Modules that do not need a callback can supply this method with only one argument. Afterwards, `apostrophe-login` redirects to `req.redirect`, as is supported elsewhere in Apostrophe. So you can assign to `req.redirect` in your callback to change the user's destination after a successful login. If `req.redirect` is not set, the user is redirected to the home page.

## 2.0.3

The `ancestors` and `children` filters defaulted to `areas(false)`, but `joins(false)` was omitted, contrary to documentation which has always indicated the information returned is limited for performance. This was fixed. You can still override freely with the `filters` option to `apostrophe-pages`.

The HTML5 doctype was added to `outerLayoutBase`. HTML5 was always assumed, and the absence of the doctype broke jQuery's support for distinguishing `$(window).height()` from `$(document).height()`, causing runaway infinite scroll loading.

Warning message instructions for configuring the session secret were fixed (the actual location has not changed).

## 2.0.2

Previously the `contextual` flag of a pieces module was not considered before deciding to redirect to the "show page" for the piece, which might not exist. This has been fixed. It should only happen when the module has `contextual: true`, creating a reasonable expectation that such a page must exist.

## 2.0.1

Packaging and documentation issues only.

## 2.0.0

Inaugural npm release of Apostrophe 2.x, which was used prior to that in many projects via git dependencies.<|MERGE_RESOLUTION|>--- conflicted
+++ resolved
@@ -1,12 +1,11 @@
 # Changelog
 
-<<<<<<< HEAD
 ## UNRELEASED
 
 ### Changes
 
 * Deprecates `self.renderPage` method for removal in next major version.
-=======
+
 ## 3.0.1 - 2021-06-17
 
 ### Fixes
@@ -14,7 +13,6 @@
 * Fixes an error observed in the browser console when using more than one `ui/src/index.js` file in the same project. Using more than one is a good practice as it allows you to group frontend code with an appropriate module, or ship frontend code in an npm module that extends Apostrophe.
 * Migrates all of our own frontend players and utilities from `ui/public` to `ui/src`, which provides a robust functional test of the above.
 * Executes `ui/src` imports without waiting for next tick, which is appropriate as we have positioned it as an alternative to `ui/public` which is run without delay.
->>>>>>> 2a0c586d
 
 ## 3.0.0 - 2021-06-16
 
