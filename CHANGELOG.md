--- conflicted
+++ resolved
@@ -1,18 +1,11 @@
 # Changelog
 
-<<<<<<< HEAD
 ## Unreleased
 
 ### Changes
 
+* Unpins `vue-click-outside-element` the packaging of which has been fixed upstream.
 * Removes the code base pull request template to instead inherit the organization-level template.
-=======
-## UNRELEASED
-
-### Changes
-
-* Unpins `vue-click-outside-element` the packaging of which has been fixed upstream.
->>>>>>> 0e7050ae
 
 ## 3.10.0 - 2021-12-22
 
