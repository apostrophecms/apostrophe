# Changelog

## UNRELEASED

### Fixes

<<<<<<< HEAD
* Fixes ability to change color hue by clicking the color hue bar rather than dragging the indicator.
* Prevents the rich text control bar from closing while using certain UI within the color picker.
* Fixes the `AposButtonSplit` markup to follow the HTML5 specification, optimizes the component performance, visuals and testability.
=======
* Fixes ability to change color hue by clicking the color hue bar rather than dragging the indicator
* Prevents the rich text control bar from closing while using certain UI within the color picker
* Saving a document via the dialog box properly refreshes the main content area when on a "show page" (when the context document is a piece rather than a page)
>>>>>>> b5cbfa1e

### Adds

* Ability to disable the color spectrum UI of a color picker
* Accessibility improvement for the rich text editor Typography toolbar item.
* Adds `moduleLabels` prop to `AposDocContextMenu` to pass it to opened modals from custom operations (used by templates to define labels to display on the export modal).

### Changes

* The `pickerOptions` sub property of a color field's configuration has been merged with it's parent `options` object.

## 4.11.2 (2024-12-29)

### Fixes

* Fixes a bug where images in Media manager are not selectable (click on an image does nothing) in both default and relationship mode.
* Eliminated superfluous error messages. The convert method now waits for all recursive invocations to complete before attempting to determine if fields are visible.

### Adds

* Possibility to set a field not ready when performing async operations, when a field isn't ready, the validation and emit won't occur. 

## 4.11.1 (2024-12-18)

### Fixes

* Corrected a unit test that relies on the sitemap module, as it now makes explicit that the project level `baseUrl` must be set for a successful experience, and the module level `baseUrl` was set earlier. No other changes.

## 4.11.0 (2024-12-18)

### Adds

* When validating an `area` field, warn the developer if `widgets` is not nested in `options`.
* Adds support for supplying CSS variable names to a color field's `presetColors` array as selectable values.
* Adds support for dynamic focus trap in Context menus (prop `dynamicFocus`). When set to `true`, the focusable elements are recalculated on each cycle step.
* Adds option to disable `tabindex` on `AposToggle` component. A new prop `disableFocus` can be set to `false` to disable the focus on the toggle button. It's enabled by default.
* Adds support for event on `addContextOperation`, an option `type` can now be passed and can be `modal` (default) or `event`, in this case it does not try to open a modal but emit a bus event using the action as name.

### Fixes

* Focus properly Widget Editor modals when opened. Keep the previous active focus on the modal when closing the widget editor.
* a11y improvements for context menus.
* Fixes broken widget preview URL when the image is overridden (module improve) and external build module is registered.
* Inject dynamic custom bundle CSS when using external build module with no CSS entry point.
* Range field now correctly takes 0 into account.
* Apos style does not go through `postcss-viewport-to-container-toggle` plugin anymore to avoid UI bugs.

## 4.10.0 (2024-11-20)

### Fixes

* Extra bundle detection when using external build module works properly now.
* Widget players are now properly invoked when they arrive later in the page load process.
* Fix permission grid tooltip display.
* Fixes a bug that crashes external frontend applications.
* Fixes a false positive warning for module not in use for project level submodules (e.g. `widges/module.js`) and dot-folders (e.g. `.DS_Store`).
* Bumped `express-bearer-token` dependency to address a low-severity `npm audit` warning regarding noncompliant cookie names and values. Apostrophe
did not actually use any noncompliant cookie names or values, so there was no vulnerability in Apostrophe.
* Rich text "Styles" toolbar now has visually focused state.
* The `renderPermalinks` and `renderImages` methods of the `@apostrophecms/rich-text` module now correctly resolve the final URLs of page links and inline images in rich text widgets, even when the user has editing privileges. Formerly this was mistakenly prevented by logic intended to preserve the editing experience. The editing experience never actually relied on the
rendered output.
* Search bar will perform the search even if the bar is empty allowing to reset a search.
* Fixes Color picker being hidden in an inline array schema field, also fixes rgba inputs going off the modal.

### Adds

* It's possible now to target the HMR build when registering via `template.append` and `template.prepend`. Use `when: 'hmr:public'` or `when: 'hmr:apos'` that will be evaluated against the current asset `options.hmr` configuration.
* Adds asset module option `options.modulePreloadPolyfill` (default `true`) to allow disabling the polyfill preload for e.g. external front-ends. 
* Adds `bundleMarkup` to the data sent to the external front-end, containing all markup for injecting Apostrophe UI in the front-end.
* Warns users when two page types have the same field name, but a different field type. This may cause errors or other problems when an editor switches page types.
* The piece and page `GET` REST APIs now support `?render-areas=inline`. When this parameter is used, an HTML rendering of each widget is added to that specific widget in each area's `items` array as a new `_rendered` property. The existing `?render-areas=1` parameter is still supported to render the entire area as a single `_rendered` property. Note that this older option also causes `items` to be omitted from the response.

### Changes

* Removes postcss plugin and webpack loader used for breakpoint preview mode. Uses instead the new `postcss-viewport-to-container-toggle` plugin in the webpack config.
* Implement `vue-color` directly in Apostrophe rather than as a dependency
* Switch color handling library from `tinycolor2` to `@ctrl/tinycolor`
* Removes error messages in server console for hidden fields. These messages should not have been printed out in the server console in the first place.
* Removes invalid error messages on select fields appearing while opening an existing valid document.

## 4.9.0 (2024-10-31)

### Adds

* Relationship inputs have aria accessibility tags and autocomplete suggestions can be controlled by keyboard.
* Elements inside modals can have a `data-apos-focus-priority` attribute that prioritizes them inside the focusable elements list.
* Modals will continute trying to find focusable elements until an element marked `data-apos-focus-priority` appears or the max retry threshold is reached.
* Takes care of an edge case where Media Manager would duplicate search results.
* Add support for ESM projects.
* Modules can now have a `before: "module-name"` property in their configuration to initialize them before another module, bypassing the normal
order implied by `defaults.js` and `app.js`.
* `select` and `checkboxes` fields that implement dynamic choices can now take into account the value of other fields on the fly, by specifying
a `following` property with an array of other field names. Array and object subfields can access properties of the parent document
by adding a `<` prefix (or more than one) to field names in `following` to look upwards a level. Your custom method on the server side will
now receive a `following` object as an additional argument. One limitation: for now, a field with dynamic choices cannot depend on another field
with dynamic choices in this way.
* Adds AI-generated missing translations
* Adds the mobile preview dropdown for non visibles breakpoints. Uses the new `shortcut` property to display breakpoints out of the dropdown.
* Adds possibility to have two icons in a button.
* Breakpoint preview only targets `[data-apos-refreshable]`.
* Adds a `isActive` state to context menu items. Also adds possibility to add icons to context menu items.
* Add a postcss plugin to handle `vh` and `vw` values on breakpoint preview mode.
* Adds inject component `when` condition with possible values `hmr`, `prod`, and `dev`. Modules should explicitely register their components with the same `when` value and the condition should be met to inject the component.
* Adds inject `bundler` registration condition. It's in use only when registering a component and will be evaluated on runtime. The value should match the current build module (`webpack` or the external build module alias).
* Adds new development task `@apostrophecms/asset:reset` to reset the asset build cache and all build artifacts.
* Revamps the `@apostrophecms/asset` module to enable bundling via build modules.
* Adds `apos.asset.devServerUrl()` nunjucks helper to get the (bundle) dev server URL when available.
* The asset module has a new option, `options.hmr` that accepts `public` (default), `apos` or `false` to enable HMR for the public bundle or the admin UI bundle or disable it respectively. This configuration works only with external build modules that support HMR.
* The asset module has a new option, `options.hmrPort` that accepts an integer (default `null`) to specify the HMR WS port. If not specified, the default express port is used. This configuration works only with external build modules that support HMR WS.
* The asset module has a new option, `options.productionSourceMaps` that accepts a boolean (default `false`) to enable source maps in production. This configuration works only with external build modules that support source maps.

### Changes

* Silence deprecation warnings from Sass 1.80+ regarding the use of `@import`. The Sass team [has stated there will be a two-year transition period](https://sass-lang.com/documentation/breaking-changes/import/#transition-period) before the feature is actually removed. The use of `@import` is common practice in the Apostrophe codebase and in many project codebases. We will arrange for an orderly migration to the new `@use` directive before Sass 3.x appears.
* Move saving indicator after breakpoint preview.
* Internal methods `mergeConfiguration`, `autodetectBundles`, `lintModules`, `nestedModuleSubdirs` and `testDir` are now async.
* `express.getSessionOptions` is now async.

### Fixes

* Modifies the `AposAreaMenu.vue` component to set the `disabled` attribute to `true` if the max number of widgets have been added in an area with `expanded: true`.
* `pnpm: true` option in `app.js` is no longer breaking the application. 
* Remove unused `vue-template-compiler` dependency.
* Prevent un-publishing the `@apostrophecms/global` doc and more generally all singletons.
* When opening a context menu while another is already opened, prevent from focusing the button of the first one instead of the newly opened menu.
* Updates `isEqual` method of `area` field type to avoid comparing an area having temporary properties with one having none.
* In a relationship field, when asking for sub relationships using `withRelationships` an dot notion. 
If this is done in combination with a projection, this projection is updated to add the id storage fields of the needed relationships for the whole `withRelationships` path. 
* The admin UI no longer fails to function when the HTML page is rendered with a direct `sendPage` call and there is no current "in context" page or piece.

## 4.7.2 and 4.8.1 (2024-10-09)

### Fixes

* Correct a race condition that can cause a crash at startup when custom `uploadfs` options are present in some specific cloud environments e.g. when using Azure Blob Storage.

## 4.8.0 (2024-10-03)

### Adds

* Adds a mobile preview feature to the admin UI. The feature can be enabled using the `@apostrophecms/asset` module's new `breakpointPreviewMode` option. Once enabled, the asset build process will duplicate existing media queries as container queries. There are some limitations in the equivalence between media queries and container queries. You can refer to the [CSS @container at-rule](https://developer.mozilla.org/en-US/docs/Web/CSS/@container) documentation for more information. You can also enable `breakpointPreviewMode.debug` to be notified in the console when the build encounters an unsupported media query.
* Apostrophe now automatically adds the appropriate default values for new properties in the schema, even for existing documents in the database. This is done automatically during the migration phase of startup.
* Adds focus states for media library's Uploader tile.
* Adds focus states file attachment's input UI.
* Simplified importing rich text widgets via the REST API. If you  you have HTML that contains `img` tags pointing to existing images, you can now import them all quickly. When supplying the rich text widget object, include an `import` property with an `html` subproperty, rather than the usual `content` property. You can optionally provide a `baseUrl` subproperty as well. Any images present in `html` will be imported automatically and the correct `figure` tags will be added to the new rich text widget, along with any other markup acceptable to the widget's configuration.

### Changes

* The various implementations of `newInstance` found in Apostrophe, e.g. for widgets, array items, relationship fields and documents themselves, have been consolidated in one implementation. The same code is now reused both on the front and the back end, ensuring the same result without the need to introduce additional back end API calls.

### Fixes

* Apostrophe's migration logic is no longer executed twice on every startup and three times in the migration task. It is executed exactly once, always at the same point in the startup process. This bug did not cause significant performance issues because migrations were always only executed once, but there is a small performance improvement due to not checking for them more than once.
* The `@apostrophecms/page` module APIs no longer allow a page to become a child of itself. Thanks to [Maarten Marx](https://github.com/Pixelguymm) for reporting the issue.
* Uploaded SVGs now permit `<use>` tags granted their `xlink:href` property is a local reference and begins with the `#` character. This improves SVG support while mitgating XSS vulnerabilities.
* Default properties of object fields present in a widget now populate correctly even if never focused in the editor.
* Fixed the "choices" query builder to correctly support dynamic choices, ensuring compatibility with the [`piecesFilters`](https://docs.apostrophecms.org/reference/modules/piece-page-type.html#piecesfilters) feature when using dynamic choices.
* Fix a reordering issue for arrays when dragging and dropping items in the admin UI.
* The inline array item extract the label now using `title` as `titleField` value by default (consistent with the Slat list).

## 4.7.1 (2024-09-20)

### Fixes

* Ensure parked fields are not modified for parked pages when not configured in `_defaults`.

## 4.7.0 (2024-09-05)

### Changes

* UI and UX of inline arrays and their table styles

### Adds

* To aid debugging, when a file extension is unacceptable as an Apostrophe attachment the rejected extension is now printed as part of the error message.
* The new `big-upload-client` module can now be used to upload very large files to any route that uses the new `big-upload-middleware`.
* Add option `skipReplace` for `apos.doc.changeDocIds` method to skip the replacing of the "old" document in the database.
* The `@apostrophecms/i18n` module now exposes a `locales` HTTP GET API to aid in implementation of native apps for localized sites.
* Context menus can be supplied a `menuId` so that interested components can listen to their opening/closing.
* Allow to set mode in `AposWidget` component through props.
* Add batch operations to pages.
* Add shortcuts to pages manager.
* Add `replaces` (boolean, `false` by default) option to the context operation definition (registered via `apos.doc.addContextOperation()`) to allow the operation to require a replace confirmation before being executed. The user confirmation results in the Editor modal being closed and the operation being executed. The operation is not executed if the user cancels the confirmation.

### Changes

* Wait for notify before navigating to a new page.
* Send also `checkedTypes` via the pages body toolbar operations (e.g. 'batch') to the modal.

### Fixes

* Fix link to pages in rich-text not showing UI to select page during edit.
* Bumps `uploadfs` dependency to ensure `.tar.gz`, `.tgz` and `.gz` files uploaded to S3 download without double-gzipping.
This resolves the issue for new uploads.
* Registering duplicate icon is no longer breaking the build.
* Fix widget focus state so that the in-context Add Content menu stays visible during animation
* Fix UI of areas in schemas so that their context menus are layered overtop sibling schema fields UI
* Fix unhandled promise rejections and guard against potential memory leaks, remove 3rd party `debounce-async` dependency
* Adds an option to center the context menu arrow on the button icon. Sets this new option on some context menus in the admin UI.
* Fixes the update function of `AposSlatLists` so that elements are properly reordered on drag

## 4.6.1 (2024-08-26)

### Fixes

* Registering duplicate icon is no longer breaking the build.
* Fix widget focus state so that the in-context Add Content menu stays visible during animation.
* Fix UI of areas in schemas so that their context menus are layered overtop sibling schema fields UI.

### Removes
* Inline array option for `alwaysOpen` replaced with UI toggles

## 4.6.0 (2024-08-08)

### Adds

* Add a locale switcher in pieces and pages editor modals. This is available for localized documents only, and allows you to switch between locales for the same document.
  The locale can be switched at only one level, meaning that sub documents of a document that already switched locale will not be able to switch locale itself.
* Adds visual focus states and keyboard handlers for engaging with areas and widgets in-context
* Adds method `simulateRelationshipsFromStorage` method in schema module. 
This method populates the relationship field with just enough information to allow convert to accept it. It does not fully fetch the related documents. It does the opposite of prepareForStorage.
* A new options object has been added to the convert method. 
Setting the `fetchRelationships` option to false will prevent convert from actually fetching relationships to check which related documents currently exist. 
The shape of the relationship field is still validated.

### Changes

* Refactors Admin UI SASS to eliminate deprecation warnings from declarations coming after nested rules.
* Bumps the sass-loader version and adds a webpack option to suppress mixed declaration deprecation warnings to be removed when all modules are updated.
* Add `title` and `_url` to select all projection.
* Display `Select all` message on all pages in the manager modal.
* Refresh `checked` in manager modal after archive action.
* Update `@apostrophecms/emulate-mongo-3-driver` dependency to keep supporting `mongodb@3.x` queries while using `mongodb@6.x`.
* Updates rich text link tool's keyboard key detection strategy.
* Buttons that appear on slats (preview, edit crop/relationship, remove) are visually focusable and keyboard accessible.
* Added tooltip for update button. Thanks to [gkumar9891](https://github.com/gkumar9891) for this addition.

### Fixes

* Fixes the rendering of conditional fields in arrays where the `inline: true` option is used.
* Fixes the rich text link tool's detection and display of the Remove Link button for removing existing links
* Fixes the rich text link tool's detection and display of Apostrophe Page relationship field.
* Overriding standard Vue.js components with `editorModal` and `managerModal` are now applied all the time.
* Accommodate old-style replica set URIs with comma-separated servers by passing any MongoDB URIs that Node.js cannot parse directly to the MongoDB driver, and avoiding unnecessary parsing of the URI in general.
* Bump `oembetter` dependency to guarantee compatibility with YouTube. YouTube recently deployed broken `link rel="undefined"` tags on some of their video pages.
* It is now possible to see the right filename and line number when debugging the admin UI build in the browser. This is automatically disabled when `@apostrophecms/security-headers` is installed, because its defaults are incompatible by design.

## 4.5.4 (2024-07-22)

### Fixes

* Add a default projection to ancestors of search results in order to load a reasonable amount of data and avoid request timeouts.

## 4.5.3 (2024-07-17)

### Fixes

* Enhanced media selection with touchpad on Windows by extending focus timeout.

## 4.5.2 (2024-07-11)

### Fixes

* Ensure that `apos.doc.walk` never gets caught in an infinite loop even if circular references are present in the data. This is a hotfix for an issue that can arise when the new support for breadcrumbs in search results is combined with a more inclusive projection for page ancestors.
* Correct a longstanding bug in `apos.doc.walk` that led items to be listed twice in the `ancestors` array passed to the iterator.
* Correct a longstanding bug in `apos.doc.walk` that led ancestors that are themselves arrays to be misrepresented as a series of objects in the `ancestors` array passed to the iterator.
* For additional guarantees of reliability the `_dotPath` and `_ancestors` arguments to `apos.doc.walk`, which were always clearly documented as for internal use only, can no longer be passed in externally.

## 4.5.1 (2024-07-11)

### Changes

* Allow tiptap rich-text widget to open modals for images and links without closing the toolbar.

## 4.5.0 (2024-07-10)

### Adds

* Allow to disable shortcut by setting the option `shortcut: false`
* Adds a new color picker tool for the rich-text-widget toolbar that matches the existing `color` schema field. This also adds the same `pickerOptions` and `format` options to the rich-text-widget configuration that exist in the `color` schema field.
* Add missing UI translation keys.
* Infite scroll in media manager instead of pagination and related search fixes.
* Improves loaders by using new `AposLoadingBlock` that uses `AposLoading` instead of the purple screen in media manager.
* Select the configured aspect ratio and add `data-apos-field` attributes to the fields inside `AposImageRelationshipEditor.vue`.
* Add `getShowAdminBar` method. This method can be overriden in projects to drive the admin bar visibility for logged-in users.

### Fixes

* Removes unnecessary, broadly applied line-height setting that may cause logged-in vs logged-out visual discrepencies.
* Remove double GET request when saving image update.
* Fix filter menu forgetting selecting filters and not instantiating them.
* Remove blur emit for filter buttons and search bar to avoid re requesting when clicking outside…
* `this.modified` was not working properly (set to false when saving). We can now avoid to reload images when saving no changes.
* In media manager images checkboxes are disabled when max is reached.
* In media manager when updating an image or archiving, update the list instead of fetching and update checked documents to see changes in the right panel selected list.
* The `password` field type now has a proper fallback default, the empty string, just like the string field type
and its derivatives. This resolves bugs in which the unexpected `null` caused problems during validation. This bug
was old, but was masked in some situations until the release of version `4.4.3`.
* Identify and mark server validation errors in the admin UI. This helps editors identify already existing data fields, having validation errors when schema changes (e.g. optional field becomes required).
* Removes `menu-offset` props that were causing `AposContextMenu` to not display properly. 
* Allows to pass a number or an array to `AposContextMenu` to set the offset of the context menu (main and cross axis see `floating-ui` documentation).
* Fixes the relationship fields not having the data when coming from the relationship modal.
* Fixes watch on `checkedDocs` passed to `AposSlatList` not being reactive and not seeing updated relationship fields.
* Adds styles for 1 column expanded area ([#4608](https://github.com/apostrophecms/apostrophe/issues/4608))
* Fixes weird slug computations based on followed values like title. Simplifies based on the new tech design.
* Prevent broken admin UI when there is a missing widget.
* Fixes media manager not loading images when last infinite scroll page have been reached (when uploading image for example).
* Upgrade oembetter versions to allow all vimeo urls.

### Changes

* Update `Choose Images` selection behavior. When choosing images as part of a relationship, you click on the image or checkbox to add the image to the selection.
If a max is set to allow only one image, clicking on the selected image will remove it from the selection. Clicking on another image will update the selection with the newly clicked image. 
If a max is set to allow multiple images, you can remove images from the selection by using the checkbox. Clicking on the image will bring the image schema in the right panel.
You can upload images even if the max has been reached. We will append the uploaded images to the existing selection up to the max if any.
* Update `@apostrophecms/emulate-mongo-3-driver` dependency to keep supporting `mongodb@3.x` queries while using `mongodb@6.x`.

## 4.4.3 (2024-06-17)

### Fixes

* Do not use schema `field.def` when calling `convert`. Applying defaults to new documents is the job of `newInstance()` and similar code.
If you wish a field to be mandatory use `required: true`.
* As a convenience, using `POST` for pieces and pages with `_newInstance: true` keeps any additional `req.body` properties in the API response.
This feature unofficially existed before, it is now supported.
* Rollbacks watcher on `checked` array. Fixes, checked docs not being properly updated.


## 4.4.2 (2024-06-14)

### Fixes

* Hotfix: the new `_parent` property of pieces, which refers to the same piece page as `_parentUrl`, is now a carefully pruned
subset to avoid the risk of infinite recursion when the piece page has a relationship to a piece. Those who want `_parent`
to be more complete can extend the new `pruneParent` method of the relevant piece page module. This regression was
introduced in version 4.4.0.

## 4.4.1 (2024-06-12)

### Fixes

* Depend on `stylelint-config-apostrophe` properly via npm, not github.

## 4.4.0 (2024-06-12)

### Adds

* Adds a pinia store to handle modals logic. 
* Methods from the store are registered on `apos.modal` instead of methods from `TheAposModals` component.
* No more need to emit `safe-close` when defining an `AposModal`, modal is automatically resolved when closed.
* Adds field components access to the reactive document value.
* Expose `AposContextMenu` owned method for re-calculation of the content position.
* Field Meta components of `slug` and `string` types can now fire `replace-field-value` events with text value payload, which will replace the respective field value.
* `AposInputString` now accepts a `rows` prop, in effect only when `field.textarea` is set to `true`.
* Add `T,S` shortcut to open the Personal Settings.
* Add `T,D` shortcut to open the Submitted Drafts.
* Add a scrollbar to the shortcut list.
* Add breadcrumbs to search results page.
* Pages relationships have now their checkboxes disabled when max is reached.

### Changes

* Improves widget tabs for the hidden entries, improves UX when validation errors are present in non-focused tabs.
* When moving a page, recognize when the slug of a new child
already contains the new parent's slug and not double it.
For example, given we have two pages as children of the home page, page A and page B.
Page A and page B are siblings.
Page A has the slug `/peer` and page B has the slug `/peer/page`.
Now we want page B to be the child of page A.
We will now end up with page B slug as `/peer/page` and not `/peer/peer/page` as before.
* `AposSpinner` now respects the colors for `heavy` weight mode and also accepts second, "light" color in this mode. Props JSDoc blocks are added.
* `AposContextMenu` now respects the `menuOffset` component property.
* Set `G,Shift+I` shortcut to open the Image Tags manager modal.
* Set `G,Shift+F` shortcut to open the File Tags manager modal.
* Remove slug from suggestion for images.
* Increase suggestion search image size to 50px.
* For suggestions with image, keep title on a single line and truncate title field with `...` when it hits the right side.

### Fixes

* Rich Text editor properly unsets marks on heading close.
* Widget client side schema validation.
* Allow `G,Shift+I` shortcut style.
* Detect shortcut conflicts when using multiple shortcuts.
* Updating schema fields as read-only no longer reset the value when updating the document.
* Fixes stylelint config file, uses config from our shared configuration, fixes all lint errors. 
* Fixes `TheAposCommandMenu` modals not computing shortcuts from the current opened modal.
* Fixes select boxes of relationships, we can now check manually published relationships, and `AposSlatList` renders properly checked relationships.
* Fixes issues in `AposInputArray` on production build to be able to add, remove and edit array items after `required` error.
* Relationships browse button isn't disabled when max is reached.
* In media manager images checkboxes are disabled when max is reached.

## 4.3.3 (2024-06-04)

### Fixes

* Removes `$nextTick` use to re render schema in `AposArrayEditor` because it was triggering weird vue error in production.
Instead, makes the AposSchema for loop keys more unique using `modelValue.data._id`, 
if document changes it re-renders schema fields.
* In media manager image checkboxes are disabled when max is reached.
* Fixes tiptap bubble menu jumping on Firefox when clicking on buttons. Also fixes the fact that 
double clicking on bubble menu out of buttons would prevent it from closing when unfocusing the rich text area.
* In media manager images checkboxes are disabled when max is reached.
* Makes the final fields accessible in the media manager right rail.

## 4.3.2 (2024-05-18)

### Fixes

* Corrects a regression introduced in version 4.3.0 that broke the validation of widget modals, resulting in a confusing
error on the page. A "required" field in a widget, for instance, once again blocks the save operation properly.

### Changes

* Improves widget tab UI for the hidden entries, improves UX when validation errors are present in non-focused tabs.

## 4.3.1 (2024-05-17)

### Fixes

* Databases containing documents that no longer correspond to any module no longer cause the migration that adds missing mode properties
to fail (an issue introduced in version 4.2.0). Databases with no such "orphaned" documents were not affected.

## 4.3.0 (2024-05-15)

### Adds

* Allows to disable page refresh on content changed for page types.
* Widget editor can now have tabs.
* Adds prop to `AposInputMixin` to disable blur emit.
* Adds `throttle` function in ui module utils.
* Adds a `publicBundle` option to `@apostrophecms/asset`. When set to `false`, the `ui/src` public asset bundle is not built at all in most cases
except as part of the admin UI bundle which depends on it. For use with external front ends such as [apostrophe-astro](https://github.com/apostrophecms/apostrophe-astro).
Thanks to Michelin for contributing this feature.

### Fixes

* Do not show widget editor tabs when the developer hasn't created any groups.
* `npm link` now works again for Apostrophe modules that are dependencies of a project.
* Re-crop image attachments found in image widgets, etc. when replacing an image in the Media Manager.
* Fixes visual transitions between modals, as well as slider transition on overlay opacity.
* Changing the aspect ratio multiple times in the image cropper modal no longer makes the stencil smaller and smaller.

### Changes

* Improves `debounce` function to handle async properly (waiting for previous async call to finish before triggering a new one).
* Adds the `copyOfId` property to be passed to the `apos.doc.edit()` method, while still allowing the entire `copyOf` object for backwards compatibility.

### Fixes


## 4.2.1 (2024-04-29)

### Fixes

* Fixes drag and drop regression in the page tree where pages were not able to be moved between parent and child.

## 4.2.0 (2024-04-18)

* Typing a `/` in the title field of a page no longer confuses the slug field. Thanks to [Gauav Kumar](https://github.com/gkumar9891).

### Changes

* Rich text styles are now split into Nodes and Marks, with independent toolbar controls for a better user experience when applying text styles.
There is no change in how the `styles` option is configured.
* Rich text style labels are fully localized.
* `i18n` module now uses the regular `req.redirect` instead of a direct `res.redirect` to ensure redirection, enabling more possibilities for `@apostrophecms/redirect` module
* Refactors `AposModal` component with composition api to get rid of duplicated code in `AposFocusMixin` and `AposFocus`.
* `APOS_MONGODB_LOG_LEVEL` has been removed. According to [mongodb documentation](https://github.com/mongodb/node-mongodb-native/blob/main/etc/notes/CHANGES_5.0.0.md#mongoclientoptionslogger-and-mongoclientoptionsloglevel-removed) "Both the logger and the logLevel options had no effect and have been removed."
* Update `connect-mongo` to `5.x`. Add `@apostrophecms/emulate-mongo-3-driver` dependency to keep supporting `mongodb@3.x` queries while using `mongodb@6.x`.

### Fixes

* Updates the docs `beforeInsert` handler to avoid ending with different modes being set between `_id`, `aposLocale` and `aposMode`.
* Adds a migration to fix potential corrupted data having different modes set between `_id`, `aposLocale` and `aposMode`.
* Fix a crash in `notification` when `req.body` was not present. Thanks to Michelin for contributing this fix.
* Addresses a console error observed when opening and closing the `@apostrophecms-pro/palette` module across various projects.
* Fixes the color picker field in `@apostrophecms-pro/palette` module.
* Ensures that the `data-apos-test` attribute in the admin bar's tray item buttons is set by passing the `action` prop to `AposButton`.
* Prevents stripping of query parameters from the URL when the page is either switched to edit mode or reloaded while in edit mode.
* Add the missing `metaType` property to newly inserted widgets.

### Security

* New passwords are now hashed with `scrypt`, the best password hash available in the Node.js core `crypto` module, following guidance from [OWASP](https://cheatsheetseries.owasp.org/cheatsheets/Password_Storage_Cheat_Sheet.html).
This reduces login time while improving overall security.
* Old passwords are automatically re-hashed with `scrypt` on the next successful login attempt, which
adds some delay to that next attempt, but speeds them up forever after compared to the old implementation.
* Custom `scrypt` parameters for password hashing can be passed to the `@apostrophecms/user` module via the `scrypt` option. See the [Node.js documentation for `scrypt`]. Note that the `maxmem` parameter is computed automatically based on the other parameters.

## 4.1.1 (2024-03-21)

### Fixes

* Hotfix for a bug that broke the rich text editor when the rich text widget has
a `styles` property. The bug was introduced in 4.0.0 as an indirect side effect of deeper
watching behavior by Vue 3.

## 4.1.0 (2024-03-20)

### Fixes

* Don't crash if a document of a type no longer corresponding to any module is present
together with the advanced permission module.
* AposLoginForm.js now pulls its schema from the user module rather than hardcoding it. Includes the
addition of `enterUsername` and `enterPassword` i18n fields for front end customization and localization.
* Simulated Express requests returned by `apos.task.getReq` now include a `req.headers` property, for
greater accuracy and to prevent unexpected bugs in other code.
* Fix the missing attachment icon. The responsibility for checking whether an attachment
actually exists before calling `attachment.url` still lies with the developer.

### Adds

* Add new `getChanges` method to the schema module to get an array of document changed field names instead of just a boolean like does the `isEqual` method.
* Add highlight class in UI when comparing documents.

## 4.0.0 (2024-03-12)

### Adds
* Add Marks tool to the Rich Text widget for handling toggling marks.
* Add translation keys used by the multisite assembly module.
* Add side by side comparison support in AposSchema component.
* Add `beforeLocalize` and `afterLocalize` events.
* Add custom manager indicators support via `apos.schema.addManagerIndicator({ component, props, if })`. The component registered this way will be automatically rendered in the manager modal.
* Add the possibility to make widget modals wider, which can be useful for widgets that contain areas taking significant space. See [documentation](https://v3.docs.apostrophecms.org/reference/modules/widget-type.html#options).
* Temporarily add `translation` module to support document translations via the `@apostrophecms-pro/automatic-translation` module.
**The `translation` core module may be removed or refactored to reduce overhead in the core,** so its presence should
not be relied upon.

### Changes

* Migrate to Vue 3. This entails changes to some admin UI code, as detailed in our public announcement.
There are no other backwards incompatible changes in apostrophe version 4.0.0.
Certain other modules containing custom admin UI have also been updated in a new major version to be compatible,
as noted in our announcement and on the migration page of our website.

### Fixes

* Adds `textStyle` to Tiptap types so that spans are rendered on RT initialization
* `field.help` and `field.htmlHelp` are now correctly translated when displayed in a tooltip.
* Bump the `he` package to most recent version.
* Notification REST APIs should not directly return the result of MongoDB operations.

## 3.63.2 (2024-03-01)

### Security

* Always validate that method names passed to the `external-condition` API actually appear in `if` or `requiredIf`
clauses for the field in question. This fix addresses a serious security risk in which arbitrary methods of
Apostrophe modules could be called over the network, without arguments, and the results returned to the caller.
While the lack of arguments mitigates the data exfiltration risk, it is possible to cause data loss by
invoking the right method. Therefore this is an urgent upgrade for all Apostrophe 3.x users. Our thanks to the Michelin
penetration test red team for disclosing this vulnerability. All are welcome to disclose security vulnerabilities
in ApostropheCMS code via [security@apostrophecms.com](mailto:security@apostrophecms.com).
* Disable the `alwaysIframe` query parameter of the oembed proxy. This feature was never used in Apostrophe core, and could be misused to carry out arbitrary GET requests in the context of an iframe, although it could not be used to exfiltrate any information other than the success or failure of the request, and the request was still performed by the user's browser only. Thanks to the Michelin team.
* Remove vestigial A2 code relating to polymorphic relationship fields. The code in question had no relevance to the way such a feature would be implemented in A3, and could be used to cause a denial of service by crashing and restarting the process. Thanks to the Michelin team.

## 3.63.1 (2024-02-22)

### Security

* Bump dependency on `sanitize-html` to `^2.12.1` at a minimum, to ensure that `npm update apostrophe` is sufficient to guarantee a security update is installed. This security update prevents specially crafted HTML documents from revealing the existence or non-existence of files on the server. The vulnerability did not expose any other information about those files. Thanks to the [Snyk Security team](https://snyk.io/) for the disclosure and to [Dylan Armstrong](https://dylan.is/) for the fix.

## 3.63.0 (2024-02-21)

### Adds

* Adds a `launder` method to the `slug` schema field query builder to allow for use in API queries.
* Adds support for browsing specific pages in a relationship field when `withType` is set to a page type, like `@apostrophecms/home-page`, `default-page`, `article-page`...
* Add support for `canCreate`, `canPreview` & `canShareDraft` in context operations conditions.
* Add support for `canCreate`, `canEdit`, `canArchive` & `canPublish` in utility operations definitions.
* Add `uponSubmit` requirement in the `@apostrophecms/login` module. `uponSubmit` requirements are checked each time the user submit the login form. See the documentation for more information.
* Add field metadata feature, where every module can add metadata to fields via public API offered by `apos.doc.setMeta()`, `apos.doc.getMeta()`, `apos.doc.getMetaPath()` and `apos.doc.removeMeta()`. The metadata is stored in the database and can be used to store additional information about a field.
* Add new `apos.schema.addFieldMetadataComponent(namespace, component)` method to allow adding custom components. They have access to the server-side added field metadata and can decide to show indicators on the admin UI fields. Currently supported fields are "string", "slug", "array", "object" and "area".

### Fixes

* When deleting a draft document, we remove related reverse IDs of documents having a relation to the deleted one.
* Fix publishing or moving published page after a draft page on the same tree level to work as expected.
* Check create permissions on create keyboard shortcut.
* Copy requires create and edit permission.
* Display a more informative error message when publishing a page because the parent page is not published and the current user has no permission to publish the parent page (while having permission to publish the current one).
* The `content-changed` event for the submit draft action now uses a complete document.
* Fix the context bar overlap on palette for non-admin users that have the permission to modify it.
* Show widget icons in the editor area context menu.

### Changes

* Share Drafts modal styles made larger and it's toggle input has a larger hitbox.

## 3.62.0 (2024-01-25)

### Adds

* Adds support for `type` query parameter for page autocomplete. This allows to filter the results by page type. Example: `/api/v1/@apostrophecms/page?autocomplete=something&type=my-page-type`.
* Add testing for the `float` schema field query builder.
* Add testing for the `integer` schema field query builder.
* Add support for link HTML attributes in the rich text widget via configurable fields `linkFields`, extendable on a project level (same as it's done for `fields`). Add an `htmlAttribute` property to the standard fields that map directly to an HTML attribute, except `href` (see special case below), and set it accordingly, even if it is the same as the field name. Setting `htmlAttribute: 'href'` is not allowed and will throw a schema validation exception (on application boot).
* Adds support in `can` and `criteria` methods for `create` and `delete`.
* Changes support for image upload from `canEdit` to `canCreate`.
* The media manager is compatible with per-doc permissions granted via the `@apostrophecms-pro/advanced-permission` module.
* In inline arrays, the trash icon has been replaced by a close icon.

### Fixes

* Fix the `launder` and `finalize` methods of the `float` schema field query builder.
* Fix the `launder` and `finalize` methods of the `integer` schema field query builder.
* A user who has permission to `publish` a particular page should always be allowed to insert it into the
published version of the site even if they could not otherwise insert a child of the published
parent.
* Display the "Browse" button in a relationship inside an inline array.

## 3.61.1 (2023-01-08)

### Fixes

* Pinned Vue dependency to 2.7.15. Released on December 24th, Vue 2.7.16 broke the rich text toolbar in Apostrophe.

## 3.61.0 (2023-12-21)

### Adds

* Add a `validate` method to the `url` field type to allow the use of the `pattern` property.
* Add `autocomplete` attribute to schema fields that implement it (cf. [HTML attribute: autocomplete](https://developer.mozilla.org/en-US/docs/Web/HTML/Attributes/autocomplete)).
* Add the `delete` method to the `@apostrophecms/cache` module so we don't have to rely on direct MongoDB manipulation to remove a cache item.
* Adds tag property to fields in order to show a tag next to the field title (used in advanced permission for the admin field). Adds new sensitive label color.
* Pass on the module name and the full, namespaced template name to external front ends, e.g. Astro.
Also make this information available to other related methods for future and project-level use.
* Fixes the AposCheckbox component to be used more easily standalone, accepts a single model value instead of an array.

### Fixes

* Fix `date` schema field query builder to work with arrays.
* Fix `if` on pages. When you open the `AposDocEditor` modal on pages, you now see an up to date view of the visible fields.
* Pass on complete annotation information for nested areas when adding or editing a nested widget using an external front, like Astro.
* We can now close the image modal in rich-text widgets when we click outside of the modal.
The click on the cancel button now works too.
* Fixes the `clearLoginAttempts` method to work with the new `@apostrophecms/cache` module `delete` method.

## 3.60.1 (2023-12-06)

### Fixes

* corrected an issue where the use of the doc template library can result in errors at startup when
replicating certain content to new locales. This was not a bug in the doc template library.
Apostrophe was not invoking `findForEditing` where it should have.

## 3.60.0 (2023-11-29)

### Adds

* Add the possibility to add custom classes to notifications.
Setting the `apos-notification--hidden` class will hide the notification, which can be useful when we only care about the event carried by it.
* Give the possibility to add horizontal rules from the insert menu of the rich text editor with the following widget option: `insert: [ 'horizontalRule' ]`.
Improve also the UX to focus back the editor after inserting a horizontal rule or a table.

### Fixes

* The `render-widget` route now provides an `options` property on the widget, so that
schema-level options of the widget are available to the external front end when
rendering a newly added or edited widget in the editor. Note that when rendering a full page,
this information is already available on the parent area: `area.options.widgets[widget.type]`
* Pages inserted directly in the published mode are now given a
correct `lastPublishedAt` property, correcting several bugs relating
to the page tree.
* A migration has been added to introduce `lastPublishedAt` wherever
it is missing for existing pages.
* Fixed a bug that prevented page ranks from renumbering properly during "insert after" operations.
* Added a one-time migration to make existing page ranks unique among peers.
* Fixes conditional fields not being properly updated when switching items in array editor.
* The `beforeSend` event for pages and the loading of deferred widgets are now
handled in `renderPage` with the proper timing so that areas can be annotated
successfully for "external front" use.
* The external front now receives 100% of the serialization-friendly data that Nunjucks receives,
including the `home` property etc. Note that the responsibility to avoid passing any nonserializable
or excessively large data in `req.data` falls on the developer when choosing to use the
`apos-external-front` feature.
* Wraps the group label in the expanded preview menu component in `$t()` to allow translation

## 3.59.1 (2023-11-14)

### Fixes

* Fix `if` and `requiredIf` fields inside arrays. With regard to `if`, this is a hotfix for a regression introduced in 3.59.0.

## 3.59.0 (2023-11-03)

### Changes

* Webpack warnings about package size during the admin UI build process have been turned off by default. Warnings are still enabled for the public build, where a large bundle can be problematic for SEO.

### Fixes

* Apostrophe warns you if you have more than one piece page for the same piece type and you have not overridden `chooseParentPage`
to help Apostrophe decide which page is suitable as the `_url` of each piece. Beginning with this release, Apostrophe can recognize
when you have chosen to do this via `extendMethods`, so that you can call `_super()` to fall back to the default implementation without
receiving this warning. The default implementation still just returns the first page found, but always following the
`_super()` pattern here opens the door to npm modules that `improve` `@apostrophecms/piece-page` to do something more
sophisticated by default.
* `newInstance` always returns a reasonable non-null empty value for area and
object fields in case the document is inserted without being passed through
the editor, e.g. in a parked page like the home page. This simplifies
the new external front feature.

### Adds

* An adapter for Astro is under development with support from Michelin.
Starting with this release, adapters for external fronts, i.e. "back for front"
frameworks such as Astro, may now be implemented more easily. Apostrophe recognizes the
`x-requested-with: AposExternalFront` header and the `apos-external-front-key` header.
If both are present and `apos-external-front-key` matches the `APOS_EXTERNAL_FRONT_KEY`
environment variable, then Apostrophe returns JSON in place of a normal page response.
This mechanism is also available for the `render-widget` route.
* Like `type`, `metaType` is always included in projections. This helps
ensure that `apos.util.getManagerOf()` can be used on any object returned
by the Apostrophe APIs.

## 3.58.1 (2023-10-18)

### Security

* Update `uploadfs` to guarantee users get a fix for a [potential security vulnerability in `sharp`](https://security.snyk.io/vuln/SNYK-JS-SHARP-5922108).
This was theoretically exploitable only by users with permission to upload media to Apostrophe
* Remove the webpack bundle analyzer feature, which had been nonfunctional for some time, to address a harmless npm audit warning
* Note: there is one remaining `npm audit` warning regarding `postcss`. This is not a true vulnerability because only developers
with access to the entire codebase can modify styles passed to `postcss` by Apostrophe, but we are working with upstream
developers to determine the best steps to clear the warning

### Fixes

* Automatically add `type` to the projection only if there are no exclusions in the projection. Needed to prevent `Cannot do
exclusion on field in inclusion projection` error.

## 3.58.0 (2023-10-12)

### Fixes

* Ensure Apostrophe can make appropriate checks by always including `type` in the projection even if it is not explicitly listed.
* Never try to annotate a widget with permissions the way we annotate a document, even if the widget is simulating a document.
* The `areas` query builder now works properly when an array of area names has been specified.

### Adds

* Widget schema can now follow the parent schema via the similar to introduced in the `array` field type syntax (`<` prefix). In order a parent followed field to be available to the widget schema, the area field should follow it. For example, if area follows the root schema `title` field via `following: ['title']`, any field from a widget schema inside that area can do `following: ['<title']`.
* The values of fields followed by an `area` field are now available in custom widget preview Vue components (registered with widget option `options.widget = 'MyComponentPreview'`). Those components will also receive additional `areaField` prop (the parent area field definition object).
* Allows to insert attachments with a given ID, as well as with `docIds` and `archivedDocIds` to preserve related docs.
* Adds an `update` method to the attachment module, that updates the mongoDB doc and the associated file.
* Adds an option to the `http` `remote` method to allow receiving the original response from `node-fetch` that is a stream.

## 3.57.0 2023-09-27

### Changes
* Removes a 25px gap used to prevent in-context widget UI from overlapping with the admin bar
* Simplifies the way in-context widget state is rendered via modifier classes
### Adds

* Widgets detect whether or not their in-context editing UI will collide with the admin bar and adjust it appropriately.
* Italian translation i18n file created for the Apostrophe Admin-UI. Thanks to [Antonello Zanini](https://github.com/Tonel) for this contribution.
* Fixed date in piece type being displayed as current date in column when set as undefined and without default value. Thanks to [TheSaddestBread](https://github.com/AllanKoder) for this contribution.

### Fixes

* Bumped dependency on `oembetter` to ensure Vimeo starts working again
for everyone with this release. This is necessary because Vimeo stopped
offering oembed discovery meta tags on their video pages.

### Fixes

* The `118n` module now ignores non-JSON files within the i18n folder of any module and does not crash the build process.

## 3.56.0 (2023-09-13)

### Adds

* Add ability for custom tiptap extensions to access the options passed to rich text widgets at the area level.
* Add support for [npm workspaces](https://docs.npmjs.com/cli/v10/configuring-npm/package-json#workspaces) dependencies. A workspace dependency can now be used as an Apostrophe module even if it is not a direct dependency of the Apostrophe project. Only direct workspaces dependencies of the Apostrophe project are supported, meaning this will only work with workspaces set in the Apostrophe project. Workspaces set in npm modules are not supported, please use [`bundle`](https://v3.docs.apostrophecms.org/reference/module-api/module-overview.html#bundle) instead. For instance, I have an Apostrophe project called `website`. `website` is set with two [npm workspaces](https://docs.npmjs.com/cli/v10/using-npm/workspaces), `workspace-a` & `workspace-b`. `workspace-a` `package.json` contains a module named `blog` as a dependency. `website` can reference `blog` as enabled in the Apostrophe `modules` configuration.
* The actual invocation of `renderPageForModule` by the `sendPage` method of all modules has been
factored out to `renderPage`, which is no longer deprecated. This provides a convenient override point
for those who wish to substitute something else for Nunjucks or just wrap the HTML in a larger data
structure. For consistent results, one might also choose to override the `renderWidget` and `render`
methods of the `@apostrophecms/area` module, which are used to render content while editing.
Thanks to Michelin for their support of this work.
* Add `@apostrophecms/rich-text-widget:lint-fix-figure` task to wrap text nodes in paragraph tags when next to figure tags. Figure tags are not valid children of paragraph tags.
* Add `@apostrophecms/rich-text-widget:remove-empty-paragraph` task to remove empty paragraphs from all existing rich-texts.

## 3.55.1 (2023-09-11)

### Fixes

* The structured logging for API routes now responds properly if an API route throws a `string` as an exception, rather than
a politely `Error`-derived object with a `stack` property. Previously this resulted in an error message about the logging
system itself, which was not useful for debugging the original exception.

## 3.55.0 (2023-08-30)

### Adds

* Add `publicApiCheckAsync` wrapper method (and use it internally) to allow for overrides to do async permission checks of REST APIs. This feature doesn't introduce any breaking changes because the default implementation still invokes `publicApiCheck` in case developers have overridden it.

### Fixes

* Refresh schema field with same name in `AposDocEditor` when the schema changes.
* Infer parent ID mode from the request when retrieving the parent (target) page to avoid `notfound`.
* Log the actual REST API error message and not the one meant for the user.
* Hide dash on autopublished pages title.

## 3.54.0 (2023-08-16)

### Adds

* Add `@apostrophecms/log` module to allow structured logging. All modules have `logDebug`, `logInfo`, `logWarn` and `logError` methods now. See the [documentation](https://v3.docs.apostrophecms.org/guide/logging.html) for more details.
* Add `@apostrophecms/settings` translations.
* Add the ability to have custom modals for batch operations.
* Add the possibility to display utility operations inside a 3-dots menu on the page manager, the same way it is done for the docs manager.
* Custom context operations now accept a `moduleIf` property, which tests options at the module level
the same way that `if` tests properties of the document to determine if the operation should be
offered for a particular document. Note that not all options are passed to the front end unless
`getBrowserData` is extended to suit the need.
* Move Pages Manager modal business logic to a mixin.
* Add `column.extraWidth` option (number) for `AposTreeHeader.vue` to allow control over the tree cell width.
* Move `AposDocContextMenu.vue` business logic to a mixin.
* Move Pages Manager modal business logic to a mixin. Add `column.extraWidth` option (number) for `AposTreeHeader.vue` to allow control over the tree cell width.

### Changes

* Rename misleading `projection` parameter into `options` in `self.find` method signature for
`@apostrophecms/any-doc-type`, `@apostrophecms/any-page-type` & `@apostrophecms/piece-type`.
**This was never really a projection in A3,** so it is not a backwards compatibility issue.
* Hide save button during in-context editing if the document is autopublished.
* Beginning with this release, the correct `moduleName` for typical
actions on the context document is automatically passed to the
modal associated with a custom context operation, unless `moduleName`
is explicitly specified. The `moduleName` parameter to `addContextOperation`
is no longer required and should not be passed at all in most cases
(just pass the object argument). If you do wish to specify a `moduleName`
to override that prop given to the modal, then it is recommended to pass
it as a `moduleName` property of the object, not as a separate argument.
For backwards compatibility the two-argument syntax is still permitted.

### Fixes

* Resolved data integrity issue with certain page tree operations by inferring the best peer to position the page relative to rather
than attempting to remember the most recent move operation.
* Fixes a downstream bug in the `getFieldsByCategory` method in the `AposEditorMixin.js` by checking for a property before accessing it.
* In Nunjucks templates, `data.url` now includes any sitewide and locale URL prefixes. This fixes local prefixing for pagination of piece-type index pages.
* Changes were detected in various fields such as integers, which caused the "Update" button to be active even when there was no actual modification in the doc.
* Fix a bug that prevented adding multiple operations in the same batch operation group.
* The `getTarget` method of the page module should use `findForEditing` to make sure it is able to see
pages that would be filtered out of a public view by project level or npm module overrides.

## 3.53.0 (2023-08-03)

### Adds

* Accessibility improved for navigation inside modals and various UI elements.
Pages/Docs Manager and Doc Editor modal now have better keyboard accessibility.
They keep the focus on elements inside modals and give it back to their parent modal when closed.
This implementation is evolving and will likely switch to use the `dialog` HTML element soon.
* Adds support for a new `if` property in `addContextOperation` in order to show or not a context operation based on the current document properties.
* Add `update-doc-fields` event to call `AposDocEditor.updateDocFields` method
* Add schema field `hidden` property to always hide a field
* Hide empty schema tabs in `AposDocEditor` when all fields are hidden due to `if` conditions
* The front end UI now respects the `_aposEditorModal` and `_aposAutopublish`
properties of a document if present, and otherwise falls back to module
configuration. This is a powerful addition to custom editor components
for piece and page types, allowing "virtual piece types" on the back end that
deal with many content types to give better hints to the UI.
* Respect the `_aposAutopublish` property of a document if present, otherwise
fall back to module configuration.
* For convenience in custom editor components, pass the new prop `type`, the original type of the document being copied or edited.
* For better results in custom editor components, pass the prop `copyOfId`, which implies
the custom editor should fetch the original itself by its means of choice.
For backwards compatibility `copyOf` is still passed, but it may be an
incomplete projection and should not be used in new code.
* Custom context operations now receive a `docId` prop, which should
be used in preference to `doc` because `doc` may be an incomplete
projection.
* Those creating custom context operations for documents can now
specify both a `props` object for additional properties to be passed to
their modal and a `docProps` object to map properties from the document
to props of their choosing.
* Adds support to add context labels in admin bar.
* Adds support for admin UI language configuration in the `@apostrophecms/i18n` module. The new options allow control over the default admin UI language and configures the list of languages, that any individual logged in user can choose from. See the [documentation](https://v3.docs.apostrophecms.org/reference/modules/i18n.html) for more details.
* Adds `adminLocale` User field to allow users to set their preferred admin UI language, but only when the `@apostrophecms/i18n` is configured accordingly (see above).
* Adds `@apostrophecms/settings` module and a "Personal Settings" feature. See the [documentation](https://v3.docs.apostrophecms.org/reference/modules/settings.html) for more details.
* Adds `$and` operator on `addContextOperation` `if` property in order to check multiple fields before showing or hiding a context operation.

### Fixes

* `AposDocEditor` `onSave` method signature. We now always expect an object when a parameter is passed to the function to check
the value of `navigate` flag.
* Fixes a problem in the rich text editor where the slash would not be deleted after item selectin from the insert menu.
* Modules that have a `public` or `i18n` subdirectory no longer generate a
warning if they export no code.
* Clean up focus parent event handlers when components are destroyed. Prevents a slow degradation of performance while editing.
Thanks to [Joshua N. Miller](https://github.com/jmiller-rise8).
* Fixes a visual discrepancy in the rich text editor where empty paragraphs would appear smaller in preview mode compared to edit mode.

### Changes

* To make life easier for module developers, modules that are `npm link`ed to
the project no longer have to be listed in `package.json` as
dependencies. To prevent surprises this is still a requirement for modules
that are not symlinked.

## 3.52.0 (2023-07-06)

### Changes

* Foreign widget UI no longer uses inverted theme styles.

### Adds

* Allows users to double-click a nested widget's breadcrumb entry and open its editor.
* Adds support for a new `conditions` property in `addContextOperation` and validation of `addContextOperation` configuration.

### Fixes

* The API now allows the user to create a page without defining the page target ID. By default it takes the Home page.
* Users are no longer blocked from saving documents when a field is hidden
by an `if` condition fails to satisfy a condition such as `min` or `max`
or is otherwise invalid. Instead the invalid value is discarded for safety.
Note that `required` has always been ignored when an `if` condition is not
satisfied.
* Errors thrown in `@apostrophecms/login:afterSessionLogin` event handlers are now properly passed back to Passport as such, avoiding a process restart.

## 3.51.1 (2023-06-23)

## Fixes

* Fix a regression introduced in 3.51.0 - conditional fields work again in the array editor dialog box.

## 3.51.0 (2023-06-21)

### Adds

* Items can now be added to the user's personal menu in the
admin bar, alongside the "Log Out" option. To do so, specify
the `user: true` option when calling `self.apos.adminBar.add`.
This should be reserved for items that manage personal settings.
* When duplicating another document, the `_id` properties of
array items, widgets and areas are still regenerated to ensure
uniqueness across documents. However, an `_originalId` property
is now available for reference while the document remains in memory.
This facilitates change detection within array items in
`beforeSave` handlers and the like.
* Adds the possibility to add custom admin bars via the `addBar()` method from the `admin-bar` module.
* Adds support for conditional fields within `array` and `object` field schema. See the [documentation](https://v3.docs.apostrophecms.org/guide/conditional-fields/) for more information.

### Fixes

* Uses `findForEditing` method in the page put route.
* The "Duplicate" option in the page or piece manager now correctly duplicates the
entire document. This was a regression introduced in 3.48.0. The "Duplicate" option
in the editor dialog box always worked correctly.

### Changes

* Browser URL now changes to reflect the slug of the document according to the mode that is being viewed.

## 3.50.0 (2023-06-09)

### Adds

* As a further fix for issues that could ensue before the improvements
to locale renaming support that were released in 3.49.0, an
`@apostrophecms/page:reattach` task has been added. This command line task
takes the `_id` or `slug` of a page and reattaches it to the page tree as
the last child of the home page, even if page tree data for that page
is corrupted. You may wish to use the `--new-slug` and `--locale` options. This task should not
be needed in normal circumstances.

## 3.49.0 (2023-06-08)

### Changes

* Updates area UX to not display Add Content controls when a widget is focused.
* Updates area UX to unfocus widget on esc key.
* Updates widget UI to use dashed outlines instead of borders to indicate bounds.
* Updates UI for Insert Menu.
* Updates Insert Menu UX to allow mid-node insertion.
* Rich Text Widget's Insert components are now expected to emit `done` and `cancel` for proper RT cleanup. `close` still supported for BC, acts as `done`.
* Migrated the business logic of the login-related Vue components to external mixins, so that the templates and styles can be overridden by
copying the component `.vue` file to project level without copying all of the business logic. If you have already copied the components to style them,
we encourage you to consider replacing your `script` tag with the new version, which just imports the mixin, so that fixes we make there will be
available in your project.

### Adds

* Adds keyboard accessibility to Insert menu.
* Adds regex pattern feature for string fields.
* Adds `pnpm` support. Introduces new optional Apostrophe root configuration `pnpm` to force opt-in/out when auto detection fails. See the [documentation](https://v3.docs.apostrophecms.org/guide/using-pnpm.html) for more details.
* Adds a warning if database queries involving relationships
are made before the last `apostrophe:modulesRegistered` handler has fired.
If you need to call Apostrophe's `find()` methods at startup,
it is best to wait for the `@apostrophecms/doc:beforeReplicate` event.
* Allow `@` when a piece is a template and `/@` for page templates (doc-template-library module).
* Adds a `prefix` option to the http frontend util module.
If explicitly set to `false`, prevents the prefix from being automatically added to the URL,
when making calls with already-prefixed URLs for instance.
* Adds the `redirectToFirstLocale` option to the `i18n` module to prevent users from reaching a version of their site that would not match any locale when requesting the site without a locale prefix in the URL.
* If just one instance of a piece type should always exist (per locale if localized), the
`singletonAuto` option may now be set to `true` or to an object with a `slug` option in
order to guarantee it. This implicitly sets `singleton: true` as well. This is now used
internally by `@apostrophecms/global` as well as the optional `@apostrophecms-pro/palette` module.

### Fixes

* Fix 404 error when viewing/editing a doc which draft has a different version of the slug than the published one.
* Fixed a bug where multiple home pages can potentially be inserted into the database if the
default locale is renamed. Introduced the `async apos.doc.bestAposDocId(criteria)` method to
help identify the right `aposDocId` when inserting a document that might exist in
other locales.
* Fixed a bug where singletons like the global doc might not be inserted at all if they
exist under the former name of the default locale and there are no other locales.

## 3.48.0 (2023-05-26)

### Adds

* For performance, add `apos.modules['piece-type']getManagerApiProjection` method to reduce the amount of data returned in the manager
    modal. The projection will contain the fields returned in the method in addition to the existing manager modal
    columns.
* Add `apos.schema.getRelationshipQueryBuilderChoicesProjection` method to set the projection used in
    `apos.schema.relationshipQueryBuilderChoices`.
* Rich-text inline images now copies the `alt` attribute from the original image from the Media Library.

### Changes

* Remove `stripPlaceholderBrs` and `restorePlaceholderBrs` from `AposRichTextWidgetEditor.vue` component.
* Change tiptap `Gapcursor` display to use a vertical blinking cursor instead of an horizontal cursor, which allow users to add text before and after inline images and tables.
* You can set `max-width` on `.apos-rich-text-toolbar__inner` to define the width of the rich-text toolbar. It will now
    flow on multiple lines if needed.
* The `utilityRail` prop of `AposSchema` now defaults to `false`, removing
the need to explicitly pass it in almost all contexts.
* Mark `apos.modules['doc-type']` methods `getAutocompleteTitle`, `getAutocompleteProjection` and `autocomplete` as
    deprecated. Our admin UI does not use them, it uses the `autocomplete('...')` query builder.
    More info at https://v3.docs.apostrophecms.org/reference/query-builders.html#autocomplete'.
* Print a warning with a clear explanation if a module's `index.js` file contains
no `module.exports` object (often due to a typo), or it is empty.

### Fixes

* Now errors and exits when a piece-type or widget-type module has a field object with the property `type`. Thanks to [NuktukDev](https://github.com/nuktukdev) for this contribution.
* Add a default page type value to prevent the dropdown from containing an empty value.

## 3.47.0 (2023-05-05)

### Changes

* Since Node 14 and MongoDB 4.2 have reached their own end-of-support dates,
we are **no longer supporting them for A3.** Note that our dependency on
`jsdom` 22 is incompatible with Node 14. Node 16 and Node 18 are both
still supported. However, because Node 16 reaches its
end-of-life date quite soon (September), testing and upgrading directly
to Node 18 is strongly recommended.
* Updated `sluggo` to version 1.0.0.
* Updated `jsdom` to version `22.0.0` to address an installation warning about the `word-wrap` module.

### Fixes

* Fix `extendQueries` to use super pattern for every function in builders and methods (and override properties that are not functions).

## 3.46.0 (2023-05-03)

### Fixes

* Adding or editing a piece no longer immediately refreshes the main content area if a widget editor is open. This prevents interruption of the widget editing process
when working with the `@apostrophecms/ai-helper` module, and also helps in other situations.
* Check that `e.doc` exists when handling `content-changed` event.
* Require updated `uploadfs` version with no dependency warnings.

### Adds

* Allow sub-schema fields (array and object) to follow parent schema fields using the newly introduced `following: '<parentField'` syntax, where the starting `<` indicates the parent level. For example `<parentField` follows a field in the parent level, `<<grandParentField` follows a field in the grandparent level, etc. The change is fully backward compatible with the current syntax for following fields from the same schema level.

### Changes

* Debounce search to prevent calling search on every key stroke in the manager modal.
* Various size and spacing adjustments in the expanded Add Content modal UI

## 3.45.1 (2023-04-28)

### Fixes

* Added missing styles to ensure consistent presentation of the rich text insert menu.
* Fixed a bug in which clicking on an image in the media manager would close the "insert
image" dialog box.
* Update `html-to-text` package to the latest major version.

## 3.45.0 (2023-04-27)

### Adds

* Rich text widgets now support the `insert` option, an array
which currently may contain the strings `image` and `table` in order to add a
convenient "insert menu" that pops up when the slash key is pressed.
This provides a better user experience for rich text features that shouldn't
require that the user select existing text before using them.
* Auto expand inline array width if needed using `width: max-content` in the admin UI.
* The "browse" button is now available when selecting pages and pieces
to link to in the rich text editor.
* The "browse" button is also available when selecting inline images
in the rich text editor.
* Images are now previewed in the relationship field's compact list view.
* The new `apos-refreshing` Apostrophe bus event can be used to prevent
Apostrophe from refreshing the main content zone of the page when images
and pieces are edited, by clearing the `refresh` property of the object
passed to the event.
* To facilitate custom click handlers, an `apos.modal.onTopOf(el1, el2)` function is now
available to check whether an element is considered to be "on top of" another element in
the modal stack.

### Changes

* The `v-click-outside-element` Vue directive now understands that modals "on top of"
an element should be considered to be "inside" the element, e.g. clicks on them
shouldn't close the link dialog etc.

### Fixes

* Fix various issues on conditional fields that were occurring when adding new widgets with default values or selecting a falsy value in a field that has a conditional field relying on it.
Populate new or existing doc instances with default values and add an empty `null` choice to select fields that do not have a default value (required or not) and to the ones configured with dynamic choices.
* Rich text widgets save more reliably when many actions are taken quickly just before save.
* Fix an issue in the `oembed` field where the value was kept in memory after cancelling the widget editor, which resulted in saving the value if the widget was nested and the parent widget was saved.
Also improve the `oembed` field UX by setting the input as `readonly` rather than `disabled` when fetching the video metadata, in order to avoid losing its focus when typing.

## 3.44.0 (2023-04-13)

### Adds

* `checkboxes` fields now support a new `style: 'combobox'` option for a better multiple-select experience when there
are many choices.
* If the new `guestApiAccess` option is set to `true` for a piece type or for `@apostrophecms/page`,
Apostrophe will allow all logged-in users to access the GET-method REST APIs of that
module, not just users with editing privileges, even if `publicApiProjection` is not set.
This is useful when the goal is to allow REST API access to "guest" users who have
project-specific reasons to fetch access content via REST APIs.
* `test-lib/utils.js` has new `createUser` and `loginAs` methods for the convenience of
those writing mocha tests of Apostrophe modules.
* `batchOperations` permissions: if a `permission` property is added to any entry in the `batchOperations` cascade of a piece-type module, this permission will be checked for every user. See `batchOperations` configuration in `modules/@apostrophecms/piece-type/index.js`. The check function `checkBatchOperationsPermissions` can be extended. Please note that this permission is checked only to determine whether to offer the operation.

### Fixes
* Fix child page slug when title is deleted

## 3.43.0 (2023-03-29)

### Adds

* Add the possibility to override the default "Add Item" button label by setting the `itemLabel` option of an `array` field.
* Adds `touch` task for every piece type. This task invokes `update` on each piece, which will execute all of the same event handlers that normally execute when a piece of that type is updated. Example usage: `node app article:touch`.

### Fixes

* Hide the suggestion help from the relationship input list when the user starts typing a search term.
* Hide the suggestion hint from the relationship input list when the user starts typing a search term except when there are no matches to display.
* Disable context menu for related items when their `relationship` field has no sub-[`fields`](https://v3.docs.apostrophecms.org/guide/relationships.html#providing-context-with-fields) configured.
* Logic for checking whether we are running a unit test of an external module under mocha now uses `includes` for a simpler, safer test that should be more cross-platform.

## 3.42.0 (2023-03-16)

### Adds

* You can now set `style: table` on inline arrays. It will display the array as a regular HTML table instead of an accordion.
See the [array field documentation](https://v3.docs.apostrophecms.org/reference/field-types/array.html#settings) for more information.
* You can now set `draggable: false` on inline arrays. It will disable the drag and drop feature. Useful when the order is not significant.
See the [array field documentation](https://v3.docs.apostrophecms.org/reference/field-types/array.html#settings) for more information.
* You can now set the label and icon to display on inline arrays when they are empty.
See the [array field documentation](https://v3.docs.apostrophecms.org/reference/field-types/array.html#whenEmpty) for more information.
* We have added a new and improved suggestion UI to relationship fields.
* The `utilityOperations` feature of piece types now supports additional properties:
`relationship: true` (show the operation only when editing a relationship), `relationship: false` (never show
the operation when editing a relationship), `button: true`, `icon` and `iconOnly: true`.
When `button: true` is specified, the operation appears as a standalone button rather than
being tucked away in the "more" menu.
* In addition, `utilityOperations` can now specify `eventOptions` with an `event` subproperty
instead of `modalOptions`. This is useful with the new `edit` event (see below).
* Those extending our admin UI on the front end can now open a modal to create or edit a page or piece by calling
`await apos.doc.edit({ type: 'article' })` (the type here is an example). To edit an existing document add an
`_id` property. To copy an existing document (like our "duplicate" feature) add a `copyOf`
property. When creating new pages, `type` can be sent to `@apostrophecms/page` for convenience
(note that the `type` property does not override the default or current page type in the editor).
* The `edit` Apostrophe event is now available and takes an object with the same properties
as above. This is useful when configuring `utilityOperations`.
* The `content-changed` Apostrophe event can now be emitted with a `select: true` property. If a
document manager for the relevant content type is open, it will attempt to add the document to the
current selection. Currently this works best with newly inserted documents.
* Localized strings in the admin UI can now use `$t(key)` to localize a string inside
an interpolated variable. This was accomplished by setting `skipOnVariables` to false
for i18next, solely on the front end for admin UI purposes.
* The syntax of the method defined for dynamic `choices` now accepts a module prefix to get the method from, and the `()` suffix.
This has been done for consistency with the external conditions syntax shipped in the previous release. See the documentation for more information.
* Added the `viewPermission` property of schema fields, and renamed `permission` to `editPermission` (with backwards
compatibility) for clarity. You can now decide if a schema field requires permissions to be visible or editable.
See the documentation for more information.
* Display the right environment label on login page. By default, based on `NODE_ENV`, overriden by `environmentLabel` option in `@apostrophecms/login` module. The environment variable `APOS_ENV_LABEL` will override this. Note that `NODE_ENV` should generally only be set to `development` (the default) or `production` as many Node.js modules opt into optimizations suitable for all deployed environments when it is set to `production`. This is why we offer the separate `APOS_ENV_LABEL` variable.

### Fixes

* Do not log unnecessary "required" errors for hidden fields.
* Fixed a bug that prevented "Text Align" from working properly in the rich text editor in certain cases.
* Fix typo in `@apostrophecms/doc-type` and `@apostrophecms/submitted-drafts` where we were using `canCreate` instead of `showCreate` to display the `Create New` button or showing the `Copy` button in `Manager` modals.
* Send external condition results in an object so that numbers are supported as returned values.

## 3.41.1 (2023-03-07)

No changes. Publishing to make sure 3.x is tagged `latest` in npm, rather than 2.x.

## 3.41.0 (2023-03-06)

### Adds

* Handle external conditions to display fields according to the result of a module method, or multiple methods from different modules.
This can be useful for displaying fields according to the result of an external API or any business logic run on the server. See the documentation for more information.

### Fixes

* Replace `deep-get-set` dependency with `lodash`'s `get` and `set` functions to fix the [Prototype Pollution in deep-get-set](https://github.com/advisories/GHSA-mjjj-6p43-vhhv) vulnerability. There was no actual vulnerability in Apostrophe due to the way the module was actually used, and this was done to address vulnerability scan reports.
* The "soft redirects" for former URLs of documents now work better with localization. Thanks to [Waldemar Pankratz](https://github.com/waldemar-p).
* Destroy `AreaEditor` Vue apps when the page content is refreshed in edit mode. This avoids a leak of Vue apps components being recreated while instances of old ones are still alive.

### Security

* Upgrades passport to the latest version in order to ensure session regeneration when logging in or out. This adds additional security to logins by mitigating any risks due to XSS attacks. Apostrophe is already robust against XSS attacks. For passport methods that are internally used by Apostrophe everything is still working. For projects that are accessing the passport instance directly through `self.apos.login.passport`, some verifications may be necessary to avoid any compatibility issue. The internally used methods are `authenticate`, `use`, `serializeUser`, `deserializeUser`, `initialize`, `session`.

## 3.40.1 (2023-02-18)

* No code change. Patch level bump for package update.

## 3.40.0 (2023-02-17)

### Adds

* For devops purposes, the `APOS_BASE_URL` environment variable is now respected as an override of the `baseUrl` option.

### Fixes

* Do not display shortcut conflicts at startup if there are none.
* Range field correctly handles the `def` attribute set to `0` now. The `def` property will be used when the field has no value provided; a value going over the max or below the min threshold still returns `null`.
* `select` fields now work properly when the `value` of a choice is a boolean rather than a string or a number.

## 3.39.2 (2023-02-03)

### Fixes
* Hotfix for a backwards compatibility break in webpack that triggered a tiptap bug. The admin UI build will now succeed as expected.

## 3.39.1 (2023-02-02)

### Fixes

* Rescaling cropped images with the `@apostrophecms/attachment:rescale` task now works correctly. Thanks to [Waldemar Pankratz](https://github.com/waldemar-p) for this contribution.

## 3.39.0 (2023-02-01)

### Adds

* Basic support for editing tables by adding `table` to the rich text toolbar. Enabling `table` allows you to create tables, including `td` and `th` tags, with the ability to merge and split cells. For now the table editing UI is basic, all of the functionality is there but we plan to add more conveniences for easy table editing soon. See the "Table" dropdown for actions that are permitted based on the current selection.
* `superscript` and `subscript` may now be added to the rich text widget's `toolbar` option.
* Early beta-quality support for adding inline images to rich text, by adding `image` to the rich text toolbar. This feature works reliably, however the UI is not mature yet. In particular you must search for images by typing part of the title. We will support a proper "browse" experience here soon. For good results you should also configure the `imageStyles` option. You will also want to style the `figure` tags produced. See the documentation for more information.
* Support for `div` tags in the rich text toolbar, if you choose to include them in `styles`. This is often necessary for A2 content migration and can potentially be useful in new work when combined with a `class` if there is no suitable semantic block tag.
* The new `@apostrophecms/attachment:download-all --to=folder` command line task is useful to download all of your attachments from an uploadfs backend other than local storage, especially if you do not have a more powerful "sync" utility for that particular storage backend.
* A new `loadingType` option can now be set for `image-widget` when configuring an `area` field. This sets the `loading` attribute of the `img` tag, which can be used to enable lazy loading in most browsers. Thanks to [Waldemar Pankratz](https://github.com/waldemar-p) for this contribution.
* Two new module-level options have been added to the `image-widget` module: `loadingType` and `size`. These act as fallbacks for the same options at the area level. Thanks to [Waldemar Pankratz](https://github.com/waldemar-p) for this contribution.

### Fixes

* Adding missing require (`bluebird`) and fallback (`file.crops || []`) to `@apostrophecms/attachment:rescale`-task

## 3.38.1 (2023-01-23)

### Fixes

* Version 3.38.0 introduced a regression that temporarily broke support for user-edited content in locales with names like `de-de` (note the lowercase country name). This was inadvertently introduced in an effort to improve support for locale fallback when generating static translations of the admin interface. Version 3.38.1 brings back the content that temporarily appeared to be missing for these locales (it was never removed from the database), and also achieves the original goal. **However, if you created content for such locales using `3.38.0` (released five days ago) and wish to keep that content,** rather than reverting to the content from before `3.38.0`, see below.

### Adds

* The new `i18n:rename-locale` task can be used to move all content from one locale name to another, using the `--old` and `--new` options. By default, any duplicate keys for content existing in both locales will stop the process. However you can specify which content to keep in the event of a duplicate key error using the `--keep=localename` option. Note that the value of `--new` should match the a locale name that is currently configured for the `@apostrophecms/i18n` module.

Example:

```
# If you always had de-de configured as a locale, but created
# a lot of content with Apostrophe 3.38.0 which incorrectly stored
# it under de-DE, you can copy that content. In this case we opt
# to keep de-de content in the event of any conflicts
node app @apostrophecms/i18n:rename-locale --old=de-DE --new=de-de --keep=de-de
```

## 3.38.0 (2023-01-18)

### Adds

* Emit a `beforeSave` event from the `@apostrophecms:notification` module, with `req` and the `notification` as arguments, in order to give the possibility to override the notification.
* Emit a `beforeInsert` event from the `@apostrophecms:attachment` module, with `req` and the `doc` as arguments, in order to give the possibility to override the attachment.
* Emit a `beforeSaveSafe` event from the `@apostrophecms:user` module, with `req`, `safeUser` and `user` as arguments, in order to give the possibility to override properties of the `safeUser` object which contains password hashes and other information too sensitive to be stored in the aposDocs collection.
* Automatically convert failed uppercase URLs to their lowercase version - can be disabled with `redirectFailedUpperCaseUrls: false` in `@apostrophecms/page/index.js` options. This only comes into play if a 404 is about to happen.
* Automatically convert country codes in locales like `xx-yy` to `xx-YY` before passing them to `i18next`, which is strict about uppercase country codes.
* Keyboard shortcuts conflicts are detected and logged on to the terminal.

### Fixes

* Invalid locales passed to the i18n locale switching middleware are politely mapped to 400 errors.
* Any other exceptions thrown in the i18n locale switching middleware can no longer crash the process.
* Documents kept as the `previous` version for undo purposes were not properly marked as such, breaking the public language switcher in some cases. This was fixed and a migration was added for existing data.
* Uploading an image in an apostrophe area with `minSize` requirements will not trigger an unexpected error anymore. If the image is too small, a notification will be displayed with the minimum size requirements. The `Edit Image` modal will now display the minimum size requirements, if any, above the `Browse Images` field.
* Some browsers saw the empty `POST` response for new notifications as invalid XML. It will now return an empty JSON object with the `Content-Type` set to `application/json`.

## 3.37.0 (2023-01-06)

### Adds

* Dynamic choice functions in schemas now also receive a data object with their original doc id for further inspection by your function.
* Use `mergeWithCustomize` when merging extended source Webpack configuration. Introduce overideable asset module methods `srcCustomizeArray` and `srcCustomizeObject`, with reasonable default behavior, for fine tuning Webpack config arrays and objects merging. More info - [the Webpack mergeWithCustomize docs](https://github.com/survivejs/webpack-merge#mergewithcustomize-customizearray-customizeobject-configuration--configuration)
* The image widget now accepts a `placeholderImage` option that works like `previewImage` (just specify a file extension, like `placeholderImage: 'jpg'`, and provide the file `public/placeholder.jpg` in the module). The `placeholderUrl` option is still available for backwards compatibility.

### Fixes

* `docId` is now properly passed through array and object fields and into their child schemas.
* Remove module `@apostrophecms/polymorphic-type` name alias `@apostrophecms/polymorphic`. It was causing warnings
    e.g. `A permission.can() call was made with a type that has no manager: @apostrophecms/polymorphic-type`.
* The module `webpack.extensions` configuration is not applied to the core Admin UI build anymore. This is the correct and intended behavior as explained in the [relevant documentation](https://v3.docs.apostrophecms.org/guide/webpack.html#extending-webpack-configuration).
* The `previewImage` option now works properly for widget modules loaded from npm and those that subclass them. Specifically, the preview image may be provided in the `public/` subdirectory of the original module, the project-level configuration of it, or a subclass.

## 3.36.0 (2022-12-22)

### Adds

* `shortcut` option for piece modules, allowing easy re-mapping of the manager command shortcut per module.

### Fixes

* Ensure there are no conflicting command shortcuts for the core modules.

## 3.35.0 (2022-12-21)

### Adds

* Introduced support for linking directly to other Apostrophe documents in a rich text widget. The user can choose to link to a URL, or to a page. Linking to various piece types can also be enabled with the `linkWithType` option. This is equivalent to the old `apostrophe-rich-text-permalinks` module but is included in the core in A3. See the [documentation](https://v3.docs.apostrophecms.org/guide/core-widgets.html#rich-text-widget) for details.
* Introduced support for the `anchor` toolbar control in the rich text editor. This allows named anchors to be inserted. These are rendered as `span` tags with the given `id` and can then be linked to via `#id`, providing basic support for internal links. HTML 4-style named anchors in legacy content (`name` on `a` tags) are automatically migrated upon first edit.
* German translation i18n file created for the Apostrophe Admin-UI. Thanks to [Noah Gysin](https://github.com/NoahGysin) for this contribution.
* Introduced support for keyboard shortcuts in admin UI. Hitting `?` will display the list of available shortcuts. Developpers can define their own shortcuts by using the new `@apostrophecms/command-menu` module and the `commands` property. Please check the [keyboard shortcut documentation](https://v3.docs.apostrophecms.org/guide/command-menu.html) for more details.

### Fixes

* The `bulletList` and `orderedList` TipTap toolbar items now work as expected.
* When using the autocomplete/typeahead feature of relationship fields, typing a space at the start no longer results in an error.
* Replace [`credential`](https://www.npmjs.com/package/credential) package with [`credentials`](https://www.npmjs.com/package/credentials) to fix the [`mout` Prototype Pollution vulnerability](https://cve.mitre.org/cgi-bin/cvename.cgi?name=CVE-2020-7792). There was no actual vulnerability in Apostrophe or credential due to the way the module was actually used, and this was done to address vulnerability scan reports.
* Added a basic implementation of the missing "Paste from Clipboard" option to Expanded Widget Previews.


## 3.34.0 (2022-12-12)

### Fixes

* Nested areas work properly in widgets that have the `initialModal: false` property.
* Apostrophe's search index now properly incorporates most string field types as in A2.

### Adds

* Relationships load more quickly.
* Parked page checks at startup are faster.
* Tasks to localize and unlocalize piece type content (see `node app help [yourModuleName]:localize` and `node app help [yourModuleName]:unlocalize`).
## 3.33.0 (2022-11-28)

### Adds

* You can now set `inline: true` on schema fields of type `array`. This displays a simple editing interface in the context of the main dialog box for the document in question, avoiding the need to open an additional dialog box. Usually best for cases with just one field or just a few. If your array field has a large number of subfields the default behavior (`inline: false`) is more suitable for your needs. See the [array field](https://v3.docs.apostrophecms.org/reference/field-types/array.html) documentation for more information.
* Batch feature for publishing pieces.
* Add extensibility for `rich-text-widget` `defaultOptions`. Every key will now be used in the `AposRichTextWidgetEditor`.

### Fixes

* Prior to this release, widget templates that contained areas pulled in from related documents would break the ability to add another widget beneath.
* Validation of object fields now works properly on the browser side, in addition to server-side validation, resolving UX issues.
* Provisions were added to prevent any possibility of a discrepancy in relationship loading results under high load. It is not clear whether this A2 bug was actually possible in A3.

## 3.32.0 (2022-11-09)

### Adds

* Adds Reset Password feature to the login page. Note that the feature must be enabled and email delivery must be properly configured. See the [documentation](https://v3.docs.apostrophecms.org/reference/modules/login.html) for more details.
* Allow project-level developer to override bundling decisions by configuring the `@apostrophecms/asset` module. Check the [module documentation](https://v3.docs.apostrophecms.org/reference/modules/asset.html#options) for more information.

### Fixes

* Query builders for regular select fields have always accepted null to mean "do not filter on this property." Now this also works for dynamic select fields.
* The i18n UI state management now doesn't allow actions while it's busy.
* Fixed various localization bugs in the text of the "Update" dropdown menu.
* The `singleton: true` option for piece types now automatically implies `showCreate: false`.
* Remove browser console warnings by handling Tiptap Editor's breaking changes and duplicated plugins.
* The editor modal now allocates more space to area fields when possible, resolving common concerns about editing large widgets inside the modal.

## 3.31.0 (2022-10-27)

### Adds

* Adds `placeholder: true` and `initialModal: false` features to improve the user experience of adding widgets to the page. Checkout the [Widget Placeholders documentation](https://v3.docs.apostrophecms.org/guide/areas-and-widgets.html#adding-placeholder-content-to-widgets) for more detail.

### Fixes

* When another user is editing the document, the other user's name is now displayed correctly.

## 3.30.0 (2022-10-12)

### Adds

* New `APOS_LOG_ALL_ROUTES` environment variable. If set, Apostrophe logs information about all middleware functions and routes that are executed on behalf of a particular URL.
* Adds the `addFileGroups` option to the `attachment` module. Additionally it exposes a new method, `addFileGroup(group)`. These allow easier addition of new file groups or extension of the existing groups.

### Fixes

* Vue 3 may now be used in a separate webpack build at project level without causing problems for the admin UI Vue 2 build.
* Fixes `cache` module `clear-cache` CLI task message
* Fixes help message for `express` module `list-routes` CLI task

## 3.29.1 (2022-10-03)

### Fixes

* Hotfix to restore Node 14 support. Of course Node 16 is also supported.


## 3.29.0 (2022-10-03)

### Adds

* Areas now support an `expanded: true` option to display previews for widgets. The Expanded Widget Preview Menu also supports grouping and display columns for each group.
* Add "showQuery" in piece-page-type in order to override the query for the "show" page as "indexQuery" does it for the index page

### Fixes

* Resolved a bug in which users making a password error in the presence of pre-login checks such as a CAPTCHA were unable to try again until they refreshed the page.

## 3.28.1 (2022-09-15)

### Fixes

* `AposInputBoolean` can now be `required` and have the value `false`.
* Schema fields containing boolean filters can now list both `yes` and `no` choices according to available values in the database.
* Fix attachment `getHeight()` and `getWidth()` template helpers by changing the assignment of the `attachment._crop` property.
* Change assignment of `attachment._focalPoint` for consistency.

## 3.28.0 (2022-08-31)

### Fixes

* Fix UI bug when creating a document via a relationship.

### Adds

* Support for uploading `webp` files for display as images. This is supported by all current browsers now that Microsoft has removed IE11. For best results, you should run `npm update` on your project to make sure you are receiving the latest release of `uploadfs` which uses `sharp` for image processing. Thanks to [Isaac Preston](https://github.com/ixc7) for this addition.
* Clicking outside a modal now closes it, the same way the `Escape` key does when pressed.
* `checkboxes` fields now support `min` and `max` properties. Thanks to [Gabe Flores](https://github.com/gabeflores-appstem).

## 3.27.0 (2022-08-18)

### Adds

* Add `/grid` `POST` route in permission module, in addition to the existing `GET` one.
* New utility script to help find excessively heavy npm dependencies of apostrophe core.

### Changes

* Extract permission grid into `AposPermissionGrid` vue component.
* Moved `stylelint` from `dependencies` to `devDependencies`. The benefit may be small because many projects will depend on `stylelint` at project level, but every little bit helps install speed, and it may make a bigger difference if different major versions are in use.

## 3.26.1 (2022-08-06)

### Fixes

Hotfix: always waits for the DOM to be ready before initializing the Apostrophe Admin UI. `setTimeout` alone might not guarantee that every time. This issue has apparently become more frequent in the latest versions of Chrome.
* Modifies the `login` module to return an empty object in the API session cookie response body to avoid potential invalid JSON error if `response.json()` is retrieved.

## 3.26.0 (2022-08-03)

### Adds

* Tasks can now be registered with the `afterModuleReady` flag, which is more useful than `afterModuleInit` because it waits for the module to be more fully initialized, including all "improvements" loaded via npm. The original `afterModuleInit` flag is still supported in case someone was counting on its behavior.
* Add `/grid` `POST` route in permission module, in addition to the existing `GET` one, to improve extensibility.
* `@apostrophecms/express:list-routes` command line task added, to facilitate debugging.

### Changes

* Since Microsoft has ended support for IE11 and support for ES5 builds is responsible for a significant chunk of Apostrophe's installation time, the `es5: true` option no longer produces an IE11 build. For backwards compatibility, developers will receive a warning, but their build will proceed without IE11 support. IE11 ES5 builds can be brought back by installing the optional [@apostrophecms/asset-es5](https://github.com/apostrophecms/asset-es5) module.

### Fixes

* `testModule: true` works in unit tests of external Apostrophe modules again even with modern versions of `mocha`, thanks to [Amin Shazrin](https://github.com/ammein).
* `getObjectManager` is now implemented for `Object` field types, fixing a bug that prevented the use of areas found in `object` schema fields within templates. Thanks to [James R T](https://github.com/jamestiotio).

## 3.25.0 (2022-07-20)

### Adds

* `radio` and `checkboxes` input field types now support a server side `choices` function for supplying their `choices` array dynamically, just like `select` fields do. Future custom field types can opt into this functionality with the field type flag `dynamicChoices: true`.

### Fixes

* `AposSelect` now emits values on `change` event as they were originally given. Their values "just work" so you do not have to think about JSON anymore when you receive it.
* Unpinned tiptap as the tiptap team has made releases that resolve the packaging errors that caused us to pin it in 3.22.1.
* Pinned `vue-loader` to the `15.9.x` minor release series for now. The `15.10.0` release breaks support for using `npm link` to develop the `apostrophe` module itself.
* Minimum version of `sanitize-html` bumped to ensure a potential denial-of-service vector is closed.

## 3.24.0 (2022-07-06)

### Adds

* Handle `private: true` locale option in i18n module, preventing logged out users from accessing the content of a private locale.

### Fixes

* Fix missing title translation in the "Array Editor" component.
* Add `follow: true` flag to `glob` functions (with `**` pattern) to allow registering symlink files and folders for nested modules
* Fix disabled context menu for relationship fields editing ([#3820](https://github.com/apostrophecms/apostrophe/issues/3820))
* In getReq method form the task module, extract the right `role` property from the options object.
* Fix `def:` option in `array` fields, in order to be able to see the default items in the array editor modal

## 3.23.0 (2022-06-22)

### Adds

* Shared Drafts: gives the possibility to share a link which can be used to preview the draft version of page, or a piece `show` page.
* Add `Localize` option to `@apostrophecms/image`. In Edit mode the context bar menu includes a "Localize" option to start cloning this image into other locales.

### Fixes

* Update `sass` to [`1.52.3`+](https://github.com/sass/dart-sass/pull/1713) to prevent the error `RangeError: Invalid value: Not in inclusive range 0..145: -1`. You can now fix that by upgrading with `npm update`. If it does not immediately clear up the issue in development, try `node app @apostrophecms/asset:clear-cache`.
* Fix a potential issue when URLs have a query string, in the `'@apostrophecms/page:notFound'` handler of the `soft-redirect` module.

## 3.22.1 (2022-06-17)

* Hotfix: temporarily pin versions of tiptap modules to work around packaging error that breaks import of the most recent releases. We will unpin as soon as this is fixed upstream. Fixes a bug where `npm update` would fail for A3 projects.

## 3.22.0 (2022-06-08)

### Adds

* Possibility to pass options to webpack extensions from any module.

### Fixes

* Fix a Webpack cache issue leading to modules symlinked in `node_modules` not being rebuilt.
* Fixes login maximum attempts error message that wasn't showing the plural when lockoutMinutes is more than 1.
* Fixes the text color of the current array item's slat label in the array editor modal.
* Fixes the maximum width of an array item's slat label so as to not obscure the Remove button in narrow viewports.
* If an array field's titleField option is set to a select field, use the selected option's label as the slat label rather its value.
* Disable the slat controls of the attachment component while uploading.
* Fixes bug when re-attaching the same file won't trigger an upload.
* AposSlat now fully respects the disabled state.

## 3.21.1 (2022-06-04)

### Fixes

* Work around backwards compatibility break in `sass` module by pinning to `sass` `1.50.x` while we investigate. If you saw the error `RangeError: Invalid value: Not in inclusive range 0..145: -1` you can now fix that by upgrading with `npm update`. If it does not immediately clear up the issue in development, try `node app @apostrophecms/asset:clear-cache`.

## 3.21.0 (2022-05-25)

### Adds

* Trigger only the relevant build when in a watch mode (development). The build paths should not contain comma (`,`).
* Adds an `unpublish` method, available for any doc-type.
An _Unpublish_ option has also been added to the context menu of the modal when editing a piece or a page.
* Allows developers to group fields in relationships the same way it's done for normal schemas.

### Fixes

* Vue files not being parsed when running eslint through command line, fixes all lint errors in vue files.
* Fix a bug where some Apostrophe modules symlinked in `node_modules` are not being watched.
* Recover after webpack build error in watch mode (development only).
* Fixes an edge case when failing (throw) task invoked via `task.invoke` will result in `apos.isTask()` to always return true due to `apos.argv` not reverted properly.

## 3.20.1 (2022-05-17)

### Fixes

* Minor corrections to French translation.

## 3.20.0

### Adds

* Adds French translation of the admin UI (use the `fr` locale).

## 3.19.0

### Adds

* New schema field type `dateAndTime` added. This schema field type saves in ISO8601 format, as UTC (Universal Coordinated Time), but is edited in a user-friendly way in the user's current time zone and locale.
* Webpack disk cache for better build performance in development and, if appropriately configured, production as well.
* In development, Webpack rebuilds the front end without the need to restart the Node.js process, yielding an additional speedup. To get this speedup for existing projects, see the `nodemonConfig` section of the latest `package.json` in [a3-boilerplate](https://github.com/apostrophecms/a3-boilerplate) for the new "ignore" rules you'll need to prevent nodemon from stopping the process and restarting.
* Added the new command line task `apostrophecms/asset:clear-cache` for clearing the webpack disk cache. This should be necessary only in rare cases where the configuration has changed in ways Apostrophe can't automatically detect.
* A separate `publishedLabel` field can be set for any schema field of a page or piece. If present it is displayed instead of `label` if the document has already been published.

### 3.18.1

### Fixes

* The admin UI now rebuilds properly in a development environment when new npm modules are installed in a multisite project (`apos.rootDir` differs from `apos.npmRootDir`).

## 3.18.0 (2022-05-03)

### Adds

* Images may now be cropped to suit a particular placement after selecting them. SVG files may not be cropped as it is not possible in the general case.
* Editors may also select a "focal point" for the image after selecting it. This ensures that this particular point remains visible even if CSS would otherwise crop it, which is a common issue in responsive design. See the `@apostrophecms/image` widget for a sample implementation of the necessary styles.
* Adds the `aspectRatio` option for image widgets. When set to `[ w, h ]` (a ratio of width to height), images are automatically cropped to this aspect ratio when chosen for that particular widget. If the user does not crop manually, then cropping happens automatically.
* Adds the `minSize` option for image widgets. This ensures that the images chosen are at least the given size `[ width, height ]`, and also ensures the user cannot choose something smaller than that when cropping.
* Implements OpenTelemetry instrumentation.
* Developers may now specify an alternate Vue component to be used for editing the subfields of relationships, either at the field level or as a default for all relationships with a particular piece type.
* The widget type base module now always passes on the `components` option as browser data, so that individual widget type modules that support contextual editing can be implemented more conveniently.
* In-context widget editor components now receive a `focused` prop which is helpful in deciding when to display additional UI.
* Adds new configuration option - `beforeExit` async handler.
* Handlers listening for the `apostrophe:run` event are now able to send an exit code to the Apostrophe bootstrap routine.
* Support for Node.js 17 and 18. MongoDB connections to `localhost` will now successfully find a typical dev MongoDB server bound only to `127.0.0.1`, Apostrophe can generate valid ipv6 URLs pointing back to itself, and `webpack` and `vue-loader` have been updated to address incompatibilities.
* Adds support for custom context menus provided by any module (see `apos.doc.addContextOperation()`).
* The `AposSchema` component now supports an optional `generation` prop which may be used to force a refresh when the value of the object changes externally. This is a compromise to avoid the performance hit of checking numerous subfields for possible changes every time the `value` prop changes in response to an `input` event.
* Adds new event `@apostrophecms/doc:afterAllModesDeleted` fired after all modes of a given document are purged.

### Fixes

* Documentation of obsolete options has been removed.
* Dead code relating to activating in-context widget editors have been removed. They are always active and have been for some time. In the future they might be swapped in on scroll, but there will never be a need to swap them in "on click."
* The `self.email` method of modules now correctly accepts a default `from` address configured for a specific module via the `from` subproperty of the `email` option to that module. Thanks to `chmdebeer` for pointing out the issue and the fix.
* Fixes `_urls` not added on attachment fields when pieces API index is requested (#3643)
* Fixes float field UI bug that transforms the value to integer when there is no field error and the first number after the decimal is `0`.
* The `nestedModuleSubdirs` feature no longer throws an error and interrupts startup if a project contains both `@apostrophecms/asset` and `asset`, which should be considered separate module names.

## 3.17.0 (2022-03-31)

### Adds

* Full support for the [`object` field type](https://v3.docs.apostrophecms.org/reference/field-types/object.html), which works just like `array` but stores just one sub-object as a property, rather than an array of objects.
* To help find documents that reference related ones via `relationship` fields, implement backlinks of related documents by adding a `relatedReverseIds` field to them and keeping it up to date. There is no UI based on this feature yet but it will permit various useful features in the near future.
* Adds possibility for modules to [extend the webpack configuration](https://v3.docs.apostrophecms.org/guide/webpack.html).
* Adds possibility for modules to [add extra frontend bundles for scss and js](https://v3.docs.apostrophecms.org/guide/webpack.html). This is useful when the `ui/src` build would otherwise be very large due to code used on rarely accessed pages.
* Loads the right bundles on the right pages depending on the page template and the loaded widgets. Logged-in users have all the bundles on every page, because they might introduce widgets at any time.
* Fixes deprecation warnings displayed after running `npm install`, for dependencies that are directly included by this package.
* Implement custom ETags emission when `etags` cache option is enabled. [See the documentation for more information](https://v3.docs.apostrophecms.org/guide/caching.html).
It allows caching of pages and pieces, using a cache invalidation mechanism that takes into account related (and reverse related) document updates, thanks to backlinks mentioned above.
Note that for now, only single pages and pieces benefit from the ETags caching system (pages' and pieces' `getOne` REST API route, and regular served pages).
The cache of an index page corresponding to the type of a piece that was just saved will automatically be invalidated. However, please consider that it won't be effective when a related piece is saved, therefore the cache will automatically be invalidated _after_ the cache lifetime set in `maxAge` cache option.

### Fixes

* Apostrophe's webpack build now works properly when developing code that imports module-specific npm dependencies from `ui/src` or `ui/apos` when using `npm link` to develop the module in question.
* The `es5: true` option to `@apostrophecms/asset` works again.

## 3.16.1 (2022-03-21)

### Fixes

* Fixes a bug in the new `Cache-Control` support introduced by 3.16.0 in which we get the logged-out homepage right after logging in. This issue only came into play if the new caching options were enabled.

## 3.16.0 (2022-03-18)

### Adds

* Offers a simple way to set a Cache-Control max-age for Apostrophe page and GET REST API responses for pieces and pages. [See the documentation for more information](https://v3.docs.apostrophecms.org/guide/caching.html).
* API keys and bearer tokens "win" over session cookies when both are present. Since API keys and bearer tokens are explicitly added to the request at hand, it never makes sense to ignore them in favor of a cookie, which is implicit. This also simplifies automated testing.
* `data-apos-test=""` selectors for certain elements frequently selected in QA tests, such as `data-apos-test="adminBar"`.
* Offer a simple way to set a Cache-Control max-age for Apostrophe page and GET REST API responses for pieces and pages.
* To speed up functional tests, an `insecurePasswords` option has been added to the login module. This option is deliberately named to discourage use for any purpose other than functional tests in which repeated password hashing would unduly limit performance. Normally password hashing is intentionally difficult to slow down brute force attacks, especially if a database is compromised.

### Fixes

* `POST`ing a new child page with `_targetId: '_home'` now works properly in combination with `_position: 'lastChild'`.

## 3.15.0 (2022-03-02)

### Adds

* Adds throttle system based on username (even when not existing), on initial login route. Also added for each late login requirement, e.g. for 2FA attempts.

## 3.14.2 (2022-02-27)

* Hotfix: fixed a bug introduced by 3.14.1 in which non-parked pages could throw an error during the migration to fix replication issues.

## 3.14.1 (2022-02-25)

* Hotfix: fixed a bug in which replication across locales did not work properly for parked pages configured via the `_children` feature. A one-time migration is included to reconnect improperly replicated versions of the same parked pages. This runs automatically, no manual action is required. Thanks to [justyna1](https://github.com/justyna13) for identifying the issue.

## 3.14.0 (2022-02-22)

### Adds

* To reduce complications for those implementing caching strategies, the CSRF protection cookie now contains a simple constant string, and is not recorded in `req.session`. This is acceptable because the real purpose of the CSRF check is simply to verify that the browser has sent the cookie at all, which it will not allow a cross-origin script to do.
* As a result of the above, a session cookie is not generated and sent at all unless `req.session` is actually used or a user logs in. Again, this reduces complications for those implementing caching strategies.
* When logging out, the session cookie is now cleared in the browser. Formerly the session was destroyed on the server side only, which was sufficient for security purposes but could create caching issues.
* Uses `express-cache-on-demand` lib to make similar and concurrent requests on pieces and pages faster.
* Frontend build errors now stop app startup in development, and SCSS and JS/Vue build warnings are visible on the terminal console for the first time.

### Fixes

* Fixed a bug when editing a page more than once if the page has a relationship to itself, whether directly or indirectly. Widget ids were unnecessarily regenerated in this situation, causing in-context edits after the first to fail to save.
* Pages no longer emit double `beforeUpdate` and `beforeSave` events.
* When the home page extends `@apostrophecms/piece-page-type`, the "show page" URLs for individual pieces should not contain two slashes before the piece slug. Thanks to [Martí Bravo](https://github.com/martibravo) for the fix.
* Fixes transitions between login page and `afterPasswordVerified` login steps.
* Frontend build errors now stop the `@apostrophecms/asset:build` task properly in production.
* `start` replaced with `flex-start` to address SCSS warnings.
* Dead code removal, as a result of following up on JS/Vue build warnings.

## 3.13.0 - 2022-02-04

### Adds

* Additional requirements and related UI may be imposed on native ApostropheCMS logins using the new `requirements` feature, which can be extended in modules that `improve` the `@apostrophecms/login` module. These requirements are not imposed for single sign-on logins via `@apostrophecms/passport-bridge`. See the documentation for more information.
* Adds latest Slovak translation strings to SK.json in `i18n/` folder. Thanks to [Michael Huna](https://github.com/Miselrkba) for the contribution.
* Verifies `afterPasswordVerified` requirements one by one when emitting done event, allows to manage errors ans success before to go to the next requirement. Stores and validate each requirement in the token. Checks the new `askForConfirmation` requirement option to go to the next step when emitting done event or waiting for the confirm event (in order to manage success messages). Removes support for `afterSubmit` for now.

### Fixes

* Decodes the testReq `param` property in `serveNotFound`. This fixes a problem where page titles using diacritics triggered false 404 errors.
* Registers the default namespace in the Vue instance of i18n, fixing a lack of support for un-namespaced l10n keys in the UI.

## 3.12.0 - 2022-01-21

### Adds

* It is now best practice to deliver namespaced i18n strings as JSON files in module-level subdirectories of `i18n/` named to match the namespace, e.g. `i18n/ourTeam` if the namespace is `ourTeam`. This allows base class modules to deliver phrases to any namespace without conflicting with those introduced at project level. The `i18n` option is now deprecated in favor of the new `i18n` module format section, which is only needed if `browser: true` must be specified for a namespace.
* Brought back the `nestedModuleSubdirs` feature from A2, which allows modules to be nested in subdirectories if `nestedModuleSubdirs: true` is set in `app.js`. As in A2, module configuration (including activation) can also be grouped in a `modules.js` file in such subdirectories.

### Fixes

* Fixes minor inline documentation comments.
* UI strings that are not registered localization keys will now display properly when they contain a colon (`:`). These were previously interpreted as i18next namespace/key pairs and the "namespace" portion was left out.
* Fixes a bug where changing the page type immediately after clicking "New Page" would produce a console error. In general, areas and checkboxes now correctly handle their value being changed to `null` by the parent schema after initial startup of the `AposInputArea` or `AposInputCheckboxes` component.
* It is now best practice to deliver namespaced i18n strings as JSON files in module-level subdirectories of `i18n/` named to match the namespace, e.g. `i18n/ourTeam` if the namespace is `ourTeam`. This allows base class modules to deliver phrases to any namespace without conflicting with those introduced at project level. The `i18n` option is now deprecated in favor of the new `i18n` module format section, which is only needed if `browser: true` must be specified for a namespace.
* Removes the `@apostrophecms/util` module template helper `indexBy`, which was using a lodash method not included in lodash v4.
* Removes an unimplemented `csrfExceptions` module section cascade. Use the `csrfExceptions` *option* of any module to set an array of URLs excluded from CSRF protection. More information is forthcoming in the documentation.
* Fix `[Object Object]` in the console when warning `A permission.can() call was made with a type that has no manager` is printed.

### Changes

* Temporarily removes `npm audit` from our automated tests because of a sub-dependency of vue-loader that doesn't actually cause a security vulnerability for apostrophe.

## 3.11.0 - 2022-01-06

### Adds

* Apostrophe now extends Passport's `req.login` to emit an `afterSessionLogin` event from the `@apostrophecms:login` module, with `req` as an argument. Note that this does not occur at all for login API calls that return a bearer token rather than establishing an Express session.

### Fixes

* Apostrophe's extension of `req.login` now accounts for the `req.logIn` alias and the skippable `options` parameter, which is relied upon in some `passport` strategies.
* Apostrophe now warns if a nonexistent widget type is configured for an area field, with special attention to when `-widget` has been erroneously included in the name. For backwards compatibility this is a startup warning rather than a fatal error, as sites generally did operate successfully otherwise with this type of bug present.

### Changes

* Unpins `vue-click-outside-element` the packaging of which has been fixed upstream.
* Adds deprecation note to `__testDefaults` option. It is not in use, but removing would be a minor BC break we don't need to make.
* Allows test modules to use a custom port as an option on the `@apostrophecms/express` module.
* Removes the code base pull request template to instead inherit the organization-level template.
* Adds `npm audit` back to the test scripts.

## 3.10.0 - 2021-12-22

### Fixes

* `slug` type fields can now have an empty string or `null` as their `def` value without the string `'none'` populating automatically.
* The `underline` feature works properly in tiptap toolbar configuration.
* Required checkbox fields now properly prevent editor submission when empty.
* Pins `vue-click-outside-element` to a version that does not attempt to use `eval` in its distribution build, which is incompatible with a strict Content Security Policy.

### Adds

* Adds a `last` option to fields. Setting `last: true` on a field puts that field at the end of the field's widget order. If more than one field has that option active the true last item will depend on general field registration order. If the field is ordered with the `fields.order` array or field group ordering, those specified orders will take precedence.

### Changes

* Adds deprecation notes to the widget class methods `getWidgetWrapperClasses` and `getWidgetClasses` from A2.
* Adds a deprecation note to the `reorganize` query builder for the next major version.
* Uses the runtime build of Vue. This has major performance and bundle size benefits, however it does require changes to Apostrophe admin UI apps that use a `template` property (components should require no changes, just apps require an update). These apps must now use a `render` function instead. Since custom admin UI apps are not yet a documented feature we do not regard this as a bc break.
* Compatible with the `@apostrophecms/security-headers` module, which supports a strict `Content-Security-Policy`.
* Adds a deprecation note to the `addLateCriteria` query builder.
* Updates the `toCount` doc type query method to use Math.ceil rather than Math.floor plus an additional step.

## 3.9.0 - 2021-12-08

### Adds

* Developers can now override any Vue component of the ApostropheCMS admin UI by providing a component of the same name in the `ui/apos/components` folder of their own module. This is not always the best approach, see the documentation for details.
* When running a job, we now trigger the notification before to run the job, this way the progress notification ID is available from the job and the notification can be dismissed if needed.
* Adds `maxUi`, `maxLabel`, `minUi`, and `minLabel` localization strings for array input and other UI.

### Fixes

* Fully removes references to the A2 `self.partial` module method. It appeared only once outside of comments, but was not actually used by the UI. The `self.render` method should be used for simple template rendering.
* Fixes string interpolation for the confirmation modal when publishing a page that has an unpublished parent page.
* No more "cannot set headers after they are sent to the client" and "req.res.redirect not defined" messages when handling URLs with extra trailing slashes.
* The `apos.util.runPlayers` method is not called until all of the widgets in a particular tree of areas and sub-areas have been added to the DOM. This means a parent area widget player will see the expected markup for any sub-widgets when the "Edit" button is clicked.
* Properly activates the `apostropheI18nDebugPlugin` i18next debugging plugin when using the `APOS_SHOW_I18N` environment variable. The full set of l10n emoji indicators previously available for the UI is now available for template and server-side strings.
* Actually registers piece types for site search unless the `searchable` option is `false`.
* Fixes the methods required for the search `index` task.

### Changes

* Adds localization keys for the password field component's min and max error messages.

## 3.8.1 - 2021-11-23

### Fixes

* The search field of the pieces manager modal works properly. Thanks to [Miro Yovchev](https://github.com/myovchev) for pointing out the issue and providing a solution.
* Fixes a bug in `AposRichTextWidgetEditor.vue` when a rich text widget was specifically configured with an empty array as the `styles` option. In that case a new empty rich text widget will initiate with an empty paragraph tag.
* The`fieldsPresent` method that is used with the `presentFieldsOnly` option in doc-type was broken, looking for properties in strings and wasn't returning anything.

## 3.8.0 - 2021-11-15

### Adds

* Checkboxes for pieces are back, a main checkbox allows to select all page items. When all pieces on a page are checked, a banner where the user can select all pieces appears. A launder for mongo projections has been added.
* Registered `batchOperations` on a piece-type will now become buttons in the manager batch operations "more menu" (styled as a kebab icon). Batch operations should include a label, `messages` object, and `modalOptions` for the confirmation modal.
* `batchOperations` can be grouped into a single button with a menu using the `group` cascade subproperty.
* `batchOperations` can be conditional with an `if` conditional object. This allows developers to pass a single value or an array of values.
* Piece types can have `utilityOperations` configured as a top-level cascade property. These operations are made available in the piece manager as new buttons.
* Notifications may now include an `event` property, which the AposNotification component will emit on mount. The `event` property should be set to an object with `name` (the event name) and optionally `data` (data included with the event emission).
* Adds support for using the attachments query builder in REST API calls via the query string.
* Adds contextual menu for pieces, any module extending the piece-type one can add actions in this contextual menu.
* When clicking on a batch operation, it opens a confirmation modal using modal options from the batch operation, it also works for operations in grouped ones. operations name property has been renamed in action to work with AposContextMenu component.
* Beginning with this release, a module-specific static asset in your project such as `modules/mymodulename/public/images/bg.png` can always be referenced in your `.scss` and `.css` files as `/modules/mymodulename/images/bg.png`, even if assets are actually being deployed to S3, CDNs, etc. Note that `public` and `ui/public` module subdirectories have separate functions. See the documentation for more information.
* Adds AposFile.vue component to abstract file dropzone UI, uses it in AposInputAttachment, and uses it in the confirmation modal for pieces import.
* Optionally add `dimensionAttrs` option to image widget, which sets width & height attributes to optimize for Cumulative Layout Shift. Thank you to [Qiao Lin](https://github.com/qclin) for the contribution.

### Fixes

* The `apos.util.attachmentUrl` method now works correctly. To facilitate that, `apos.uploadsUrl` is now populated browser-side at all times as the frontend logic originally expected. For backwards compatibility `apos.attachment.uploadsUrl` is still populated when logged in.
* Widget players are now prevented from being played twice by the implementing vue component.

### Changes
* Removes Apostrophe 2 documentation and UI configuration from the `@apostrophecms/job` module. These options were not yet in use for A3.
* Renames methods and removes unsupported routes in the `@apostrophecms/job` module that were not yet in use. This was not done lightly, but specifically because of the minimal likelihood that they were in use in project code given the lack of UI support.
  * The deprecated `cancel` route was removed and will likely be replaced at a later date.
  * `run` was renamed `runBatch` as its purpose is specifically to run processes on a "batch selected" array of pieces or pages.
  * `runNonBatch` was renamed to `run` as it is the more generic job-running method. It is likely that `runBatch` will eventually be refactored to use this method.
  * The `good` and `bad` methods are renamed `success` and `failure`, respectively. The expected methods used in the `run` method were similarly renamed. They still increment job document properties called `good` and `bad`.
* Comments out the unused `batchSimpleRoute` methods in the page and piece-type modules to avoid usage before they are fully implemented.
* Optionally add `dimensionAttrs` option to image widget, which sets width & height attributes to optimize for Cumulative Layout Shift.
* Temporarily removes `npm audit` from our automated tests because of a sub-dependency of uploadfs that doesn't actually cause a security vulnerability for apostrophe.

## 3.7.0 - 2021-10-28

### Adds

* Schema select field choices can now be populated by a server side function, like an API call. Set the `choices` property to a method name of the calling module. That function should take a single argument of `req`, and return an array of objects with `label` and `value` properties. The function can be async and will be awaited.
* Apostrophe now has built-in support for the Node.js cluster module. If the `APOS_CLUSTER_PROCESSES` environment variable is set to a number, that number of child processes are forked, sharing the same listening port. If the variable is set to `0`, one process is forked for each CPU core, with a minimum of `2` to provide availability during restarts. If the variable is set to a negative number, that number is added to the number of CPU cores, e.g. `-1` is a good way to reserve one core for MongoDB if it is running on the same server. This is for production use only (`NODE_ENV=production`). If a child process fails it is restarted automatically.

### Fixes

* Prevents double-escaping interpolated localization strings in the UI.
* Rich text editor style labels are now run through a localization method to get the translated strings from their l10n keys.
* Fixes README Node version requirement (Node 12+).
* The text alignment buttons now work immediately in a new rich text widget. Previously they worked only after manually setting a style or refreshing the page. Thanks to Michelin for their support of this fix.
* Users can now activate the built-in date and time editing popups of modern browsers when using the `date` and `time` schema field types.
* Developers can now `require` their project `app.js` file in the Node.js REPL for debugging and inspection. Thanks to [Matthew Francis Brunetti](https://github.com/zenflow).
* If a static text phrase is unavailable in both the current locale and the default locale, Apostrophe will always fall back to the `en` locale as a last resort, which ensures the admin UI works if it has not been translated.
* Developers can now `require` their project `app.js` in the Node.js REPL for debugging and inspection
* Ensure array field items have valid _id prop before storing. Thanks to Thanks to [Matthew Francis Brunetti](https://github.com/zenflow).

### Changes

* In 3.x, `relationship` fields have an optional `builders` property, which replaces `filters` from 2.x, and within that an optional `project` property, which replaces `projection` from 2.x (to match MongoDB's `cursor.project`). Prior to this release leaving the old syntax in place could lead to severe performance problems due to a lack of projections. Starting with this release the 2.x syntax results in an error at startup to help the developer correct their code.
* The `className` option from the widget options in a rich text area field is now also applied to the rich text editor itself, for a consistently WYSIWYG appearance when editing and when viewing. Thanks to [Max Mulatz](https://github.com/klappradla) for this contribution.
* Adds deprecation notes to doc module `afterLoad` events, which are deprecated.
* Removes unused `afterLogin` method in the login module.

## 3.6.0 - 2021-10-13

### Adds

* The `context-editing` apostrophe admin UI bus event can now take a boolean parameter, explicitly indicating whether the user is actively typing or performing a similar active manipulation of controls right now. If a boolean parameter is not passed, the existing 1100-millisecond debounced timeout is used.
* Adds 'no-search' modifier to relationship fields as a UI simplification option.
* Fields can now have their own `modifiers` array. This is combined with the schema modifiers, allowing for finer grained control of field rendering.
* Adds a Slovak localization file. Activate the `sk` locale to use this. Many thanks to [Michael Huna](https://github.com/Miselrkba) for the contribution.
* Adds a Spanish localization file. Activate the `es` locale to use this. Many thanks to [Eugenio Gonzalez](https://github.com/egonzalezg9) for the contribution.
* Adds a Brazilian Portuguese localization file. Activate the `pt-BR` locale to use this. Many thanks to [Pietro Rutzen](https://github.com/pietro-rutzen) for the contribution.

### Fixes

* Fixed missing translation for "New Piece" option on the "more" menu of the piece manager, seen when using it as a chooser.
* Piece types with relationships to multiple other piece types may now be configured in any order, relative to the other piece types. This sometimes appeared to be a bug in reverse relationships.
* Code at the project level now overrides code found in modules that use `improve` for the same module name. For example, options set by the `@apostrophecms/seo-global` improvement that ships with `@apostrophecms/seo` can now be overridden at project level by `/modules/@apostrophecms/global/index.js` in the way one would expect.
* Array input component edit button label is now propertly localized.
* A memory leak on each request has been fixed, and performance improved, by avoiding the use of new Nunjucks environments for each request. Thanks to Miro Yovchev for pointing out the leak.
* Fragments now have access to `__t()`, `getOptions` and other features passed to regular templates.
* Fixes field group cascade merging, using the original group label if none is given in the new field group configuration.
* If a field is conditional (using an `if` option), is required, but the condition has not been met, it no longer throws a validation error.
* Passing `busy: true` to `apos.http.post` and related methods no longer produces an error if invoked when logged out, however note that there will likely never be a UI for this when logged out, so indicate busy state in your own way.
* Bugs in document modification detection have been fixed. These bugs caused edge cases where modifications were not detected and the "Update" button did not appear, and could cause false positives as well.

### Changes

* No longer logs a warning about no users if `testModule` is true on the app.

## 3.5.0 - 2021-09-23

* Pinned dependency on `vue-material-design-icons` to fix `apos-build.js` build error in production.
* The file size of uploaded media is visible again when selected in the editor, and media information such as upload date, dimensions and file size is now properly localized.
* Fixes moog error messages to reflect the recommended pattern of customization functions only taking `self` as an argument.
* Rich Text widgets now instantiate with a valid element from the `styles` option rather than always starting with an unclassed `<p>` tag.
* Since version 3.2.0, apostrophe modules to be loaded via npm must appear as explicit npm dependencies of the project. This is a necessary security and stability improvement, but it was slightly too strict. Starting with this release, if the project has no `package.json` in its root directory, the `package.json` in the closest ancestor directory is consulted.
* Fixes a bug where having no project modules directory would throw an error. This is primarily a concern for module unit tests where there are no additional modules involved.
* `css-loader` now ignores `url()` in css files inside `assets` so that paths are left intact, i.e. `url(/images/file.svg)` will now find a static file at `/public/images/file.svg` (static assets in `/public` are served by `express.static`). Thanks to Matic Tersek.
* Restored support for clicking on a "foreign" area, i.e. an area displayed on the page whose content comes from a piece, in order to edit it in an appropriate way.
* Apostrophe module aliases and the data attached to them are now visible immediately to `ui/src/index.js` JavaScript code, i.e. you can write `apos.alias` where `alias` matches the `alias` option configured for that module. Previously one had to write `apos.modules['module-name']` or wait until next tick. However, note that most modules do not push any data to the browser when a user is not logged in. You can do so in a custom module by calling `self.enableBrowserData('public')` from `init` and implementing or extending the `getBrowserData(req)` method (note that page, piece and widget types already have one, so it is important to extend in those cases).
* `options.testModule` works properly when implementing unit tests for an npm module that is namespaced.

### Changes

* Cascade grouping (e.g., grouping fields) will now concatenate a group's field name array with the field name array of an existing group of the same name. Put simply, if a new piece module adds their custom fields to a `basics` group, that field will be added to the default `basics` group fields. Previously the new group would have replaced the old, leaving inherited fields in the "Ungrouped" section.
* AposButton's `block` modifier now less login-specific

### Adds

* Rich Text widget's styles support a `def` property for specifying the default style the editor should instantiate with.
* A more helpful error message if a field of type `area` is missing its `options` property.

## 3.4.1 - 2021-09-13

No changes. Publishing to correctly mark the latest 3.x release as "latest" in npm.

## 3.4.0 - 2021-09-13

### Security

* Changing a user's password or marking their account as disabled now immediately terminates any active sessions or bearer tokens for that user. Thanks to Daniel Elkabes for pointing out the issue. To ensure all sessions have the necessary data for this, all users logged in via sessions at the time of this upgrade will need to log in again.
* Users with permission to upload SVG files were previously able to do so even if they contained XSS attacks. In Apostrophe 3.x, the general public so far never has access to upload SVG files, so the risk is minor but could be used to phish access from an admin user by encouraging them to upload a specially crafted SVG file. While Apostrophe typically displays SVG files using the `img` tag, which ignores XSS vectors, an XSS attack might still be possible if the image were opened directly via the Apostrophe media library's convenience link for doing so. All SVG uploads are now sanitized via DOMPurify to remove XSS attack vectors. In addition, all existing SVG attachments not already validated are passed through DOMPurify during a one-time migration.

### Fixes

* The `apos.attachment.each` method, intended for migrations, now respects its `criteria` argument. This was necessary to the above security fix.
* Removes a lodash wrapper around `@apostrophecms/express` `bodyParser.json` options that prevented adding custom options to the body parser.
* Uses `req.clone` consistently when creating a new `req` object with a different mode or locale for localization purposes, etc.
* Fixes bug in the "select all" relationship chooser UI where it selected unpublished items.
* Fixes bug in "next" and "previous" query builders.
* Cutting and pasting widgets now works between locales that do not share a hostname, provided that you switch locales after cutting (it does not work between tabs that are already open on separate hostnames).
* The `req.session` object now exists in task `req` objects, for better compatibility. It has no actual persistence.
* Unlocalized piece types, such as users, may now be selected as part of a relationship when browsing.
* Unpublished localized piece types may not be selected via the autocomplete feature of the relationship input field, which formerly ignored this requirement, although the browse button enforced it.
* The server-side JavaScript and REST APIs to delete pieces now work properly for pieces that are not subject to either localization or draft/published workflow at all the (`localize: false` option). UI for this is under discussion, this is just a bug fix for the back end feature which already existed.
* Starting in version 3.3.1, a newly added image widget did not display its image until the page was refreshed. This has been fixed.
* A bug that prevented Undo operations from working properly and resulted in duplicate widget _id properties has been fixed.
* A bug that caused problems for Undo operations in nested widgets, i.e. layout or multicolumn widgets, has been fixed.
* Duplicate widget _id properties within the same document are now prevented on the server side at save time.
* Existing duplicate widget _id properties are corrected by a one-time migration.

### Adds

* Adds a linter to warn in dev mode when a module name include a period.
* Lints module names for `apostrophe-` prefixes even if they don't have a module directory (e.g., only in `app.js`).
* Starts all `warnDev` messages with a line break and warning symbol (⚠️) to stand out in the console.
* `apos.util.onReady` aliases `apos.util.onReadyAndRefresh` for brevity. The `apos.util.onReadyAndRefresh` method name will be deprecated in the next major version.
* Adds a developer setting that applies a margin between parent and child areas, allowing developers to change the default spacing in nested areas.

### Changes

* Removes the temporary `trace` method from the `@apostrophecms/db` module.
* Beginning with this release, the `apostrophe:modulesReady` event has been renamed `apostrophe:modulesRegistered`, and the `apostrophe:afterInit` event has been renamed `apostrophe:ready`. This better reflects their actual roles. The old event names are accepted for backwards compatibility. See the documentation for more information.
* Only autofocuses rich text editors when they are empty.
* Nested areas now have a vertical margin applied when editing, allowing easier access to the parent area's controls.

## 3.3.1 - 2021-09-01

### Fixes

* In some situations it was possible for a relationship with just one selected document to list that document several times in the returned result, resulting in very large responses.
* Permissions roles UI localized correctly.
* Do not crash on startup if users have a relationship to another type. This was caused by the code that checks whether any users exist to present a warning to developers. That code was running too early for relationships to work due to event timing issues.

## 3.3.0 - 2021-08-30

### Fixes

* Addresses the page jump when using the in-context undo/redo feature. The page will immediately return users to their origin scroll position after the content refreshes.
* Resolves slug-related bug when switching between images in the archived view of the media manager. The slug field was not taking into account the double slug prefix case.
* Fixes migration task crash when parking new page. Thanks to [Miro Yovchev](https://www.corllete.com/) for this fix.
* Fixes incorrect month name in `AposCellDate`, which can be optionally used in manage views of pieces. Thanks to [Miro Yovchev](https://www.corllete.com/) for this fix.

### Adds

* This version achieves localization (l10n) through a rich set of internationalization (i18n) features. For more information, [see the documentation](https://v3.docs.apostrophecms.org/).
* There is support for both static string localization and dynamic content localization.
* The home page, other parked pages, and the global document are automatically replicated to all configured locales at startup. Parked properties are refreshed if needed. Other pages and pieces are replicated if and when an editor chooses to do so.
* An API route has been added for voluntary replication, i.e. when deciding a document should exist in a second locale, or desiring to overwrite the current draft contents in locale `B` with the draft contents of locale `A`.
* Locales can specify `prefix` and `hostname` options, which are automatically recognized by middleware that removes the prefix dynamically where appropriate and sets `req.locale`. In 3.x this works more like the global site `prefix` option. This is a departure from 2.x which stored the prefix directly in the slug, creating maintenance issues.
* Locales are stateless: they are never recorded in the session. This eliminates many avenues for bugs and bad SEO. However, this also means the developer must fully distinguish them from the beginning via either `prefix` or `hostname`. A helpful error message is displayed if this is not the case.
* Switching locales preserves the user's editing session even if on separate hostnames. To enable this, if any locales have hostnames, all configured locales must have hostnames and/or baseUrl must be set for those that don't.
* An API route has been added to discover the locales in which a document exists. This provides basic information only for performance (it does not report `title` or `_url`).
* Editors can "localize" documents, copying draft content from one locale to another to create a corresponding document in a different locale. For convenience related documents, such as images and other pieces directly referenced by the document's structure, can be localized at the same time. Developers can opt out of this mechanism for a piece type entirely, check the box by default for that type, or leave it as an "opt-in" choice.
* The `@apostrophecms/i18n` module now uses `i18next` to implement static localization. All phrases in the Vue-based admin UI are passed through `i18next` via `this.$t`, and `i18next` is also available via `req.t()` in routes and `__t()` in templates. Apostrophe's own admin UI phrases are in the `apostrophe` namespace for a clean separation. An array of locale codes, such as `en` or `fr` or `en-au`, can be specified using the `locales` option to the `@apostrophecms/i18n` module. The first locale is the default, unless the `defaultLocale` option is set. If no locales are set, the locale defaults to `en`. The `i18next-http-middleware` locale guesser is installed and will select an available locale if possible, otherwise it will fall back to the default.
* In the admin UI, `v-tooltip` has been extended as `v-apos-tooltip`, which passes phrases through `i18next`.
* Developers can link to alternate locales by iterating over `data.localizations` in any page template. Each element always has `locale`, `label` and `homePageUrl` properties. Each element also has an `available` property (if true, the current context document is available in that locale), `title` and a small number of other document properties are populated, and `_url` redirects to the context document in that locale. The current locale is marked with `current: true`.
* To facilitate adding interpolated values to phrases that are passed as a single value through many layers of code, the `this.$t` helper provided in Vue also accepts an object argument with a `key` property. Additional properties may be used for interpolation.
* `i18next` localization JSON files can be added to the `i18n` subdirectory of *any* module, as long as its `i18n` option is set. The `i18n` object may specify `ns` to give an `i18next` namespace, otherwise phrases are in the default namespace, used when no namespace is specified with a `:` in an `i18next` call. The default namespace is yours for use at project level. Multiple modules may contribute to the same namespace.
* If `APOS_DEBUG_I18N=1` is set in the environment, the `i18next` debug flag is activated. For server-side translations, i.e. `req.t()` and `__t()`, debugging output will appear on the server console. For browser-side translations in the Vue admin UI, debugging output will appear in the browser console.
* If `APOS_SHOW_I18N=1` is set in the environment, all phrases passed through `i18next` are visually marked, to make it easier to find those that didn't go through `i18next`. This does not mean translations actually exist in the JSON files. For that, review the output of `APOS_DEBUG_I18N=1`.
* There is a locale switcher for editors.
* There is a backend route to accept a new locale on switch.
* A `req.clone(properties)` method is now available. This creates a clone of the `req` object, optionally passing in an object of properties to be set. The use of `req.clone` ensures the new object supports `req.get` and other methods of a true `req` object. This technique is mainly used to obtain a new request object with the same privileges but a different mode or locale, i.e. `mode: 'published'`.
* Fallback wrappers are provided for the `req.__()`, `res.__()` and `__()` localization helpers, which were never official or documented in 3.x but may be in use in projects ported from 2.x. These wrappers do not localize but do output the input they are given along with a developer warning. You should migrate them to use `req.t()` (in server-side javascript) or `__t()` (Nunjucks templates).

### Changes

* Bolsters the CSS that backs Apostrophe UI's typography to help prevent unintended style leaks at project-level code.
* Removes the 2.x series changelog entries. They can be found in the 2.0 branch in Github.

## 3.2.0 - 2021-08-13

### Fixes

* `req.hostname` now works as expected when `trustProxy: true` is passed to the `@apostrophecms/express` module.
* Apostrophe loads modules from npm if they exist there and are configured in the `modules` section of `app.js`. This was always intended only as a way to load direct, intentional dependencies of your project. However, since npm "flattens" the dependency tree, dependencies of dependencies that happen to have the same name as a project-level Apostrophe module could be loaded by default, crashing the site or causing unexpected behavior. So beginning with this release, Apostrophe scans `package.json` to verify an npm module is actually a dependency of the project itself before attempting to load it as an Apostrophe module.
* Fixes the reference to sanitize-html defaults in the rich text widget.
* Fixes the `toolbarToAllowedStyles` method in the rich text widget, which was not returning any configuration.
* Fixes the broken text alignment in rich text widgets.
* Adds a missing npm dependency on `chokidar`, which Apostrophe and Nunjucks use for template refreshes. In most environments this worked anyway due to an indirect dependency via the `sass` module, but for stability Apostrophe should depend directly on any npm module it uses.
* Fixes the display of inline range inputs, notably broken when using Palette
* Fixes occasional unique key errors from migrations when attempting to start up again with a site that experienced a startup failure before inserting its first document.
* Requires that locale names begin with a letter character to ensure order when looping over the object entries.
* Unit tests pass in MongoDB 5.x.

### Adds
* Adds Cut and Paste to area controls. You can now Cut a widget to a virtual clipboard and paste it in suitable areas. If an area
can include the widget on the clipboard, a special Clipboard widget will appear in area's Add UI. This works across pages as well.

### Changes
* Apostrophe's Global's UI (the @apostrophecms/global singleton has moved from the admin bar's content controls to the admin utility tray under a cog icon.
* The context bar's document Edit button, which was a cog icon, has been rolled into the doc's context menu.

## 3.1.3 - 2021-07-16

### Fixes

* Hotfix for an incompatibility between `vue-loader` and `webpack` 5.45.0 which causes a crash at startup in development, or asset build time in production. We have temporarily pinned our dependency to `webpack` 5.44.x. We are [contributing to the discussion around the best long-term fix for vue-loader](https://github.com/vuejs/vue-loader/issues/1854).

## 3.1.2 - 2021-07-14

### Changes

* Removes an unused method, `mapMongoIdToJqtreeId`, that was used in A2 but is no longer relevant.
* Removes deprecated and non-functional steps from the `edit` method in the `AposDocsManager.vue` component.
* Legacy migrations to update 3.0 alpha and 3.0 beta sites to 3.0 stable are still in place, with no functional changes, but have been relocated to separate source files for ease of maintenance. Note that this is not a migration path for 2.x databases. Tools for that are forthcoming.

## 3.1.1 - 2021-07-08

### Fixes

* Two distinct modules may each have their own `ui/src/index.scss` file, similar to the fix already applied to allow multiple `ui/src/index.js` files.

## 3.1.0 - 2021-06-30

### Fixes

* Corrects a bug that caused Apostrophe to rebuild the admin UI on every nodemon restart, which led to excessive wait times to test new code. Now this happens only when `package-lock.json` has been modified (i.e. you installed a new module that might contain new Apostrophe admin UI code). If you are actively developing Apostrophe admin UI code, you can opt into rebuilding all the time with the `APOS_DEV=1` environment variable. In any case, `ui/src` is always rebuilt in a dev environment.
* Updates `cheerio`, `deep-get-set`, and `oembetter` versions to resolve vulnerability warnings.
* Modules with a `ui/src` folder, but no other content, are no longer considered "empty" and do not generate a warning.
* Pushing a secondary context document now always results in entry to draft mode, as intended.
* Pushing a secondary context document works reliably, correcting a race condition that could cause the primary document to remain in context in some cases if the user was not already in edit mode.

### Changes

* Deprecates `self.renderPage` method for removal in next major version.
* Since `ui/src/index.js` files must export a function to avoid a browser error in production which breaks the website experience, we now detect this at startup and throw a more helpful error to prevent a last-minute discovery in production.

## 3.0.1 - 2021-06-17

### Fixes

* Fixes an error observed in the browser console when using more than one `ui/src/index.js` file in the same project. Using more than one is a good practice as it allows you to group frontend code with an appropriate module, or ship frontend code in an npm module that extends Apostrophe.
* Migrates all of our own frontend players and utilities from `ui/public` to `ui/src`, which provides a robust functional test of the above.
* Executes `ui/src` imports without waiting for next tick, which is appropriate as we have positioned it as an alternative to `ui/public` which is run without delay.

## 3.0.0 - 2021-06-16

### Breaks

* Previously our `a3-boilerplate` project came with a webpack build that pushed code to the `ui/public` folder of an `asset` module. Now the webpack build is not needed because Apostrophe takes care of compiling `ui/src` for us. This is good! However, **if you are transitioning your project to this new strategy, you will need to remove the `modules/asset/ui/public` folder from your project manually** to ensure that webpack-generated code originally intended for webpack-dev-server does not fail with a `publicPath` error in the console.
* The `CORE_DEV=1` environment setting has been changed to `APOS_DEV=1` because it is appropriate for anyone who is actively developing custom Apostrophe admin UI using `ui/apos` folders in their own modules.
* Apostrophe now uses Dart Sass, aka the `sass` npm module. The `node-sass` npm module has been deprecated by its authors for some time now. Most existing projects will be unaffected, but those writing their own Apostrophe UI components will need to change any `/deep/` selectors to `::v-deep` and consider making other Dart Sass updates as well. For more information see the [Dart Sass documentation](https://sass-lang.com/dart-sass). Those embracing the new `ui/src` feature should also bear in mind that Dart Sass is being used.

### Changes

* Relationship ids are now stored as aposDocIds (without the locale and mode part). The appropriate locale and mode are known from the request. This allows easy comparison and copying of these properties across locales and fixes a bug with reverse relationships when publishing documents. A migration has been added to take care of this conversion on first startup.
- The `attachment` field type now correctly limits file uploads by file type when using the `fileGroup` field option.
- Uploading SVG files is permitted in the Media Library by default.

### Adds

- Apostrophe now enables you to ship frontend JavaScript and Sass (using the SCSS syntax) without your own webpack configuration.
- Any module may contain modern JavaScript in a `ui/src/index.js` file, which may use `import` to bring in other files in the standard way. Note that **`ui/src/index.js must export a function`**. These functions are called for you in the order modules are initialized.
- Any module may contain a Sass (SCSS) stylesheet in a `ui/src/index.scss` file, which may also import other Sass (SCSS) files.
- Any project that requires IE11 support for `ui/src` JavaScript code can enable it by setting the `es5: true` option to the `@apostrophecms/asset` module. Apostrophe produces separate builds for IE11 and modern browsers, so there is no loss of performance in modern browsers. Code is automatically compiled for IE11 using `babel` and missing language features are polyfilled using `core-js` so you can use promises, `async/await` and other standard modern JavaScript features.
- `ui/public` is still available for raw JavaScript and CSS files that should be pushed *as-is* to the browser. The best use of this feature is to deliver the output of your own custom webpack build, if you have one.
- Adds browser-side `editMode` flag that tracks the state of the current view (edit or preview), located at `window.apos.adminBar.editMode`.
- Support for automatic inline style attribute sanitization for Rich Text widgets.
- Adds text align controls for Rich Text widgets. The following tools are now supported as part of a rich text widget's `toolbar` property:
-- `alignLeft`
-- `alignRight`
-- `alignCenter`
-- `alignJustify`
- `@apostrophecms/express` module now supports the `trustProxy: true` option, allowing your reverse proxy server (such as nginx) to pass on the original hostname, protocol and client IP address.

### Fixes

* Unit tests passing again. Temporarily disabled npm audit checks as a source of critical failures owing to upstream issues with third-party packages which are not actually a concern in our use case.
* Fixed issues with the query builder code for relationships. These issues were introduced in beta 3 but did not break typical applications, except for displaying distinct choices for existing values of a relationship field.
* Checkbox field types can now be used as conditional fields.
* Tracks references to attachments correctly, and introduces a migration to address any attachments previously tracked as part of documents that merely have a relationship to the proper document, i.e. pages containing widgets that reference an image piece.
* Tracks the "previously published" version of a document as a legitimate reference to any attachments, so that they are not discarded and can be brought back as expected if "Undo Publish" is clicked.
* Reverse relationships work properly for published documents.
* Relationship subfields are now loaded properly when `reverseOf` is used.
* "Discard Draft" is available when appropriate in "Manage Pages" and "Manage Pieces."
* "Discard Draft" disables the "Submit Updates" button when working as a contributor.
* Relationship subfields can now be edited when selecting in the full "manage view" browser, as well as in the compact relationship field view which worked previously.
* Relationship subfields now respect the `def` property.
* Relationship subfields are restored if you deselect a document and then reselect it within a single editing experience, i.e. accidentally deselect and immediately reselect, for instance.
* A console warning when editing subfields for a new relationship was fixed.
* Field type `color`'s `format` option moved out of the UI options and into the general options object. Supported formats are "rgb", "prgb", "hex6", "hex3", "hex8", "name", "hsl", "hsv". Pass the `format` string like:
```js
myColorField: {
  type: 'color',
  label: 'My Color',
  options: {
    format: 'hsl'
  }
}
```
* Restored Vue dependency to using semantic versioning now that Vue 2.6.14 has been released with a fix for the bug that required us to pin 2.6.12.
* Nunjucks template loader is fully compatible with Linux in a development environment.
* Improved template performance by reusing template loaders.
* `min` and `max` work properly for both string-like and number-like fields.
* Negative numbers, leading minus and plus signs, and trailing periods are accepted in the right ways by appropriate field types.
* If a user is inadvertently inserted with no password, set a random password on the backend for safety. In tests it appears that login with a blank password was already forbidden, but this provides an additional level of certainty.
* `data.page` and `data.contextOptions` are now available in `widget.html` templates in most cases. Specifically, they are available when loading the page, (2) when a widget has just been inserted on the page, and (3) when a widget has just been edited and saved back to the page. However, bear in mind that these parameters are never available when a widget is being edited "out of context" via "Page Settings", via the "Edit Piece" dialog box, via a dialog box for a parent widget, etc. Your templates should be written to tolerate the absence of these parameters.
* Double slashes in the slug cannot be used to trick Apostrophe into serving as an open redirect (fix ported to 3.x from 2.92.0).
* The global doc respects the `def` property of schema fields when first inserted at site creation time.
* Fixed fragment keyword arguments being available when not a part of the fragment signature.

## 3.0.0-beta.3.1 - 2021-06-07

### Breaks
- This backwards compatibility break actually occurred in 3.0.0-beta.3 and was not documented at that time, but it is important to know that the following Rich Text tool names have been updated to match Tiptap2's convention:
-- `bullet_list` -> `bulletList`
-- `ordered_list` -> `orderedList`
-- `code_block` -> `codeBlock`
-- `horizontal_rule` -> `horizontalRule`

### Fixes

- Rich Text default tool names updated, no longer broken. Bug introduced in 3.0.0-beta.3.
- Fixed Rich Text's tool cascade to properly account for core defaults, project level defaults, and area-specific options.

## 3.0.0-beta.3 - 2021-06-03

### Security Fixes

The `nlbr` and `nlp` Nunjucks filters marked their output as safe to preserve the tags that they added, without first escaping their input, creating a CSRF risk. These filters have been updated to escape their input unless it has already been marked safe. No code changes are required to templates whose input to the filter is intended as plaintext, however if you were intentionally leveraging this bug to output unescaped HTML markup you will need to make sure your input is free of CSRF risks and then use the `| safe` filter before the `| nlbr` or `| nlp` filter.

### Adds

- Added the `ignoreUnusedFolderWarning` option for modules that intentionally might not be activated or inherited from in a particular startup.
- Better explanation of how to replace macros with fragments, in particular how to call the fragments with `{% render fragmentName(args) %}`.

### Fixes

- Temporarily pinned to Vue 2.6.12 to fix an issue where the "New" button in the piece manager modals disappeared. We think this is a bug in the newly released Vue 2.6.13 but we are continuing to research it.
- Updated dependencies on `sanitize-html` and `nodemailer` to new major versions, causing no bc breaks at the ApostropheCMS level. This resolved two critical vulnerabilities according to `npm audit`.
- Removed many unused dependencies.
- The data retained for "Undo Publish" no longer causes slug conflicts in certain situations.
- Custom piece types using `localized: false` or `autopublish: true,` as well as singleton types, now display the correct options on the "Save" dropdown.
- The "Save and View," "Publish and View" and/or "Save Draft and Preview" options now appear only if an appropriate piece page actually exists for the piece type.
- Duplicating a widget now properly assigns new IDs to all copied sub-widgets, sub-areas and array items as well.

- Added the `ignoreUnusedFolderWarning` option for modules that intentionally might not be activated or inherited from in a particular startup.
- If you refresh the page while previewing or editing, you will be returned to that same state.

### Notices

- Numerous `npm audit` vulnerability warnings relating to `postcss` 7.x were examined, however it was determined that these are based on the idea of a malicious SASS coder attempting to cause a denial of service. Apostrophe developers would in any case be able to contribute JavaScript as well and so are already expected to be trusted parties. This issue must be resolved upstream in packages including both `stylelint` and `vue-loader` which have considerable work to do before supporting `postcss` 8.x, and in any case public access to write SASS is not part of the attack surface of Apostrophe.

### Changes

- When logging out on a page that only exists in draft form, or a page with access controls, you are redirected to the home page rather than seeing a 404 message.

- Rich text editor upgraded to [tiptap 2.x beta](https://www.tiptap.dev) :tada:. On the surface not a lot has changed with the upgrade, but tiptap 2 has big improvements in terms of speed, composability, and extension support. [See the technical differences of tiptap 1 and 2 here](https://www.tiptap.dev/overview/upgrade-guide#reasons-to-upgrade-to-tiptap-2x)

## 3.0.0-beta.2 - 2021-05-21

### **Breaks**

- The `updateModified: false` option, formerly supported only by `apos.doc.update`, has been renamed to `setModified: false` and is now supported by `apos.doc.insert` as well. If explicitly set to false, the insert and update methods will leave the `modified` property alone, rather than trying to detect or infer whether a change has been made to the draft relative to the published version.
- The `permission` module no longer takes an `interestingTypes` option. Instead, doc type managers may set their `showPermissions` option to `true` to always be broken out separately in the permissions explorer, or explicitly set it to `false` to never be mentioned at all, even on a list of typical piece types that have the same permissions. This allows module creators to ship the right options with their modules rather than requiring the developer to hand-configure `interestingTypes`.
- When editing users, the permissions explorer no longer lists "submitted draft" as a piece type.
- Removed `apos.adminBar.group` method, which is unlikely to be needed in 3.x. One can group admin bar items into dropdowns via the `groups` option.
- Raw HTML is no longer permitted in an `apos.notify` message parameter. Instead, `options.buttons` is available. If present, it must be an array of objects with `type` and `label` properties. If `type` is `'event'` then that button object must have `name` and `data` properties, and when clicked the button will trigger an apos bus event of the given `name` with the provided `data` object. Currently `'event'` is the only supported value for `type`.

### Adds

- The name `@apostrophecms/any-page-type` is now accepted for relationships that should match any page. With this change, the doc type manager module name and the type name are now identical for all types in 3.x. However, for backwards compatibility `@apostrophecms/page` is still accepted. `apos.doc.getManager` will accept either name.
- Sets the project root-level `views` directory as the default fallback views directory. This is no longer a necessary configuration in projects unless they want to change it on the `@apostrophecms/template` option `viewsFolderFallback`.
- The new `afterAposScripts` nunjucks block allows for pushing markup after Apostrophe's asset bundle script tag, at the end of the body. This is a useful way to add a script tag for Webpack's hot reload capabilities in development while still ensuring that Apostrophe's utility methods are available first, like they are in production.
- An `uploadfs` option may be passed to the `@apostrophecms/asset` module, in order to pass options configuring a separate instance of `uploadfs` specifically for the static assets. The `@apostrophecms/uploadfs` module now exports a method to instantiate an uploadfs instance. The default behavior, in which user-uploaded attachments and static assets share a single instance of uploadfs, is unchanged. Note that asset builds never use uploadfs unless `APOS_UPLOADFS_ASSETS=1` is set in the environment.
- `AposButtonSplit` is a new UI component that combines a button with a context menu. Users can act on a primary action or change the button's function via menu button to the right of the button itself.
- Developers can now pass options to the `color` schema field by passing a `pickerOptions` object through your field. This allows for modifying/removing the default color palette, changing the resulting color format, and disabling various UI. For full set of options [see this example](https://github.com/xiaokaike/vue-color/blob/master/src/components/Sketch.vue)
- `AposModal` now emits a `ready` event when it is fully painted and can be interacted with by users or code.
- The video widget is now compatible with vimeo private videos when the domain is on the allowlist in vimeo.

### Changes

- You can now override the parked page definition for the home page without copying the entirety of `minimumPark` from the source code. Specifically, you will not lose the root archive page if you park the home page without explicitly parking the archive page as well. This makes it easier to choose your own type for the home page, in lieu of `@apostrophecms/home-page`.

### Fixes

- Piece types like users that have a slug prefix no longer trigger a false positive as being "modified" when you first click the "New" button.
- The `name` option to widget modules, which never worked in 3.x, has been officially removed. The name of the widget type is always the name of the module, with the `-widget` suffix removed.
- The home page and other parked pages should not immediately show as "pending changes."
- In-context editing works properly when the current browser URL has a hash (portion beginning with `#`), enabling the use of the hash for project-specific work. Thanks to [https://stepanjakl.com/](Štěpán Jákl) for reporting the issue.
- When present, the `apos.http.addQueryToUrl` method preserves the hash of the URL intact.
- The home page and other parked pages should not immediately show as "pending changes."
- The browser-side `apos.http.parseQuery` function now handles objects and arrays properly again.
- The in-context menu for documents has been refactored as a smart component that carries out actions on its own, eliminating a great deal of redundant code, props and events.
- Added additional retries when binding to the port in a dev environment.
- The "Submit" button in the admin bar updates properly to "Submitted" if the submission happens in the page settings modal.
- Skipping positional arguments in fragments now works as expected.
- The rich text editor now supports specifying a `styles` array with no `p` tags properly. A newly added rich text widget initially contains an element with the first style, rather than always a paragraph. If no styles are configured, a `p` tag is assumed. Thanks to Stepan Jakl for reporting the issue.

### Changes
- Editor modal's Save button (publish / save draft / submit) now updated to use the `AposSplitButton` component. Editors can choose from several follow-up actions that occur after save, including creating another piece of content of the same type, being taken to the in-context version of the document, or being returned to the manager. Editor's selection is saved in localstorage, creating a remembered preference per content type.

## 3.0.0-beta.1.1 - 2021-05-07

### Fixes

- A hotfix for an issue spotted in beta 1 in our demo: all previously published pages of sites migrated from early alpha releases had a "Draft" label until published again.

## 3.0.0-beta.1 - 2021-05-06

### **Breaks**

- Removes the `firstName` and `lastName` fields in user pieces.
- The query parameters `apos-refresh`, `apos-edit`, `apos-mode` and `apos-locale` are now `aposRefresh`, `aposEdit`, `aposMode`and `aposLocale`. Going forward all query parameters will be camelCase for consistency with query builders.

### Changes

- Archiving a page or piece deletes any outstanding draft in favor of archiving the last published version. Previously the behavior was effectively the opposite.
- "Publish Changes" button label has been changes to "Update".
- Draft mode is no longer the default view for published documents.
- The page and piece manager views now display the title, etc. of the published version of a document, unless that document only exists in draft form. However a label is also provided indicating if a newer draft is in progress.
- Notifications have been updated with a new visual display and animation style.

### **Adds**

- Four permissions roles are supported and enforced: guest, contributor, editor and admin. See the documentation for details. Pre-existing alpha users are automatically migrated to the admin role.
- Documents in managers now have context sensitive action menus that allow actions like edit, discard draft, archive, restore, etc.
- A fragment call may now have a body using `rendercall`, just like a macro call can have a body using `call`. In addition, fragments can now have named arguments, just like macros. Many thanks to Miro Yovchev for contributing this implementation.
- Major performance improvement to the `nestedModuleSubdirs` option.
- Updates URL fields and oEmbed URL requests to use the `httpsFix` option in launder's `url()` method.
- Documents receive a state label based on their document state (draft, pending, pending updates)
- Contributors can submit drafts for review ("Submit" versus "Submit Updates").
- Editors and admins can manage submitted drafts.
- Editors and admins can easily see the number of proposed changes awaiting their attention.
- Support for virtual piece types, such as submitted drafts, which in actuality manage more than one type of doc.
- Confirm modals now support a schema which can be assessed after confirmation.
- When archiving and restoring pages, editors can chose whether the action affects only this document or this document + children
- Routes support the `before` syntax, allowing routes that are added to Express prior to the routes or middleware of another module. The syntax `before: 'middleware:moduleName'` must be used to add the route prior to the middleware of `moduleName`. If `middleware:` is not used, the route is added before the routes of `moduleName`. Note that normally all middleware is added before all routes.
- A `url` property can now optionally be specified when adding middleware. By default all middleware is global.
- The pieces REST GET API now supports returning only a count of all matching pieces, using the `?count=1` query parameter.
- Admin bar menu items can now specify a custom Vue component to be used in place of `AposButton`.
- Sets `username` fields to follow the user `title` field to remove an extra step in user creation.
- Adds default data to the `outerLayoutBase.html` `<title>` tag: `data.piece.title or data.page.title`.
- Moves the core UI build task into the start up process. The UI build runs automatically when `NODE_ENV` is *not* 'production' and when:
    1. The build folder does not yet exist.
    2. The package.json file is newer than the existing UI build.
    3. You explicitly tell it to by setting the environment variable `CORE_DEV=1`
- The new `._ids(_idOrArrayOfIds)` query builder replaces `explicitOrder` and accepts an array of document `_id`s or a single one. `_id` can be used as a multivalued query parameter. Documents are returned in the order you specify, and just like with single-document REST GET requests, the locale of the `_id`s is overridden by the `aposMode` query parameter if present.
- The `.withPublished(true)` query builder adds a `_publishedDoc` property to each returned draft document that has a published equivalent. `withPublished=1` can be used as a query parameter. Note this is not the way to fetch only published documents. For that, use `.locale('en:published')` or similar.
- The server-side implementation of `apos.http.post` now supports passing a `FormData` object created with the `[form-data](https://www.npmjs.com/package/form-data)` npm module. This keeps the API parallel with the browser-side implementation and allows for unit testing the attachments feature, as well as uploading files to internal and external APIs from the server.
- `manuallyPublished` computed property moved to the `AposPublishMixin` for the use cases where that mixin is otherwise warranted.
- `columns` specified for a piece type's manage view can have a name that uses "dot notation" to access a subproperty. Also, for types that are localized, the column name can begin with `draft:` or `published:` to specifically display a property of the draft or published version of the document rather than the best available. When a prefix is not used, the property comes from the published version of the document if available, otherwise from the draft.
- For page queries, the `children` query builder is now supported in query strings, including the `depth` subproperty. For instance you could fetch `/api/v1/@apostrophecms/page/id-of-page?children=1` or `/api/v1/@apostrophecms/page/id-of-page?children[depth]=3`.
- Setting `APOS_LOG_ALL_QUERIES=1` now logs the projection, skip, limit and sort in addition to the criteria, which were previously logged.

### **Fixes**

- Fragments can now call other fragments, both those declared in the same file and those imported, just like macros calling other macros. Thanks to Miro Yovchev for reporting the issue.
- There was a bug that allowed parked properties, such as the slug of the home page, to be edited. Note that if you don't want a property of a parked page to be locked down forever you can use the `_defaults` feature of parked pages.
- A required field error no longer appears immediately when you first start creating a user.
- Vue warning in the pieces manager due to use of value rather than name of column as a Vue key. Thanks to Miro Yovchev for spotting the issue.
- "Save Draft" is not an appropriate operation to offer when editing users.
- Pager links no longer break due to `aposRefresh=1` when in edit mode. Also removed superfluous `append` query parameter from these.
- You may now intentionally clear the username and slug fields in preparation to type a new value. They do not instantly repopulate based on the title field when you clear them.
- Language of buttons, labels, filters, and other UI updated and normalized throughout.
- A contributor who enters the page tree dialog box, opens the editor, and selects "delete draft" from within the editor of an individual page now sees the page tree reflect that change right away.
- The page manager listens for content change events in general and its refresh mechanism is robust in possible situations where both an explicit refresh call and a content change event occur.
- Automatically retries once if unable to bind to the port in a dev environment. This helps with occasional `EADDRINUSE` errors during nodemon restarts.
- Update the current page's context bar properly when appropriate after actions such as "Discard Draft."
- The main archive page cannot be restored, etc. via the context menu in the page tree.
- The context menu and "Preview Draft" are both disabled while errors are present in the editor dialog box.
- "Duplicate" should lead to a "Publish" button, not an "Update" button, "Submit" rather than "Submit Update," etc.
- When you "Duplicate" the home page you should be able to set a slug for the new page (parked properties of parked pages should be editable when making a duplicate).
- When duplicating the home page, the suggested slug should not be `/` as only one page can have that slug at a time.
- Attention is properly called to a slug conflict if it exists immediately when the document is opened (such as making a copy where the suggested slug has already been used for another copy).
- "Preview Draft" never appears for types that do not use drafts.
- The toggle state of admin bar utility items should only be mapped to an `is-active` class if, like palette, they opt in with `toggle: true`
- Fixed unique key errors in the migrate task by moving the parking of parked pages to a new `@apostrophecms/migrate:after` event handler, which runs only after migrations, whether that is at startup (in dev) or at the end of the migration task (in production).
- UI does not offer "Archive" for the home page, or other archived pages.
- Notification checks and other polling requests now occur only when the tab is in the foreground, resolving a number of problems that masqueraded as other bugs when the browser hit its connection limit for multiple tabs on the same site.
- Parked pages are now parked immediately after database migrations are checked and/or run. In dev this still happens at each startup. In production this happens when the database is brand new and when the migration task is manually run.

## 3.0.0-alpha.7 - 2021-04-07

### Breaks

* The `trash` property has been renamed `archived`, and throughout the UI we refer to "archiving" and the "archive" rather than "move to trash" and the "trash can." A database migration is included to address this for existing databases. However, **if you set the minimumPark option, or used a boilerplate in which it is set,** you will need to **change the settings for the `parkedId: 'trash'` page to match those [currently found in the `minimumPark` option setting in the `@apostrophecms/page` source code](https://github.com/apostrophecms/apostrophe/blob/481252f9bd8f42b62648a0695105e6e9250810d3/modules/%40apostrophecms/page/index.js#L25-L32).

### Adds

* General UX and UI improvements to the experience of moving documents to and from the archive, formerly known as the trash.
* Links to each piece are available in the manage view when appropriate.
* Search is implemented in the media library.
* You can now pass core widgets a `className` option when configuring them as part of an area.
* `previewDraft` for pieces, adds a Preview Draft button on creation for quick in-context editing. Defaults to true.

### Changes

* Do not immediately redirect to new pages and pieces.
* Restored pieces now restore as unpublished drafts.
* Refactored the admin bar component for maintainability.
* Notification style updates

### Fixes

* Advisory lock no longer triggers an update to the modification timestamp of a document.
* Attempts to connect Apostrophe 3.x to an Apostrophe 2.x database are blocked to prevent content loss.
* "Save as Draft" is now available as soon as a new document is created.
* Areas nested in array schema fields can now be edited in context.
* When using `apos.image.first`, the alt attribute of the image piece is available on the returned attachment object as `._alt`. In addition, `_credit` and `_creditUrl` are available.
* Fixes relating to the editing of widgets in nested areas, both on the page and in the modal.
* Removed published / draft switch for unpublished drafts.
* "Publish Changes" appears only at appropriate times.
* Notifications moved from the bottom right of the viewport to the bottom center, fixing some cases of UI overlap.

## 3.0.0-alpha.6.1 - 2021-03-26

### Fixes

* Conditional fields (`if`) and the "following values" mechanism now work properly in array item fields.
* When editing "Page Settings" or a piece, the "publish" button should not be clickable if there are errors.

## 3.0.0-alpha.6 - 2021-03-24

### Adds
* You can "copy" a page or a piece via the ⠇ menu.
* When moving the current page or piece to the trash, you are taken to the home page.
* `permissions: false` is supported for piece and page insert operations.
* Adds note to remove deprecated `allowedInChooser` option on piece type filters.
* UX improvement: "Move to Trash" and "Restore" buttons added for pieces, replacing the boolean field. You can open a piece that is in the trash in a read-only way in order to review it and click "Restore."
* Advisory lock support has been completed for all content types, including on-page, in-context editing. This prevents accidental conflicts between editors.
* Image widgets now accept a `size` context option from the template, which can be used to avoid sending a full-width image for a very small placement.
* Additional improvements.

### Fixes
* Fixes error from missing `select` method in `AposPiecesManager` component.
* No more migration messages at startup for brand-new sites.
* `max` is now properly implemented for relationships when using the manager dialog box as a chooser.
* "Trash" filter now displays its state properly in the piece manager dialog box.
* Dragging an image to the media library works reliably.
* Infinite loop warning when editing page titles has been fixed.
* Users can locate the tab that still contains errors when blocked from saving a piece due to schema field errors.
* Calling `insert` works properly in the `init` function of a module.
* Additional fixes.

### Breaks

* Apostrophe's instance of `uploadfs` has moved from `apos.attachment.uploadfs` to `apos.uploadfs`. The `uploadfs` configuration option has similarly moved from the `@apostrophecms/attachment` module to the `@apostrophecms/uploadfs` module. `imageSizes` is still an option to `@apostrophecms/attachment`.

## 3.0.0-alpha.5 - 2021-02-11

* Conditional fields are now supported via the new `if` syntax. The old 2.x `showFields` feature has been replaced with `if: { ... }`.
* Adds the option to pass context options to an area for its widgets following the `with` keyword. Context options for widgets not in that area (or that don't exist) are ignored. Syntax: `{% area data.page, 'areaName' with { '@apostrophecms/image: { size: 'full' } } %}`.
* Advisory locking has been implemented for in-context editing, including nested contexts like the palette module. Advisory locking has also been implemented for the media manager, completing the advisory locking story.
* Detects many common configuration errors at startup.
* Extends `getBrowserData` in `@apostrophecms/doc-type` rather than overwriting the method.
* If a select element has no default, but is required, it should default to the first option. The select elements appeared as if this were the case, but on save you would be told to make a choice, forcing you to change and change back. This has been fixed.
* Removes 2.x piece module option code, including for `contextual`, `manageViews`, `publishMenu`, and `contextMenu`.
* Removes admin bar module options related to 2.x slide-out UI: `openOnLoad`, `openOnHomepageLoad`, `closeDelay`.
* Fixed a bug that allowed users to appear to be in edit mode while looking at published content in certain edge cases.
* The PATCH API for pages can now infer the correct _id in cases where the locale is specified in the query string as an override, just like other methods.
* Check permissions for the delete and publish operations.
* Many bug fixes.

### Breaks
* Changes the `piecesModuleName` option to `pieceModuleName` (no "s") in the `@apostrophecms/piece-page-type` module. This feature is used only when you have two or more piece page types for the same piece type.

## 3.0.0-alpha.4.2 - 2021-01-27

* The `label` option is no longer required for widget type modules. This was already true for piece type and page type modules.
* Ability to namespace asset builds. Do not push asset builds to uploadfs unless specified.

### Breaking changes

* Removes the `browser` module option, which was only used by the rich text widget in core. All browser data should now be added by extending or overriding `getBrowserData` in a module. Also updates `getComponentName` to reference `options.components` instead of `options.browser.components`.

## 3.0.0-alpha.4.1

* Hotfix: the asset module now looks for a `./release-id` file (relative to the project), not a `./data/release-id` file, because `data` is not a deployed folder and the intent of `release-id` is to share a common release identifier between the asset build step and the deployed instances.

## 3.0.0-alpha.4

* **"Fragments" have been added to the Apostrophe template API, as an alternative to Nunjucks' macros, to fully support areas and async components.** [See the A3 alpha documentation](https://a3.docs.apos.dev/guide/widgets-and-templates/fragments.html) for instructions on how to use this feature.
* **CSS files in the `ui/public` subdirectory of any module are now bundled and pushed to the browser.** This allows you to efficiently deliver your CSS assets, just as you can deliver JS assets in `ui/public`. Note that these assets must be browser-ready JS and CSS, so it is customary to use your own webpack build to generate them. See [the a3-boilerplate project](https://github.com/apostrophecms/a3-boilerplate) for an example, especially `webpack.config.js`.
* **More support for rendering HTML in REST API requests.** See the `render-areas` query parameter in [piece and page REST API documentation](https://a3.docs.apos.dev/reference/api/pieces.html#get-api-v1-piece-name).
* **Context bar takeover capability,** for situations where a secondary document should temporarily own the undo/redo/publish UI.
* **Unpublished pages in the tree** are easier to identify
* **Range fields** have been added.
* **Support for npm bundles is back.** It works just like in 2.x, but the property is `bundle`, not `moogBundle`. Thanks to Miro Yovchev.

### Breaking changes

* **A3 now uses webpack 5.** For now, **due to a known issue with vue-loader, your own project must also be updated to use webpack 5.** The a3-boilerplate project has been updated accordingly, so you may refer to [the a3-boilerplate project](https://github.com/apostrophecms/a3-boilerplate) for an example of the changes to be made, notably in `webpack.config.js` and `package.json`. We are in communication with upstream developers to resolve the issue so that projects and apostrophe core can use different major versions of webpack.

## 3.0.0-alpha.3

Third alpha release of 3.x. Introduced draft mode and the "Publish Changes" button.

## 3.0.0-alpha.2

Second alpha release of 3.x. Introduced a distinct "edit" mode.

## 3.0.0-alpha.1

First alpha release of 3.x.<|MERGE_RESOLUTION|>--- conflicted
+++ resolved
@@ -4,15 +4,10 @@
 
 ### Fixes
 
-<<<<<<< HEAD
 * Fixes ability to change color hue by clicking the color hue bar rather than dragging the indicator.
 * Prevents the rich text control bar from closing while using certain UI within the color picker.
+* Saving a document via the dialog box properly refreshes the main content area when on a "show page" (when the context document is a piece rather than a page)
 * Fixes the `AposButtonSplit` markup to follow the HTML5 specification, optimizes the component performance, visuals and testability.
-=======
-* Fixes ability to change color hue by clicking the color hue bar rather than dragging the indicator
-* Prevents the rich text control bar from closing while using certain UI within the color picker
-* Saving a document via the dialog box properly refreshes the main content area when on a "show page" (when the context document is a piece rather than a page)
->>>>>>> b5cbfa1e
 
 ### Adds
 
