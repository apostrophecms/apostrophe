--- conflicted
+++ resolved
@@ -55,12 +55,8 @@
 * A contributor who enters the page tree dialog box, opens the editor, and selects "delete draft" from within the editor of an individual page now sees the page tree reflect that change right away.
 * The page manager listens for content change events in general and its refresh mechanism is robust in possible situations where both an explicit refresh call and a content change event occur.
 * Automatically retries once if unable to bind to the port in a dev environment. This helps with occasional `EADDRINUSE` errors during nodemon restarts.
-<<<<<<< HEAD
 * Update the current page's context bar properly when appropriate after actions such as "Discard Draft."
- 
-=======
 * The main archive page cannot be restored, etc. via the context menu in the page tree.
->>>>>>> d16fd246
 
 ## 3.0.0-alpha.7 - 2021-04-07
 
