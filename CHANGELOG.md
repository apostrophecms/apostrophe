# Changelog

## 3.0.0-alpha.5

* The `label` option is no longer required for widget type modules. This was already true for piece type and page type modules.

<<<<<<< HEAD
=======
## 3.0.0-alpha.4.1

* Hotfix: the asset module now looks for a `./release-id` file (relative to the project), not a `./data/release-id` file, because `data` is not a deployed folder and the intent of `release-id` is to share a common release identifier between the asset build step and the deployed instances.

## 3.0.0-alpha.4

>>>>>>> 8be5330d
### Breaking changes

* Removes the `browser` module option, which was only used by the rich text widget in core. All browser data should now be added by extending or overriding `getBrowserData` in a module. Also updates `getComponentName` to reference `options.components` instead of `options.browser.components`.

## 3.0.0-alpha.4

* **"Fragments" have been added to the Apostrophe template API, as an alternative to Nunjucks' macros, to fully support areas and async components.** [See the A3 alpha documentation](https://a3.docs.apos.dev/guide/widgets-and-templates/fragments.html) for instructions on how to use this feature.
* **CSS files in the `ui/public` subdirectory of any module are now bundled and pushed to the browser.** This allows you to efficiently deliver your CSS assets, just as you can deliver JS assets in `ui/public`. Note that these assets must be browser-ready JS and CSS, so it is customary to use your own webpack build to generate them. See [the a3-boilerplate project](https://github.com/apostrophecms/a3-boilerplate) for an example, especially `webpack.config.js`.
* **More support for rendering HTML in REST API requests.** See the `render-areas` query parameter in [piece and page REST API documentation](https://a3.docs.apos.dev/reference/api/pieces.html#get-api-v1-piece-name).
* **Context bar takeover capability,** for situations where a secondary document should temporarily own the undo/redo/publish UI.
* **Unpublished pages in the tree** are easier to identify
* **Range fields** have been added.
* **Support for npm bundles is back.** It works just like in 2.x, but the property is `bundle`, not `moogBundle`. Thanks to Miro Yovchev.

### Breaking changes

* **A3 now uses webpack 5.** For now, **due to a known issue with vue-loader, your own project must also be updated to use webpack 5.** The a3-boilerplate project has been updated accordingly, so you may refer to [the a3-boilerplate project](https://github.com/apostrophecms/a3-boilerplate) for an example of the changes to be made, notably in `webpack.config.js` and `package.json`. We are in communication with upstream developers to resolve the issue so that projects and apostrophe core can use different major versions of webpack.

## 3.0.0-alpha.3

Third alpha release of 3.x. Introduced draft mode and the "Publish Changes" button.

## 3.0.0-alpha.2

Second alpha release of 3.x. Introduced a distinct "edit" mode.

## 3.0.0-alpha.1

First alpha release of 3.x.

## 2.67.0

Unit tests passing.

Regression tests passing.

* Pages can now be locked down with the `allowedHomepageTypes` and `allowedSubpageTypes` options, like this:

```javascript
// Only one type allowed for the home page
allowedHomepageTypes: [ 'home' ],

allowedSubpageTypes: {
  // Two subpage types allowed for the home page
  'home': [ 'default', 'apostrophe-blog-page' ],
  // No subpages for the blog page ("show pages" don't count)
  'apostrophe-blog-page': [],
  // default page type can only have another default page as a subpage
  'default': [ 'default' ]
}
```

These options make it easy to prevent users from creating unintended scenarios, like nesting pages too deeply for your navigation design.

* Pages now support batch operations, just like pieces do. The initial set includes trash, rescue, publish, unpublish, tag and untag. You can only rescue pages in this way if you are using the `trashInSchema` option of the docs module, which is always the case with `apostrophe-workflow`. With the conventional trash can, it is unclear what should happen because you have not indicated where you want each page to be restored. New batch operations for pages can be added in the same way that they are added for pieces.

* Important performance fix needed for those using the `apostrophe-pieces-orderings-bundle` module to create custom sort orders for pieces. Without this fix it is also possible to get a loader error and stop fetching content prematurely.

* The "revert" button for versions is now labeled "Revert to" to emphasize that it reverts to what you had at the end of that operation, not its beginning. Thanks to Fredrik Ekelund.

## 2.66.0

* Updated to CKEditor version 4.10.0. The CKEditor build now includes the CKEditor "widgets" feature (not to be confused with Apostrophe widgets). These are essential for modules like the forthcoming `apostrophe-rich-text-merge-tags`.
* `apos.areas.richText` and `apos.areas.plaintext` no longer produce duplicate text. To achieve this, the `apos.docs.walk` method no longer walks through the `_originalWidgets` property. This property is only used to preserve the previous versions of widgets that the user lacks permission to edit due to schema field permissions. Exploration of this property by `apos.docs.walk` led to the observed bug.
* The browser-side implementation of `apos.utils.escapeHtml` now works properly.

## 2.65.0

Unit tests passing.

Regression tests passing.

* **Important fix for MongoDB replica sets:** previously we used the `autoReconnect` option of the MongoDB driver by default. From now on, we use it only if the MongoDB URI does not refer to a replica set. The use of `autoReconnect` is [inappropriate with a replica set](https://github.com/apostrophecms/apostrophe/issues/1508) because it will keep trying to connect to the node that went down. Leaving this option out results in automatic use of nodes that are up. Also see the [apostrophe-db-mongo-3-driver](https://npmjs.org/package/apostrophe-db-mongo-3-driver) module for a way to use the newer `mongodb+srv` URIs. Thanks to Matt Broadstone of MongoDB for his advice.

* An `apostrophe-file` now has a default URL. The default `_url` property of an `apostrophe-file` piece is simply the URL of the file itself. This allows `apostrophe-file` to be included in your configuration for [apostrophe-permalinks](https://npmjs.org/package/apostrophe-permalinks); picking a PDF in this way generates a direct link to the PDF, which is what the user expects. Note that if the developer elects to set up an `apostrophe-files-pages` module that extends `apostrophe-pieces-pages`, that will still take precedence, so there is no bc break.

* Clicking directly from one rich text widget into another did not work properly; the toolbar did not appear in this situation. This bug has been fixed. The bug only occurred when clicking in a second rich text widget without any intervening clicks outside of all rich text widgets.

* Also see expanded notes on version `2.64.1`, below, which contained several features missed in the original changelog.

## 2.64.1

Unit tests passing.

Regression tests passing.

* Improved Apostrophe's ability to redisplay the appropriate widget, array element, and field and call the user's attention to it when a schema field error is not detected until server-side validation takes place. This addresses problems that come up when fields become `required` at a later time, and/or data was originally created with an earlier release of Apostrophe that did not enforce `required` in all situations. Browser-side validation is still preferred for ease of use but server-side validation no longer creates situations the user cannot easily resolve.

* Introduced the `apos.global.whileBusy` method. This method accepts a function to be run *while no one is permitted to access the site.* The provided function may return a promise, and that promise resolves before the site becomes accessible again. In the presence of `apostrophe-workflow` it is possible to mark only one locale as busy.

* By default, the `apos.locks.lock` method waits until the lock is available before proceeding. However there is now a `wait` option which can be set to `false` to avoid waiting at all, or to any number of milliseconds. If the method fails because of `wait`, the error is the string `locked`.

* The `apos.locks.lock` method also now accepts a `waitForSelf` option. By default, if the same process invokes `apos.locks.lock` for the same lock in two requests simultaneously, one of the two will receive an error. With `waitForSelf`, the second invocation will wait for the first to resolve and then obtain the lock.

## 2.64.0

Unit tests passing.

Regression tests passing.

* Apostrophe's "search suggestions" feature for `notFound.html` templates is now fully baked. It only takes two steps:

1. Include an element like this in your `notFound.html` template:

```
<div data-apos-notfound-search-results></div>
```

2. Set the `suggestions` option to `true` for the `apostrophe-search` module.

With `suggestions: true`, this feature no longer requires that you have a `/search` page, it uses a dedicated route. See the documentation of the `apostrophe-search` module for more information.

* The `showFields` option is now available for checkboxes. The syntax is as follows:

```
{
  "name": "awesomeBoolean",
  "label": "Awesome Boolean",
  "type": "boolean",
  "choices": [
    {
      "value": true,
      "showFields": ["otherField1"]
    },
    {
      "value": false,
      "showFields": ["otherField2"]
    }
  ]
}
```

Thanks to falkodev.

* A useful error message appears if you try to use a `mongodb+srv` URL. These are meant for newer versions of the MongoDB driver. You **can** use them, but you must install the [apostrophe-db-mongo-3-driver](https://npmjs.com/package/apostrophe-db-mongo-3-driver) module first. The error message now explains this, addressing a common question on stackoverflow.
* Basic styles added for the most common rich text markup tags when within the bounds of an Apostrophe modal. Thanks to Lars Houmark.
* Fixed UI overlap issue when joining with `apostrophe-page`.
* `apos.images.all`, `apos.images.first`, etc. now include `_description`, `_credit` and `_creditUrl` when they can be inferred from an `apostrophe-image` containing the attachment.
* `apos.images.srcset` helper improved. It is now smart enough to limit the image sizes it offers based on what it knows about the size of the original. Thanks to Fredrik Ekelund.
* Fixes to CSS asset URL generation to pass validation.
* Performance: eliminated use of `$or` MongoDB queries with regard to pages in the trash. MongoDB tests demonstrate that `$ne: true` is faster than `$or` for our purposes.

## 2.63.0

Unit tests passing.

Regression tests passing.

* “Promise events” have arrived. This is a major feature. Promise events will completely
replace `callAll` in Apostrophe 3.x. For 2.x, all existing invocations of `callAll` in the
core Apostrophe module now also emit a promise event. For instance, when the `docBeforeInsert`
callAll method is invoked, Apostrophe also emits the `beforeInsert` promise event on the
apostrophe-docs` module.

Other modules may listen for this event by writing code like this:

```javascript
`self.on('apostrophe-docs:beforeInsert', 'chooseASpecialist', function(req, doc, options) {
  // Modify `doc` here. You may return a promise, and it will resolve before
  // any more handlers run. Then the doc is inserted
});
```

The above code adds a new `chooseASpecialist` method to your module. This way, the method can be overridden by assigning a new function to `self.chooseASpecialist` in a module that
extends it, or its behavior can be extended in the usual way following the `super` pattern.

But, since it does not have the same name as
the event (attempting to register a method of the same name will throw an error), it is unlikely
that parent class modules and subclass modules will have unintentional conflicts.

See the [original github issue](https://github.com/apostrophecms/apostrophe/issues/1415) for a more
complete description of the feature and the reasoning behind it.

**Your existing callAll methods will still work.** But, we recommend you start migrating to be
ready to move to 3.x in the future... and because returning promises is just a heck of
a lot nicer. You will have fewer problems.

* Optional SVG support for `apostrophe-attachments`. To enable it, set the `svgImages` option to
`true` when configuring the `apostrophe-attachments` module. SVG files can be uploaded just like
other image types. Manual cropping is not available. However, since most SVG files play very well
with backgrounds, the SVG file is displayed in its entirety without distortion at the largest size
that fits within the aspect ratio of the widget in question, if any (`background-size: contain`
is used). If you have overridden `widget.html` for `apostrophe-images-widgets`, you will want
to refer to the latest version of `widgetBase.html` for the technique we used here to ensure
SVG files do not break the slideshow’s overall height.
* New `apos.templates.prepend` and `apos.templates.append` methods. Call
`apos.templates.prepend('head', function(req) { ... })` to register a function to be called just after
the head tag is opened each time a page is rendered. The output of your function is inserted into
the markup. The standard named locations are `head`, `body`, `contextMenu` and `main`. This is
convenient when writing modules that add new features to Apostrophe. For project level work also see the
named Nunjucks blocks already provided in `outerLayoutBase.html`.
* `apos.singleton` now accepts an `areaOptions` option, which can receive any option that can be
passed to `apos.area`. Thanks to Manoj Krishnan.
* Apostrophe’s “projector” jQuery plugin now respects the `outerHeight` of the tallest slideshow item,
not just the inner height.
* `apos.area` now accepts an `addLabel` option for each widget type in the area. Thanks to
Fredrik Ekelund.
* UI improvements to versioning. Thanks to Lars Houmark.
* Button to revert to the current version has been replaced with a label indicating it is current,
since reverting to the current version has no effect.
* “Page settings” can now be accessed for any page in the trash via “reorganize.” When
working with `apostrophe-workflow`, this is
often required to commit the fact that a page is in the trash.
* The `uploadfs` module now has a `prefix` option. If present, the prefix is prepended to all uploadfs paths before they reach the storage layer, and is also prepended to URLs. In practice, this means that a single S3 bucket can be used to host multiple sites without all of the uploaded media jumbling together in `/attachments`. The `apostrophe-multisite` module now leverages this.

## 2.62.0

Unit tests passing.

Regression tests passing.

* Introduced a `findWithProjection()` method that is added to all MongoDB collection objects. All Apostrophe core modules are migrating towards using this method rather than `find()` when working **directly with MongoDB collections**. If you are using the standard MongoDB 2.x driver that is included with Apostrophe, this just calls regular `find()`. When using the forthcoming `apostrophe-db-mongo-3-driver` module to replace that with a newer driver that supports the full features of MongoDB 3.6, 4.0 and beyond, this method will provide backwards compatibility by accepting a projection as the second argument like `find()` did until the 3.x driver was released. Developers wishing to be compatible with both drivers will want to start using this method. Again, this **only concerns you if you are querying MongoDB directly and passing a projection to find() as the second argument**. And if you don't care about using the 3.x driver, you **do not have to change anything**.
* Various UX improvements and bug fixes to the page versions dialog box. Thanks to Lars Houmark.
* The widget wrapper is updated on the fly with new classes if they change due to edits. Thanks to Fredrik Ekelund.
* When configuring a `date` field, you may pass a `pikadayOptions` property. This object is passed on to the `pikaday` library. Thanks to Lars Houmark.
* The `counts: true` option for `piecesFilters` now works properly with joins.

## 2.61.0

Unit tests passing.

Regression tests passing.

* New "secrets" feature in `apostrophe-users` makes it easy to hash other "secrets" similar in spirit to passwords.
* This feature is now used for password reset tokens, making them more secure.
* Additional joins can now be added to the schema of a widget that extends `apostrophe-pieces-widgets`.
* Brute force password attacks against an Apostrophe server are now more difficult. Thanks to Lars Houmark.
* Tolerant sanitization of array items while they are still in the editor. This avoids confusion caused by `required` fields in the array editor.
* Error messages now behave sensibly when multiple label elements appear in a field. Thanks to Lars Houmark.
* Fix background color on notification on uploads when file extension is not accepted. Thanks to Lars Houmark.
* If you can't move a widget out of an area, you can no longer move widgets into that area either (movable: false is fully enforced). Thanks to Fredrik Ekelund.
* New browser-side events are emitted during the attachment upload process, and the built-in facility that delays the saving of a form until attachment uploads are complete has been fixed. Thanks to Lars Houmark.
* Fixes to the active state display of array items. Thanks to Lars Houmark.
* [Contributor Guide](https://github.com/apostrophecms/apostrophe/blob/master/CONTRIBUTING.md) expanded with lots of new information about practical ways to contribute to Apostrophe.
* [Contributor Covenant Code of Conduct](https://github.com/apostrophecms/apostrophe/blob/master/CODE_OF_CONDUCT.md) added to the project. The Apostrophe community is a welcoming place, and now is a great time to lock that in for the future.

## 2.60.4

Unit tests passing.

Regression tests passing.

* Shallowly clone the required definition in defineRelatedType to prevent yet more crosstalk between instances of apos when `apostrophe-multisite` is used. No other changes.

## 2.60.3

Unit tests passing.

Regression tests passing.

* Improved support for nested areas and widgets. Apostrophe now pushes the correct doc id and dot path all the way to the page in various situations where this could previously have led to errors at save time.
* The new `apos.locks.withLock(lockName, fn)` method can be used to execute a function while the process has the named lock. This ensures that other processes cannot run that function simultaneously. You may optionally pass a callback, otherwise a promise is returned. Similarly `fn` may take a callback, or no arguments at all, in which case it is expected to return a promise.
* Cleanup: don't call `server.close` unless we've succeeded in listening for connections.

## 2.60.2

Unit tests passing.

Regression tests passing.

* Version 2.60.1 broke validation of schema fields which were
`required`, but blank because they were hidden by `showFields`.
This is of course permitted, `required` applies only if the field
is active according to `showFields` or not addressed by any
`showFields` possibilities at all. Comprehensive unit testing was
added for this issue to prevent a recurrence.
* Version 2.60.1 also introduced a more subtle issue: if constraints
like `required` or `min`, or general improvements to validation such
as NaN detection for integers and floats, were added to a widget schema later
after content already existed then it became impossible to open a widget
editor and correct the issues. Validation tolerance was added for this
situation.
* When a user edits an area "in context" on the page, the server now
reports errors using a path that can be used to identify the widget
responsible and open its editing dialog box. A more relevant notification
is also displayed. This remains a secondary mechanism. Server-side
validation is mostly about preventing intentional abuse. Browser-side
validation is still the best way to provide feedback during data entry.

## 2.60.1

Unit tests passing.

Regression tests passing.

* Fields of type `checkboxes` now play nicely with the `live/draft` toggle of `apostrophe-workflow`.
* Improved validation of integers and floats. Thanks to Lars Houmark.
* The "Global" dialog box now follows the same pattern as that for other piece types, which means that the workflow dropdown menu is available if workflow is present.
* Options may be passed to the `express.static` middleware that serves the `public` folder, via the `static` option of the `apostrophe-express` module. Thanks to Leonhard Melzer.
* `apostrophe` now depends on `bluebird` properly and there are no lingering references to the wrong version fo `lodash`. Formerly we got away with this because some of our dependencies did depend on these, and npm flattens dependencies. Thanks to Leonhard Melzer.
* The new `eslint-config-punkave` ruleset is in place, and includes a check for "unofficial dependencies" in `require` calls that could go away suddenly.
* `fieldClasses` and `fieldAttributes` may be set on form fields themselves, similar to the existing `classes` and `attributes` properties that are applied to the `fieldset`. Thanks to Lars Houmark.
* The "Pages" admin UI now includes a "New Page" button, in addition to the usual "reorganize" functionality. Thanks to Lars Houmark.
* Fixed a crash when an `apostrophe-pieces-widget` is configured to always show all pieces via `by: 'all'`. Thanks to Aurélien Wolz.
* General UI styling improvements and fixes.

## 2.60.0

Unit tests passing.

Regression tests passing.

* New feature: you can now display counts for each tag, joined item, etc. when using the `piecesFilters` option of `apostrophe-pieces-pages`. Just add `counts: true` to the configuration for that filter. The count is then available in a `.count` property for each value in the array. See [creating filter UI with apostrophe-pieces-pages](https://apostrophecms.org/docs/tutorials/intermediate/cursors.html#creating-filter-u-i-with-code-apostrophe-pieces-pages-code) for more information.
* New feature: command line tasks such as `apostrophe-blog:generate` may now be run programmatically, for example: `apos.tasks.invoke('apostrophe-blog:generate', { total: 50 })`. A promise is returned if a callback is not passed. Note that not all tasks are written to behave politely and invoke their callback normally, however most do. This feature is most useful when writing tasks that logically should incorporate other tasks.
* Many UX and UI improvements that make the experience more pleasant in subtle and not-so-subtle ways. Thanks to Carsten, Marco Arnone and the prolific Lars Houmark for their contributions. This was an excellent week for Apostrophe PRs.
* The full set of controls for joined items are again available in the chooser, as well as in the browse modal.
* The automatic opening of the admin bar menu on page load can now be configured with the `openOnLoad`, `openOnHomepageLoad`, and `closeDelay` options.
* `autocomplete="off"` for date fields prevents chrome autocomplete suggestions from wrecking calendar UI.
* Always remove .apos-global-busy on unlock, even if the transition event never fires. Yes, that is sadly a thing. Prevents the UI from becoming unusable in rare situations (less rare inside functional tests).
* Use `one` to reduce the overhead of .apos-global-busy's transition event handler. We could do more here to reduce overhead, i.e. unhooking it entirely.
* Much-improved validation of `min`, `max` and `required` for strings, integers and floats on both the server and the browser side. Thanks to Lars Houmark.

## 2.59.1

Unit tests passing.

Regression tests passing.

* Widget schemas now support the `def` property for fields. This always worked for pieces and pages.
* Accommodations for functional testing in nightwatch. The currently active Apostrophe modal, and all of its proxies such as its controls that are in a separate div for presentation reasons, now has the attribute `data-apos-modal-current` which is set to the class name of the modal. This powers the new [apostrophe-nightwatch-tools](https://npmjs.org/package/apostrophe-nightwatch-tools) module, which provides reusable commands and steps that can be used to create test projects similar to our [apostrophe-enterprise-testbed](https://github.com/apostrophecms/apostrophe-enterprise-testbed). Testing with the enterprise testbed project is a standard part of our release process.
* Previously if workflow was in use slugs could not be reused by new pages when the original page was in the trash. This has been addressed; the slug is now deduplicated in the same way that email addresses and usernames of users are when in the trash.
* The infinite scroll feature of `apostrophe-pieces-pages` now works as documented with the styles provided. The code is also more efficient and scroll events are throttled for performance. Thanks to Lars Houmark.
* Various UX fixes, thanks to Lars Houmark and various members of the Apostrophe team.

## 2.59.0

Unit tests passing.

Regression tests passing.

* Fixed nested widget editing for existing widgets whose modal dialog boxes have been accessed (#1428).
* A clear warning message with instructions has been added for those who are seeing "unblessed" messages due to widget schemas and in-template `apos.area` calls that do not match (#1429). The easiest way to avoid this is to just mark the area `contextual: true` in your widget schema so it is edited *only* on the page. But if you really want to do both, the widget options must match.
* The mechanism that automatically makes slugs, paths and other keys unique now gives up eventually and reports the original duplicate key error. This makes it easier to debug your code if you are violating your own custom indexes that feature unique keys. It is possible to make the deduplicator aware of your own own properties that need to be made more unique on inserts if you wish, by implementing a `docFixUniqueError` method. *Please note:* this change is not a regression. Code that formerly never completed its task in this situation will simply report an error promptly rather than retrying inserts forever while degrading your database performance.
* A new profiling API has been added: the `apos.utils.profile` method. This method can be called to report how long code takes to run for later analysis. It does nothing in the default implementation; modules like our forthcoming profiler override it to give feedback on the speed of your code.

## 2.58.0

Unit tests passing.

Regression tests passing.

* Polymorphic joins have arrived! You may now create joins like this:

```javascript
{
  name: '_items',
  type: 'joinByArray',
  withType: [ 'apostrophe-blog', 'product', 'apostrophe-page' ]
}
```

When you join with more than one type, Apostrophe presents a chooser that allows you to pick between tabs for each type. Note that `apostrophe-page` can be included, so you can pick a mix of pages and pieces for the same join.

This feature is useful for creating navigation that may point to a variety of document types, without the need for an array of items with several different joins and a `select` element to choose between them.

Polymorphic joins work for both `joinByOne` and `joinByArray`. Currently they are **not** available for `joinByOneReverse`, `joinByArrayReverse`, or pieces filters. Their primary use case is creating navigation widgets.

* `apos.images.srcset` helper function added. You can use this function to generate a `srcset` attribute for responsive display of an image. Just pass an attachment to the helper:

`<img srcset="{{ apos.images.srcset(apos.images.first(data.piece.thumbnail)) }}" />`

A `src` attribute for backwards compatibility is always advisable too.

Thanks to Fredrik Ekelund for this contribution.

* Fast forms for big schemas are back! The issue with tags has been resolved.

* A single MongoDB connection may be reused by several `apos` objects for separate sites, a feature which is exploited by the [apostrophe-multisite](https://github.com/apostrophecms/apostrophe-multisite) module. Note that this only reuses the connection, it does not share a single MongoDB database. It *does* allow you to keep potentially hundreds of sites on a single MongoDB server or replica set, as the overhead of multiple logical "databases" is small in MongoDB's modern WiredTiger storage engine. To reuse a connection, pass it to the `apostrophe-db` module as the `db` option.

* Fixed a MongoDB 3.6 incompatibility in the "Apply to Subpages" feature for permissions. Also made this feature available again when *removing* someone's permissions. We plan further UX work here to make this feature easier to understand and use.

* UX fix to the "manage tags" dialog box: don't attempt to add an empty tag. Thanks to Anthony Tarlao.

* Warn developers if they use bad area names.

* For those deploying asset bundles to S3: the command line task that builds an asset bundle no longer requires access to your production database, although it still needs to start up normally with access to a database in the pre-production environment where you are building the bundle.

* Refactoring of the trash field deduplication features, in preparation to extend them to pages as well in an upcoming release.

## 2.57.2

Unit tests passing.

Relevant regression tests passing.

* New `extraHtml` block in `outerLayoutBase.html` allows your `outerLayout.html` to add attributes to the outer `html` element without the need to completely override the layout. It is a best practice to avoid completely overriding the layout because this maximizes your compatibility with future updates to our admin markup, etc.

## 2.57.1

Unit tests passing.

* Hotfix for bug in 2.57.0 that broke saving tags. We have reverted the "fast forms" change until the cause is understood.

## 2.57.0

Unit tests passing.

Functional tests passing.

* Displaying and saving schema-driven forms is much, much faster.
This becomes very noticeable with 100 or more fields. With about
250 fields, this formerly took about 4.5 seconds to load or to
save such a form on a fast Mac. It now takes about 250 milliseconds.
* Users may re-order the items they have selected via drag and drop
when using "Browse" to select pieces, images, etc.
* Prior to this release, asset generation ids were surprisingly short and
made up only of digits due to an accidental holdover from an old version.
Conflicts were rare, but possible. Asset generation ids are now proper cuids,
no conflicts should occur.
* IDs may be added to notifications as a simple way to give other
code access to them.
* The `apos.global.addGlobalToData` method may now be called
with just `req` (returns a promise), with `req, callback` (invokes
the callback), or as middleware (which Apostrophe does by default).
This method is handy in command line tasks and other places
where middleware does not run and `req.data.global` is not populated
by default.

## 2.56.0

Unit tests passing.

Functional tests passing.

* **Security:** numerous issues formerly flagged by the new `npm audit` command have been addressed. We are now using a [maintained branch of lodash 3.x](https://github.com/sailshq/lodash) to keep bc while addressing security (many thanks to the Sails team). We are also using LESS 3.x, which has caused no issues in our testing and corrects security concerns with LESS 2.x. Numerous `npm audit` security reports regarding `imagemin` modules were addressed by removing `imagemin` from `uploadfs` itself, however you may opt into it via the new [`postprocessors` option of `uploadfs`](https://github.com/punkave/uploadfs). As of this writing, one `npm audit` complaint remains: the `azure-storage` module needs to update a dependency to address a possible vulnerability. You may mitigate this issue by not using the `azure` backend of `uploadfs` with Apostrophe until it is resolved upstream.
* Many UI enhancements when choosing, browsing and managing items which reduce user confusion. For instance: moving items up and down in a selection no longer refreshes the entire list and forces the user to scroll down again. Trashed pages are easier to distinguish in "reorganize." "More" dropdown for pieces is again fully visible when clicked. Placeholder helpers make the search field for joins easier to understand. Chevrons added to various select elements which were difficult to identify as dropdowns before.
* Deeply nested areas now save properly. Formerly in certain situations the same widget might be duplicated.
* `apos.tasks.getReq` now supplies an empty `req.data` object for easier use with code expecting an Express request, Apostrophe-style.
* Bedeviled by case-sensitive sorting? The `sortify: true` property for `string` schema fields is now documented and automatically creates a database migration to ensure it is available for your existing data as well. When used, this flag ensures that any `sort('fieldname')` call for that field in Apostrophe is case-insensitive, ignores punctuation and otherwise behaves as end users expect.

## 2.55.2

Unit tests passing.

Relevant functional tests passing.

* Reverted change to date formatting. `moment` will produce warnings again, but dates will not be a day old in some time zones, which is more important. We are working on a better fix for this problem.

## 2.55.1

Unit tests passing.

Relevant functional tests passing.

* `apos.migrations.eachArea` no longer crashes the stack when iterating over a large number of documents without areas.

## 2.55.0

Unit tests passing.

Regression tests passing.

* Security fix: uploaded images "in the trash" were still accessible at the same URL in most sizes. This has been corrected. As documented, the only size that now remains accessible is the `one-sixth` size, and this choice can be changed or eliminated entirely. **This bug did not affect other file attachments, such as PDFs.**

As always, be sure to run the `apostrophe-migrations:migrate` task. This will make sure the permissions of your files are correct. Harmless warnings may appear for those that were already correct.

* The `apostrophe-attachments:migrate-to-disabled-file-key` and `apostrophe-attachments:migrate-from-disabled-file-key` have been added for the convenience of those using the `disabledFileKey` option to `uploadfs` to rename disabled files in a cryptographically sound way rather than changing their permissions. These are relevant only with the `local` storage option of `uploadfs`, since since the option is neither available nor necessary for S3, and is mandatory for Azure from the beginning.

* Although technically part of UploadFS 1.9.0, we'd like to note that the `azure` storage backend is now available and can be part of your `uploadfs` configuration for the `apostrophe-attachments` module.

* Server-side modules can now extend the buttons available in the "manage" modal of pieces without overriding templates, similar to the way they are extensible in the "edit" modal.

* UX fixes.

* Cropping an image through Apostrophe now works when attachments are stored in S3, Azure, etc.

* Date parsing does not generate `momentjs` warnings.

* Overrideable block in the outerLayout for the context menu.

* The `apostrophe-soft-redirects` module now accepts a `statusCode` option, which you may change to `301` to use hard redirects. Thanks to Leo Melzer.

## 2.54.3

Unit tests passing.

Regression tests passing.

* Contextual editing of pieces found in a `widget.html` template saves properly, as does contextual editing of a nested area added to the page for the first time.

* Previously executed migrations are remembered in a collection that persists, not just in a cache, avoiding extra work which could be extensive in a large database. Migrations are still required to be idempotent (they should detect whether they have any work to do, and do no harm if they are not needed again for a particular document).

* `apos.migrations.eachWidget` now delivers an accurate `dotPath`, which is crucial for the use of `apos.docs.db.update` with `$set`. No standard migrations in Apostrophe were using the feature until now.

## 2.54.2

Unit tests passing.

Regression tests passing.

* A bug in the recently introduced `apostrophe-soft-redirects` module caused crashes in cases where the context page or piece had no `_url` property... which is an unusual situation (how did you get there exactly? Overrides are clearly involved), but it can happen in customized projects. Fixed.

## 2.54.1

Unit tests passing.

Regression tests passing.

* A bug in Chrome 66 causes problems when selecting images in Apostrophe's media library. This bug did not appear before Chrome 66 and does not appear in other browsers. We resolved it by migrating to the use of the CSS grid feature in compatible browsers.

## 2.54.0

Unit tests passing.

Regression tests passing.

* Several performance improvements. In situations where Apostrophe formerly made expensive "matching nothing" queries, Apostrophe now either skips the entire query or uses an efficient query for a nonexistent `_id`, depending on whether the method in question has the right to cancel the entire operation.
* Resources released more completely by `apos.destroy`, which can now satisfy the expectations of `mocha` 5.x (no timeouts left active, etc). This was done by adding a `destroy` method to `uploadfs`.
* `range` schema fields behave better when there is no existing value.
* Save operation of a modal now triggers the global busy state to prevent race conditions and other unwanted behavior.
* Global busy state can now be pushed and popped, and modals utilize this, so that a modal can be used to gather information during the `saveContent` method of another modal.

## 2.53.0

Unit tests passing.

Regression tests passing.

* Do not send X-XSRF-TOKEN headers in an OPTIONS request. This change was mistakenly left out of the 2.52.0 release.
* The named anchor `main` can now be overridden via the `mainAnchor` nunjucks block.
* The `npmRootDir` option can be used to cause Apostrophe's module loading mechanism to seek npm modules in a location other than that specified by `rootDir` (or the project root). The new `localesDir` option of `apostrophe-i18n` does the same for localization. This makes it possible to use `rootDir` to specify an alternate location for everything else, i.e. the parent of `public`, `data`, `modules`, etc. A necessary accommodation for the evolving `apostrophe-multisite` module.
* Raw HTML widgets now offer help text out of the box.
* The `express.static` middleware now runs before the `apostrophe-global` middleware and other "standard" Apostrophe middleware.
* Your own module-level `expressMiddleware` object can specify `{ when: 'beforeRequired', middleware: function(req, res, next) { ... })` to run before the required middleware as well. Note that this means no sessions, no users and no body parser. Most of the time you'll want those things.
* CSS adjustment to tabs in modals so they don't scroll in Firefox.
* Dropzones for empty areas are easier to drop onto.

## 2.52.0

Unit tests passing.

Regression tests passing.

* No more 404's when slugs change for pages and pieces. Apostrophe now automatically implements "soft redirects" to the new URL of a page or piece. This is a major SEO improvement, with good support for any page or piece with a `._url` property. Note that this feature "learns" URLs over time as the pages and pieces are actually accessed, so if you decide to test it, remember that you must access the old URL at least once before you change it for the test. This feature can be disabled, if you really want to, by setting the `enable` option of the `apostrophe-soft-redirects` module to `false`.
* Indexed queries on the `parkedId` and `advisoryLock._id` properties. The lack of indexes for these properties could lead to full collection scans, so this is a significant performance boost on large databases.
* Apostrophe's anti-CSRF forgery X-XSRF-TOKEN header is no longer sent as part of an OPTIONS request, or as part of a cross-domain request. In the first case, cookies cannot be set by the server anyway, and in the second, we are communicating with a server that cannot see our session to verify it. In both cases, sending the headers was causing configuration headaches for developers. Thanks to Priyansh Gupta.
* A UI bug fix: the recently added "clone" button for widgets is no longer displayed for singletons, or for areas whose `limit` has been reached. Also, the `cloneable: false` option can be used to disable this feature for a particular area.
* UI bug fix: no more conflicts between the "Add Content" menu and the up/down/remove/etc. buttons for widgets.
* Clearer warnings and error messages.

## 2.51.1

Unit tests passing.

Regression tests passing.

* Do not crash when updating a doc if widgets exist but `_originalWidget` does not. This can happen in workflow scenarios where Apostrophe's `find` is bypassed.
* Accommodations for the forthcoming `apostrophe-optimizer` module.

## 2.51.0

Unit tests passing.

Regression tests passing.

* Widget fields may now have a `permission` property. If present, the user must have the named permission (such as `admin`), or they will not see that particular field in the editing dialog box. This is useful when a widget should be authorable by most users but has a sensitive field that should be restricted to a smaller group of users. Note that this feature already existed for schema fields of pieces and pages.
* Apostrophe again allows a named pipe to be specified via the `PORT` environment variable, for compatibility with Windows. Thanks to Jørgen M. Skogås for this fix.
* Apostrophe's default settings for the `bodyParser` option are now generous enough, in the case of JSON request bodies, to cover all reasonable editing scenarios in Apostrophe. This change also benefits the `apostrophe-headless` module.
* When Apostrophe must generate a `path` for a new page, it will look at the provided `slug` before it looks at the provided `title`. This is useful when titles in an import are of poor quality but slugs are unique. Prevents unnecessary numbered suffixes after both slugs and paths.
* The dropdown menu to add a widget no longer has a conflict with the hover menu offering widget controls such as "up," "down," etc. The hover menu does not appear while the dropdown menu is open.

## 2.50.0

Unit tests passing.

Regression tests passing.

* Clone button for widgets in areas, to save time when editing.
* New features for displaying the titles of array items when editing fields of type `array`. `titleField` may now use dot notation. In addition, if that isn't enough, you may use `listItemTemplate` to point to an alternative to the standard `arrayListItem.html` template, which you may use as a reference. In addition, both `titleField` dot notation and the custom `listItemTemplate` have full access to joins. Be sure to use cross-module include syntax if you don't want to put the template in `modules/apostrophe-schemas/views`. For instance, you may write `listItemTemplate: 'my-module-name:listItemTemplate.html'`.
* Bug fix: modals are the right height when jQuery 3 is in use.
* CSS class added to the `h4` that displays the title in an `apostrophe-images` widget, for your CSS styling convenience. Thanks to Gareth Cooper.

## 2.49.0

Unit tests passing.

Regression tests passing.

* New password reset feature. You will need to configure `apostrophe-email` and opt into this feature. See the new [Apostrophe password reset HOWTO](https://apostrophecms.org/docs/tutorials/howtos/password-reset.html).
* Significant performance boost to the "reorganize" modal in situations where numerous pages are in the trash when using the `apostrophe-workflow` module.
* If widget ids are not provided when inserting new documents they are automatically generated. This makes [apostrophe-headless](https://npmjs.org/package/apostrophe-headless) easier to use.

## 2.48.0

Unit tests passing.

Regression tests passing.

* New `color` and `range` schema field types. `color` provides a color picker field allowing values compatible with CSS, etc. `range` provides an `<input type="range">` element and respects `min` and `max` options.
* New `apos.utils.log`, `apos.utils.info`, `apos.utils.debug`, `apos.utils.warn` and `apos.utils.error` methods. These are now used consistently throughout Apostrophe core, both in the server and in the browser. On the server, these methods wrap the corresponding methods of a `logger` object and you can inject your own via the `logger` option of the `apostrophe-utils` module. By default a logger object that wraps the `console` object is created. For convenience, if your logger has no `log` method, `apos.utils.log` will call `logger.info`. This allows many popular loggers like `winston` to be used without modification "out of the box."
* `modulesSubdir` option to specify subdir where local modules come from, overriding `modules`. Useful when more than one `apos` object exists in a project.
* Major speedup to parked pages. Also eliminates spurious warnings about inefficient joins at startup.
* Refactored autocollapse behavior of admin bar into its own method for easier overrides.
* CSS fixes for improved usability.

## 2.47.0

Unit tests passing.

Regression tests passing.

* Developers now have the option to use jQuery 3. To enable jQuery 3, set the `jQuery` option of the `apostrophe-assets` module to the number `3`. We have packaged specific versions of jQuery 3 and jQuery UI which are known to be compatible with and tested with Apostrophe's UI, and we plan to use these in our own projects going forward. We will be making this change in the apostrophe boilerplate project. Of course Apostrophe's UI remains compatible with the older version of jQuery that loads by default. There is no bc break.

* When you join with pages, by using the virtual doc type `apostrophe-page`, the user is now invited to choose a page via a version of the reorganize dialog box, which has been made more user-friendly for this purpose. Autocomplete is still supported too.

* The reorganize dialog box is more pleasant to use. This dialog will continue to evolve to offer more of the functionality found in the "manage" dialog boxes for piece types.

* The page parking mechanism has been overhauled and improved. From now on, it is our recommendation that you set a unique `parkedId` for each parked page you configure for `apostrophe-pages`. This ensures that even if you change the slug in the configuration of the parked page, Apostrophe will still be able to understand that the page already exists and a new one should not be inserted. This is especially critical if using `apostrophe-workflow`, since you might decide to add or change locale prefixes at some point.

* The database connection keepalive mechanism now uses a query against an empty collection, rather than a server status call that the database user might not have permission to make.

* The `apos.utils.cssName` helper now preserves double dashes, as they are a common feature in modern CSS frameworks.

* There is now an `apostrophe-areas:widgetBase.html` file which can be extended block by block in a project-level `modules/apostrophe-areas/views/widget.html` file. New overrideable methods have also been added to simplify adding custom classes programmatically to the wrapper and the widget itself without overriding any templates.

* It is now possible to configure select elements (we do not recommend more than one) to be displayed inline with the other widget controls, i.e. up, down, delete, etc. The back end of this is left to the developer, however you can check out the still-evolving [apostrophe-personas](https://github.com/apostrophecms/apostrophe-personas) module for an example. This feature is primarily meant for modules like `apostrophe-personas` that impact all widgets in a general way.

## 2.46.1

Unit tests passing.

Regression tests passing.

* Attachment fields now save properly when directly part of the schema of a widget. A bug was introduced in version 2.42.0 when the `length` property was added to attachments. A fix made long ago to `apos.utils.clonePermanent` on the server side was also needed on the browser side.

## 2.46.0

Unit tests passing.

Regression tests passing.

* The "Copy" button of pieces now copies areas that do not explicitly appear in the schema, and works correctly when an `apostrophe-pieces` module is set `contextual: true`. Overrideable methods are provided for those who need to copy more than schema fields and top-level areas. We do not copy every property by default because this could have unforeseen consequences; we copy only what is in the schema, plus top-level areas because these have always been supported without an explicit schema in templates.

* It is now possible to secure widget properties so that they are not visible to end users if you do not choose to output them in the markup. To do that, set the `playerData` option of your widget module to `false`, or to an array of properties that **should** be visible in the `data` JSON attribute so that they are passed to the `play()` method. Normally widget properties are public information, intended for display, but this technique is useful if you have a `username` and `password` for use in fetching an external feed in a server-side `load` method, for instance. **Note that to allow widget editing to function, everything is still passed in `data` if the user has editing privileges for the widget.** So if you seek to verify this feature, be sure to check as a logged-out user, or a user without editing permissions for that content.

* It is now easy to override the `fieldset` markup for Apostrophe schemas. Just copy `modules/apostrophe-schemas/views/fieldset.html` to your project-level version of that path and edit it. However, please note that you must continue to have an outer wrapper element with the given attributes.

* Apostrophe's codebase now passes `eslint`. In the process many cases of callback errors being ignored were fixed, as well as global variable leaks.

* Apostrophe's `apos.locks.lock` and `apos.locks.unlock` methods now support promises.

## 2.45.0

Unit tests passing.

Regression tests passing.

* The `apostrophe-caches` module has better, clearer documentation and it now supports promises.
* All modules can now conveniently send email using [Nodemailer](https://nodemailer.com/about/). The new `email` method of all modules renders a template in that module's `views` folder, exactly as you would hope it would, and also automatically generates a plaintext version for the occasional user who does not view HTML email. The automatically generated versions include links properly.
* Extending `apostrophe-images-widgets` and other pieces widgets is easier. If your widget name doesn't correspond to the kind of piece you are displaying, a helpful error appears explaining that you need to set `piecesModuleName`. Adding fields to these widgets now behaves reasonably. Also, if you add fields to `apostrophe-images` or `apostrophe-files` at project level, this now behaves as expected too.
* A locking mechanism has been added during the movement of pages in the page tree. This prevents rare race conditions that could previously have resulted in duplicate page ranks, although the design of the page tree is such that more serious consequences were always avoided.
* Text justification options for ckeditor are now standard in our build of ckeditor. Of course you still need to configure `sanitize-html` properly when using them.
* Any widgets module may now specify a `wrapperTemplate` option. That template is rendered instead of the standard `apostrophe-areas:widget.html` template, and can use `extends` and override blocks found in that template. This is useful if you need to set attributes of the outer wrapper element of the widget.
* The migration added in 2.43.0 to address file permissions for existing attachments in the trash has been greatly accelerated, helpful on large sites.
* Better error messages for `min` and `max` options of some schema field types; provisions for expanded error messages in general.
* For those using the `testModule` option to test their own npm modules in the context of Apostrophe, a default shortname is automatically provided.
* Fixed missing space in admin bar markup, thanks to arlecchino.

## 2.44.0

Unit tests passing.

Regression tests passing.

* Apostrophe's AJAX filter features for `apostrophe-pieces-pages` now support "Load More" buttons and infinite scroll.

To add a "Load More" button:

1. Wrap a new element inside your data-apos-ajax-context element around the content that makes up the current "page" of results. This should not wrap around filter links or the "Load More" button itself.
2. Give that new element the `data-apos-ajax-append` attribute.
3. Add `append=1` to the query string of your Load More button. Example:

```
{% if data.currentPage < data.totalPages %}
  <a href="{{ data.url }} | build({ page: data.currentPage + 1, append: 1 })">Load More...</a>
{% endif %}
```

To progressively enhance this for infinite scroll, add a `data-apos-ajax-infinite-scroll` attribute to the button.

Note that we do this via progressive enhancement of a "Load More" button so that Google can still reach and index all of the pages (SEO).

* Attachment schema fields now respect the new `fileGroup` and `fileGroups` properties. If `fileGroup` is set to `images`, then only image types (GIF, JPEG, PNG) are accepted; if it is set to `office` only typical business file types are accepted. Note that we have always rejected files that didn't appear on the list for either type. You can also specify `fileGroups` as an array.
* `fileGroup: 'image'` is now configured by default for `apostrophe-images`, as was always intended but incorrectly implemented in the past.
* Attachment schema fields now respect the new `extension` and `extensions` properties. The former is handy if you only want to allow one extension, the latter if you want to allow more than one. The extensions must be those specified for `fileGroups` in the default configuration of `apostrophe-attachments` or your override of it (all lower case; JPEG is `jpg`; no period).
* The `addDocReferences` migration has been parallelized, as this one-time migration can be time-consuming on a large site.
* Broken `less` calculation fixed, thanks to Antoine COMBES.

## 2.43.0

Unit tests passing.

Regression tests passing.

* When a "file" or "image" is moved to the trash, the attachment in question now becomes inaccessible. This is particularly important to stop access to obsolete PDFs, which Google loves to access. If the file or image is removed from the trash, the attachment becomes available again. In the case of images, the 1/6th size remains available by default to provide preview when viewing the trash. If the same attachment is referenced by more than one doc, which can happen due to "Copy" operations or `apostrophe-workflow`, it remains available until all such docs are in the trash.

* Parked properties are no longer editable in page settings. Since every site restart always wiped them out anyway, this is a bug fix, not a truly new behavior. With this change, you can finally set `type: 'home'` when `park`ing the home page, and remove `home` from your page types dropdown.

* The `apostrophe-jobs` module now offers a `runNonBatch` method, which is useful for long-running operations that don't involve iterating over many instances of the same type of object.

* Improvements to background image positioning for images widgets.

* A block has been added to override the `lang` attribute easily. Thanks to Ayho.

* The `imgAlt` block can now be used to conveniently override the `alt` attribute of images when overriding `widget.html` for `apostrophe-images-widgets`. Thanks to Raphaël DiRago.

* The `required` option now works properly for fields of type `array` (there must be at least one item in the array).

* Improved error messages for unblessed widget schemas. These are usually related to a widget that is no longer in the page template but appears in the database.

* A UI bug that caused tabs to become invisible when returning from nested dialog boxes has been fixed.

* Filters for "select" fields now default to "no opinion," rather than the default choice. This is the normal behavior for other field types.

* Even more promise support! `apos.attachments.insert`, `pieces.trash` and `pieces.rescue` all return promises if no callback is given.

* A YouTube embed unit test was removed to ensure consistent results in Travis CI, which is once again in routine use.

## 2.42.1

Unit tests passing.

* Use of a capitalized filename that should have been lowercase in a `require` briefly broke Apostrophe's initialization on Linux. We are correcting this by reinstating CI in a Linux environment.

## 2.42.0

Unit tests passing.

Regression tests passing.

* Promises have landed in Apostrophe. Calling `toArray`, `toObject`, `toDistinct` or `toMongo` on an Apostrophe cursor *without a callback* will return a promise. That promise will resolve to the expected result.

In addition, `docs.insert`, `docs.update`, `pieces.insert`, `pieces.update`, and `pages.insert` will all return a promise if invoked without a callback.

These are the most frequently invoked functions in Apostrophe that formerly required callbacks.

**As always with promises, be sure to catch errors with `.catch()`** at some level.

Note that **the `await` keyword can now be used with these methods**, as long as you're running Node.js 8.x or newer or using Babel to provide that language feature.

* Apostrophe's custom `Split` CKEditor toolbar control now works correctly in 2.x. You can give your users the `Split` control to allow them to break up a large rich text widget in order to insert other types of widget "in the middle." Note that the control name is now capitalized to match the way other CKEditor toolbar buttons are named.

* You may now specify `_url: 1` or `_nameOfJoin: 1` in a projection when using Apostrophe's `find()` methods. Native MongoDB projections naturally can't see these "computed properties" because they don't live in the database — they are computed "on the fly" after documents are fetched. However, Apostrophe now automatically adds the right underlying fields to the projection.

Only `_url` and the names of `joinByOne` or `joinByArray` fields are supported. It does not make sense to use a projection on `people` to locate IDs that are actually attached to `products` via `joinByOneReverse` or `joinByArrayReverse`.

*This feature does not conflict with legitimate uses of MongoDB projections because Apostrophe discards all properties beginning with `_` when writing to the database, except for `_id`.*

* The `length` property of an Apostrophe `attachment` object is now correctly populated with the original file size. Thanks to David Keita. Note that images are also made available in many scaled sizes. Also the original may be replaced with a correctly rotated version, in which case `length` will not match. So the most useful scenario for this property is likely to be in working with office formats, especially PDF which can sometimes be very large.

* Fixed bug in the `isEmpty` methods for areas and singletons. Thanks to David Keita.

## 2.41.0

Unit tests passing.

Regression tests passing.

* The new `apostrophe-jobs` module, part of the core of Apostrophe, provides a progress meter mechanism and the ability to stop long-running user-initiated operations, such as batch operations on pieces. See the [jobs module documentation](http://apostrophecms.org/docs/modules/apostrophe-jobs/index.html). You can also refer to the pieces module for examples if you wish to use this for your own long-running user-initiated operations.
* Batch operations now have more robust support for "select everything." A number of bugs related to multiple selection of pieces have been fixed in a refactoring that made this code much more maintainable and predictable.
* The option of pushing an asset of type `template`, which never worked in 2.x and was never used by Apostrophe, has been removed for clarity. Our preference is for rendering assets on the server side dynamically when needed, rather than pushing many templates into the DOM on every page load.
* An `.editorconfig` file has been added. Thanks to Fredrik Ekelund.
* Parking a page only pushes permanent properties. `_defaults` and `_children` should never have been in the database; they are of course still interpreted to decide what should happen, but the properties *themselves* did not belong in the database. (You may need to write a migration if they are already there and this is causing issues for you.)
* Scrolling UI behavior of pieces improved; various other UI touch-ups. Thanks to Fredrik Ekelund.
* `newBrowserCalls` helper for `push` module can be used when you want JavaScript calls queued up with `req.browserCall` to be executed in an AJAX update of just part of a page.
* Fixed bugs affecting access to the published/unpublished batch operations and similar.

## 2.40.0

Unit tests passing.

Regression tests passing.

* Support for "select everything" when managing pieces. Once you check the box to select everything on the current page, you are given a secondary option to select everything that matches your current criteria. This works both when choosing pieces for widgets and when working with batch operations like "trash" or "rescue."
* Fixed various bugs affecting combinations of "select all on page", the chooser and working with images.
* Improvements to batch operations on pieces. The `requiredField` property is checked correctly, and the new `onlyIf` property allows for passing a function that accepts the doc type name and decides whether the button should appear. Multiword action names are properly camelcased. New "success" and "dataSource" options to `batchSimple` allow for carrying out additional operations afterward as well as gathering input independently at the start. And batch operations are composed late so that other modules can add them.
* The `self.api` and `self.html` methods of `apostrophe-context` and `apostrophe-modal` now support a syntax for making cross-module API calls, just like templates.
* Addressed moog versioning issue with latest npm that caused errors about "synth.instanceOf" not being found depending on the state of your npm cache.

## 2.39.2

Unit tests passing.

Startup-related regression tests passing.

* The `APOS_MONGODB_LOG_LEVEL` environment variable can now be set to `debug`, `info` or anything else supported by the MongoDB driver's `Logger.setLevel` method. This is helpful for debugging database issues at the lowest level.

## 2.39.1

Unit tests passing.

Regression tests passing.

* Factored out a `getBaseUrl` method for `apostrophe-pages`, allowing
overrides of this that pay attention to `req`.
* Report `pageBeforeSend` errors and failures to load the global doc properly, don't silently tolerate them.
* Documentation corrections. Thanks to Frederik Ekelund.


## 2.39.0

Unit tests passing.

Regression tests passing.

* Easier access to options. Introduced the `getOption` method to all modules. Calling `self.getOption(req, 'sizes.large')` from your module's server-side JavaScript code, or just `module.getOption('sizes.large')` from Nunjucks, will return the value of `self.options.sizes.large` for that module. You may also pass an array of keys, i.e. `module.getOption([ 'sizes', 'large' ])`. This method is tolerant, it returns undefined if any part of the path does not exist. See also the new [apostrophe-override-options](https://npmjs.org/package/apostrophe-override-options) which extends this feature to support customizing the returned value for any option based on the current page type, page settings, piece settings and locale. * Helpful warning when maximum area/widget loader recursion level is reached. Always use projections when adding joins to your schema to avoid a performance hit due to runaway recursion.
* New `disabledTypes` option to `apostrophe-pages`, primarily for use with `apostrophe-override-options`.
* Fixed UI bug relating to area menus at the bottom of the page.
* Fixed bug that caused a crash when invalid usernames attempted to log in. Thanks to Arthur.

## 2.38.0

Unit tests passing.

Regression tests passing.

* Various schema field validators for required fields no longer crash on the browser side if a property is nonexistent, as opposed to being the expected empty string.
* Buttons for editing pieces widgets now use less confusing language.
* Accommodations for the `apostrophe-headless` module (arriving later today), including factoring out certain login-related and piece-related functionality to separate methods in order to make it easier to introduce RESTful APIs for the same features.
* Unit tests no longer drop the entire test database between suites; instead they drop the collections. Also the unit test timeout can be set via an environment variable. This accommodates testing against various cloud databases with security that precludes dropping entire databases.
* Lots of new content in the README to get folks who haven't been to the documentation site yet a little more excited.

## 2.37.2

Unit tests passing.

Conflict resolution and template extension-related regression tests passing.

* The conflict resolution feature, which helps users avoid conflicts in which neither is successfully able to save content reliably by explaining that two users are editing the same doc and offering the option of taking control, can now be disabled by setting the `conflictResolution` option of the `apostrophe-docs` module explicitly to `false`. **We do not recommend** the use of this option in normal practice, however it has valid applications in automated testing.

* Recently a bug was introduced in which extensions other than `.html` or `.njk` did not work in `include` statements, etc. in Nunjucks templates unless the file in question existed in the project-level version of the module including it. The full cascade of template folder paths is now supported for these explicit extensions, including searching `viewsFolderFallback`.

## 2.37.1

Unit tests passing.

Piece- and schema-related regression tests passing.

* Filters are now available for schema fields of type `integer`. You can configure these for the manage view, or for pieces-pages, exactly as you would for other field types. Previously this feature existed but did not function properly, so this is a patchlevel release rather than a minor version bump.
* Previously, when viewing pieces in the trash, the batch operation button initially read "Trash Items" rather than "Rescue Items." It did not match the selected operation in the select element, and did not perform the needed operation of rescuing items unless you switched operations and switched back again. This has been fixed.

## 2.37.0

Unit tests passing.

Regression tests passing.

* New feature: you may now use the `.njk` file extension in addition to `.html` for your Nunjucks templates. In order to maximize the usefulness of this feature in the context of existing Apostrophe code, `.njk` is still checked for even if `.html` was specified when calling the `render` method. `.njk` is a convention adopted by the Nunjucks community and is supported by some syntax highlighters.
* Bug fix: drag-and-drop reordering and movement of widgets is once again functional. (The arrows worked all along.)
* Bug fix: drag-and-drop targets for widgets residing in areas nested in other widgets now appear and function properly.


## 2.36.3

Unit tests passing.

Regression tests passing.

* If an oembed provider responds with an HTTP error and a response that is not parseable as XML or JSON, Apostrophe no longer crashes (this fix is actually in the oembetter npm module). This fixes crashes on non-embeddable YouTube videos.
* If the oembed provider issues a 401 or 404 error, a relevant error message is given. Otherwise the generic error icon is still given.

## 2.36.2

Unit tests passing.

Regression tests passing.

* Dragging and dropping will now automatically scroll the "reorganize" dialog box.
* Attempts to drag a page above or below the "Home" page in "reorganize" no longer cause a restart. Also, the interface rejects them gracefully.
* Attempts to drag a page below the trashcan are rejected gracefully.
* When `trashInSchema` is active, the "traditional" trash can sorts below "in-context" trash, and the traditional trash can receives the special label "Legacy Trash" to reduce confusion.
* When on page two (or higher) in the "manage" view of pieces, performing a text search now correctly resets to page one.
* Throw an error at startup if a forbidden schema field name is used in `addFields` configuration. For instance, `type` is forbidden for widget schemas, while `docPermissions` is forbidden for doc type schemas, and `_id` is forbidden for both. Note that field names like `title` that are already in the schema are *not* forbidden because re-adding a schema field replaces it, which is often done to change the label, etc. So we'll be adding more documentation about these to help developers avoid surprises if their intention was an entirely new field.

## 2.36.1

Unit tests passing.

Regression tests passing.

* Spurious conflict resolution warnings for pieces fixed.
* Notifications are spaced properly, and in the upper right corner as intended, on all screens.
* Reorganize feature: upgraded to jqtree 1.4.2. Regression testing found no bc breaks.
* A debugging convenience: the `log(true)` cursor filter logs MongoDB criteria objects resulting from the cursor in question to the console.

## 2.36.0

Unit tests passing.

Regression tests passing.

* You may now set the `skipInitialModal` option for any widget module to `true` in order to avoid displaying the editing dialog box when the widget is first added. This makes sense if the widget has a useful default behavior, or consists of a contextually editable rich text sub-widget with a "style" select element you might or might not need to set every time.
* Fields in Apostrophe's schema-driven forms now receive globally unique `id` attributes, and the `for` attributes of `label` elements now reference them properly.

## 2.35.1

Unit tests passing.

Regression tests passing.

* Intermittent "not blessed" errors when editing joins in widget schemas have been corrected by blessing all widget schemas at page serve time, just as we already bless all doc type schemas at page serve time. Blessing them when the individual routes fire is problematic because of probable race conditions with sessions.

## 2.35.0

Unit tests passing.

Regression tests passing.

* `apos.areas.isEmpty(data.page, 'body')` will now tell you if that area is considered empty (it contains no widgets, or the widgets consider themselves empty).

* The new `controls` option may be passed to any widget, via `apos.singleton` or via the configuration for that specific widget type in an `apos.area` call. In this example, the widget cannot be removed, cannot be moved, and has its controls positioned at the upper right instead of the upper left:

```
{{
  apos.singleton(data.page, 'footer', 'apostrophe-rich-text', {
    controls: {
      removable: false,
      movable: false,
      position: 'top-right'
      }
    }
  })
}}
```

The `position` suboption may be set to `top-left`, `top-right`, `bottom-left` or `bottom-right`.

The `removable` and `movable` suboptions are primarily intended for singletons.

* By popular demand, the `insert` and `update` methods of pieces now pass the piece to their callback as the second argument.

* Better CSS reset for Apostrophe's admin UI.

* `callOne` added for convenience when you want to invoke a method normally invoked by `callAll` in the same way, but for only one module. Thanks to Arthur.

* If an attachment does not exist, `apos.attachments.url` no longer results in a template error page. Instead a fallback icon is displayed and an error message is logged. Developers should still always check whether attachments and joined objects still exist in their templates. Thanks to Raphaël DiRago.

* Notifications within modals move to lower right corner of modal for readability.

* Cleaned up font paths.

* Accommodations for the latest release of the separately published apostrophe-workflow module.

## 2.34.3

Unit tests passing.

Regression tests passing.

A bug was fixed that prevented nested area editing. The bug appeared in version 2.34.0.

Note that editing an area on the page has never been possible when it is part of the schema of an array field. That is not a new issue. It is being tracked and discussed. Today's fix was for a regression that impacted all nested areas.

## 2.34.2

All tests passing.

Fixed a bug that generated an error message regarding conflict resolution when attempting to edit an area inside a piece editor dialog box.

## 2.34.1

All tests passing.

Fixed an issue impacting unit test harness only. It didn't come up initially because it had to do with automatically creating `test/node_modules`, which existed our dev environment.

No code changes outside of tests.

## 2.34.0

All tests passing.

* Conflict resolution has been added to Apostrophe. When two users attempt to edit the same document, whether "in context" on the page or via a dialog box, Apostrophe now makes the latecomer aware of the issue and gives them the option to take control of the document after warning that the first party could lose work.

Since the first user may have simply abandoned their work, Apostrophe also indicates how long it has been since the first user last made a change.

If the same user attempts to edit a document in two tabs or windows, something very similar happens, although the message is different.

* In a related change, Apostrophe does not begin attempting to save an area on the page until the user interacts with it for the first time. This fixes many commonly reported frustrating situations in which one user is editing and the other is logged in but merely looking at the page, creating a ping-pong exchange of save requests.

* Apostrophe's unit tests have been restructured so that a single test file can be run conveniently, via `mocha test/docs.js`, for instance, and there is no longer a need for us to update `test/test.js` every time a test is added. Also, the unit tests use the same `apos.tasks.getReq` and `apos.tasks.getAnonReq` methods that are used by real-life command line tasks, which provide a more faithful simulation of an Express request object and one we anticipate extending as needed.

## 2.33.1

All tests passing.

* Fixed potential crash in version pruning mechanism.

## 2.33.0

All tests passing.

* The login page can be disabled via the new `localLogin` option of the `apostrophe-login` module. Set it explicitly to `false` to disable the login URL completely.
* Refactoring: the `apostrophe-login` module now has an `afterLogin` method which takes care of invoking the `loginAfterLogin` callAll method on all modules that have one, and then redirecting appropriately. This code was factored out to make it easier to use in the new [apostrophe-passport](https://npmjs.org/package/apostrophe-passport) module, which allows the use of almost any [Passport](http://passportjs.org)-based strategy, such as Facebook login, Google login, Github login, etc.
* `apos.users.ensureGroup` now delivers the group to its callback as the second argument.

Thanks to Michelin for their support of this work.

## 2.32.0

All tests passing.

* Fixed an S3 asset bundle generation bug that caused `.less` files to be imported with the wrong file extension if the `public` folder did not yet exist at the time `--create-bundle` was used. Thanks to Michelin for their support of this work.

* Also added an `apostrophe-caches:clear` task to aid in testing various functionality. You must specify the cache name since caches may or may not even be known to Apostrophe at task startup time based on whether and when code calls `.get` for each cache name.

## 2.31.0

All tests passing.

* The new `testModule: true` option causes Apostrophe to supply much of the boilerplate for a published npm apostrophe module that wants to test itself as part of an apostrophe instance, i.e. apostrophe-workflow, apostrophe-caches-redis, etc. See those modules for examples of usage. This is a feature for those writing their own npm modules that wish to unit test by initializing Apostrophe and loading the module in question.

* Fixed caching bugs, notably the oembed cache, which is now operating properly. Oembed responses, such as YouTube iframe markup, are now cached for an hour as originally intended which improves frontend loading time.

* Page type changes only refreshed the schema fields on the first change — now they do it properly after every change.

* Page type changes use the "busy" mechanism while refreshing the schema fields to prevent user interface race conditions and avoid user confusion.

* `trash` is never offered as a schema field of the `global` doc (mainly a concern with `apostrophe-workflow`).

## 2.30.0

All tests passing.

It is now easier to set up Redis or another alternative session store:

```
'apostrophe-express': {
  session: {
    secret: 'your-secret-here',
    store: {
      name: 'connect-redis',
      options: {
        // redis-specific options here
      }
    }
  }
}
```

For bc, you can still pass a live instance of a store as the `store` option, but this way is easier; all you have to do is `npm install --save` your connect-compatible session store of choice and configure it.

Thanks to Michelin for their support of this work.

## 2.29.2

All tests passing.

* Overrideable widgetControlGroups method takes (req, widget, options) allowing for better control when customizing these buttons.
* The `createControls` option of the `apostrophe-pages` module is now respewcted properly.

## 2.29.1

All tests passing.

* Fixed a short-lived issue with the reorganize feature.

## 2.29.0

All tests passing.

This is a significant update containing various accommodations required by the shortly forthcoming Apostrophe 2.x version of the `apostrophe-workflow` module, as well as other recent enhancements in our queue.

* Editing an area "in context" on the page when it is part of a widget or piece will always work, even if `contextual: true` was not set. That property is optional and prevents the area from also appearing in the dialog box for editing the content type.

* Multiple select filters are now available for the "manage" view of any piece type. Just like configuring single-select filters, except that you'll add `multiple: true` to the relevant object in your `addFilters` configuration for the module. Thanks to Michelin for their support of this work.

* When editing a previous selection of pieces for a join or widget, you can also easily edit them without locating them again in the manage view.

* "Next" and "previous" links can now be easily added to your `show.html` pages for pieces. Just set the `next` and `previous` options for your `apostrophe-pieces-pages` subclass to `true`, or to an object with a `projection` property for best performance. This will populate `data.previous` and `data.next` in your `show.html` template. *For blogs they may seem backwards; they refer to relative position on the index page, and blogs are reverse-chronological. Just switch the terms on the front end in your template in cases where they appear confusing.*

* There is now a "pages" option on the admin bar, for cases where "reorganize" is not visible because "Page Settings" is not accessible to the user for the current page.

* If the `trashInSchema` option is set to `true` when configuring `apostrophe-docs`, pages that are in the trash retain their position in the page tree rather than moving to a separate "trash" subtree. In the "reorganize" interface, they are grouped into trash cans displayed beneath each parent page, rather than a single global trash can. This is necessary for the new workflow module and also helpful in any situation where trying to find pages in the trash is more troublesome than explaining this alternative approach.

When `trashInSchema` is `true`, users can also change the trash status of a piece or page via "Page Settings" or the "Edit" dialog box of the piece, and it is possible to access "Page Settings" for any page via "Reorganize."

* The buttons displayed for each widget in an Apostrophe area can be adjusted via the `addWidgetControlGroups` option of the `apostrophe-areas` module, which can be used to introduce additional buttons.

* Empty `beforeMove` and `afterMove` methods have been added to the `apostrophe-pages` module for the convenience of modules using `improve` to enhance it.

* The `apostrophe-doc-type-manager` module now has `getEditPermissionName` and `getAdminPermissionName` methods. These can be overridden by subclasses. For instance, all page subtypes return `edit-apostrophe-page` for the former because page types can be changed.

* `apos.destroy(function() { ... })` may be called to shut down a running Apostrophe instance. This does **not** delete any data. It simply releases the database connection, HTTP server port, etc. This mechanism is extensible by implementing an `apostropheDestroy` method in your own module.

* `before` option for `expressMiddleware`. As before any module can provide middleware via an `expressMiddleware` property which may be a function or array of functions. In addition, if that property is an object, it may also have a `before` subproperty specifying a module whose middleware should run after it. In this case the actual middleware function or functions must be in a `middleware` subproperty.

* `apos.instancesOf(name)` returns an array of modules that extend `name` or a subclass of it. `apos.instanceOf(object, name)` returns true if the given `object` is a moog instance of `name` or a subclass of it.

* `apos.permissions.criteria` can now supply MongoDB criteria restricted to the types the user can edit when a general permission name like `edit` or `edit-doc` is asked for. *This was never a security bug because permissions for actual editing were checked when individual edits occurred. The change makes it easier to display lists of editable content of mixed types.*

* Extending the indexes of Apostrophe's `aposDocs` collection is easier to achieve in modules that use `improve` to extend `apostrophe-docs`.

* Removed tests for obsolete, unsupported Node.js 0.10.x. Node.js 4.x is now the minimum version. *We do not intend to break ES5 compliance in 2.x, however testing old versions of Node that are not maintained with security patches in any freely available repository is not practical.*

* `insert` method for `apos.attachments`, mirroring the other modules better. Thanks to Arthur Agombart.

## 2.28.0

All tests passing.

* Notifications are available, replacing the use of `alert`. This feature is primarily for Apostrophe's own administrative features; you can use it when extending the editing UI. Call `apos.notify('message')` to display a simple message. You can specify several `type` options such as `error` and `info`, and you can also use `%s` wildcards. Everything is localized on the server side. [See the documentation for more information](http://apostrophecms.org/docs/modules/apostrophe-notifications/browser-apostrophe-notifications.html#trigger). Thanks to Michelin for their support of this work.
* The `apostrophe-images` widget now provides a focal point editor. See the new [responsive images HOWTO](http://apostrophecms.org/docs/tutorials/howtos/responsive-images.html). Thanks to Michelin for their support of this work.
* UX: clicking "edit" on an image you have already selected no longer deselects the image. Thanks to Michelin for their support of this work.
* Bug fix: corrected issue that sometimes prevented joins with pages from editing properly.
* Bug fix: added sort index on `level` and `rank`, preventing MongoDB errors on very large page trees.
* UX: a complete URL is suggested at startup when testing locally. Thanks to Alex Gleason.

## 2.27.1

All tests passing.

* Fixed recently introduced bug preventing page type switching.

## 2.27.0

All tests passing.

* Lazy schema field configuration, in general and especially for joins. No more need to specify `idField`, `idsField`, `relationshipsField` or even `label` for your schema fields. `withType` can be inferred too in many cases, depending on the name of the join field. You can still specify all of the details by hand.

Also, for reverse joins, there is a new `reverseOf` option, allowing you to just specify the name of the join you are reversing. This is much easier to understand than specifying the `idField` of the other join. However that is still permitted.

Lazy configuration is in place for doc types (like pages and pieces) and widget types. It can be extended to other uses of schemas by calling the new validation methods.

* ckeditor 4.6.2. Resolves #896: you can now create links properly in Microsoft Edge. Our policy is now to check in periodically with new ckeditor releases and just make sure they are compatible with our editor skin before releasing them.

* `apos.areas.fromRichText` can be used to create an area with a single rich text widget from a trusted string of HTML. Not intended for mixed media, just rich text. Related: both `fromRichText` and `fromPlaintext` now correctly give their widgets an `_id` property.

## 2.26.1

All tests passing.

* Fixed short-lived bug introduced in 2.26.0 re: detecting missing widget types.

## 2.26.0

All tests passing.

* Do not crash on missing widget types, print good warning messages.

* Complete implementation of the [explicitOrder](http://apostrophecms.org/docs/modules/apostrophe-docs/server-apostrophe-cursor.html#explicit-order) cursor filter, replacing a nonfunctional implementation.

* If the mongodb connection is lost, the default behavior is now to retry it forever, so when MongoDB does get restarted Apostrophe will find it. In addition, a `connect` object may be passed to the `apostrophe-db` module to be passed on to the MongoDB connect call.

* Spaces added between DOM attributes for better HTML5 compliance.

* `required` subfields are now enforced when editing fields of type `array`.

Thanks to Michelin for their support of much of the work in this release.

## 2.25.0

All tests passing.

* There is now a `readOnly` option for the standard schema field types. Thanks to Michelin for contributing this feature.

* Apostrophe now displays useful warnings and, in some cases, errors at startup when schemas are improperly configured. This is particularly useful if you have found it frustrating to configure joins correctly. We are continuing to deepen the coverage here.

* In the manage view, the "published" and "trash" filters now always offer both "yes" and "no," regardless of whether anything is available in those categories. This is necessary because these are the respective defaults, and these are also unusual cases in which it is actually interesting to know nothing is available.

## 2.24.0

All tests passing.

There is now an `object` schema field type. It works much like the `array` schema field type, however there is just one object, represented as an object property of the doc in the database. Thanks to Michelin's development team for contributing this feature.

## 2.23.2

All tests passing.

The options object of `enhanceDate` is now passed on to `pikaday`. Considered a bug fix since the options object was erroneously ignored.

* 2.23.1

All tests passing.

cleanCss needs to know that the output CSS files are going to live in apos-minified in order to correctly parse `@import` statements that pull in plain .css files. Also, the mechanism for prefixing URLs in CSS code was not applied at the correct stage of the bundling process (the minify stage), which broke the ability to reference fonts, images, etc. via URLs beginning with /modules when using an S3 asset bundle.

## 2.23.0

All tests passing.

* The "manage" view of `apostrophe-pieces` now supports robust filters, in the same way they were already supported on the front end for `apostrophe-pieces-pages`. Use the `addFilters` option to configure them. There is bc with existing filters that relied on the old assumption that manage filters have a boolean API. However now you can specify any field with a cursor filter, which includes most schema fields, notably including joins.

Note that since all of the options are presented in a dropdown, not all fields are good candidates for this feature.

The "manage" view filters now refresh to reflect only the options that still make sense based on the other filters you have selected, reducing user frustration.

See [reusable content with pieces](http://apostrophecms.org/docs/tutorials/getting-started/reusable-content-with-pieces.html) for more information and examples.

Thanks to Michelin for their support of this work.

* `apos.utils.isFalse` allows you to check for values that are strictly `=== false` in templates.

* `apos.utils.startCase` converts property names to English, roughly speaking. It is used as a fallback if a filter does not have a `label` property. This is primarily for bc, you should add a `label` property to your fields.

* Production now matches the dev environment with regard to relative URLs in LESS files, such as those used to specify background images or font files. Previously the behavior was different in dev and production, which is a bug.

* You can now pass a `less` option to `apostrophe-assets`, which is merged with the options given to `less.render` both in dev and production. You can use this, for instance, to enable `strictMath`.

* `apostrophe.oembed`'s `fetch` method now propagates its `options` object to `oembetter` correctly. Thanks to Fotis Paraskevopoulos.

## 2.22.0

All tests passing.

* Apostrophe now supports publishing CSS and JS assets via S3 rather than serving them directly.

Apostrophe already had an option to build asset "bundles" and deploy them at startup, as described in our [cloud HOWTO](http://apostrophecms.org/docs/tutorials/howtos/deploying-apostrophe-in-the-cloud.html). However this serves the assets from the cloud webserver, such as a Heroku dyno or EC2 instance. It is now possible to serve the assets from Amazon S3.

See the [updated cloud HOWTO](http://apostrophecms.org/docs/tutorials/howtos/deploying-apostrophe-in-the-cloud.html) for details.

Thanks to Michelin for their support of this work.

* Enforce string field `min` and `max` properties on server side.

* When validation of a form with tabs fails, such as a pieces edit modal, activate the correct tab and scroll to the first error in that tab.

* thanks to Ludovic Bret for fixing a bug in the admin bar markup.

## 2.21.0

All tests passing.

* For a small performance boost, `defer` option can be set to `true` when configuring any widget module.
This defers calls to the `load` method until just before the page is rendered, allowing a single query
to fetch them all in simple cases. This is best applied
to the `apostrophe-images-widgets` module and similar widgets. It should not be applied if you wish
to access the results of the join in asynchronous code, because they are not available until the last
possible moment.

Thanks to Michelin for their support of this work.

* You can also set `deferImageLoading` to `true` for the `apostrophe-globals` module if you want the
same technique to be applied when loading the `global` doc's widgets. This does not always yield a
performance improvement.

* Bug fix: if two crops of the same image were present in separate widgets on a page, only one of the crops would be seen in template code. This issue has been resolved.

## 2.20.3

All tests passing.

* The search filter is once again available when choosing images. This involved a deeper fix to modals: filters for sliding modals were not being properly captured and hoisted into the shared part of the outer div. This is now being done exactly as it is done for the controls (buttons) and the instructions.

To avoid incompatibility with existing uses of `self.$filters`, such as in the manage modal, they are captured to `self.$modalFilters`. A small change to the manage modal was needed to take advantage of this.

* Moved a warning message from `console.log` to `console.error`. `stdout` should never be used for warnings and errors. Moving toward clean output so that command line tasks can be safely used in pipelines.

## 2.20.2

All tests passing.

Improved UI for editing widgets. The edit button is no longer separate from the area-related controls such as up, down, etc. This reduces clutter and reduces difficulty in accessing widgets while editing.

## 2.20.1

All tests passing.

When autocompleting doc titles to add them to a join, Apostrophe again utilizes search result quality to display the best results first.

## 2.20.0

All tests passing.

This is a significant update with two useful new features and various minor improvements.

* Support for batch uploads. The `apostrophe-images` and `apostrophe-files` modules now implement batch uploads by default.

When you click "New File" or "New Image," you now go directly to the file browser, and if you select multiple files they are uploaded without a modal dialog appearing for each one; the title and slug are populated from the filename, and that's that.

You can also drag one or more files directly to the chooser/manager modal.

If you are choosing files or images for a widget, they are automatically selected after a batch upload.

This feature can be disabled by setting the `insertViaUpload` option to `false` for `apostrophe-images` or `apostrophe-files`. If you are adding `required` fields to `apostrophe-images` or `apostrophe-files`, then batch uploading is not the best option for you because it would bypass that.

**If you wish, you can enable the feature for your own `apostrophe-pieces` modules that have an `attachment` field in their schema by setting the `insertViaUpload` option to `true`.** However please note that this does not currently do anything for pieces that refer to an image or file indirectly via widget.

* Global preference editing, and a standard UI to roll back to earlier versions of global content. There is now a "Global Content" admin bar button. By default, this launches the version rollback dialog box for shared global content.

However, if you use `addFields` to add schema fields to the `apostrophe-global` module, this button instead launches an editing modal where you can edit those fields, and also offers a "Versions" button accessible from there.

Global preferences set in this way are accessible in all situations where `data.global` is available. This is very useful for creating project-wide preference settings.

All the usual features of schemas can be used, including `groupFields`. Of course, if you choose to use joins or widgets in global content, you should keep the performance impact in mind.

* Various UX fixes to the manager and chooser modals.

* If there is a `minSize` setting in play, that information is displayed to the user when choosing images.

* The `checkboxes` schema field type now supports the `browseFilters` feature.

* When batch file uploads fail, a more useful set of error messages are displayed.

## 2.19.1

All tests passing.

* When saving any doc with a schema, if an attachment field does not match a valid attachment that has actually been uploaded, that field is correctly nulled out. In addition, if the attachment's file extension is not in a valid fileGroup as configured via the attachments module, the field is nulled out. Finally, the `crop: true` option for attachments is saved successfully. This option allows for attachments to have a crop that is inherent to them, useful when there is no widget standing between the doc and the attachment.

All of these changes correct bugs in intended behavior. Certain checks were present in the code but not completely functional. If you need to update your configuration to add file extensions, [apostrophe-attachments](http://apostrophecms.org/docs/modules/apostrophe-attachments/).

## 2.19.0

All tests passing.

* As always, Apostrophe always populates `req.data.home`; when `req.data.page._ancestors[0]` exists that is used, otherwise Apostrophe carries out a separate query. However as a performance enhancement, you may now disable this additional query by passing the `home: false` option to the `apostrophe-pages` module. Note that `req.data.home` is not guaranteed to exist if you do this.

As for children of the home page, for performance you may now pass `home: { children: false }` option to the `apostrophe-pages` module. This option only comes into play when using `builders: { ancestors: false }`.

Thanks to Michelin for their support of this work.

## 2.18.2

All tests passing.

* Performance enhancement: when fetching `req.data.home` directly in the absence of `req.data.page._ancestors[0]`, such as on the home page itself or a non-page route like `/login`, we must apply the same default filters before applying the filter options, namely `.areas(false).joins(false)`, otherwise duplicate queries are made.

* Fixed bug in as-yet-unused `schemas.export` method caught by babel's linter.

Thanks to Michelin for their support of this work.

## 2.18.0

All tests passing.

* New batch editing features for pieces! You can now use the checkboxes to select many items and then carry out the following operations in one step: trash, rescue from trash, publish, unpublish, tag and untag.

In addition there is a clearly documented procedure for creating new batch editing features with a minimum of new code.

* Several bugs in the array editor were fixed. Up, down and remove buttons work properly again, an aesthetic glitch was resolved and redundant ordinal numbers do not creep in when managing the order of an array without the `titleField` option.

* Logging out completely destroys the session. While the standard behavior of `req.logout` in the Passport module is only to break the relationship between the `user` object and the session, users expect a clean break.

## 2.17.2

All tests passing.

* Members of a group that has the admin permission for a specific piece type can now move pieces of that type to and from the trash. (This was always intended, so this is a bug fix.)
* For better out-of-the-box SEO, an `alt` attribute with the title of the image is now part of the `img` markup of `apostrophe-images` widgets.

## 2.17.1

All tests passing.

* Fixed XSS (cross-site scripting) vulnerability in `req.browserCall` and `apos.push.browserCall`.

* Removed confusing strikethrough of "Apply to Subpages" subform when the permission is being removed rather than added.

* Improved UX of area widget controls.

* Improved modal array tab UI and CSS.

* The `oembedReady` Apostrophe event is now emitted correctly after `apostrophe-oembed` renders an oembed-based player, such as a YouTube video player for the `apostrophe-video` widget. This event can be listened for via `apos.on('apostrophe-oembed', fn)` and receives a jQuery object referring to the relevant element.

## 2.17.0

All tests passing.

* `array` schema fields now accept a `limit` option. They also support the `def` property to set defaults for individual fields. The array editor code has been refactored for better reliability and performance and documentation for the methods has been written.

* Relative `@import` statements now work when you push plain `.css` files as Apostrophe assets. There is no change in behavior for LESS files. Thanks to Fredrik Ekelund.

* Controls such as the "Finished" button of the reorganize modal were floating off the screen. This has been fixed.

## 2.16.1

All tests passing.

* If you have tried using `piecesFilters` with a `tags` field type, you may have noticed that when the query string parameter is present but empty, you get no results. This is suboptimal because that's a common result if you use an HTML form to drive the query. An empty string for a `tags` filter now correctly does nothing.

* In `apostrophe-rich-text-widgets`, initialize CKEditor on `instanceReady`, rather than via a dodgy timeout. Thanks to Frederik Ekelund for finding a better way!

## 2.16.0

All tests passing.

* Reintroduced the reorganize feature for editors who have permissions for some pages but not others. You are able to see the pages you can edit and also their ancestors, in order to navigate the tree. However you are able to drag pages only to parents you can edit.

* Introduced the new `deleteFromTrash` option to the `apostrophe-pages` module. If this option is enabled, a new icon appears in "reorganize" when looking at pages in the trash. This icon allows you to permanently delete a page and its descendants from the site.

The use of this option can lead to unhappy customers if they do not clearly understand it is a permanent action. For that reason, it is disabled by default. However it can be quite useful when transitioning from the initial site build to long-term support. We recommend enabling it during that period and disabling it again after cleanup.

* "Reorganize" no longer displays nonfunctional "view" and "trash" icons for the trash and pages inside it.

* The tests for the `apostrophe-locks` module are now deterministic and should always pass.

## 2.15.2

All tests passing.

Fixed a bug which could cause a crash if the `sort` filter was explicitly set to `search` and no search was actually present. Conditions existed in which this could happen with the autocomplete route.

## 2.15.1

Due to a miscommunication the version number 2.15.0 had been previously used. The description below was originally intended for 2.15.0 and has been published as 2.15.1 purely to address the version numbering conflict.

All tests passing.

* `apos.permissions.addPublic` accepts multiple arguments and array arguments,
adding all of the permission names given including any listed in the arrays.
* Permissions checks for pieces admin routes longer check for req.user, checking for the appropriate `edit-` permission is sufficient and makes addPublic more useful.
* Updated the `i18n` module to address a problem where labels that happened to be numbers rather than strings would crash the template if passed to `__()`.
* Documentation improvements.

## 2.14.3

All tests passing.

The mechanism that preserves text fields when performing AJAX refreshes was preserving
other types of `input` elements. Checkboxes, radio buttons and `type="submit"` are now
properly excluded from this mechanism.

## 2.14.2

Fixed [#385](https://github.com/punkave/apostrophe/issues/385): if a page is moved to the trash, its slug must always change, even if it has been edited so that it no longer has its parent's slug as a prefix. In addition, if the resulting slug of a descendant of the page moving to the trash conflicts with an existing page in the trash, steps are taken to ensure uniqueness.

## 2.14.1

All tests passing.

* The `apos.utils.clonePermanent` method no longer turns objects into long arrays of nulls if they happen to have a `length` property. `lodash` uses the `length` property as an indicator that the object should be treated as an array, but this would be an unrealistic restriction on Apostrophe schema field names. Instead, `clonePermanent` now uses `Array.isArray` to distinguish true arrays. This fixes a nasty bug when importing content from A1.5 and subsequently editing it.

* When a user is logged in there is an `apos.user` object on the browser side. Due to a bug this was an empty object. It now contains `title`, `_id` and `username` properties as intended.

## 2.14.0

All tests passing.

* A version rollback dialog box for the `global` doc is now opened if an element with the `data-apos-versions-global` attribute is clicked. There is currently no such element in the standard UI but you may introduce one in your own layout if you have mission-critical content in the `global` doc that is awkward to recreate after an accidental deletion, such as a custom sitewide nav.
* An error message is correctly displayed when login fails.
* Many UI messages are now passed through the `__()` internationalization helper correctly. Thanks to `timaebi`.

## 2.13.2

All tests passing.

The `data-apos-ajax-context` feature had a bug which prevented ordinary anchor links from performing AJAX refreshes correctly.

## 2.13.1

All tests passing.

The `apostrophe-attachments` module now calls `apos.ui.busy` correctly on the fieldset so that the busy and completed indicators are correctly shown and hidden. Previously the string `0` was passed, which is not falsy.

## 2.12.0

All tests passing.

* Developers are no longer required to set `instantiate: false` in `app.js` when configuring an npm module that uses the `improve` property to implicitly subclass and enhance a different module. In addition, bugs were fixed in the underlying `moog-require` module to ensure that assets can be loaded from the `public` and `views` folders of modules that use `improve`.
* `string` has replaced `csv` as the property name of the schema field converters that handle plaintext. Backwards compatibility has been implemented so that existing `csv` converters will work transparently and calls to `convert` with `csv` as the `from` argument still work as well. In all new custom field types you should say `string` rather than `csv`. There is no change in the functionality or implementation other than the name.

## 2.11.0

All tests passing.

You can now add middleware to your Apostrophe site via any module in your project. Just add an `self.expressMiddleware` method to your module, which takes the usual `req, res, next` arguments. Or, if it's more convenient, set `self.expressMiddleware` to an array of such functions. "Module middleware" is added immediately after the minimum required Apostrophe middleware (bodyParser, `req.data`, etc), and before any routes.

## 2.10.3

All tests passing.

Fixed bug in `autoPreserveText` feature of our `data-apos-ajax-context` mechanism; also, restricted it to text inputs and textareas that actually have the focus so that you can replace their values normally at other times

## 2.10.2

All tests passing.

A very minor fix, but 2.10.1 had a very noisy console.log statement left in.

## 2.10.1

All tests passing.

* The built-in cursor filters for `float` and `integer` no longer incorrectly default to filtering for docs with the value `0` if the value being filtered for is undefined or null. They default to not filtering at all, which is correct.

## 2.10.0

All tests passing.

* Apostrophe now automatically recompiles modified Nunjucks templates. This means you can hit refresh in your browser after hitting save in your editor when working on `.html` files. Also note that this has always worked for `.less` files.
* Fixed a longstanding bug in `joinByArrayReverse`, which now works properly.

## 2.9.2

All tests passing.

* Starting with MongoDB 3.3.x (?), it is an error to pass `safe: true` when calling `createIndex`, and it has never done anything in any version. In our defense, cargo-cult practice was probably adopted back in the days when MongoDB would invoke your write callback without actually confirming anything unless you passed `safe: true`, but apparently this was never a thing for indexes. Removed all the `safe: true` arguments from `createIndex` calls.
* Added a `beforeAjax` Apostrophe event to facilitate progress display and animations when using the new `data-apos-ajax-content` feature.

## 2.9.1

All tests passing.

* Fixed an omission that prevented the use of the back button to undo the very first click when using the new `data-apos-ajax-context`. Later clicks worked just fine, but for the first one to work we need a call to `replaceState` to make it possible to restore the original query.

## 2.9.0

All tests passing.

* Two major new features in this release: built-in filters for most schema fields, and built-in AJAX support for `apostrophe-pieces-pages`. These combine to eliminate the need for custom code in a wide array of situations where you wish to allow users to browse and filter blog posts, events, etc. In most cases there is no longer any need to write your own `cursor.js` or your own AJAX implementation. The provided AJAX implementation handles browser history operations, bookmarking and sharing properly and is SEO-friendly.

[See the official summary of the pull request for details and examples of usage.](https://github.com/punkave/apostrophe/pull/766)

* We also fixed a bug in the `refinalize` feature of cursors. state.criteria is now cloned before finalize and restored after it. Otherwise many criteria are added twice after refinalize which causes a fatal error with a few, like text search in mongodb.

In addition, we merged a contribution from Fotis Paraskevopoulos that allows a `bodyParser` option with `json` and `urlencoded` properties to be passed to the `apostrophe-express` module. Those properties are passed on to configure those two body parser middleware functions.

## 2.8.0

All tests passing.

* `APOS_MONGODB_URI` environment variable is used to connect to MongoDB if present. Helpful for cloud hosting. See the new [deploying Apostrophe in the cloud HOWTO](http://apostrophecms.org/docs/tutorials/howtos/deploying-apostrophe-in-the-cloud.html).
* `APOS_S3_BUCKET`, `APOS_S3_ENDPOINT` (optional), `APOS_S3_SECRET`, `APOS_S3_KEY`, and `APOS_S3_REGION` environment variables can be used to configure Apostrophe to use S3 for uploaded media storage. This behavior kicks in if `APOS_S3_BUCKET` is set. See the new [deploying Apostrophe in the cloud HOWTO](http://apostrophecms.org/docs/tutorials/howtos/deploying-apostrophe-in-the-cloud.html).
* New advisory locking API accessible via `apos.locks.lock` and `apos.locks.unlock`. `apostrophe-migrations:migrate` is now wrapped in a lock. More locks are coming, although Apostrophe was carefully designed for benign worst case outcomes during race conditions.
* Better asset deployment for Heroku and other cloud services. `node app apostrophe:generation --create-bundle=NAME` now creates a new folder, `NAME`, containing assets that would otherwise have been written to `public`. Launching a server with the `APOS_BUNDLE` environment variable set to `NAME` will then copy that bundle's contents into `public` before listening for connections. See the new [deploying Apostrophe in the cloud HOWTO](http://apostrophecms.org/docs/tutorials/howtos/deploying-apostrophe-in-the-cloud.html).
* `apostrophe-pieces-pages` index pages are about 2x faster; discovered we were inefficiently deep-cloning `req` when cloning a cursor.
* Helpful error message if you forget to set the `name` property of one of your `types` when configuring `apostrophe-pages`.

## 2.7.0

* We do a better job of defaulting to a sort by search match quality if full-text search is present in a query. Under the hood this is powered by the new `defaultSort` filter, which just stores a default value for the `sort` filter to be used only if `search` (and anything else with an implicit preferred sort order) is not present. No more lame search results for blog posts. You can explicitly set the `sort()` filter in a cursor override if you really want to, but trust us, when `search` is present sorting by anything but search quality produces poor results.
* Fixed bugs in the sanitizer for page slugs. It is now impossible to save a slug with trailing or consecutive slashes (except the home page slug which is allowed to consist of a single "trailing" slash). Added unit tests.
* Apostrophe's dropdown menus, etc. will more robustly maintain their font size in the presence of project-level CSS. There is an explicit default font size for `.apos-ui`.

## 2.6.2

All tests passing.

* The auto-suggestion of titles upon uploading files also suggests slugs.
* The auto-suggestion of titles and slugs applies to both "files" and "images."
* Reduce the clutter in the versions collection by checking for meaningful change on the server side, where final sanitization of HTML, etc. has taken place to iron out distinctions without a difference.
* Use the permission name `edit-attachment` consistently, so that calling `addPublic('edit-attachment')` has the intended effect.
* Manage view of pieces does not crash if `updatedAt` is missing from a piece.

## 2.6.1

All tests passing.

* Choosers and schema arrays play nicely with the new fixed-position tabs.
* Better CSS solution to positioning the attachment upload buttons which doesn't interfere with other styles.
* Images in the chooser choices column "stay in their lane."
* Better error message when an attempt to edit an area with a hyphenated name is used.
* Array edit button fixed.
* The `type()` cursor filter now has a finalizer and merges its criteria there at the very end, so that you can override a previous call to it at any time prior to invoking `toArray` or similar.
* Area controls no longer interfere with visibility of widget type selection menu.

## 2.6.0

All tests passing.

* `relationship` fields defined for `joinByArray` can now have an `inline: true` flag. If they are inline, they are presented right in the chooser, rather than appearing in a separate modal dialog reachable by clicking an icon. This feature should be used sparingly, but that's true of relationship fields in general.
* Permissions editing for pages now takes advantage of the new inline relationship fields to make the "apply to subpages" functionality easier to discover.
* When uploading files or images, the title field is automatically suggested based on the filename.
* Improvements in form field UX and design.
* When choosing pieces (including images), if you elect to create a new piece it is automatically added to the selection.
* When choosing pieces, if the `limit` is reached and it is greater than 1, a helpful message appears, and the UI changes to make clear that you cannot add items until you remove one. If the limit is exactly 1, a new selection automatically replaces the current selection, and singular language is used to clarify what is happening.
* Syntax errors in "related types" such as cursors now produce an improved error message with filename and line number.
* Showstopper errors during startup are reported in a less redundant way.

## 2.5.2

All tests passing.

* New `blockLevelControls: true` option to areas ensures controls for "blocks," i.e. "layout" widgets whose primary purpose is to contain other widgets, can be easily distinguished from controls for "regular" areas nested inside them. Think of a "two-column" or "three-column" widget with three areas in its template. The controls for these areas are displayed in a distinct color and various visual affordances are made to ensure they are accessible when things would otherwise be tightly spaces.
* General improvements to the usability of area-related controls.
* The search index now correctly includes the text of string and select schema fields found in widgets, pieces, pages, etc., as it always did before in 0.5. You may use `searchable: false` to disable this on a per-field basis.
* Search indexing has been refactored for clarity (no changes to working APIs).
* Checkboxes for the `checkboxes` schema field type are now styled.
* "View file" links in the file library are now styled as buttons.

## 2.5.1

All tests passing.

* The `minSize` option to `apostrophe-images` widgets now works properly when cropping.
* The cropper no longer starts out cropping to the entire image, as this made it unclear what was happening. However if you click the crop button and then just save you still get reasonable behavior.
* Bigger crop handles.
* Textarea focus state receives the same "glow" as a regular text input field.
* Small documentation updates.

## 2.5.0

All tests passing.

* Implemented `apos.areas.fromPlaintext`, which accepts a string of plaintext (not markup) and returns an area with a single `apostrophe-rich-text` widget in it, containing that text. Useful in implementing importers.
* The so-called `csv` import mode of `apos.schemas.convert` works properly for areas, using the above. Although it is called csv this mode is really suitable for any situation in which you have plaintext representations of each property in an object and would like those sanitized and converted to populate a doc.
* Bug fix: emit the `enhance` Apostrophe event only once on page load. This event is emitted only when there is new content that has been added to the page, e.g. once at page load, and also when a new widget is added or updated, etc. The first argument to your event handler will be a jQuery element which will contain only new elements.
* Legacy support for `data/port` and `data/address` files has been restored. (Note that `PORT` and `ADDRESS` environment variables supersede these. In modern Stagecoach deployments `data/port` is often a space-separated list of ports, and the `deployment/start` script parses these out and launches multiple processes with different PORT variables.)

## 2.4.0

All tests passing.

Workarounds for two limitations in MongoDB that impact the use of Apostrophe cursors:

* The `addLateCriteria` cursor filter has been introduced. This filter should be used only when
you need to invoke `$near` or another MongoDB operator that cannot be used within `$and`. The object
you pass to `addLateCriteria` is merged with the criteria object that is built normally by the cursor.
**Use of this filter is strongly discouraged unless you must use operators that do
not support `$and`.**
* Custom filters that invoke `$near` or other MongoDB operators that are incompatible
with `$text` queries may call `self.set('regexSearch', true)` to force the cursor to use
a regular expression search rather than full MongoDB full-text search, if and when the
`search()` filter is called on the same cursor. This was implemented to allow combination
of full-text and geographical searches, subject of course to the limitation that regular expression
search is not indexed. It also doesn't sort by quality, but `$near` provides its own sort
by distance.

Since these are new features a minor version level bump is appropriate. However neither of these is a feature that a typical site developer will need to call directly.

## 2.3.2

All tests passing.

* The quality of the autocomplete search results shown when selecting pages or pieces via a join was low. This has been corrected by calling the `.sort('search')` filter to sort by search result quality rather than the default sort order for the doc type manager in question.
* All of the autocomplete suggestions fit on the screen on reasonably sized displays. With the recent addition of the "flip" feature to push the suggestions up rather than down if the bottom of the screen would otherwise be reached, this is critical to show the first and best suggestion. Further discussion for future UX improvement in [issue 704](https://github.com/punkave/apostrophe/issues/704).

## 2.3.1

All tests passing.

* Fixed a bug in the new "copy page" feature that affects pages that have `null` properties.
* Improved the experience of using the widget controls to manage the widgets in an area.
* The `login` module now has an alias, `apos.login`, like other core modules.
* Updated the jquery projector plugin to the latest version.

## 2.3.0

All tests passing.

* Fixed a bug affecting the use of `arrangeFields` in modules that extend another module's use of `arrangeFields`. Added unit test based directly on a real-world project.
* `baseUrl` project-wide option added, yielding the same benefit as in 0.5: you get absolute URLs for all pages everywhere. (If you don't want absolute URLs, just don't set it.) This is very beneficial when generating `og:meta` tags for Facebook, or generating emails.
* A direct link to the original file has been added to the file manager's editor modal.

## 2.2.2

All tests passing.

* Addition of slugs to projection for autocomplete is now done in a way that still allows overrides at the doc level to add other properties.
* Addition of slugs to projection for autocomplete works for joins with a specific page type, too.
* Fixed a chicken-and-egg problem in the global module that kicked in if the "global" doc contains widgets powered by modules not yet initialized at the time the global module checks for the existence of the doc.

## 2.2.1

All tests passing.

Fixed an oversight: the new `pageBeforeCopy` global method now takes `req` as its first parameter. Since `2.2.0` was first published 5 minutes ago and this method has not yet been documented this is not regarded as a bc break.

## 2.2.0

All tests passing.

* Fixed bug that broke removal of permissions for pages.
* "Copy Page" feature added to the page menu.
* Automatically reposition the autocomplete dropdown for joins if it would collide with the bottom of the window.
* Include page slugs in the autocomplete dropdown for joins with pages.
* `chooserChoiceBase.html` restored; some projects were depending on extending it, which is a useful technique.

## 2.1.5

All tests passing.

* Admin bar: previously grouped fields can be re-grouped successfully, so concatenating admin bar configuration works just as well as concatenating `addFields` arrays
* Files widget displays upload button in the same user-friendly position as the images widget
* Font size for tabs and help labels is explicit to avoid side effects from project-level CSS

## 2.1.4

All tests passing.

* Previously chosen items that now reside in the trash no longer break the chooser for editing joins
* All joins editable; certain edge cases weren't getting blessed
* A field appears properly when two diferent choices list it for `showFields`
* As in 0.5, a required field hidden by `showFields` is not required (but will be if you elect the choice that shows it)

## 2.1.3

All tests passing.

* A typo in the unit tests caused unit tests to fail. This has been fixed.
* The recent addition of the HTML5 doctype caused the login page to be invisible in the sandbox project (not the boilerplate project). This has been fixed.
* The recent addition of the HTML5 doctype caused the admin bar to appear with a slight visual defect. This has been fixed.

## 2.1.2

Fix for [#668](https://github.com/punkave/apostrophe/issues/668), crash occurring when admin bar group leader starts out too close to the end of the admin bar items array.

## 2.1.1

Full Windows compatibility restored. The "recursively copy asset folders if on Windows" behavior from 0.5 was reimplemented. This is necessary to allow Apostrophe to run as a non-administrator on Windows. Running as administrator is the moral equivalent of running as root on Linux, which we would never recommend.

Since Apostrophe did not function previously on Windows and there is no behavior change on Mac/Linux this is effectively a bug fix rather than a new feature, thus 2.1.1.

## 2.1.0

* Introduced the new `apos.areas.richText` and `apos.areas.plaintext` methods, which are also available in templates by the same names.

* Added and documented the `addImageSizes` option of the `apostrophe-attachments` module.

## 2.0.4

* The `apostrophe-login` module now invokes `loginAfterLogin(req, callback)` on all modules that have such a method, via `apos.callAll`. Modules that do not need a callback can supply this method with only one argument. Afterwards, `apostrophe-login` redirects to `req.redirect`, as is supported elsewhere in Apostrophe. So you can assign to `req.redirect` in your callback to change the user's destination after a successful login. If `req.redirect` is not set, the user is redirected to the home page.

## 2.0.3

The `ancestors` and `children` filters defaulted to `areas(false)`, but `joins(false)` was omitted, contrary to documentation which has always indicated the information returned is limited for performance. This was fixed. You can still override freely with the `filters` option to `apostrophe-pages`.

The HTML5 doctype was added to `outerLayoutBase`. HTML5 was always assumed, and the absence of the doctype broke jQuery's support for distinguishing `$(window).height()` from `$(document).height()`, causing runaway infinite scroll loading.

Warning message instructions for configuring the session secret were fixed (the actual location has not changed).

## 2.0.2

Previously the `contextual` flag of a pieces module was not considered before deciding to redirect to the "show page" for the piece, which might not exist. This has been fixed. It should only happen when the module has `contextual: true`, creating a reasonable expectation that such a page must exist.

## 2.0.1

Packaging and documentation issues only.

## 2.0.0

Inaugural npm release of Apostrophe 2.x, which was used prior to that in many projects via git dependencies.<|MERGE_RESOLUTION|>--- conflicted
+++ resolved
@@ -4,18 +4,13 @@
 
 * The `label` option is no longer required for widget type modules. This was already true for piece type and page type modules.
 
-<<<<<<< HEAD
-=======
+### Breaking changes
+
+* Removes the `browser` module option, which was only used by the rich text widget in core. All browser data should now be added by extending or overriding `getBrowserData` in a module. Also updates `getComponentName` to reference `options.components` instead of `options.browser.components`.
+
 ## 3.0.0-alpha.4.1
 
 * Hotfix: the asset module now looks for a `./release-id` file (relative to the project), not a `./data/release-id` file, because `data` is not a deployed folder and the intent of `release-id` is to share a common release identifier between the asset build step and the deployed instances.
-
-## 3.0.0-alpha.4
-
->>>>>>> 8be5330d
-### Breaking changes
-
-* Removes the `browser` module option, which was only used by the rich text widget in core. All browser data should now be added by extending or overriding `getBrowserData` in a module. Also updates `getComponentName` to reference `options.components` instead of `options.browser.components`.
 
 ## 3.0.0-alpha.4
 
