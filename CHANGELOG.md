--- conflicted
+++ resolved
@@ -12,11 +12,8 @@
 
 ### Fixes
 
-<<<<<<< HEAD
 * Let the `@apostrophecms/page:unpark` task unpark all parked pages with the given slug, not just the first one.
-=======
 * Exclude unknown page types from the page manager.
->>>>>>> cca50191
 
 ## 4.19.0 (2025-07-09)
 
