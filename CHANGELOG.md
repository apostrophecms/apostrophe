--- conflicted
+++ resolved
@@ -2,15 +2,13 @@
 
 ## Unreleased
 
-<<<<<<< HEAD
+### Fixes
+
+* `slug` type fields can now have an empty string or `null` as their `def` value without the string `'none'` populating automatically.
+
 ### Adds
 
 * Adds a `last` option to fields. Setting `last: true` on a field puts that field at the end of the field's group order (unless more than one field has that option active).
-=======
-### Fixes
-
-* `slug` type fields can now have an empty string or `null` as their `def` value without the string `'none'` populating automatically.
->>>>>>> dcffd2b7
 
 ## 3.9.0 - 2021-12-08
 
