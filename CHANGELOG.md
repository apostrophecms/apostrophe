--- conflicted
+++ resolved
@@ -1,19 +1,12 @@
 # Changelog
 
-<<<<<<< HEAD
-## Unreleased
-
-### Changes
-
+## UNRELEASED
+
+### Changes
+
+* Unpins `vue-click-outside-element` the packaging of which has been fixed upstream.
 * Adds deprecation note to `__testDefaults` option. It is not in use, but removing would be a minor BC break we don't need to make.
 * Allows test modules to use a custom port as an option on the `@apostrophecms/express` module.
-=======
-## UNRELEASED
-
-### Changes
-
-* Unpins `vue-click-outside-element` the packaging of which has been fixed upstream.
->>>>>>> 0e7050ae
 
 ## 3.10.0 - 2021-12-22
 
