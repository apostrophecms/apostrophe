--- conflicted
+++ resolved
@@ -1,6 +1,5 @@
 # Changelog
 
-<<<<<<< HEAD
 ## UNRELEASED
 
 ### Changes
@@ -12,7 +11,6 @@
 
 ### Adds
 * Adds keyboard accessibility to Insert menu
-=======
 ## 3.48.0 (2023-05-26)
 
 ### Adds
@@ -42,7 +40,6 @@
 
 * Now errors and exits when a piece-type or widget-type module has a field object with the property `type`. Thanks to [NuktukDev](https://github.com/nuktukdev) for this contribution.
 * Add a default page type value to prevent the dropdown from containing an empty value.
->>>>>>> ed294d6f
 
 ## 3.47.0 (2023-05-05)
 
