--- conflicted
+++ resolved
@@ -1,6 +1,5 @@
 # Changelog
 
-<<<<<<< HEAD
 ## UNRELEASED
 
 ### Changes
@@ -12,13 +11,12 @@
 ### Fixes
 
 * Fixes an edge case where reordering a page in the Page Manager might affect another locale.
-=======
+
 ## 4.14.1 (2025-03-31)
 
 ### Fixes
 
 * Hotfix: fixes a bug in which the same on-demand cache was used across multiple sites in the presence of `@apostrophecms/multisite`. In rare cases, this bug could cause the home page of site "A" to be displayed on a request for site "B," but only if requests were simultaneous. This bug did not impact single-site projects.
->>>>>>> f19e3fec
 
 ## 4.14.0 (2025-03-19)
 
