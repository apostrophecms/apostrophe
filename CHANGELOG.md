# Changelog

<<<<<<< HEAD
## New release

### Adds

* Widget editor can now have tabs.
=======
## UNRELEASED

### Adds

* Allows to disable page refresh on content changed for page types.
>>>>>>> cc1d26a1

## 4.2.0 (2024-04-18)

* Typing a `/` in the title field of a page no longer confuses the slug field. Thanks to [Gauav Kumar](https://github.com/gkumar9891).

### Changes

* Rich text styles are now split into Nodes and Marks, with independent toolbar controls for a better user experience when applying text styles.
There is no change in how the `styles` option is configured.
* Rich text style labels are fully localized.
* `i18n` module now uses the regular `req.redirect` instead of a direct `res.redirect` to ensure redirection, enabling more possibilities for `@apostrophecms/redirect` module
* Refactors `AposModal` component with composition api to get rid of duplicated code in `AposFocusMixin` and `AposFocus`.
* `APOS_MONGODB_LOG_LEVEL` has been removed. According to [mongodb documentation](https://github.com/mongodb/node-mongodb-native/blob/main/etc/notes/CHANGES_5.0.0.md#mongoclientoptionslogger-and-mongoclientoptionsloglevel-removed) "Both the logger and the logLevel options had no effect and have been removed."
* Update `connect-mongo` to `5.x`. Add `@apostrophecms/emulate-mongo-3-driver` dependency to keep supporting `mongodb@3.x` queries while using `mongodb@6.x`.

### Fixes

* Updates the docs `beforeInsert` handler to avoid ending with different modes being set between `_id`, `aposLocale` and `aposMode`.
* Adds a migration to fix potential corrupted data having different modes set between `_id`, `aposLocale` and `aposMode`.
* Fix a crash in `notification` when `req.body` was not present. Thanks to Michelin for contributing this fix.
* Addresses a console error observed when opening and closing the `@apostrophecms-pro/palette` module across various projects.
* Fixes the color picker field in `@apostrophecms-pro/palette` module.
* Ensures that the `data-apos-test` attribute in the admin bar's tray item buttons is set by passing the `action` prop to `AposButton`.
* Prevents stripping of query parameters from the URL when the page is either switched to edit mode or reloaded while in edit mode.
* Add the missing `metaType` property to newly inserted widgets.

### Security

* New passwords are now hashed with `scrypt`, the best password hash available in the Node.js core `crypto` module, following guidance from [OWASP](https://cheatsheetseries.owasp.org/cheatsheets/Password_Storage_Cheat_Sheet.html).
This reduces login time while improving overall security.
* Old passwords are automatically re-hashed with `scrypt` on the next successful login attempt, which
adds some delay to that next attempt, but speeds them up forever after compared to the old implementation.
* Custom `scrypt` parameters for password hashing can be passed to the `@apostrophecms/user` module via the `scrypt` option. See the [Node.js documentation for `scrypt`]. Note that the `maxmem` parameter is computed automatically based on the other parameters.

## 4.1.1 (2024-03-21)

### Fixes

* Hotfix for a bug that broke the rich text editor when the rich text widget has
a `styles` property. The bug was introduced in 4.0.0 as an indirect side effect of deeper
watching behavior by Vue 3.

## 4.1.0 (2024-03-20)

### Fixes

* Don't crash if a document of a type no longer corresponding to any module is present
together with the advanced permission module.
* AposLoginForm.js now pulls its schema from the user module rather than hardcoding it. Includes the
addition of `enterUsername` and `enterPassword` i18n fields for front end customization and localization.
* Simulated Express requests returned by `apos.task.getReq` now include a `req.headers` property, for
greater accuracy and to prevent unexpected bugs in other code.
* Fix the missing attachment icon. The responsibility for checking whether an attachment
actually exists before calling `attachment.url` still lies with the developer.

### Adds

* Add new `getChanges` method to the schema module to get an array of document changed field names instead of just a boolean like does the `isEqual` method.
* Add highlight class in UI when comparing documents.

## 4.0.0 (2024-03-12)

### Adds
* Add Marks tool to the Rich Text widget for handling toggling marks.
* Add translation keys used by the multisite assembly module.
* Add side by side comparison support in AposSchema component.
* Add `beforeLocalize` and `afterLocalize` events.
* Add custom manager indicators support via `apos.schema.addManagerIndicator({ component, props, if })`. The component registered this way will be automatically rendered in the manager modal.
* Add the possibility to make widget modals wider, which can be useful for widgets that contain areas taking significant space. See [documentation](https://v3.docs.apostrophecms.org/reference/modules/widget-type.html#options).
* Temporarily add `translation` module to support document translations via the `@apostrophecms-pro/automatic-translation` module.
**The `translation` core module may be removed or refactored to reduce overhead in the core,** so its presence should
not be relied upon.

### Changes

* Migrate to Vue 3. This entails changes to some admin UI code, as detailed in our public announcement.
There are no other backwards incompatible changes in apostrophe version 4.0.0.
Certain other modules containing custom admin UI have also been updated in a new major version to be compatible,
as noted in our announcement and on the migration page of our website.

### Fixes

* Adds `textStyle` to Tiptap types so that spans are rendered on RT initialization
* `field.help` and `field.htmlHelp` are now correctly translated when displayed in a tooltip.
* Bump the `he` package to most recent version.
* Notification REST APIs should not directly return the result of MongoDB operations.

## 3.63.2 (2024-03-01)

### Security

* Always validate that method names passed to the `external-condition` API actually appear in `if` or `requiredIf`
clauses for the field in question. This fix addresses a serious security risk in which arbitrary methods of
Apostrophe modules could be called over the network, without arguments, and the results returned to the caller.
While the lack of arguments mitigates the data exfiltration risk, it is possible to cause data loss by
invoking the right method. Therefore this is an urgent upgrade for all Apostrophe 3.x users. Our thanks to the Michelin
penetration test red team for disclosing this vulnerability. All are welcome to disclose security vulnerabilities
in ApostropheCMS code via [security@apostrophecms.com](mailto:security@apostrophecms.com).
* Disable the `alwaysIframe` query parameter of the oembed proxy. This feature was never used in Apostrophe core, and could be misused to carry out arbitrary GET requests in the context of an iframe, although it could not be used to exfiltrate any information other than the success or failure of the request, and the request was still performed by the user's browser only. Thanks to the Michelin team.
* Remove vestigial A2 code relating to polymorphic relationship fields. The code in question had no relevance to the way such a feature would be implemented in A3, and could be used to cause a denial of service by crashing and restarting the process. Thanks to the Michelin team.

## 3.63.1 (2024-02-22)

### Security

* Bump dependency on `sanitize-html` to `^2.12.1` at a minimum, to ensure that `npm update apostrophe` is sufficient to guarantee a security update is installed. This security update prevents specially crafted HTML documents from revealing the existence or non-existence of files on the server. The vulnerability did not expose any other information about those files. Thanks to the [Snyk Security team](https://snyk.io/) for the disclosure and to [Dylan Armstrong](https://dylan.is/) for the fix.

## 3.63.0 (2024-02-21)

### Adds

* Adds a `launder` method to the `slug` schema field query builder to allow for use in API queries.
* Adds support for browsing specific pages in a relationship field when `withType` is set to a page type, like `@apostrophecms/home-page`, `default-page`, `article-page`...
* Add support for `canCreate`, `canPreview` & `canShareDraft` in context operations conditions.
* Add support for `canCreate`, `canEdit`, `canArchive` & `canPublish` in utility operations definitions.
* Add `uponSubmit` requirement in the `@apostrophecms/login` module. `uponSubmit` requirements are checked each time the user submit the login form. See the documentation for more information.
* Add field metadata feature, where every module can add metadata to fields via public API offered by `apos.doc.setMeta()`, `apos.doc.getMeta()`, `apos.doc.getMetaPath()` and `apos.doc.removeMeta()`. The metadata is stored in the database and can be used to store additional information about a field.
* Add new `apos.schema.addFieldMetadataComponent(namespace, component)` method to allow adding custom components. They have access to the server-side added field metadata and can decide to show indicators on the admin UI fields. Currently supported fields are "string", "slug", "array", "object" and "area".

### Fixes

* When deleting a draft document, we remove related reverse IDs of documents having a relation to the deleted one.
* Fix publishing or moving published page after a draft page on the same tree level to work as expected.
* Check create permissions on create keyboard shortcut.
* Copy requires create and edit permission.
* Display a more informative error message when publishing a page because the parent page is not published and the current user has no permission to publish the parent page (while having permission to publish the current one).
* The `content-changed` event for the submit draft action now uses a complete document.
* Fix the context bar overlap on palette for non-admin users that have the permission to modify it.
* Show widget icons in the editor area context menu.

### Changes

* Share Drafts modal styles made larger and it's toggle input has a larger hitbox.

## 3.62.0 (2024-01-25)

### Adds

* Adds support for `type` query parameter for page autocomplete. This allows to filter the results by page type. Example: `/api/v1/@apostrophecms/page?autocomplete=something&type=my-page-type`.
* Add testing for the `float` schema field query builder.
* Add testing for the `integer` schema field query builder.
* Add support for link HTML attributes in the rich text widget via configurable fields `linkFields`, extendable on a project level (same as it's done for `fields`). Add an `htmlAttribute` property to the standard fields that map directly to an HTML attribute, except `href` (see special case below), and set it accordingly, even if it is the same as the field name. Setting `htmlAttribute: 'href'` is not allowed and will throw a schema validation exception (on application boot).
* Adds support in `can` and `criteria` methods for `create` and `delete`.
* Changes support for image upload from `canEdit` to `canCreate`.
* The media manager is compatible with per-doc permissions granted via the `@apostrophecms-pro/advanced-permission` module.
* In inline arrays, the trash icon has been replaced by a close icon.

### Fixes

* Fix the `launder` and `finalize` methods of the `float` schema field query builder.
* Fix the `launder` and `finalize` methods of the `integer` schema field query builder.
* A user who has permission to `publish` a particular page should always be allowed to insert it into the
published version of the site even if they could not otherwise insert a child of the published
parent.
* Display the "Browse" button in a relationship inside an inline array.

## 3.61.1 (2023-01-08)

### Fixes

* Pinned Vue dependency to 2.7.15. Released on December 24th, Vue 2.7.16 broke the rich text toolbar in Apostrophe.

## 3.61.0 (2023-12-21)

### Adds

* Add a `validate` method to the `url` field type to allow the use of the `pattern` property.
* Add `autocomplete` attribute to schema fields that implement it (cf. [HTML attribute: autocomplete](https://developer.mozilla.org/en-US/docs/Web/HTML/Attributes/autocomplete)).
* Add the `delete` method to the `@apostrophecms/cache` module so we don't have to rely on direct MongoDB manipulation to remove a cache item.
* Adds tag property to fields in order to show a tag next to the field title (used in advanced permission for the admin field). Adds new sensitive label color.
* Pass on the module name and the full, namespaced template name to external front ends, e.g. Astro.
Also make this information available to other related methods for future and project-level use.
* Fixes the AposCheckbox component to be used more easily standalone, accepts a single model value instead of an array.

### Fixes

* Fix `date` schema field query builder to work with arrays.
* Fix `if` on pages. When you open the `AposDocEditor` modal on pages, you now see an up to date view of the visible fields.
* Pass on complete annotation information for nested areas when adding or editing a nested widget using an external front, like Astro.
* We can now close the image modal in rich-text widgets when we click outside of the modal.
The click on the cancel button now works too.
* Fixes the `clearLoginAttempts` method to work with the new `@apostrophecms/cache` module `delete` method.

## 3.60.1 (2023-12-06)

### Fixes

* corrected an issue where the use of the doc template library can result in errors at startup when
replicating certain content to new locales. This was not a bug in the doc template library.
Apostrophe was not invoking `findForEditing` where it should have.

## 3.60.0 (2023-11-29)

### Adds

* Add the possibility to add custom classes to notifications.
Setting the `apos-notification--hidden` class will hide the notification, which can be useful when we only care about the event carried by it.
* Give the possibility to add horizontal rules from the insert menu of the rich text editor with the following widget option: `insert: [ 'horizontalRule' ]`.
Improve also the UX to focus back the editor after inserting a horizontal rule or a table.

### Fixes

* The `render-widget` route now provides an `options` property on the widget, so that
schema-level options of the widget are available to the external front end when
rendering a newly added or edited widget in the editor. Note that when rendering a full page,
this information is already available on the parent area: `area.options.widgets[widget.type]`
* Pages inserted directly in the published mode are now given a
correct `lastPublishedAt` property, correcting several bugs relating
to the page tree.
* A migration has been added to introduce `lastPublishedAt` wherever
it is missing for existing pages.
* Fixed a bug that prevented page ranks from renumbering properly during "insert after" operations.
* Added a one-time migration to make existing page ranks unique among peers.
* Fixes conditional fields not being properly updated when switching items in array editor.
* The `beforeSend` event for pages and the loading of deferred widgets are now
handled in `renderPage` with the proper timing so that areas can be annotated
successfully for "external front" use.
* The external front now receives 100% of the serialization-friendly data that Nunjucks receives,
including the `home` property etc. Note that the responsibility to avoid passing any nonserializable
or excessively large data in `req.data` falls on the developer when choosing to use the
`apos-external-front` feature.
* Wraps the group label in the expanded preview menu component in `$t()` to allow translation

## 3.59.1 (2023-11-14)

### Fixes

* Fix `if` and `requiredIf` fields inside arrays. With regard to `if`, this is a hotfix for a regression introduced in 3.59.0.

## 3.59.0 (2023-11-03)

### Changes

* Webpack warnings about package size during the admin UI build process have been turned off by default. Warnings are still enabled for the public build, where a large bundle can be problematic for SEO.

### Fixes

* Apostrophe warns you if you have more than one piece page for the same piece type and you have not overridden `chooseParentPage`
to help Apostrophe decide which page is suitable as the `_url` of each piece. Beginning with this release, Apostrophe can recognize
when you have chosen to do this via `extendMethods`, so that you can call `_super()` to fall back to the default implementation without
receiving this warning. The default implementation still just returns the first page found, but always following the
`_super()` pattern here opens the door to npm modules that `improve` `@apostrophecms/piece-page` to do something more
sophisticated by default.
* `newInstance` always returns a reasonable non-null empty value for area and
object fields in case the document is inserted without being passed through
the editor, e.g. in a parked page like the home page. This simplifies
the new external front feature.

### Adds

* An adapter for Astro is under development with support from Michelin.
Starting with this release, adapters for external fronts, i.e. "back for front"
frameworks such as Astro, may now be implemented more easily. Apostrophe recognizes the
`x-requested-with: AposExternalFront` header and the `apos-external-front-key` header.
If both are present and `apos-external-front-key` matches the `APOS_EXTERNAL_FRONT_KEY`
environment variable, then Apostrophe returns JSON in place of a normal page response.
This mechanism is also available for the `render-widget` route.
* Like `type`, `metaType` is always included in projections. This helps
ensure that `apos.util.getManagerOf()` can be used on any object returned
by the Apostrophe APIs.

## 3.58.1 (2023-10-18)

### Security

* Update `uploadfs` to guarantee users get a fix for a [potential security vulnerability in `sharp`](https://security.snyk.io/vuln/SNYK-JS-SHARP-5922108).
This was theoretically exploitable only by users with permission to upload media to Apostrophe
* Remove the webpack bundle analyzer feature, which had been nonfunctional for some time, to address a harmless npm audit warning
* Note: there is one remaining `npm audit` warning regarding `postcss`. This is not a true vulnerability because only developers
with access to the entire codebase can modify styles passed to `postcss` by Apostrophe, but we are working with upstream
developers to determine the best steps to clear the warning

### Fixes

* Automatically add `type` to the projection only if there are no exclusions in the projection. Needed to prevent `Cannot do
exclusion on field in inclusion projection` error.

## 3.58.0 (2023-10-12)

### Fixes

* Ensure Apostrophe can make appropriate checks by always including `type` in the projection even if it is not explicitly listed.
* Never try to annotate a widget with permissions the way we annotate a document, even if the widget is simulating a document.
* The `areas` query builder now works properly when an array of area names has been specified.

### Adds

* Widget schema can now follow the parent schema via the similar to introduced in the `array` field type syntax (`<` prefix). In order a parent followed field to be available to the widget schema, the area field should follow it. For example, if area follows the root schema `title` field via `following: ['title']`, any field from a widget schema inside that area can do `following: ['<title']`.
* The values of fields followed by an `area` field are now available in custom widget preview Vue components (registered with widget option `options.widget = 'MyComponentPreview'`). Those components will also receive additional `areaField` prop (the parent area field definition object).
* Allows to insert attachments with a given ID, as well as with `docIds` and `archivedDocIds` to preserve related docs.
* Adds an `update` method to the attachment module, that updates the mongoDB doc and the associated file.
* Adds an option to the `http` `remote` method to allow receiving the original response from `node-fetch` that is a stream.

## 3.57.0 2023-09-27

### Changes
* Removes a 25px gap used to prevent in-context widget UI from overlapping with the admin bar
* Simplifies the way in-context widget state is rendered via modifier classes
### Adds

* Widgets detect whether or not their in-context editing UI will collide with the admin bar and adjust it appropriately.
* Italian translation i18n file created for the Apostrophe Admin-UI. Thanks to [Antonello Zanini](https://github.com/Tonel) for this contribution.
* Fixed date in piece type being displayed as current date in column when set as undefined and without default value. Thanks to [TheSaddestBread](https://github.com/AllanKoder) for this contribution.

### Fixes

* Bumped dependency on `oembetter` to ensure Vimeo starts working again
for everyone with this release. This is necessary because Vimeo stopped
offering oembed discovery meta tags on their video pages.

### Fixes

* The `118n` module now ignores non-JSON files within the i18n folder of any module and does not crash the build process.

## 3.56.0 (2023-09-13)

### Adds

* Add ability for custom tiptap extensions to access the options passed to rich text widgets at the area level.
* Add support for [npm workspaces](https://docs.npmjs.com/cli/v10/configuring-npm/package-json#workspaces) dependencies. A workspace dependency can now be used as an Apostrophe module even if it is not a direct dependency of the Apostrophe project. Only direct workspaces dependencies of the Apostrophe project are supported, meaning this will only work with workspaces set in the Apostrophe project. Workspaces set in npm modules are not supported, please use [`bundle`](https://v3.docs.apostrophecms.org/reference/module-api/module-overview.html#bundle) instead. For instance, I have an Apostrophe project called `website`. `website` is set with two [npm workspaces](https://docs.npmjs.com/cli/v10/using-npm/workspaces), `workspace-a` & `workspace-b`. `workspace-a` `package.json` contains a module named `blog` as a dependency. `website` can reference `blog` as enabled in the Apostrophe `modules` configuration.
* The actual invocation of `renderPageForModule` by the `sendPage` method of all modules has been
factored out to `renderPage`, which is no longer deprecated. This provides a convenient override point
for those who wish to substitute something else for Nunjucks or just wrap the HTML in a larger data
structure. For consistent results, one might also choose to override the `renderWidget` and `render`
methods of the `@apostrophecms/area` module, which are used to render content while editing.
Thanks to Michelin for their support of this work.
* Add `@apostrophecms/rich-text-widget:lint-fix-figure` task to wrap text nodes in paragraph tags when next to figure tags. Figure tags are not valid children of paragraph tags.
* Add `@apostrophecms/rich-text-widget:remove-empty-paragraph` task to remove empty paragraphs from all existing rich-texts.

## 3.55.1 (2023-09-11)

### Fixes

* The structured logging for API routes now responds properly if an API route throws a `string` as an exception, rather than
a politely `Error`-derived object with a `stack` property. Previously this resulted in an error message about the logging
system itself, which was not useful for debugging the original exception.

## 3.55.0 (2023-08-30)

### Adds

* Add `publicApiCheckAsync` wrapper method (and use it internally) to allow for overrides to do async permission checks of REST APIs. This feature doesn't introduce any breaking changes because the default implementation still invokes `publicApiCheck` in case developers have overridden it.

### Fixes

* Refresh schema field with same name in `AposDocEditor` when the schema changes.
* Infer parent ID mode from the request when retrieving the parent (target) page to avoid `notfound`.
* Log the actual REST API error message and not the one meant for the user.
* Hide dash on autopublished pages title.

## 3.54.0 (2023-08-16)

### Adds

* Add `@apostrophecms/log` module to allow structured logging. All modules have `logDebug`, `logInfo`, `logWarn` and `logError` methods now. See the [documentation](https://v3.docs.apostrophecms.org/guide/logging.html) for more details.
* Add `@apostrophecms/settings` translations.
* Add the ability to have custom modals for batch operations.
* Add the possibility to display utility operations inside a 3-dots menu on the page manager, the same way it is done for the docs manager.
* Custom context operations now accept a `moduleIf` property, which tests options at the module level
the same way that `if` tests properties of the document to determine if the operation should be
offered for a particular document. Note that not all options are passed to the front end unless
`getBrowserData` is extended to suit the need.
* Move Pages Manager modal business logic to a mixin.
* Add `column.extraWidth` option (number) for `AposTreeHeader.vue` to allow control over the tree cell width.
* Move `AposDocContextMenu.vue` business logic to a mixin.
* Move Pages Manager modal business logic to a mixin. Add `column.extraWidth` option (number) for `AposTreeHeader.vue` to allow control over the tree cell width.

### Changes

* Rename misleading `projection` parameter into `options` in `self.find` method signature for
`@apostrophecms/any-doc-type`, `@apostrophecms/any-page-type` & `@apostrophecms/piece-type`.
**This was never really a projection in A3,** so it is not a backwards compatibility issue.
* Hide save button during in-context editing if the document is autopublished.
* Beginning with this release, the correct `moduleName` for typical
actions on the context document is automatically passed to the
modal associated with a custom context operation, unless `moduleName`
is explicitly specified. The `moduleName` parameter to `addContextOperation`
is no longer required and should not be passed at all in most cases
(just pass the object argument). If you do wish to specify a `moduleName`
to override that prop given to the modal, then it is recommended to pass
it as a `moduleName` property of the object, not as a separate argument.
For backwards compatibility the two-argument syntax is still permitted.

### Fixes

* Resolved data integrity issue with certain page tree operations by inferring the best peer to position the page relative to rather
than attempting to remember the most recent move operation.
* Fixes a downstream bug in the `getFieldsByCategory` method in the `AposEditorMixin.js` by checking for a property before accessing it.
* In Nunjucks templates, `data.url` now includes any sitewide and locale URL prefixes. This fixes local prefixing for pagination of piece-type index pages.
* Changes were detected in various fields such as integers, which caused the "Update" button to be active even when there was no actual modification in the doc.
* Fix a bug that prevented adding multiple operations in the same batch operation group.
* The `getTarget` method of the page module should use `findForEditing` to make sure it is able to see
pages that would be filtered out of a public view by project level or npm module overrides.

## 3.53.0 (2023-08-03)

### Adds

* Accessibility improved for navigation inside modals and various UI elements.
Pages/Docs Manager and Doc Editor modal now have better keyboard accessibility.
They keep the focus on elements inside modals and give it back to their parent modal when closed.
This implementation is evolving and will likely switch to use the `dialog` HTML element soon.
* Adds support for a new `if` property in `addContextOperation` in order to show or not a context operation based on the current document properties.
* Add `update-doc-fields` event to call `AposDocEditor.updateDocFields` method
* Add schema field `hidden` property to always hide a field
* Hide empty schema tabs in `AposDocEditor` when all fields are hidden due to `if` conditions
* The front end UI now respects the `_aposEditorModal` and `_aposAutopublish`
properties of a document if present, and otherwise falls back to module
configuration. This is a powerful addition to custom editor components
for piece and page types, allowing "virtual piece types" on the back end that
deal with many content types to give better hints to the UI.
* Respect the `_aposAutopublish` property of a document if present, otherwise
fall back to module configuration.
* For convenience in custom editor components, pass the new prop `type`, the original type of the document being copied or edited.
* For better results in custom editor components, pass the prop `copyOfId`, which implies
the custom editor should fetch the original itself by its means of choice.
For backwards compatibility `copyOf` is still passed, but it may be an
incomplete projection and should not be used in new code.
* Custom context operations now receive a `docId` prop, which should
be used in preference to `doc` because `doc` may be an incomplete
projection.
* Those creating custom context operations for documents can now
specify both a `props` object for additional properties to be passed to
their modal and a `docProps` object to map properties from the document
to props of their choosing.
* Adds support to add context labels in admin bar.
* Adds support for admin UI language configuration in the `@apostrophecms/i18n` module. The new options allow control over the default admin UI language and configures the list of languages, that any individual logged in user can choose from. See the [documentation](https://v3.docs.apostrophecms.org/reference/modules/i18n.html) for more details.
* Adds `adminLocale` User field to allow users to set their preferred admin UI language, but only when the `@apostrophecms/i18n` is configured accordingly (see above).
* Adds `@apostrophecms/settings` module and a "Personal Settings" feature. See the [documentation](https://v3.docs.apostrophecms.org/reference/modules/settings.html) for more details.
* Adds `$and` operator on `addContextOperation` `if` property in order to check multiple fields before showing or hiding a context operation.

### Fixes

* `AposDocEditor` `onSave` method signature. We now always expect an object when a parameter is passed to the function to check
the value of `navigate` flag.
* Fixes a problem in the rich text editor where the slash would not be deleted after item selectin from the insert menu.
* Modules that have a `public` or `i18n` subdirectory no longer generate a
warning if they export no code.
* Clean up focus parent event handlers when components are destroyed. Prevents a slow degradation of performance while editing.
Thanks to [Joshua N. Miller](https://github.com/jmiller-rise8).
* Fixes a visual discrepancy in the rich text editor where empty paragraphs would appear smaller in preview mode compared to edit mode.

### Changes

* To make life easier for module developers, modules that are `npm link`ed to
the project no longer have to be listed in `package.json` as
dependencies. To prevent surprises this is still a requirement for modules
that are not symlinked.

## 3.52.0 (2023-07-06)

### Changes

* Foreign widget UI no longer uses inverted theme styles.

### Adds

* Allows users to double-click a nested widget's breadcrumb entry and open its editor.
* Adds support for a new `conditions` property in `addContextOperation` and validation of `addContextOperation` configuration.

### Fixes

* The API now allows the user to create a page without defining the page target ID. By default it takes the Home page.
* Users are no longer blocked from saving documents when a field is hidden
by an `if` condition fails to satisfy a condition such as `min` or `max`
or is otherwise invalid. Instead the invalid value is discarded for safety.
Note that `required` has always been ignored when an `if` condition is not
satisfied.
* Errors thrown in `@apostrophecms/login:afterSessionLogin` event handlers are now properly passed back to Passport as such, avoiding a process restart.

## 3.51.1 (2023-06-23)

## Fixes

* Fix a regression introduced in 3.51.0 - conditional fields work again in the array editor dialog box.

## 3.51.0 (2023-06-21)

### Adds

* Items can now be added to the user's personal menu in the
admin bar, alongside the "Log Out" option. To do so, specify
the `user: true` option when calling `self.apos.adminBar.add`.
This should be reserved for items that manage personal settings.
* When duplicating another document, the `_id` properties of
array items, widgets and areas are still regenerated to ensure
uniqueness across documents. However, an `_originalId` property
is now available for reference while the document remains in memory.
This facilitates change detection within array items in
`beforeSave` handlers and the like.
* Adds the possibility to add custom admin bars via the `addBar()` method from the `admin-bar` module.
* Adds support for conditional fields within `array` and `object` field schema. See the [documentation](https://v3.docs.apostrophecms.org/guide/conditional-fields/) for more information.

### Fixes

* Uses `findForEditing` method in the page put route.
* The "Duplicate" option in the page or piece manager now correctly duplicates the
entire document. This was a regression introduced in 3.48.0. The "Duplicate" option
in the editor dialog box always worked correctly.

### Changes

* Browser URL now changes to reflect the slug of the document according to the mode that is being viewed.

## 3.50.0 (2023-06-09)

### Adds

* As a further fix for issues that could ensue before the improvements
to locale renaming support that were released in 3.49.0, an
`@apostrophecms/page:reattach` task has been added. This command line task
takes the `_id` or `slug` of a page and reattaches it to the page tree as
the last child of the home page, even if page tree data for that page
is corrupted. You may wish to use the `--new-slug` and `--locale` options. This task should not
be needed in normal circumstances.

## 3.49.0 (2023-06-08)

### Changes

* Updates area UX to not display Add Content controls when a widget is focused.
* Updates area UX to unfocus widget on esc key.
* Updates widget UI to use dashed outlines instead of borders to indicate bounds.
* Updates UI for Insert Menu.
* Updates Insert Menu UX to allow mid-node insertion.
* Rich Text Widget's Insert components are now expected to emit `done` and `cancel` for proper RT cleanup. `close` still supported for BC, acts as `done`.
* Migrated the business logic of the login-related Vue components to external mixins, so that the templates and styles can be overridden by
copying the component `.vue` file to project level without copying all of the business logic. If you have already copied the components to style them,
we encourage you to consider replacing your `script` tag with the new version, which just imports the mixin, so that fixes we make there will be
available in your project.

### Adds

* Adds keyboard accessibility to Insert menu.
* Adds regex pattern feature for string fields.
* Adds `pnpm` support. Introduces new optional Apostrophe root configuration `pnpm` to force opt-in/out when auto detection fails. See the [documentation](https://v3.docs.apostrophecms.org/guide/using-pnpm.html) for more details.
* Adds a warning if database queries involving relationships
are made before the last `apostrophe:modulesRegistered` handler has fired.
If you need to call Apostrophe's `find()` methods at startup,
it is best to wait for the `@apostrophecms/doc:beforeReplicate` event.
* Allow `@` when a piece is a template and `/@` for page templates (doc-template-library module).
* Adds a `prefix` option to the http frontend util module.
If explicitly set to `false`, prevents the prefix from being automatically added to the URL,
when making calls with already-prefixed URLs for instance.
* Adds the `redirectToFirstLocale` option to the `i18n` module to prevent users from reaching a version of their site that would not match any locale when requesting the site without a locale prefix in the URL.
* If just one instance of a piece type should always exist (per locale if localized), the
`singletonAuto` option may now be set to `true` or to an object with a `slug` option in
order to guarantee it. This implicitly sets `singleton: true` as well. This is now used
internally by `@apostrophecms/global` as well as the optional `@apostrophecms-pro/palette` module.

### Fixes

* Fix 404 error when viewing/editing a doc which draft has a different version of the slug than the published one.
* Fixed a bug where multiple home pages can potentially be inserted into the database if the
default locale is renamed. Introduced the `async apos.doc.bestAposDocId(criteria)` method to
help identify the right `aposDocId` when inserting a document that might exist in
other locales.
* Fixed a bug where singletons like the global doc might not be inserted at all if they
exist under the former name of the default locale and there are no other locales.

## 3.48.0 (2023-05-26)

### Adds

* For performance, add `apos.modules['piece-type']getManagerApiProjection` method to reduce the amount of data returned in the manager
    modal. The projection will contain the fields returned in the method in addition to the existing manager modal
    columns.
* Add `apos.schema.getRelationshipQueryBuilderChoicesProjection` method to set the projection used in
    `apos.schema.relationshipQueryBuilderChoices`.
* Rich-text inline images now copies the `alt` attribute from the original image from the Media Library.

### Changes

* Remove `stripPlaceholderBrs` and `restorePlaceholderBrs` from `AposRichTextWidgetEditor.vue` component.
* Change tiptap `Gapcursor` display to use a vertical blinking cursor instead of an horizontal cursor, which allow users to add text before and after inline images and tables.
* You can set `max-width` on `.apos-rich-text-toolbar__inner` to define the width of the rich-text toolbar. It will now
    flow on multiple lines if needed.
* The `utilityRail` prop of `AposSchema` now defaults to `false`, removing
the need to explicitly pass it in almost all contexts.
* Mark `apos.modules['doc-type']` methods `getAutocompleteTitle`, `getAutocompleteProjection` and `autocomplete` as
    deprecated. Our admin UI does not use them, it uses the `autocomplete('...')` query builder.
    More info at https://v3.docs.apostrophecms.org/reference/query-builders.html#autocomplete'.
* Print a warning with a clear explanation if a module's `index.js` file contains
no `module.exports` object (often due to a typo), or it is empty.

### Fixes

* Now errors and exits when a piece-type or widget-type module has a field object with the property `type`. Thanks to [NuktukDev](https://github.com/nuktukdev) for this contribution.
* Add a default page type value to prevent the dropdown from containing an empty value.

## 3.47.0 (2023-05-05)

### Changes

* Since Node 14 and MongoDB 4.2 have reached their own end-of-support dates,
we are **no longer supporting them for A3.** Note that our dependency on
`jsdom` 22 is incompatible with Node 14. Node 16 and Node 18 are both
still supported. However, because Node 16 reaches its
end-of-life date quite soon (September), testing and upgrading directly
to Node 18 is strongly recommended.
* Updated `sluggo` to version 1.0.0.
* Updated `jsdom` to version `22.0.0` to address an installation warning about the `word-wrap` module.

### Fixes

* Fix `extendQueries` to use super pattern for every function in builders and methods (and override properties that are not functions).

## 3.46.0 (2023-05-03)

### Fixes

* Adding or editing a piece no longer immediately refreshes the main content area if a widget editor is open. This prevents interruption of the widget editing process
when working with the `@apostrophecms/ai-helper` module, and also helps in other situations.
* Check that `e.doc` exists when handling `content-changed` event.
* Require updated `uploadfs` version with no dependency warnings.

### Adds

* Allow sub-schema fields (array and object) to follow parent schema fields using the newly introduced `following: '<parentField'` syntax, where the starting `<` indicates the parent level. For example `<parentField` follows a field in the parent level, `<<grandParentField` follows a field in the grandparent level, etc. The change is fully backward compatible with the current syntax for following fields from the same schema level.

### Changes

* Debounce search to prevent calling search on every key stroke in the manager modal.
* Various size and spacing adjustments in the expanded Add Content modal UI

## 3.45.1 (2023-04-28)

### Fixes

* Added missing styles to ensure consistent presentation of the rich text insert menu.
* Fixed a bug in which clicking on an image in the media manager would close the "insert
image" dialog box.
* Update `html-to-text` package to the latest major version.

## 3.45.0 (2023-04-27)

### Adds

* Rich text widgets now support the `insert` option, an array
which currently may contain the strings `image` and `table` in order to add a
convenient "insert menu" that pops up when the slash key is pressed.
This provides a better user experience for rich text features that shouldn't
require that the user select existing text before using them.
* Auto expand inline array width if needed using `width: max-content` in the admin UI.
* The "browse" button is now available when selecting pages and pieces
to link to in the rich text editor.
* The "browse" button is also available when selecting inline images
in the rich text editor.
* Images are now previewed in the relationship field's compact list view.
* The new `apos-refreshing` Apostrophe bus event can be used to prevent
Apostrophe from refreshing the main content zone of the page when images
and pieces are edited, by clearing the `refresh` property of the object
passed to the event.
* To facilitate custom click handlers, an `apos.modal.onTopOf(el1, el2)` function is now
available to check whether an element is considered to be "on top of" another element in
the modal stack.

### Changes

* The `v-click-outside-element` Vue directive now understands that modals "on top of"
an element should be considered to be "inside" the element, e.g. clicks on them
shouldn't close the link dialog etc.

### Fixes

* Fix various issues on conditional fields that were occurring when adding new widgets with default values or selecting a falsy value in a field that has a conditional field relying on it.
Populate new or existing doc instances with default values and add an empty `null` choice to select fields that do not have a default value (required or not) and to the ones configured with dynamic choices.
* Rich text widgets save more reliably when many actions are taken quickly just before save.
* Fix an issue in the `oembed` field where the value was kept in memory after cancelling the widget editor, which resulted in saving the value if the widget was nested and the parent widget was saved.
Also improve the `oembed` field UX by setting the input as `readonly` rather than `disabled` when fetching the video metadata, in order to avoid losing its focus when typing.

## 3.44.0 (2023-04-13)

### Adds

* `checkboxes` fields now support a new `style: 'combobox'` option for a better multiple-select experience when there
are many choices.
* If the new `guestApiAccess` option is set to `true` for a piece type or for `@apostrophecms/page`,
Apostrophe will allow all logged-in users to access the GET-method REST APIs of that
module, not just users with editing privileges, even if `publicApiProjection` is not set.
This is useful when the goal is to allow REST API access to "guest" users who have
project-specific reasons to fetch access content via REST APIs.
* `test-lib/utils.js` has new `createUser` and `loginAs` methods for the convenience of
those writing mocha tests of Apostrophe modules.
* `batchOperations` permissions: if a `permission` property is added to any entry in the `batchOperations` cascade of a piece-type module, this permission will be checked for every user. See `batchOperations` configuration in `modules/@apostrophecms/piece-type/index.js`. The check function `checkBatchOperationsPermissions` can be extended. Please note that this permission is checked only to determine whether to offer the operation.

### Fixes
* Fix child page slug when title is deleted

## 3.43.0 (2023-03-29)

### Adds

* Add the possibility to override the default "Add Item" button label by setting the `itemLabel` option of an `array` field.
* Adds `touch` task for every piece type. This task invokes `update` on each piece, which will execute all of the same event handlers that normally execute when a piece of that type is updated. Example usage: `node app article:touch`.

### Fixes

* Hide the suggestion help from the relationship input list when the user starts typing a search term.
* Hide the suggestion hint from the relationship input list when the user starts typing a search term except when there are no matches to display.
* Disable context menu for related items when their `relationship` field has no sub-[`fields`](https://v3.docs.apostrophecms.org/guide/relationships.html#providing-context-with-fields) configured.
* Logic for checking whether we are running a unit test of an external module under mocha now uses `includes` for a simpler, safer test that should be more cross-platform.

## 3.42.0 (2023-03-16)

### Adds

* You can now set `style: table` on inline arrays. It will display the array as a regular HTML table instead of an accordion.
See the [array field documentation](https://v3.docs.apostrophecms.org/reference/field-types/array.html#settings) for more information.
* You can now set `draggable: false` on inline arrays. It will disable the drag and drop feature. Useful when the order is not significant.
See the [array field documentation](https://v3.docs.apostrophecms.org/reference/field-types/array.html#settings) for more information.
* You can now set the label and icon to display on inline arrays when they are empty.
See the [array field documentation](https://v3.docs.apostrophecms.org/reference/field-types/array.html#whenEmpty) for more information.
* We have added a new and improved suggestion UI to relationship fields.
* The `utilityOperations` feature of piece types now supports additional properties:
`relationship: true` (show the operation only when editing a relationship), `relationship: false` (never show
the operation when editing a relationship), `button: true`, `icon` and `iconOnly: true`.
When `button: true` is specified, the operation appears as a standalone button rather than
being tucked away in the "more" menu.
* In addition, `utilityOperations` can now specify `eventOptions` with an `event` subproperty
instead of `modalOptions`. This is useful with the new `edit` event (see below).
* Those extending our admin UI on the front end can now open a modal to create or edit a page or piece by calling
`await apos.doc.edit({ type: 'article' })` (the type here is an example). To edit an existing document add an
`_id` property. To copy an existing document (like our "duplicate" feature) add a `copyOf`
property. When creating new pages, `type` can be sent to `@apostrophecms/page` for convenience
(note that the `type` property does not override the default or current page type in the editor).
* The `edit` Apostrophe event is now available and takes an object with the same properties
as above. This is useful when configuring `utilityOperations`.
* The `content-changed` Apostrophe event can now be emitted with a `select: true` property. If a
document manager for the relevant content type is open, it will attempt to add the document to the
current selection. Currently this works best with newly inserted documents.
* Localized strings in the admin UI can now use `$t(key)` to localize a string inside
an interpolated variable. This was accomplished by setting `skipOnVariables` to false
for i18next, solely on the front end for admin UI purposes.
* The syntax of the method defined for dynamic `choices` now accepts a module prefix to get the method from, and the `()` suffix.
This has been done for consistency with the external conditions syntax shipped in the previous release. See the documentation for more information.
* Added the `viewPermission` property of schema fields, and renamed `permission` to `editPermission` (with backwards
compatibility) for clarity. You can now decide if a schema field requires permissions to be visible or editable.
See the documentation for more information.
* Display the right environment label on login page. By default, based on `NODE_ENV`, overriden by `environmentLabel` option in `@apostrophecms/login` module. The environment variable `APOS_ENV_LABEL` will override this. Note that `NODE_ENV` should generally only be set to `development` (the default) or `production` as many Node.js modules opt into optimizations suitable for all deployed environments when it is set to `production`. This is why we offer the separate `APOS_ENV_LABEL` variable.

### Fixes

* Do not log unnecessary "required" errors for hidden fields.
* Fixed a bug that prevented "Text Align" from working properly in the rich text editor in certain cases.
* Fix typo in `@apostrophecms/doc-type` and `@apostrophecms/submitted-drafts` where we were using `canCreate` instead of `showCreate` to display the `Create New` button or showing the `Copy` button in `Manager` modals.
* Send external condition results in an object so that numbers are supported as returned values.

## 3.41.1 (2023-03-07)

No changes. Publishing to make sure 3.x is tagged `latest` in npm, rather than 2.x.

## 3.41.0 (2023-03-06)

### Adds

* Handle external conditions to display fields according to the result of a module method, or multiple methods from different modules.
This can be useful for displaying fields according to the result of an external API or any business logic run on the server. See the documentation for more information.

### Fixes

* Replace `deep-get-set` dependency with `lodash`'s `get` and `set` functions to fix the [Prototype Pollution in deep-get-set](https://github.com/advisories/GHSA-mjjj-6p43-vhhv) vulnerability. There was no actual vulnerability in Apostrophe due to the way the module was actually used, and this was done to address vulnerability scan reports.
* The "soft redirects" for former URLs of documents now work better with localization. Thanks to [Waldemar Pankratz](https://github.com/waldemar-p).
* Destroy `AreaEditor` Vue apps when the page content is refreshed in edit mode. This avoids a leak of Vue apps components being recreated while instances of old ones are still alive.

### Security

* Upgrades passport to the latest version in order to ensure session regeneration when logging in or out. This adds additional security to logins by mitigating any risks due to XSS attacks. Apostrophe is already robust against XSS attacks. For passport methods that are internally used by Apostrophe everything is still working. For projects that are accessing the passport instance directly through `self.apos.login.passport`, some verifications may be necessary to avoid any compatibility issue. The internally used methods are `authenticate`, `use`, `serializeUser`, `deserializeUser`, `initialize`, `session`.

## 3.40.1 (2023-02-18)

* No code change. Patch level bump for package update.

## 3.40.0 (2023-02-17)

### Adds

* For devops purposes, the `APOS_BASE_URL` environment variable is now respected as an override of the `baseUrl` option.

### Fixes

* Do not display shortcut conflicts at startup if there are none.
* Range field correctly handles the `def` attribute set to `0` now. The `def` property will be used when the field has no value provided; a value going over the max or below the min threshold still returns `null`.
* `select` fields now work properly when the `value` of a choice is a boolean rather than a string or a number.

## 3.39.2 (2023-02-03)

### Fixes
* Hotfix for a backwards compatibility break in webpack that triggered a tiptap bug. The admin UI build will now succeed as expected.

## 3.39.1 (2023-02-02)

### Fixes

* Rescaling cropped images with the `@apostrophecms/attachment:rescale` task now works correctly. Thanks to [Waldemar Pankratz](https://github.com/waldemar-p) for this contribution.

## 3.39.0 (2023-02-01)

### Adds

* Basic support for editing tables by adding `table` to the rich text toolbar. Enabling `table` allows you to create tables, including `td` and `th` tags, with the ability to merge and split cells. For now the table editing UI is basic, all of the functionality is there but we plan to add more conveniences for easy table editing soon. See the "Table" dropdown for actions that are permitted based on the current selection.
* `superscript` and `subscript` may now be added to the rich text widget's `toolbar` option.
* Early beta-quality support for adding inline images to rich text, by adding `image` to the rich text toolbar. This feature works reliably, however the UI is not mature yet. In particular you must search for images by typing part of the title. We will support a proper "browse" experience here soon. For good results you should also configure the `imageStyles` option. You will also want to style the `figure` tags produced. See the documentation for more information.
* Support for `div` tags in the rich text toolbar, if you choose to include them in `styles`. This is often necessary for A2 content migration and can potentially be useful in new work when combined with a `class` if there is no suitable semantic block tag.
* The new `@apostrophecms/attachment:download-all --to=folder` command line task is useful to download all of your attachments from an uploadfs backend other than local storage, especially if you do not have a more powerful "sync" utility for that particular storage backend.
* A new `loadingType` option can now be set for `image-widget` when configuring an `area` field. This sets the `loading` attribute of the `img` tag, which can be used to enable lazy loading in most browsers. Thanks to [Waldemar Pankratz](https://github.com/waldemar-p) for this contribution.
* Two new module-level options have been added to the `image-widget` module: `loadingType` and `size`. These act as fallbacks for the same options at the area level. Thanks to [Waldemar Pankratz](https://github.com/waldemar-p) for this contribution.

### Fixes

* Adding missing require (`bluebird`) and fallback (`file.crops || []`) to `@apostrophecms/attachment:rescale`-task

## 3.38.1 (2023-01-23)

### Fixes

* Version 3.38.0 introduced a regression that temporarily broke support for user-edited content in locales with names like `de-de` (note the lowercase country name). This was inadvertently introduced in an effort to improve support for locale fallback when generating static translations of the admin interface. Version 3.38.1 brings back the content that temporarily appeared to be missing for these locales (it was never removed from the database), and also achieves the original goal. **However, if you created content for such locales using `3.38.0` (released five days ago) and wish to keep that content,** rather than reverting to the content from before `3.38.0`, see below.

### Adds

* The new `i18n:rename-locale` task can be used to move all content from one locale name to another, using the `--old` and `--new` options. By default, any duplicate keys for content existing in both locales will stop the process. However you can specify which content to keep in the event of a duplicate key error using the `--keep=localename` option. Note that the value of `--new` should match the a locale name that is currently configured for the `@apostrophecms/i18n` module.

Example:

```
# If you always had de-de configured as a locale, but created
# a lot of content with Apostrophe 3.38.0 which incorrectly stored
# it under de-DE, you can copy that content. In this case we opt
# to keep de-de content in the event of any conflicts
node app @apostrophecms/i18n:rename-locale --old=de-DE --new=de-de --keep=de-de
```

## 3.38.0 (2023-01-18)

### Adds

* Emit a `beforeSave` event from the `@apostrophecms:notification` module, with `req` and the `notification` as arguments, in order to give the possibility to override the notification.
* Emit a `beforeInsert` event from the `@apostrophecms:attachment` module, with `req` and the `doc` as arguments, in order to give the possibility to override the attachment.
* Emit a `beforeSaveSafe` event from the `@apostrophecms:user` module, with `req`, `safeUser` and `user` as arguments, in order to give the possibility to override properties of the `safeUser` object which contains password hashes and other information too sensitive to be stored in the aposDocs collection.
* Automatically convert failed uppercase URLs to their lowercase version - can be disabled with `redirectFailedUpperCaseUrls: false` in `@apostrophecms/page/index.js` options. This only comes into play if a 404 is about to happen.
* Automatically convert country codes in locales like `xx-yy` to `xx-YY` before passing them to `i18next`, which is strict about uppercase country codes.
* Keyboard shortcuts conflicts are detected and logged on to the terminal.

### Fixes

* Invalid locales passed to the i18n locale switching middleware are politely mapped to 400 errors.
* Any other exceptions thrown in the i18n locale switching middleware can no longer crash the process.
* Documents kept as the `previous` version for undo purposes were not properly marked as such, breaking the public language switcher in some cases. This was fixed and a migration was added for existing data.
* Uploading an image in an apostrophe area with `minSize` requirements will not trigger an unexpected error anymore. If the image is too small, a notification will be displayed with the minimum size requirements. The `Edit Image` modal will now display the minimum size requirements, if any, above the `Browse Images` field.
* Some browsers saw the empty `POST` response for new notifications as invalid XML. It will now return an empty JSON object with the `Content-Type` set to `application/json`.

## 3.37.0 (2023-01-06)

### Adds

* Dynamic choice functions in schemas now also receive a data object with their original doc id for further inspection by your function.
* Use `mergeWithCustomize` when merging extended source Webpack configuration. Introduce overideable asset module methods `srcCustomizeArray` and `srcCustomizeObject`, with reasonable default behavior, for fine tuning Webpack config arrays and objects merging. More info - [the Webpack mergeWithCustomize docs](https://github.com/survivejs/webpack-merge#mergewithcustomize-customizearray-customizeobject-configuration--configuration)
* The image widget now accepts a `placeholderImage` option that works like `previewImage` (just specify a file extension, like `placeholderImage: 'jpg'`, and provide the file `public/placeholder.jpg` in the module). The `placeholderUrl` option is still available for backwards compatibility.

### Fixes

* `docId` is now properly passed through array and object fields and into their child schemas.
* Remove module `@apostrophecms/polymorphic-type` name alias `@apostrophecms/polymorphic`. It was causing warnings
    e.g. `A permission.can() call was made with a type that has no manager: @apostrophecms/polymorphic-type`.
* The module `webpack.extensions` configuration is not applied to the core Admin UI build anymore. This is the correct and intended behavior as explained in the [relevant documentation](https://v3.docs.apostrophecms.org/guide/webpack.html#extending-webpack-configuration).
* The `previewImage` option now works properly for widget modules loaded from npm and those that subclass them. Specifically, the preview image may be provided in the `public/` subdirectory of the original module, the project-level configuration of it, or a subclass.

## 3.36.0 (2022-12-22)

### Adds

* `shortcut` option for piece modules, allowing easy re-mapping of the manager command shortcut per module.

### Fixes

* Ensure there are no conflicting command shortcuts for the core modules.

## 3.35.0 (2022-12-21)

### Adds

* Introduced support for linking directly to other Apostrophe documents in a rich text widget. The user can choose to link to a URL, or to a page. Linking to various piece types can also be enabled with the `linkWithType` option. This is equivalent to the old `apostrophe-rich-text-permalinks` module but is included in the core in A3. See the [documentation](https://v3.docs.apostrophecms.org/guide/core-widgets.html#rich-text-widget) for details.
* Introduced support for the `anchor` toolbar control in the rich text editor. This allows named anchors to be inserted. These are rendered as `span` tags with the given `id` and can then be linked to via `#id`, providing basic support for internal links. HTML 4-style named anchors in legacy content (`name` on `a` tags) are automatically migrated upon first edit.
* German translation i18n file created for the Apostrophe Admin-UI. Thanks to [Noah Gysin](https://github.com/NoahGysin) for this contribution.
* Introduced support for keyboard shortcuts in admin UI. Hitting `?` will display the list of available shortcuts. Developpers can define their own shortcuts by using the new `@apostrophecms/command-menu` module and the `commands` property. Please check the [keyboard shortcut documentation](https://v3.docs.apostrophecms.org/guide/command-menu.html) for more details.

### Fixes

* The `bulletList` and `orderedList` TipTap toolbar items now work as expected.
* When using the autocomplete/typeahead feature of relationship fields, typing a space at the start no longer results in an error.
* Replace [`credential`](https://www.npmjs.com/package/credential) package with [`credentials`](https://www.npmjs.com/package/credentials) to fix the [`mout` Prototype Pollution vulnerability](https://cve.mitre.org/cgi-bin/cvename.cgi?name=CVE-2020-7792). There was no actual vulnerability in Apostrophe or credential due to the way the module was actually used, and this was done to address vulnerability scan reports.
* Added a basic implementation of the missing "Paste from Clipboard" option to Expanded Widget Previews.


## 3.34.0 (2022-12-12)

### Fixes

* Nested areas work properly in widgets that have the `initialModal: false` property.
* Apostrophe's search index now properly incorporates most string field types as in A2.

### Adds

* Relationships load more quickly.
* Parked page checks at startup are faster.
* Tasks to localize and unlocalize piece type content (see `node app help [yourModuleName]:localize` and `node app help [yourModuleName]:unlocalize`).
## 3.33.0 (2022-11-28)

### Adds

* You can now set `inline: true` on schema fields of type `array`. This displays a simple editing interface in the context of the main dialog box for the document in question, avoiding the need to open an additional dialog box. Usually best for cases with just one field or just a few. If your array field has a large number of subfields the default behavior (`inline: false`) is more suitable for your needs. See the [array field](https://v3.docs.apostrophecms.org/reference/field-types/array.html) documentation for more information.
* Batch feature for publishing pieces.
* Add extensibility for `rich-text-widget` `defaultOptions`. Every key will now be used in the `AposRichTextWidgetEditor`.

### Fixes

* Prior to this release, widget templates that contained areas pulled in from related documents would break the ability to add another widget beneath.
* Validation of object fields now works properly on the browser side, in addition to server-side validation, resolving UX issues.
* Provisions were added to prevent any possibility of a discrepancy in relationship loading results under high load. It is not clear whether this A2 bug was actually possible in A3.

## 3.32.0 (2022-11-09)

### Adds

* Adds Reset Password feature to the login page. Note that the feature must be enabled and email delivery must be properly configured. See the [documentation](https://v3.docs.apostrophecms.org/reference/modules/login.html) for more details.
* Allow project-level developer to override bundling decisions by configuring the `@apostrophecms/asset` module. Check the [module documentation](https://v3.docs.apostrophecms.org/reference/modules/asset.html#options) for more information.

### Fixes

* Query builders for regular select fields have always accepted null to mean "do not filter on this property." Now this also works for dynamic select fields.
* The i18n UI state management now doesn't allow actions while it's busy.
* Fixed various localization bugs in the text of the "Update" dropdown menu.
* The `singleton: true` option for piece types now automatically implies `showCreate: false`.
* Remove browser console warnings by handling Tiptap Editor's breaking changes and duplicated plugins.
* The editor modal now allocates more space to area fields when possible, resolving common concerns about editing large widgets inside the modal.

## 3.31.0 (2022-10-27)

### Adds

* Adds `placeholder: true` and `initialModal: false` features to improve the user experience of adding widgets to the page. Checkout the [Widget Placeholders documentation](https://v3.docs.apostrophecms.org/guide/areas-and-widgets.html#adding-placeholder-content-to-widgets) for more detail.

### Fixes

* When another user is editing the document, the other user's name is now displayed correctly.

## 3.30.0 (2022-10-12)

### Adds

* New `APOS_LOG_ALL_ROUTES` environment variable. If set, Apostrophe logs information about all middleware functions and routes that are executed on behalf of a particular URL.
* Adds the `addFileGroups` option to the `attachment` module. Additionally it exposes a new method, `addFileGroup(group)`. These allow easier addition of new file groups or extension of the existing groups.

### Fixes

* Vue 3 may now be used in a separate webpack build at project level without causing problems for the admin UI Vue 2 build.
* Fixes `cache` module `clear-cache` CLI task message
* Fixes help message for `express` module `list-routes` CLI task

## 3.29.1 (2022-10-03)

### Fixes

* Hotfix to restore Node 14 support. Of course Node 16 is also supported.


## 3.29.0 (2022-10-03)

### Adds

* Areas now support an `expanded: true` option to display previews for widgets. The Expanded Widget Preview Menu also supports grouping and display columns for each group.
* Add "showQuery" in piece-page-type in order to override the query for the "show" page as "indexQuery" does it for the index page

### Fixes

* Resolved a bug in which users making a password error in the presence of pre-login checks such as a CAPTCHA were unable to try again until they refreshed the page.

## 3.28.1 (2022-09-15)

### Fixes

* `AposInputBoolean` can now be `required` and have the value `false`.
* Schema fields containing boolean filters can now list both `yes` and `no` choices according to available values in the database.
* Fix attachment `getHeight()` and `getWidth()` template helpers by changing the assignment of the `attachment._crop` property.
* Change assignment of `attachment._focalPoint` for consistency.

## 3.28.0 (2022-08-31)

### Fixes

* Fix UI bug when creating a document via a relationship.

### Adds

* Support for uploading `webp` files for display as images. This is supported by all current browsers now that Microsoft has removed IE11. For best results, you should run `npm update` on your project to make sure you are receiving the latest release of `uploadfs` which uses `sharp` for image processing. Thanks to [Isaac Preston](https://github.com/ixc7) for this addition.
* Clicking outside a modal now closes it, the same way the `Escape` key does when pressed.
* `checkboxes` fields now support `min` and `max` properties. Thanks to [Gabe Flores](https://github.com/gabeflores-appstem).

## 3.27.0 (2022-08-18)

### Adds

* Add `/grid` `POST` route in permission module, in addition to the existing `GET` one.
* New utility script to help find excessively heavy npm dependencies of apostrophe core.

### Changes

* Extract permission grid into `AposPermissionGrid` vue component.
* Moved `stylelint` from `dependencies` to `devDependencies`. The benefit may be small because many projects will depend on `stylelint` at project level, but every little bit helps install speed, and it may make a bigger difference if different major versions are in use.

## 3.26.1 (2022-08-06)

### Fixes

Hotfix: always waits for the DOM to be ready before initializing the Apostrophe Admin UI. `setTimeout` alone might not guarantee that every time. This issue has apparently become more frequent in the latest versions of Chrome.
* Modifies the `login` module to return an empty object in the API session cookie response body to avoid potential invalid JSON error if `response.json()` is retrieved.

## 3.26.0 (2022-08-03)

### Adds

* Tasks can now be registered with the `afterModuleReady` flag, which is more useful than `afterModuleInit` because it waits for the module to be more fully initialized, including all "improvements" loaded via npm. The original `afterModuleInit` flag is still supported in case someone was counting on its behavior.
* Add `/grid` `POST` route in permission module, in addition to the existing `GET` one, to improve extensibility.
* `@apostrophecms/express:list-routes` command line task added, to facilitate debugging.

### Changes

* Since Microsoft has ended support for IE11 and support for ES5 builds is responsible for a significant chunk of Apostrophe's installation time, the `es5: true` option no longer produces an IE11 build. For backwards compatibility, developers will receive a warning, but their build will proceed without IE11 support. IE11 ES5 builds can be brought back by installing the optional [@apostrophecms/asset-es5](https://github.com/apostrophecms/asset-es5) module.

### Fixes

* `testModule: true` works in unit tests of external Apostrophe modules again even with modern versions of `mocha`, thanks to [Amin Shazrin](https://github.com/ammein).
* `getObjectManager` is now implemented for `Object` field types, fixing a bug that prevented the use of areas found in `object` schema fields within templates. Thanks to [James R T](https://github.com/jamestiotio).

## 3.25.0 (2022-07-20)

### Adds

* `radio` and `checkboxes` input field types now support a server side `choices` function for supplying their `choices` array dynamically, just like `select` fields do. Future custom field types can opt into this functionality with the field type flag `dynamicChoices: true`.

### Fixes

* `AposSelect` now emits values on `change` event as they were originally given. Their values "just work" so you do not have to think about JSON anymore when you receive it.
* Unpinned tiptap as the tiptap team has made releases that resolve the packaging errors that caused us to pin it in 3.22.1.
* Pinned `vue-loader` to the `15.9.x` minor release series for now. The `15.10.0` release breaks support for using `npm link` to develop the `apostrophe` module itself.
* Minimum version of `sanitize-html` bumped to ensure a potential denial-of-service vector is closed.

## 3.24.0 (2022-07-06)

### Adds

* Handle `private: true` locale option in i18n module, preventing logged out users from accessing the content of a private locale.

### Fixes

* Fix missing title translation in the "Array Editor" component.
* Add `follow: true` flag to `glob` functions (with `**` pattern) to allow registering symlink files and folders for nested modules
* Fix disabled context menu for relationship fields editing ([#3820](https://github.com/apostrophecms/apostrophe/issues/3820))
* In getReq method form the task module, extract the right `role` property from the options object.
* Fix `def:` option in `array` fields, in order to be able to see the default items in the array editor modal

## 3.23.0 (2022-06-22)

### Adds

* Shared Drafts: gives the possibility to share a link which can be used to preview the draft version of page, or a piece `show` page.
* Add `Localize` option to `@apostrophecms/image`. In Edit mode the context bar menu includes a "Localize" option to start cloning this image into other locales.

### Fixes

* Update `sass` to [`1.52.3`+](https://github.com/sass/dart-sass/pull/1713) to prevent the error `RangeError: Invalid value: Not in inclusive range 0..145: -1`. You can now fix that by upgrading with `npm update`. If it does not immediately clear up the issue in development, try `node app @apostrophecms/asset:clear-cache`.
* Fix a potential issue when URLs have a query string, in the `'@apostrophecms/page:notFound'` handler of the `soft-redirect` module.

## 3.22.1 (2022-06-17)

* Hotfix: temporarily pin versions of tiptap modules to work around packaging error that breaks import of the most recent releases. We will unpin as soon as this is fixed upstream. Fixes a bug where `npm update` would fail for A3 projects.

## 3.22.0 (2022-06-08)

### Adds

* Possibility to pass options to webpack extensions from any module.

### Fixes

* Fix a Webpack cache issue leading to modules symlinked in `node_modules` not being rebuilt.
* Fixes login maximum attempts error message that wasn't showing the plural when lockoutMinutes is more than 1.
* Fixes the text color of the current array item's slat label in the array editor modal.
* Fixes the maximum width of an array item's slat label so as to not obscure the Remove button in narrow viewports.
* If an array field's titleField option is set to a select field, use the selected option's label as the slat label rather its value.
* Disable the slat controls of the attachment component while uploading.
* Fixes bug when re-attaching the same file won't trigger an upload.
* AposSlat now fully respects the disabled state.

## 3.21.1 (2022-06-04)

### Fixes

* Work around backwards compatibility break in `sass` module by pinning to `sass` `1.50.x` while we investigate. If you saw the error `RangeError: Invalid value: Not in inclusive range 0..145: -1` you can now fix that by upgrading with `npm update`. If it does not immediately clear up the issue in development, try `node app @apostrophecms/asset:clear-cache`.

## 3.21.0 (2022-05-25)

### Adds

* Trigger only the relevant build when in a watch mode (development). The build paths should not contain comma (`,`).
* Adds an `unpublish` method, available for any doc-type.
An _Unpublish_ option has also been added to the context menu of the modal when editing a piece or a page.
* Allows developers to group fields in relationships the same way it's done for normal schemas.

### Fixes

* Vue files not being parsed when running eslint through command line, fixes all lint errors in vue files.
* Fix a bug where some Apostrophe modules symlinked in `node_modules` are not being watched.
* Recover after webpack build error in watch mode (development only).
* Fixes an edge case when failing (throw) task invoked via `task.invoke` will result in `apos.isTask()` to always return true due to `apos.argv` not reverted properly.

## 3.20.1 (2022-05-17)

### Fixes

* Minor corrections to French translation.

## 3.20.0

### Adds

* Adds French translation of the admin UI (use the `fr` locale).

## 3.19.0

### Adds

* New schema field type `dateAndTime` added. This schema field type saves in ISO8601 format, as UTC (Universal Coordinated Time), but is edited in a user-friendly way in the user's current time zone and locale.
* Webpack disk cache for better build performance in development and, if appropriately configured, production as well.
* In development, Webpack rebuilds the front end without the need to restart the Node.js process, yielding an additional speedup. To get this speedup for existing projects, see the `nodemonConfig` section of the latest `package.json` in [a3-boilerplate](https://github.com/apostrophecms/a3-boilerplate) for the new "ignore" rules you'll need to prevent nodemon from stopping the process and restarting.
* Added the new command line task `apostrophecms/asset:clear-cache` for clearing the webpack disk cache. This should be necessary only in rare cases where the configuration has changed in ways Apostrophe can't automatically detect.
* A separate `publishedLabel` field can be set for any schema field of a page or piece. If present it is displayed instead of `label` if the document has already been published.

### 3.18.1

### Fixes

* The admin UI now rebuilds properly in a development environment when new npm modules are installed in a multisite project (`apos.rootDir` differs from `apos.npmRootDir`).

## 3.18.0 (2022-05-03)

### Adds

* Images may now be cropped to suit a particular placement after selecting them. SVG files may not be cropped as it is not possible in the general case.
* Editors may also select a "focal point" for the image after selecting it. This ensures that this particular point remains visible even if CSS would otherwise crop it, which is a common issue in responsive design. See the `@apostrophecms/image` widget for a sample implementation of the necessary styles.
* Adds the `aspectRatio` option for image widgets. When set to `[ w, h ]` (a ratio of width to height), images are automatically cropped to this aspect ratio when chosen for that particular widget. If the user does not crop manually, then cropping happens automatically.
* Adds the `minSize` option for image widgets. This ensures that the images chosen are at least the given size `[ width, height ]`, and also ensures the user cannot choose something smaller than that when cropping.
* Implements OpenTelemetry instrumentation.
* Developers may now specify an alternate Vue component to be used for editing the subfields of relationships, either at the field level or as a default for all relationships with a particular piece type.
* The widget type base module now always passes on the `components` option as browser data, so that individual widget type modules that support contextual editing can be implemented more conveniently.
* In-context widget editor components now receive a `focused` prop which is helpful in deciding when to display additional UI.
* Adds new configuration option - `beforeExit` async handler.
* Handlers listening for the `apostrophe:run` event are now able to send an exit code to the Apostrophe bootstrap routine.
* Support for Node.js 17 and 18. MongoDB connections to `localhost` will now successfully find a typical dev MongoDB server bound only to `127.0.0.1`, Apostrophe can generate valid ipv6 URLs pointing back to itself, and `webpack` and `vue-loader` have been updated to address incompatibilities.
* Adds support for custom context menus provided by any module (see `apos.doc.addContextOperation()`).
* The `AposSchema` component now supports an optional `generation` prop which may be used to force a refresh when the value of the object changes externally. This is a compromise to avoid the performance hit of checking numerous subfields for possible changes every time the `value` prop changes in response to an `input` event.
* Adds new event `@apostrophecms/doc:afterAllModesDeleted` fired after all modes of a given document are purged.

### Fixes

* Documentation of obsolete options has been removed.
* Dead code relating to activating in-context widget editors have been removed. They are always active and have been for some time. In the future they might be swapped in on scroll, but there will never be a need to swap them in "on click."
* The `self.email` method of modules now correctly accepts a default `from` address configured for a specific module via the `from` subproperty of the `email` option to that module. Thanks to `chmdebeer` for pointing out the issue and the fix.
* Fixes `_urls` not added on attachment fields when pieces API index is requested (#3643)
* Fixes float field UI bug that transforms the value to integer when there is no field error and the first number after the decimal is `0`.
* The `nestedModuleSubdirs` feature no longer throws an error and interrupts startup if a project contains both `@apostrophecms/asset` and `asset`, which should be considered separate module names.

## 3.17.0 (2022-03-31)

### Adds

* Full support for the [`object` field type](https://v3.docs.apostrophecms.org/reference/field-types/object.html), which works just like `array` but stores just one sub-object as a property, rather than an array of objects.
* To help find documents that reference related ones via `relationship` fields, implement backlinks of related documents by adding a `relatedReverseIds` field to them and keeping it up to date. There is no UI based on this feature yet but it will permit various useful features in the near future.
* Adds possibility for modules to [extend the webpack configuration](https://v3.docs.apostrophecms.org/guide/webpack.html).
* Adds possibility for modules to [add extra frontend bundles for scss and js](https://v3.docs.apostrophecms.org/guide/webpack.html). This is useful when the `ui/src` build would otherwise be very large due to code used on rarely accessed pages.
* Loads the right bundles on the right pages depending on the page template and the loaded widgets. Logged-in users have all the bundles on every page, because they might introduce widgets at any time.
* Fixes deprecation warnings displayed after running `npm install`, for dependencies that are directly included by this package.
* Implement custom ETags emission when `etags` cache option is enabled. [See the documentation for more information](https://v3.docs.apostrophecms.org/guide/caching.html).
It allows caching of pages and pieces, using a cache invalidation mechanism that takes into account related (and reverse related) document updates, thanks to backlinks mentioned above.
Note that for now, only single pages and pieces benefit from the ETags caching system (pages' and pieces' `getOne` REST API route, and regular served pages).
The cache of an index page corresponding to the type of a piece that was just saved will automatically be invalidated. However, please consider that it won't be effective when a related piece is saved, therefore the cache will automatically be invalidated _after_ the cache lifetime set in `maxAge` cache option.

### Fixes

* Apostrophe's webpack build now works properly when developing code that imports module-specific npm dependencies from `ui/src` or `ui/apos` when using `npm link` to develop the module in question.
* The `es5: true` option to `@apostrophecms/asset` works again.

## 3.16.1 (2022-03-21)

### Fixes

* Fixes a bug in the new `Cache-Control` support introduced by 3.16.0 in which we get the logged-out homepage right after logging in. This issue only came into play if the new caching options were enabled.

## 3.16.0 (2022-03-18)

### Adds

* Offers a simple way to set a Cache-Control max-age for Apostrophe page and GET REST API responses for pieces and pages. [See the documentation for more information](https://v3.docs.apostrophecms.org/guide/caching.html).
* API keys and bearer tokens "win" over session cookies when both are present. Since API keys and bearer tokens are explicitly added to the request at hand, it never makes sense to ignore them in favor of a cookie, which is implicit. This also simplifies automated testing.
* `data-apos-test=""` selectors for certain elements frequently selected in QA tests, such as `data-apos-test="adminBar"`.
* Offer a simple way to set a Cache-Control max-age for Apostrophe page and GET REST API responses for pieces and pages.
* To speed up functional tests, an `insecurePasswords` option has been added to the login module. This option is deliberately named to discourage use for any purpose other than functional tests in which repeated password hashing would unduly limit performance. Normally password hashing is intentionally difficult to slow down brute force attacks, especially if a database is compromised.

### Fixes

* `POST`ing a new child page with `_targetId: '_home'` now works properly in combination with `_position: 'lastChild'`.

## 3.15.0 (2022-03-02)

### Adds

* Adds throttle system based on username (even when not existing), on initial login route. Also added for each late login requirement, e.g. for 2FA attempts.

## 3.14.2 (2022-02-27)

* Hotfix: fixed a bug introduced by 3.14.1 in which non-parked pages could throw an error during the migration to fix replication issues.

## 3.14.1 (2022-02-25)

* Hotfix: fixed a bug in which replication across locales did not work properly for parked pages configured via the `_children` feature. A one-time migration is included to reconnect improperly replicated versions of the same parked pages. This runs automatically, no manual action is required. Thanks to [justyna1](https://github.com/justyna13) for identifying the issue.

## 3.14.0 (2022-02-22)

### Adds

* To reduce complications for those implementing caching strategies, the CSRF protection cookie now contains a simple constant string, and is not recorded in `req.session`. This is acceptable because the real purpose of the CSRF check is simply to verify that the browser has sent the cookie at all, which it will not allow a cross-origin script to do.
* As a result of the above, a session cookie is not generated and sent at all unless `req.session` is actually used or a user logs in. Again, this reduces complications for those implementing caching strategies.
* When logging out, the session cookie is now cleared in the browser. Formerly the session was destroyed on the server side only, which was sufficient for security purposes but could create caching issues.
* Uses `express-cache-on-demand` lib to make similar and concurrent requests on pieces and pages faster.
* Frontend build errors now stop app startup in development, and SCSS and JS/Vue build warnings are visible on the terminal console for the first time.

### Fixes

* Fixed a bug when editing a page more than once if the page has a relationship to itself, whether directly or indirectly. Widget ids were unnecessarily regenerated in this situation, causing in-context edits after the first to fail to save.
* Pages no longer emit double `beforeUpdate` and `beforeSave` events.
* When the home page extends `@apostrophecms/piece-page-type`, the "show page" URLs for individual pieces should not contain two slashes before the piece slug. Thanks to [Martí Bravo](https://github.com/martibravo) for the fix.
* Fixes transitions between login page and `afterPasswordVerified` login steps.
* Frontend build errors now stop the `@apostrophecms/asset:build` task properly in production.
* `start` replaced with `flex-start` to address SCSS warnings.
* Dead code removal, as a result of following up on JS/Vue build warnings.

## 3.13.0 - 2022-02-04

### Adds

* Additional requirements and related UI may be imposed on native ApostropheCMS logins using the new `requirements` feature, which can be extended in modules that `improve` the `@apostrophecms/login` module. These requirements are not imposed for single sign-on logins via `@apostrophecms/passport-bridge`. See the documentation for more information.
* Adds latest Slovak translation strings to SK.json in `i18n/` folder. Thanks to [Michael Huna](https://github.com/Miselrkba) for the contribution.
* Verifies `afterPasswordVerified` requirements one by one when emitting done event, allows to manage errors ans success before to go to the next requirement. Stores and validate each requirement in the token. Checks the new `askForConfirmation` requirement option to go to the next step when emitting done event or waiting for the confirm event (in order to manage success messages). Removes support for `afterSubmit` for now.

### Fixes

* Decodes the testReq `param` property in `serveNotFound`. This fixes a problem where page titles using diacritics triggered false 404 errors.
* Registers the default namespace in the Vue instance of i18n, fixing a lack of support for un-namespaced l10n keys in the UI.

## 3.12.0 - 2022-01-21

### Adds

* It is now best practice to deliver namespaced i18n strings as JSON files in module-level subdirectories of `i18n/` named to match the namespace, e.g. `i18n/ourTeam` if the namespace is `ourTeam`. This allows base class modules to deliver phrases to any namespace without conflicting with those introduced at project level. The `i18n` option is now deprecated in favor of the new `i18n` module format section, which is only needed if `browser: true` must be specified for a namespace.
* Brought back the `nestedModuleSubdirs` feature from A2, which allows modules to be nested in subdirectories if `nestedModuleSubdirs: true` is set in `app.js`. As in A2, module configuration (including activation) can also be grouped in a `modules.js` file in such subdirectories.

### Fixes

* Fixes minor inline documentation comments.
* UI strings that are not registered localization keys will now display properly when they contain a colon (`:`). These were previously interpreted as i18next namespace/key pairs and the "namespace" portion was left out.
* Fixes a bug where changing the page type immediately after clicking "New Page" would produce a console error. In general, areas and checkboxes now correctly handle their value being changed to `null` by the parent schema after initial startup of the `AposInputArea` or `AposInputCheckboxes` component.
* It is now best practice to deliver namespaced i18n strings as JSON files in module-level subdirectories of `i18n/` named to match the namespace, e.g. `i18n/ourTeam` if the namespace is `ourTeam`. This allows base class modules to deliver phrases to any namespace without conflicting with those introduced at project level. The `i18n` option is now deprecated in favor of the new `i18n` module format section, which is only needed if `browser: true` must be specified for a namespace.
* Removes the `@apostrophecms/util` module template helper `indexBy`, which was using a lodash method not included in lodash v4.
* Removes an unimplemented `csrfExceptions` module section cascade. Use the `csrfExceptions` *option* of any module to set an array of URLs excluded from CSRF protection. More information is forthcoming in the documentation.
* Fix `[Object Object]` in the console when warning `A permission.can() call was made with a type that has no manager` is printed.

### Changes

* Temporarily removes `npm audit` from our automated tests because of a sub-dependency of vue-loader that doesn't actually cause a security vulnerability for apostrophe.

## 3.11.0 - 2022-01-06

### Adds

* Apostrophe now extends Passport's `req.login` to emit an `afterSessionLogin` event from the `@apostrophecms:login` module, with `req` as an argument. Note that this does not occur at all for login API calls that return a bearer token rather than establishing an Express session.

### Fixes

* Apostrophe's extension of `req.login` now accounts for the `req.logIn` alias and the skippable `options` parameter, which is relied upon in some `passport` strategies.
* Apostrophe now warns if a nonexistent widget type is configured for an area field, with special attention to when `-widget` has been erroneously included in the name. For backwards compatibility this is a startup warning rather than a fatal error, as sites generally did operate successfully otherwise with this type of bug present.

### Changes

* Unpins `vue-click-outside-element` the packaging of which has been fixed upstream.
* Adds deprecation note to `__testDefaults` option. It is not in use, but removing would be a minor BC break we don't need to make.
* Allows test modules to use a custom port as an option on the `@apostrophecms/express` module.
* Removes the code base pull request template to instead inherit the organization-level template.
* Adds `npm audit` back to the test scripts.

## 3.10.0 - 2021-12-22

### Fixes

* `slug` type fields can now have an empty string or `null` as their `def` value without the string `'none'` populating automatically.
* The `underline` feature works properly in tiptap toolbar configuration.
* Required checkbox fields now properly prevent editor submission when empty.
* Pins `vue-click-outside-element` to a version that does not attempt to use `eval` in its distribution build, which is incompatible with a strict Content Security Policy.

### Adds

* Adds a `last` option to fields. Setting `last: true` on a field puts that field at the end of the field's widget order. If more than one field has that option active the true last item will depend on general field registration order. If the field is ordered with the `fields.order` array or field group ordering, those specified orders will take precedence.

### Changes

* Adds deprecation notes to the widget class methods `getWidgetWrapperClasses` and `getWidgetClasses` from A2.
* Adds a deprecation note to the `reorganize` query builder for the next major version.
* Uses the runtime build of Vue. This has major performance and bundle size benefits, however it does require changes to Apostrophe admin UI apps that use a `template` property (components should require no changes, just apps require an update). These apps must now use a `render` function instead. Since custom admin UI apps are not yet a documented feature we do not regard this as a bc break.
* Compatible with the `@apostrophecms/security-headers` module, which supports a strict `Content-Security-Policy`.
* Adds a deprecation note to the `addLateCriteria` query builder.
* Updates the `toCount` doc type query method to use Math.ceil rather than Math.floor plus an additional step.

## 3.9.0 - 2021-12-08

### Adds

* Developers can now override any Vue component of the ApostropheCMS admin UI by providing a component of the same name in the `ui/apos/components` folder of their own module. This is not always the best approach, see the documentation for details.
* When running a job, we now trigger the notification before to run the job, this way the progress notification ID is available from the job and the notification can be dismissed if needed.
* Adds `maxUi`, `maxLabel`, `minUi`, and `minLabel` localization strings for array input and other UI.

### Fixes

* Fully removes references to the A2 `self.partial` module method. It appeared only once outside of comments, but was not actually used by the UI. The `self.render` method should be used for simple template rendering.
* Fixes string interpolation for the confirmation modal when publishing a page that has an unpublished parent page.
* No more "cannot set headers after they are sent to the client" and "req.res.redirect not defined" messages when handling URLs with extra trailing slashes.
* The `apos.util.runPlayers` method is not called until all of the widgets in a particular tree of areas and sub-areas have been added to the DOM. This means a parent area widget player will see the expected markup for any sub-widgets when the "Edit" button is clicked.
* Properly activates the `apostropheI18nDebugPlugin` i18next debugging plugin when using the `APOS_SHOW_I18N` environment variable. The full set of l10n emoji indicators previously available for the UI is now available for template and server-side strings.
* Actually registers piece types for site search unless the `searchable` option is `false`.
* Fixes the methods required for the search `index` task.

### Changes

* Adds localization keys for the password field component's min and max error messages.

## 3.8.1 - 2021-11-23

### Fixes

* The search field of the pieces manager modal works properly. Thanks to [Miro Yovchev](https://github.com/myovchev) for pointing out the issue and providing a solution.
* Fixes a bug in `AposRichTextWidgetEditor.vue` when a rich text widget was specifically configured with an empty array as the `styles` option. In that case a new empty rich text widget will initiate with an empty paragraph tag.
* The`fieldsPresent` method that is used with the `presentFieldsOnly` option in doc-type was broken, looking for properties in strings and wasn't returning anything.

## 3.8.0 - 2021-11-15

### Adds

* Checkboxes for pieces are back, a main checkbox allows to select all page items. When all pieces on a page are checked, a banner where the user can select all pieces appears. A launder for mongo projections has been added.
* Registered `batchOperations` on a piece-type will now become buttons in the manager batch operations "more menu" (styled as a kebab icon). Batch operations should include a label, `messages` object, and `modalOptions` for the confirmation modal.
* `batchOperations` can be grouped into a single button with a menu using the `group` cascade subproperty.
* `batchOperations` can be conditional with an `if` conditional object. This allows developers to pass a single value or an array of values.
* Piece types can have `utilityOperations` configured as a top-level cascade property. These operations are made available in the piece manager as new buttons.
* Notifications may now include an `event` property, which the AposNotification component will emit on mount. The `event` property should be set to an object with `name` (the event name) and optionally `data` (data included with the event emission).
* Adds support for using the attachments query builder in REST API calls via the query string.
* Adds contextual menu for pieces, any module extending the piece-type one can add actions in this contextual menu.
* When clicking on a batch operation, it opens a confirmation modal using modal options from the batch operation, it also works for operations in grouped ones. operations name property has been renamed in action to work with AposContextMenu component.
* Beginning with this release, a module-specific static asset in your project such as `modules/mymodulename/public/images/bg.png` can always be referenced in your `.scss` and `.css` files as `/modules/mymodulename/images/bg.png`, even if assets are actually being deployed to S3, CDNs, etc. Note that `public` and `ui/public` module subdirectories have separate functions. See the documentation for more information.
* Adds AposFile.vue component to abstract file dropzone UI, uses it in AposInputAttachment, and uses it in the confirmation modal for pieces import.
* Optionally add `dimensionAttrs` option to image widget, which sets width & height attributes to optimize for Cumulative Layout Shift. Thank you to [Qiao Lin](https://github.com/qclin) for the contribution.

### Fixes

* The `apos.util.attachmentUrl` method now works correctly. To facilitate that, `apos.uploadsUrl` is now populated browser-side at all times as the frontend logic originally expected. For backwards compatibility `apos.attachment.uploadsUrl` is still populated when logged in.
* Widget players are now prevented from being played twice by the implementing vue component.

### Changes
* Removes Apostrophe 2 documentation and UI configuration from the `@apostrophecms/job` module. These options were not yet in use for A3.
* Renames methods and removes unsupported routes in the `@apostrophecms/job` module that were not yet in use. This was not done lightly, but specifically because of the minimal likelihood that they were in use in project code given the lack of UI support.
  * The deprecated `cancel` route was removed and will likely be replaced at a later date.
  * `run` was renamed `runBatch` as its purpose is specifically to run processes on a "batch selected" array of pieces or pages.
  * `runNonBatch` was renamed to `run` as it is the more generic job-running method. It is likely that `runBatch` will eventually be refactored to use this method.
  * The `good` and `bad` methods are renamed `success` and `failure`, respectively. The expected methods used in the `run` method were similarly renamed. They still increment job document properties called `good` and `bad`.
* Comments out the unused `batchSimpleRoute` methods in the page and piece-type modules to avoid usage before they are fully implemented.
* Optionally add `dimensionAttrs` option to image widget, which sets width & height attributes to optimize for Cumulative Layout Shift.
* Temporarily removes `npm audit` from our automated tests because of a sub-dependency of uploadfs that doesn't actually cause a security vulnerability for apostrophe.

## 3.7.0 - 2021-10-28

### Adds

* Schema select field choices can now be populated by a server side function, like an API call. Set the `choices` property to a method name of the calling module. That function should take a single argument of `req`, and return an array of objects with `label` and `value` properties. The function can be async and will be awaited.
* Apostrophe now has built-in support for the Node.js cluster module. If the `APOS_CLUSTER_PROCESSES` environment variable is set to a number, that number of child processes are forked, sharing the same listening port. If the variable is set to `0`, one process is forked for each CPU core, with a minimum of `2` to provide availability during restarts. If the variable is set to a negative number, that number is added to the number of CPU cores, e.g. `-1` is a good way to reserve one core for MongoDB if it is running on the same server. This is for production use only (`NODE_ENV=production`). If a child process fails it is restarted automatically.

### Fixes

* Prevents double-escaping interpolated localization strings in the UI.
* Rich text editor style labels are now run through a localization method to get the translated strings from their l10n keys.
* Fixes README Node version requirement (Node 12+).
* The text alignment buttons now work immediately in a new rich text widget. Previously they worked only after manually setting a style or refreshing the page. Thanks to Michelin for their support of this fix.
* Users can now activate the built-in date and time editing popups of modern browsers when using the `date` and `time` schema field types.
* Developers can now `require` their project `app.js` file in the Node.js REPL for debugging and inspection. Thanks to [Matthew Francis Brunetti](https://github.com/zenflow).
* If a static text phrase is unavailable in both the current locale and the default locale, Apostrophe will always fall back to the `en` locale as a last resort, which ensures the admin UI works if it has not been translated.
* Developers can now `require` their project `app.js` in the Node.js REPL for debugging and inspection
* Ensure array field items have valid _id prop before storing. Thanks to Thanks to [Matthew Francis Brunetti](https://github.com/zenflow).

### Changes

* In 3.x, `relationship` fields have an optional `builders` property, which replaces `filters` from 2.x, and within that an optional `project` property, which replaces `projection` from 2.x (to match MongoDB's `cursor.project`). Prior to this release leaving the old syntax in place could lead to severe performance problems due to a lack of projections. Starting with this release the 2.x syntax results in an error at startup to help the developer correct their code.
* The `className` option from the widget options in a rich text area field is now also applied to the rich text editor itself, for a consistently WYSIWYG appearance when editing and when viewing. Thanks to [Max Mulatz](https://github.com/klappradla) for this contribution.
* Adds deprecation notes to doc module `afterLoad` events, which are deprecated.
* Removes unused `afterLogin` method in the login module.

## 3.6.0 - 2021-10-13

### Adds

* The `context-editing` apostrophe admin UI bus event can now take a boolean parameter, explicitly indicating whether the user is actively typing or performing a similar active manipulation of controls right now. If a boolean parameter is not passed, the existing 1100-millisecond debounced timeout is used.
* Adds 'no-search' modifier to relationship fields as a UI simplification option.
* Fields can now have their own `modifiers` array. This is combined with the schema modifiers, allowing for finer grained control of field rendering.
* Adds a Slovak localization file. Activate the `sk` locale to use this. Many thanks to [Michael Huna](https://github.com/Miselrkba) for the contribution.
* Adds a Spanish localization file. Activate the `es` locale to use this. Many thanks to [Eugenio Gonzalez](https://github.com/egonzalezg9) for the contribution.
* Adds a Brazilian Portuguese localization file. Activate the `pt-BR` locale to use this. Many thanks to [Pietro Rutzen](https://github.com/pietro-rutzen) for the contribution.

### Fixes

* Fixed missing translation for "New Piece" option on the "more" menu of the piece manager, seen when using it as a chooser.
* Piece types with relationships to multiple other piece types may now be configured in any order, relative to the other piece types. This sometimes appeared to be a bug in reverse relationships.
* Code at the project level now overrides code found in modules that use `improve` for the same module name. For example, options set by the `@apostrophecms/seo-global` improvement that ships with `@apostrophecms/seo` can now be overridden at project level by `/modules/@apostrophecms/global/index.js` in the way one would expect.
* Array input component edit button label is now propertly localized.
* A memory leak on each request has been fixed, and performance improved, by avoiding the use of new Nunjucks environments for each request. Thanks to Miro Yovchev for pointing out the leak.
* Fragments now have access to `__t()`, `getOptions` and other features passed to regular templates.
* Fixes field group cascade merging, using the original group label if none is given in the new field group configuration.
* If a field is conditional (using an `if` option), is required, but the condition has not been met, it no longer throws a validation error.
* Passing `busy: true` to `apos.http.post` and related methods no longer produces an error if invoked when logged out, however note that there will likely never be a UI for this when logged out, so indicate busy state in your own way.
* Bugs in document modification detection have been fixed. These bugs caused edge cases where modifications were not detected and the "Update" button did not appear, and could cause false positives as well.

### Changes

* No longer logs a warning about no users if `testModule` is true on the app.

## 3.5.0 - 2021-09-23

* Pinned dependency on `vue-material-design-icons` to fix `apos-build.js` build error in production.
* The file size of uploaded media is visible again when selected in the editor, and media information such as upload date, dimensions and file size is now properly localized.
* Fixes moog error messages to reflect the recommended pattern of customization functions only taking `self` as an argument.
* Rich Text widgets now instantiate with a valid element from the `styles` option rather than always starting with an unclassed `<p>` tag.
* Since version 3.2.0, apostrophe modules to be loaded via npm must appear as explicit npm dependencies of the project. This is a necessary security and stability improvement, but it was slightly too strict. Starting with this release, if the project has no `package.json` in its root directory, the `package.json` in the closest ancestor directory is consulted.
* Fixes a bug where having no project modules directory would throw an error. This is primarily a concern for module unit tests where there are no additional modules involved.
* `css-loader` now ignores `url()` in css files inside `assets` so that paths are left intact, i.e. `url(/images/file.svg)` will now find a static file at `/public/images/file.svg` (static assets in `/public` are served by `express.static`). Thanks to Matic Tersek.
* Restored support for clicking on a "foreign" area, i.e. an area displayed on the page whose content comes from a piece, in order to edit it in an appropriate way.
* Apostrophe module aliases and the data attached to them are now visible immediately to `ui/src/index.js` JavaScript code, i.e. you can write `apos.alias` where `alias` matches the `alias` option configured for that module. Previously one had to write `apos.modules['module-name']` or wait until next tick. However, note that most modules do not push any data to the browser when a user is not logged in. You can do so in a custom module by calling `self.enableBrowserData('public')` from `init` and implementing or extending the `getBrowserData(req)` method (note that page, piece and widget types already have one, so it is important to extend in those cases).
* `options.testModule` works properly when implementing unit tests for an npm module that is namespaced.

### Changes

* Cascade grouping (e.g., grouping fields) will now concatenate a group's field name array with the field name array of an existing group of the same name. Put simply, if a new piece module adds their custom fields to a `basics` group, that field will be added to the default `basics` group fields. Previously the new group would have replaced the old, leaving inherited fields in the "Ungrouped" section.
* AposButton's `block` modifier now less login-specific

### Adds

* Rich Text widget's styles support a `def` property for specifying the default style the editor should instantiate with.
* A more helpful error message if a field of type `area` is missing its `options` property.

## 3.4.1 - 2021-09-13

No changes. Publishing to correctly mark the latest 3.x release as "latest" in npm.

## 3.4.0 - 2021-09-13

### Security

* Changing a user's password or marking their account as disabled now immediately terminates any active sessions or bearer tokens for that user. Thanks to Daniel Elkabes for pointing out the issue. To ensure all sessions have the necessary data for this, all users logged in via sessions at the time of this upgrade will need to log in again.
* Users with permission to upload SVG files were previously able to do so even if they contained XSS attacks. In Apostrophe 3.x, the general public so far never has access to upload SVG files, so the risk is minor but could be used to phish access from an admin user by encouraging them to upload a specially crafted SVG file. While Apostrophe typically displays SVG files using the `img` tag, which ignores XSS vectors, an XSS attack might still be possible if the image were opened directly via the Apostrophe media library's convenience link for doing so. All SVG uploads are now sanitized via DOMPurify to remove XSS attack vectors. In addition, all existing SVG attachments not already validated are passed through DOMPurify during a one-time migration.

### Fixes

* The `apos.attachment.each` method, intended for migrations, now respects its `criteria` argument. This was necessary to the above security fix.
* Removes a lodash wrapper around `@apostrophecms/express` `bodyParser.json` options that prevented adding custom options to the body parser.
* Uses `req.clone` consistently when creating a new `req` object with a different mode or locale for localization purposes, etc.
* Fixes bug in the "select all" relationship chooser UI where it selected unpublished items.
* Fixes bug in "next" and "previous" query builders.
* Cutting and pasting widgets now works between locales that do not share a hostname, provided that you switch locales after cutting (it does not work between tabs that are already open on separate hostnames).
* The `req.session` object now exists in task `req` objects, for better compatibility. It has no actual persistence.
* Unlocalized piece types, such as users, may now be selected as part of a relationship when browsing.
* Unpublished localized piece types may not be selected via the autocomplete feature of the relationship input field, which formerly ignored this requirement, although the browse button enforced it.
* The server-side JavaScript and REST APIs to delete pieces now work properly for pieces that are not subject to either localization or draft/published workflow at all the (`localize: false` option). UI for this is under discussion, this is just a bug fix for the back end feature which already existed.
* Starting in version 3.3.1, a newly added image widget did not display its image until the page was refreshed. This has been fixed.
* A bug that prevented Undo operations from working properly and resulted in duplicate widget _id properties has been fixed.
* A bug that caused problems for Undo operations in nested widgets, i.e. layout or multicolumn widgets, has been fixed.
* Duplicate widget _id properties within the same document are now prevented on the server side at save time.
* Existing duplicate widget _id properties are corrected by a one-time migration.

### Adds

* Adds a linter to warn in dev mode when a module name include a period.
* Lints module names for `apostrophe-` prefixes even if they don't have a module directory (e.g., only in `app.js`).
* Starts all `warnDev` messages with a line break and warning symbol (⚠️) to stand out in the console.
* `apos.util.onReady` aliases `apos.util.onReadyAndRefresh` for brevity. The `apos.util.onReadyAndRefresh` method name will be deprecated in the next major version.
* Adds a developer setting that applies a margin between parent and child areas, allowing developers to change the default spacing in nested areas.

### Changes

* Removes the temporary `trace` method from the `@apostrophecms/db` module.
* Beginning with this release, the `apostrophe:modulesReady` event has been renamed `apostrophe:modulesRegistered`, and the `apostrophe:afterInit` event has been renamed `apostrophe:ready`. This better reflects their actual roles. The old event names are accepted for backwards compatibility. See the documentation for more information.
* Only autofocuses rich text editors when they are empty.
* Nested areas now have a vertical margin applied when editing, allowing easier access to the parent area's controls.

## 3.3.1 - 2021-09-01

### Fixes

* In some situations it was possible for a relationship with just one selected document to list that document several times in the returned result, resulting in very large responses.
* Permissions roles UI localized correctly.
* Do not crash on startup if users have a relationship to another type. This was caused by the code that checks whether any users exist to present a warning to developers. That code was running too early for relationships to work due to event timing issues.

## 3.3.0 - 2021-08-30

### Fixes

* Addresses the page jump when using the in-context undo/redo feature. The page will immediately return users to their origin scroll position after the content refreshes.
* Resolves slug-related bug when switching between images in the archived view of the media manager. The slug field was not taking into account the double slug prefix case.
* Fixes migration task crash when parking new page. Thanks to [Miro Yovchev](https://www.corllete.com/) for this fix.
* Fixes incorrect month name in `AposCellDate`, which can be optionally used in manage views of pieces. Thanks to [Miro Yovchev](https://www.corllete.com/) for this fix.

### Adds

* This version achieves localization (l10n) through a rich set of internationalization (i18n) features. For more information, [see the documentation](https://v3.docs.apostrophecms.org/).
* There is support for both static string localization and dynamic content localization.
* The home page, other parked pages, and the global document are automatically replicated to all configured locales at startup. Parked properties are refreshed if needed. Other pages and pieces are replicated if and when an editor chooses to do so.
* An API route has been added for voluntary replication, i.e. when deciding a document should exist in a second locale, or desiring to overwrite the current draft contents in locale `B` with the draft contents of locale `A`.
* Locales can specify `prefix` and `hostname` options, which are automatically recognized by middleware that removes the prefix dynamically where appropriate and sets `req.locale`. In 3.x this works more like the global site `prefix` option. This is a departure from 2.x which stored the prefix directly in the slug, creating maintenance issues.
* Locales are stateless: they are never recorded in the session. This eliminates many avenues for bugs and bad SEO. However, this also means the developer must fully distinguish them from the beginning via either `prefix` or `hostname`. A helpful error message is displayed if this is not the case.
* Switching locales preserves the user's editing session even if on separate hostnames. To enable this, if any locales have hostnames, all configured locales must have hostnames and/or baseUrl must be set for those that don't.
* An API route has been added to discover the locales in which a document exists. This provides basic information only for performance (it does not report `title` or `_url`).
* Editors can "localize" documents, copying draft content from one locale to another to create a corresponding document in a different locale. For convenience related documents, such as images and other pieces directly referenced by the document's structure, can be localized at the same time. Developers can opt out of this mechanism for a piece type entirely, check the box by default for that type, or leave it as an "opt-in" choice.
* The `@apostrophecms/i18n` module now uses `i18next` to implement static localization. All phrases in the Vue-based admin UI are passed through `i18next` via `this.$t`, and `i18next` is also available via `req.t()` in routes and `__t()` in templates. Apostrophe's own admin UI phrases are in the `apostrophe` namespace for a clean separation. An array of locale codes, such as `en` or `fr` or `en-au`, can be specified using the `locales` option to the `@apostrophecms/i18n` module. The first locale is the default, unless the `defaultLocale` option is set. If no locales are set, the locale defaults to `en`. The `i18next-http-middleware` locale guesser is installed and will select an available locale if possible, otherwise it will fall back to the default.
* In the admin UI, `v-tooltip` has been extended as `v-apos-tooltip`, which passes phrases through `i18next`.
* Developers can link to alternate locales by iterating over `data.localizations` in any page template. Each element always has `locale`, `label` and `homePageUrl` properties. Each element also has an `available` property (if true, the current context document is available in that locale), `title` and a small number of other document properties are populated, and `_url` redirects to the context document in that locale. The current locale is marked with `current: true`.
* To facilitate adding interpolated values to phrases that are passed as a single value through many layers of code, the `this.$t` helper provided in Vue also accepts an object argument with a `key` property. Additional properties may be used for interpolation.
* `i18next` localization JSON files can be added to the `i18n` subdirectory of *any* module, as long as its `i18n` option is set. The `i18n` object may specify `ns` to give an `i18next` namespace, otherwise phrases are in the default namespace, used when no namespace is specified with a `:` in an `i18next` call. The default namespace is yours for use at project level. Multiple modules may contribute to the same namespace.
* If `APOS_DEBUG_I18N=1` is set in the environment, the `i18next` debug flag is activated. For server-side translations, i.e. `req.t()` and `__t()`, debugging output will appear on the server console. For browser-side translations in the Vue admin UI, debugging output will appear in the browser console.
* If `APOS_SHOW_I18N=1` is set in the environment, all phrases passed through `i18next` are visually marked, to make it easier to find those that didn't go through `i18next`. This does not mean translations actually exist in the JSON files. For that, review the output of `APOS_DEBUG_I18N=1`.
* There is a locale switcher for editors.
* There is a backend route to accept a new locale on switch.
* A `req.clone(properties)` method is now available. This creates a clone of the `req` object, optionally passing in an object of properties to be set. The use of `req.clone` ensures the new object supports `req.get` and other methods of a true `req` object. This technique is mainly used to obtain a new request object with the same privileges but a different mode or locale, i.e. `mode: 'published'`.
* Fallback wrappers are provided for the `req.__()`, `res.__()` and `__()` localization helpers, which were never official or documented in 3.x but may be in use in projects ported from 2.x. These wrappers do not localize but do output the input they are given along with a developer warning. You should migrate them to use `req.t()` (in server-side javascript) or `__t()` (Nunjucks templates).

### Changes

* Bolsters the CSS that backs Apostrophe UI's typography to help prevent unintended style leaks at project-level code.
* Removes the 2.x series changelog entries. They can be found in the 2.0 branch in Github.

## 3.2.0 - 2021-08-13

### Fixes

* `req.hostname` now works as expected when `trustProxy: true` is passed to the `@apostrophecms/express` module.
* Apostrophe loads modules from npm if they exist there and are configured in the `modules` section of `app.js`. This was always intended only as a way to load direct, intentional dependencies of your project. However, since npm "flattens" the dependency tree, dependencies of dependencies that happen to have the same name as a project-level Apostrophe module could be loaded by default, crashing the site or causing unexpected behavior. So beginning with this release, Apostrophe scans `package.json` to verify an npm module is actually a dependency of the project itself before attempting to load it as an Apostrophe module.
* Fixes the reference to sanitize-html defaults in the rich text widget.
* Fixes the `toolbarToAllowedStyles` method in the rich text widget, which was not returning any configuration.
* Fixes the broken text alignment in rich text widgets.
* Adds a missing npm dependency on `chokidar`, which Apostrophe and Nunjucks use for template refreshes. In most environments this worked anyway due to an indirect dependency via the `sass` module, but for stability Apostrophe should depend directly on any npm module it uses.
* Fixes the display of inline range inputs, notably broken when using Palette
* Fixes occasional unique key errors from migrations when attempting to start up again with a site that experienced a startup failure before inserting its first document.
* Requires that locale names begin with a letter character to ensure order when looping over the object entries.
* Unit tests pass in MongoDB 5.x.

### Adds
* Adds Cut and Paste to area controls. You can now Cut a widget to a virtual clipboard and paste it in suitable areas. If an area
can include the widget on the clipboard, a special Clipboard widget will appear in area's Add UI. This works across pages as well.

### Changes
* Apostrophe's Global's UI (the @apostrophecms/global singleton has moved from the admin bar's content controls to the admin utility tray under a cog icon.
* The context bar's document Edit button, which was a cog icon, has been rolled into the doc's context menu.

## 3.1.3 - 2021-07-16

### Fixes

* Hotfix for an incompatibility between `vue-loader` and `webpack` 5.45.0 which causes a crash at startup in development, or asset build time in production. We have temporarily pinned our dependency to `webpack` 5.44.x. We are [contributing to the discussion around the best long-term fix for vue-loader](https://github.com/vuejs/vue-loader/issues/1854).

## 3.1.2 - 2021-07-14

### Changes

* Removes an unused method, `mapMongoIdToJqtreeId`, that was used in A2 but is no longer relevant.
* Removes deprecated and non-functional steps from the `edit` method in the `AposDocsManager.vue` component.
* Legacy migrations to update 3.0 alpha and 3.0 beta sites to 3.0 stable are still in place, with no functional changes, but have been relocated to separate source files for ease of maintenance. Note that this is not a migration path for 2.x databases. Tools for that are forthcoming.

## 3.1.1 - 2021-07-08

### Fixes

* Two distinct modules may each have their own `ui/src/index.scss` file, similar to the fix already applied to allow multiple `ui/src/index.js` files.

## 3.1.0 - 2021-06-30

### Fixes

* Corrects a bug that caused Apostrophe to rebuild the admin UI on every nodemon restart, which led to excessive wait times to test new code. Now this happens only when `package-lock.json` has been modified (i.e. you installed a new module that might contain new Apostrophe admin UI code). If you are actively developing Apostrophe admin UI code, you can opt into rebuilding all the time with the `APOS_DEV=1` environment variable. In any case, `ui/src` is always rebuilt in a dev environment.
* Updates `cheerio`, `deep-get-set`, and `oembetter` versions to resolve vulnerability warnings.
* Modules with a `ui/src` folder, but no other content, are no longer considered "empty" and do not generate a warning.
* Pushing a secondary context document now always results in entry to draft mode, as intended.
* Pushing a secondary context document works reliably, correcting a race condition that could cause the primary document to remain in context in some cases if the user was not already in edit mode.

### Changes

* Deprecates `self.renderPage` method for removal in next major version.
* Since `ui/src/index.js` files must export a function to avoid a browser error in production which breaks the website experience, we now detect this at startup and throw a more helpful error to prevent a last-minute discovery in production.

## 3.0.1 - 2021-06-17

### Fixes

* Fixes an error observed in the browser console when using more than one `ui/src/index.js` file in the same project. Using more than one is a good practice as it allows you to group frontend code with an appropriate module, or ship frontend code in an npm module that extends Apostrophe.
* Migrates all of our own frontend players and utilities from `ui/public` to `ui/src`, which provides a robust functional test of the above.
* Executes `ui/src` imports without waiting for next tick, which is appropriate as we have positioned it as an alternative to `ui/public` which is run without delay.

## 3.0.0 - 2021-06-16

### Breaks

* Previously our `a3-boilerplate` project came with a webpack build that pushed code to the `ui/public` folder of an `asset` module. Now the webpack build is not needed because Apostrophe takes care of compiling `ui/src` for us. This is good! However, **if you are transitioning your project to this new strategy, you will need to remove the `modules/asset/ui/public` folder from your project manually** to ensure that webpack-generated code originally intended for webpack-dev-server does not fail with a `publicPath` error in the console.
* The `CORE_DEV=1` environment setting has been changed to `APOS_DEV=1` because it is appropriate for anyone who is actively developing custom Apostrophe admin UI using `ui/apos` folders in their own modules.
* Apostrophe now uses Dart Sass, aka the `sass` npm module. The `node-sass` npm module has been deprecated by its authors for some time now. Most existing projects will be unaffected, but those writing their own Apostrophe UI components will need to change any `/deep/` selectors to `::v-deep` and consider making other Dart Sass updates as well. For more information see the [Dart Sass documentation](https://sass-lang.com/dart-sass). Those embracing the new `ui/src` feature should also bear in mind that Dart Sass is being used.

### Changes

* Relationship ids are now stored as aposDocIds (without the locale and mode part). The appropriate locale and mode are known from the request. This allows easy comparison and copying of these properties across locales and fixes a bug with reverse relationships when publishing documents. A migration has been added to take care of this conversion on first startup.
- The `attachment` field type now correctly limits file uploads by file type when using the `fileGroup` field option.
- Uploading SVG files is permitted in the Media Library by default.

### Adds

- Apostrophe now enables you to ship frontend JavaScript and Sass (using the SCSS syntax) without your own webpack configuration.
- Any module may contain modern JavaScript in a `ui/src/index.js` file, which may use `import` to bring in other files in the standard way. Note that **`ui/src/index.js must export a function`**. These functions are called for you in the order modules are initialized.
- Any module may contain a Sass (SCSS) stylesheet in a `ui/src/index.scss` file, which may also import other Sass (SCSS) files.
- Any project that requires IE11 support for `ui/src` JavaScript code can enable it by setting the `es5: true` option to the `@apostrophecms/asset` module. Apostrophe produces separate builds for IE11 and modern browsers, so there is no loss of performance in modern browsers. Code is automatically compiled for IE11 using `babel` and missing language features are polyfilled using `core-js` so you can use promises, `async/await` and other standard modern JavaScript features.
- `ui/public` is still available for raw JavaScript and CSS files that should be pushed *as-is* to the browser. The best use of this feature is to deliver the output of your own custom webpack build, if you have one.
- Adds browser-side `editMode` flag that tracks the state of the current view (edit or preview), located at `window.apos.adminBar.editMode`.
- Support for automatic inline style attribute sanitization for Rich Text widgets.
- Adds text align controls for Rich Text widgets. The following tools are now supported as part of a rich text widget's `toolbar` property:
-- `alignLeft`
-- `alignRight`
-- `alignCenter`
-- `alignJustify`
- `@apostrophecms/express` module now supports the `trustProxy: true` option, allowing your reverse proxy server (such as nginx) to pass on the original hostname, protocol and client IP address.

### Fixes

* Unit tests passing again. Temporarily disabled npm audit checks as a source of critical failures owing to upstream issues with third-party packages which are not actually a concern in our use case.
* Fixed issues with the query builder code for relationships. These issues were introduced in beta 3 but did not break typical applications, except for displaying distinct choices for existing values of a relationship field.
* Checkbox field types can now be used as conditional fields.
* Tracks references to attachments correctly, and introduces a migration to address any attachments previously tracked as part of documents that merely have a relationship to the proper document, i.e. pages containing widgets that reference an image piece.
* Tracks the "previously published" version of a document as a legitimate reference to any attachments, so that they are not discarded and can be brought back as expected if "Undo Publish" is clicked.
* Reverse relationships work properly for published documents.
* Relationship subfields are now loaded properly when `reverseOf` is used.
* "Discard Draft" is available when appropriate in "Manage Pages" and "Manage Pieces."
* "Discard Draft" disables the "Submit Updates" button when working as a contributor.
* Relationship subfields can now be edited when selecting in the full "manage view" browser, as well as in the compact relationship field view which worked previously.
* Relationship subfields now respect the `def` property.
* Relationship subfields are restored if you deselect a document and then reselect it within a single editing experience, i.e. accidentally deselect and immediately reselect, for instance.
* A console warning when editing subfields for a new relationship was fixed.
* Field type `color`'s `format` option moved out of the UI options and into the general options object. Supported formats are "rgb", "prgb", "hex6", "hex3", "hex8", "name", "hsl", "hsv". Pass the `format` string like:
```js
myColorField: {
  type: 'color',
  label: 'My Color',
  options: {
    format: 'hsl'
  }
}
```
* Restored Vue dependency to using semantic versioning now that Vue 2.6.14 has been released with a fix for the bug that required us to pin 2.6.12.
* Nunjucks template loader is fully compatible with Linux in a development environment.
* Improved template performance by reusing template loaders.
* `min` and `max` work properly for both string-like and number-like fields.
* Negative numbers, leading minus and plus signs, and trailing periods are accepted in the right ways by appropriate field types.
* If a user is inadvertently inserted with no password, set a random password on the backend for safety. In tests it appears that login with a blank password was already forbidden, but this provides an additional level of certainty.
* `data.page` and `data.contextOptions` are now available in `widget.html` templates in most cases. Specifically, they are available when loading the page, (2) when a widget has just been inserted on the page, and (3) when a widget has just been edited and saved back to the page. However, bear in mind that these parameters are never available when a widget is being edited "out of context" via "Page Settings", via the "Edit Piece" dialog box, via a dialog box for a parent widget, etc. Your templates should be written to tolerate the absence of these parameters.
* Double slashes in the slug cannot be used to trick Apostrophe into serving as an open redirect (fix ported to 3.x from 2.92.0).
* The global doc respects the `def` property of schema fields when first inserted at site creation time.
* Fixed fragment keyword arguments being available when not a part of the fragment signature.

## 3.0.0-beta.3.1 - 2021-06-07

### Breaks
- This backwards compatibility break actually occurred in 3.0.0-beta.3 and was not documented at that time, but it is important to know that the following Rich Text tool names have been updated to match Tiptap2's convention:
-- `bullet_list` -> `bulletList`
-- `ordered_list` -> `orderedList`
-- `code_block` -> `codeBlock`
-- `horizontal_rule` -> `horizontalRule`

### Fixes

- Rich Text default tool names updated, no longer broken. Bug introduced in 3.0.0-beta.3.
- Fixed Rich Text's tool cascade to properly account for core defaults, project level defaults, and area-specific options.

## 3.0.0-beta.3 - 2021-06-03

### Security Fixes

The `nlbr` and `nlp` Nunjucks filters marked their output as safe to preserve the tags that they added, without first escaping their input, creating a CSRF risk. These filters have been updated to escape their input unless it has already been marked safe. No code changes are required to templates whose input to the filter is intended as plaintext, however if you were intentionally leveraging this bug to output unescaped HTML markup you will need to make sure your input is free of CSRF risks and then use the `| safe` filter before the `| nlbr` or `| nlp` filter.

### Adds

- Added the `ignoreUnusedFolderWarning` option for modules that intentionally might not be activated or inherited from in a particular startup.
- Better explanation of how to replace macros with fragments, in particular how to call the fragments with `{% render fragmentName(args) %}`.

### Fixes

- Temporarily pinned to Vue 2.6.12 to fix an issue where the "New" button in the piece manager modals disappeared. We think this is a bug in the newly released Vue 2.6.13 but we are continuing to research it.
- Updated dependencies on `sanitize-html` and `nodemailer` to new major versions, causing no bc breaks at the ApostropheCMS level. This resolved two critical vulnerabilities according to `npm audit`.
- Removed many unused dependencies.
- The data retained for "Undo Publish" no longer causes slug conflicts in certain situations.
- Custom piece types using `localized: false` or `autopublish: true,` as well as singleton types, now display the correct options on the "Save" dropdown.
- The "Save and View," "Publish and View" and/or "Save Draft and Preview" options now appear only if an appropriate piece page actually exists for the piece type.
- Duplicating a widget now properly assigns new IDs to all copied sub-widgets, sub-areas and array items as well.

- Added the `ignoreUnusedFolderWarning` option for modules that intentionally might not be activated or inherited from in a particular startup.
- If you refresh the page while previewing or editing, you will be returned to that same state.

### Notices

- Numerous `npm audit` vulnerability warnings relating to `postcss` 7.x were examined, however it was determined that these are based on the idea of a malicious SASS coder attempting to cause a denial of service. Apostrophe developers would in any case be able to contribute JavaScript as well and so are already expected to be trusted parties. This issue must be resolved upstream in packages including both `stylelint` and `vue-loader` which have considerable work to do before supporting `postcss` 8.x, and in any case public access to write SASS is not part of the attack surface of Apostrophe.

### Changes

- When logging out on a page that only exists in draft form, or a page with access controls, you are redirected to the home page rather than seeing a 404 message.

- Rich text editor upgraded to [tiptap 2.x beta](https://www.tiptap.dev) :tada:. On the surface not a lot has changed with the upgrade, but tiptap 2 has big improvements in terms of speed, composability, and extension support. [See the technical differences of tiptap 1 and 2 here](https://www.tiptap.dev/overview/upgrade-guide#reasons-to-upgrade-to-tiptap-2x)

## 3.0.0-beta.2 - 2021-05-21

### **Breaks**

- The `updateModified: false` option, formerly supported only by `apos.doc.update`, has been renamed to `setModified: false` and is now supported by `apos.doc.insert` as well. If explicitly set to false, the insert and update methods will leave the `modified` property alone, rather than trying to detect or infer whether a change has been made to the draft relative to the published version.
- The `permission` module no longer takes an `interestingTypes` option. Instead, doc type managers may set their `showPermissions` option to `true` to always be broken out separately in the permissions explorer, or explicitly set it to `false` to never be mentioned at all, even on a list of typical piece types that have the same permissions. This allows module creators to ship the right options with their modules rather than requiring the developer to hand-configure `interestingTypes`.
- When editing users, the permissions explorer no longer lists "submitted draft" as a piece type.
- Removed `apos.adminBar.group` method, which is unlikely to be needed in 3.x. One can group admin bar items into dropdowns via the `groups` option.
- Raw HTML is no longer permitted in an `apos.notify` message parameter. Instead, `options.buttons` is available. If present, it must be an array of objects with `type` and `label` properties. If `type` is `'event'` then that button object must have `name` and `data` properties, and when clicked the button will trigger an apos bus event of the given `name` with the provided `data` object. Currently `'event'` is the only supported value for `type`.

### Adds

- The name `@apostrophecms/any-page-type` is now accepted for relationships that should match any page. With this change, the doc type manager module name and the type name are now identical for all types in 3.x. However, for backwards compatibility `@apostrophecms/page` is still accepted. `apos.doc.getManager` will accept either name.
- Sets the project root-level `views` directory as the default fallback views directory. This is no longer a necessary configuration in projects unless they want to change it on the `@apostrophecms/template` option `viewsFolderFallback`.
- The new `afterAposScripts` nunjucks block allows for pushing markup after Apostrophe's asset bundle script tag, at the end of the body. This is a useful way to add a script tag for Webpack's hot reload capabilities in development while still ensuring that Apostrophe's utility methods are available first, like they are in production.
- An `uploadfs` option may be passed to the `@apostrophecms/asset` module, in order to pass options configuring a separate instance of `uploadfs` specifically for the static assets. The `@apostrophecms/uploadfs` module now exports a method to instantiate an uploadfs instance. The default behavior, in which user-uploaded attachments and static assets share a single instance of uploadfs, is unchanged. Note that asset builds never use uploadfs unless `APOS_UPLOADFS_ASSETS=1` is set in the environment.
- `AposButtonSplit` is a new UI component that combines a button with a context menu. Users can act on a primary action or change the button's function via menu button to the right of the button itself.
- Developers can now pass options to the `color` schema field by passing a `pickerOptions` object through your field. This allows for modifying/removing the default color palette, changing the resulting color format, and disabling various UI. For full set of options [see this example](https://github.com/xiaokaike/vue-color/blob/master/src/components/Sketch.vue)
- `AposModal` now emits a `ready` event when it is fully painted and can be interacted with by users or code.
- The video widget is now compatible with vimeo private videos when the domain is on the allowlist in vimeo.

### Changes

- You can now override the parked page definition for the home page without copying the entirety of `minimumPark` from the source code. Specifically, you will not lose the root archive page if you park the home page without explicitly parking the archive page as well. This makes it easier to choose your own type for the home page, in lieu of `@apostrophecms/home-page`.

### Fixes

- Piece types like users that have a slug prefix no longer trigger a false positive as being "modified" when you first click the "New" button.
- The `name` option to widget modules, which never worked in 3.x, has been officially removed. The name of the widget type is always the name of the module, with the `-widget` suffix removed.
- The home page and other parked pages should not immediately show as "pending changes."
- In-context editing works properly when the current browser URL has a hash (portion beginning with `#`), enabling the use of the hash for project-specific work. Thanks to [https://stepanjakl.com/](Štěpán Jákl) for reporting the issue.
- When present, the `apos.http.addQueryToUrl` method preserves the hash of the URL intact.
- The home page and other parked pages should not immediately show as "pending changes."
- The browser-side `apos.http.parseQuery` function now handles objects and arrays properly again.
- The in-context menu for documents has been refactored as a smart component that carries out actions on its own, eliminating a great deal of redundant code, props and events.
- Added additional retries when binding to the port in a dev environment.
- The "Submit" button in the admin bar updates properly to "Submitted" if the submission happens in the page settings modal.
- Skipping positional arguments in fragments now works as expected.
- The rich text editor now supports specifying a `styles` array with no `p` tags properly. A newly added rich text widget initially contains an element with the first style, rather than always a paragraph. If no styles are configured, a `p` tag is assumed. Thanks to Stepan Jakl for reporting the issue.

### Changes
- Editor modal's Save button (publish / save draft / submit) now updated to use the `AposSplitButton` component. Editors can choose from several follow-up actions that occur after save, including creating another piece of content of the same type, being taken to the in-context version of the document, or being returned to the manager. Editor's selection is saved in localstorage, creating a remembered preference per content type.

## 3.0.0-beta.1.1 - 2021-05-07

### Fixes

- A hotfix for an issue spotted in beta 1 in our demo: all previously published pages of sites migrated from early alpha releases had a "Draft" label until published again.

## 3.0.0-beta.1 - 2021-05-06

### **Breaks**

- Removes the `firstName` and `lastName` fields in user pieces.
- The query parameters `apos-refresh`, `apos-edit`, `apos-mode` and `apos-locale` are now `aposRefresh`, `aposEdit`, `aposMode`and `aposLocale`. Going forward all query parameters will be camelCase for consistency with query builders.

### Changes

- Archiving a page or piece deletes any outstanding draft in favor of archiving the last published version. Previously the behavior was effectively the opposite.
- "Publish Changes" button label has been changes to "Update".
- Draft mode is no longer the default view for published documents.
- The page and piece manager views now display the title, etc. of the published version of a document, unless that document only exists in draft form. However a label is also provided indicating if a newer draft is in progress.
- Notifications have been updated with a new visual display and animation style.

### **Adds**

- Four permissions roles are supported and enforced: guest, contributor, editor and admin. See the documentation for details. Pre-existing alpha users are automatically migrated to the admin role.
- Documents in managers now have context sensitive action menus that allow actions like edit, discard draft, archive, restore, etc.
- A fragment call may now have a body using `rendercall`, just like a macro call can have a body using `call`. In addition, fragments can now have named arguments, just like macros. Many thanks to Miro Yovchev for contributing this implementation.
- Major performance improvement to the `nestedModuleSubdirs` option.
- Updates URL fields and oEmbed URL requests to use the `httpsFix` option in launder's `url()` method.
- Documents receive a state label based on their document state (draft, pending, pending updates)
- Contributors can submit drafts for review ("Submit" versus "Submit Updates").
- Editors and admins can manage submitted drafts.
- Editors and admins can easily see the number of proposed changes awaiting their attention.
- Support for virtual piece types, such as submitted drafts, which in actuality manage more than one type of doc.
- Confirm modals now support a schema which can be assessed after confirmation.
- When archiving and restoring pages, editors can chose whether the action affects only this document or this document + children
- Routes support the `before` syntax, allowing routes that are added to Express prior to the routes or middleware of another module. The syntax `before: 'middleware:moduleName'` must be used to add the route prior to the middleware of `moduleName`. If `middleware:` is not used, the route is added before the routes of `moduleName`. Note that normally all middleware is added before all routes.
- A `url` property can now optionally be specified when adding middleware. By default all middleware is global.
- The pieces REST GET API now supports returning only a count of all matching pieces, using the `?count=1` query parameter.
- Admin bar menu items can now specify a custom Vue component to be used in place of `AposButton`.
- Sets `username` fields to follow the user `title` field to remove an extra step in user creation.
- Adds default data to the `outerLayoutBase.html` `<title>` tag: `data.piece.title or data.page.title`.
- Moves the core UI build task into the start up process. The UI build runs automatically when `NODE_ENV` is *not* 'production' and when:
    1. The build folder does not yet exist.
    2. The package.json file is newer than the existing UI build.
    3. You explicitly tell it to by setting the environment variable `CORE_DEV=1`
- The new `._ids(_idOrArrayOfIds)` query builder replaces `explicitOrder` and accepts an array of document `_id`s or a single one. `_id` can be used as a multivalued query parameter. Documents are returned in the order you specify, and just like with single-document REST GET requests, the locale of the `_id`s is overridden by the `aposMode` query parameter if present.
- The `.withPublished(true)` query builder adds a `_publishedDoc` property to each returned draft document that has a published equivalent. `withPublished=1` can be used as a query parameter. Note this is not the way to fetch only published documents. For that, use `.locale('en:published')` or similar.
- The server-side implementation of `apos.http.post` now supports passing a `FormData` object created with the `[form-data](https://www.npmjs.com/package/form-data)` npm module. This keeps the API parallel with the browser-side implementation and allows for unit testing the attachments feature, as well as uploading files to internal and external APIs from the server.
- `manuallyPublished` computed property moved to the `AposPublishMixin` for the use cases where that mixin is otherwise warranted.
- `columns` specified for a piece type's manage view can have a name that uses "dot notation" to access a subproperty. Also, for types that are localized, the column name can begin with `draft:` or `published:` to specifically display a property of the draft or published version of the document rather than the best available. When a prefix is not used, the property comes from the published version of the document if available, otherwise from the draft.
- For page queries, the `children` query builder is now supported in query strings, including the `depth` subproperty. For instance you could fetch `/api/v1/@apostrophecms/page/id-of-page?children=1` or `/api/v1/@apostrophecms/page/id-of-page?children[depth]=3`.
- Setting `APOS_LOG_ALL_QUERIES=1` now logs the projection, skip, limit and sort in addition to the criteria, which were previously logged.

### **Fixes**

- Fragments can now call other fragments, both those declared in the same file and those imported, just like macros calling other macros. Thanks to Miro Yovchev for reporting the issue.
- There was a bug that allowed parked properties, such as the slug of the home page, to be edited. Note that if you don't want a property of a parked page to be locked down forever you can use the `_defaults` feature of parked pages.
- A required field error no longer appears immediately when you first start creating a user.
- Vue warning in the pieces manager due to use of value rather than name of column as a Vue key. Thanks to Miro Yovchev for spotting the issue.
- "Save Draft" is not an appropriate operation to offer when editing users.
- Pager links no longer break due to `aposRefresh=1` when in edit mode. Also removed superfluous `append` query parameter from these.
- You may now intentionally clear the username and slug fields in preparation to type a new value. They do not instantly repopulate based on the title field when you clear them.
- Language of buttons, labels, filters, and other UI updated and normalized throughout.
- A contributor who enters the page tree dialog box, opens the editor, and selects "delete draft" from within the editor of an individual page now sees the page tree reflect that change right away.
- The page manager listens for content change events in general and its refresh mechanism is robust in possible situations where both an explicit refresh call and a content change event occur.
- Automatically retries once if unable to bind to the port in a dev environment. This helps with occasional `EADDRINUSE` errors during nodemon restarts.
- Update the current page's context bar properly when appropriate after actions such as "Discard Draft."
- The main archive page cannot be restored, etc. via the context menu in the page tree.
- The context menu and "Preview Draft" are both disabled while errors are present in the editor dialog box.
- "Duplicate" should lead to a "Publish" button, not an "Update" button, "Submit" rather than "Submit Update," etc.
- When you "Duplicate" the home page you should be able to set a slug for the new page (parked properties of parked pages should be editable when making a duplicate).
- When duplicating the home page, the suggested slug should not be `/` as only one page can have that slug at a time.
- Attention is properly called to a slug conflict if it exists immediately when the document is opened (such as making a copy where the suggested slug has already been used for another copy).
- "Preview Draft" never appears for types that do not use drafts.
- The toggle state of admin bar utility items should only be mapped to an `is-active` class if, like palette, they opt in with `toggle: true`
- Fixed unique key errors in the migrate task by moving the parking of parked pages to a new `@apostrophecms/migrate:after` event handler, which runs only after migrations, whether that is at startup (in dev) or at the end of the migration task (in production).
- UI does not offer "Archive" for the home page, or other archived pages.
- Notification checks and other polling requests now occur only when the tab is in the foreground, resolving a number of problems that masqueraded as other bugs when the browser hit its connection limit for multiple tabs on the same site.
- Parked pages are now parked immediately after database migrations are checked and/or run. In dev this still happens at each startup. In production this happens when the database is brand new and when the migration task is manually run.

## 3.0.0-alpha.7 - 2021-04-07

### Breaks

* The `trash` property has been renamed `archived`, and throughout the UI we refer to "archiving" and the "archive" rather than "move to trash" and the "trash can." A database migration is included to address this for existing databases. However, **if you set the minimumPark option, or used a boilerplate in which it is set,** you will need to **change the settings for the `parkedId: 'trash'` page to match those [currently found in the `minimumPark` option setting in the `@apostrophecms/page` source code](https://github.com/apostrophecms/apostrophe/blob/481252f9bd8f42b62648a0695105e6e9250810d3/modules/%40apostrophecms/page/index.js#L25-L32).

### Adds

* General UX and UI improvements to the experience of moving documents to and from the archive, formerly known as the trash.
* Links to each piece are available in the manage view when appropriate.
* Search is implemented in the media library.
* You can now pass core widgets a `className` option when configuring them as part of an area.
* `previewDraft` for pieces, adds a Preview Draft button on creation for quick in-context editing. Defaults to true.

### Changes

* Do not immediately redirect to new pages and pieces.
* Restored pieces now restore as unpublished drafts.
* Refactored the admin bar component for maintainability.
* Notification style updates

### Fixes

* Advisory lock no longer triggers an update to the modification timestamp of a document.
* Attempts to connect Apostrophe 3.x to an Apostrophe 2.x database are blocked to prevent content loss.
* "Save as Draft" is now available as soon as a new document is created.
* Areas nested in array schema fields can now be edited in context.
* When using `apos.image.first`, the alt attribute of the image piece is available on the returned attachment object as `._alt`. In addition, `_credit` and `_creditUrl` are available.
* Fixes relating to the editing of widgets in nested areas, both on the page and in the modal.
* Removed published / draft switch for unpublished drafts.
* "Publish Changes" appears only at appropriate times.
* Notifications moved from the bottom right of the viewport to the bottom center, fixing some cases of UI overlap.

## 3.0.0-alpha.6.1 - 2021-03-26

### Fixes

* Conditional fields (`if`) and the "following values" mechanism now work properly in array item fields.
* When editing "Page Settings" or a piece, the "publish" button should not be clickable if there are errors.

## 3.0.0-alpha.6 - 2021-03-24

### Adds
* You can "copy" a page or a piece via the ⠇ menu.
* When moving the current page or piece to the trash, you are taken to the home page.
* `permissions: false` is supported for piece and page insert operations.
* Adds note to remove deprecated `allowedInChooser` option on piece type filters.
* UX improvement: "Move to Trash" and "Restore" buttons added for pieces, replacing the boolean field. You can open a piece that is in the trash in a read-only way in order to review it and click "Restore."
* Advisory lock support has been completed for all content types, including on-page, in-context editing. This prevents accidental conflicts between editors.
* Image widgets now accept a `size` context option from the template, which can be used to avoid sending a full-width image for a very small placement.
* Additional improvements.

### Fixes
* Fixes error from missing `select` method in `AposPiecesManager` component.
* No more migration messages at startup for brand-new sites.
* `max` is now properly implemented for relationships when using the manager dialog box as a chooser.
* "Trash" filter now displays its state properly in the piece manager dialog box.
* Dragging an image to the media library works reliably.
* Infinite loop warning when editing page titles has been fixed.
* Users can locate the tab that still contains errors when blocked from saving a piece due to schema field errors.
* Calling `insert` works properly in the `init` function of a module.
* Additional fixes.

### Breaks

* Apostrophe's instance of `uploadfs` has moved from `apos.attachment.uploadfs` to `apos.uploadfs`. The `uploadfs` configuration option has similarly moved from the `@apostrophecms/attachment` module to the `@apostrophecms/uploadfs` module. `imageSizes` is still an option to `@apostrophecms/attachment`.

## 3.0.0-alpha.5 - 2021-02-11

* Conditional fields are now supported via the new `if` syntax. The old 2.x `showFields` feature has been replaced with `if: { ... }`.
* Adds the option to pass context options to an area for its widgets following the `with` keyword. Context options for widgets not in that area (or that don't exist) are ignored. Syntax: `{% area data.page, 'areaName' with { '@apostrophecms/image: { size: 'full' } } %}`.
* Advisory locking has been implemented for in-context editing, including nested contexts like the palette module. Advisory locking has also been implemented for the media manager, completing the advisory locking story.
* Detects many common configuration errors at startup.
* Extends `getBrowserData` in `@apostrophecms/doc-type` rather than overwriting the method.
* If a select element has no default, but is required, it should default to the first option. The select elements appeared as if this were the case, but on save you would be told to make a choice, forcing you to change and change back. This has been fixed.
* Removes 2.x piece module option code, including for `contextual`, `manageViews`, `publishMenu`, and `contextMenu`.
* Removes admin bar module options related to 2.x slide-out UI: `openOnLoad`, `openOnHomepageLoad`, `closeDelay`.
* Fixed a bug that allowed users to appear to be in edit mode while looking at published content in certain edge cases.
* The PATCH API for pages can now infer the correct _id in cases where the locale is specified in the query string as an override, just like other methods.
* Check permissions for the delete and publish operations.
* Many bug fixes.

### Breaks
* Changes the `piecesModuleName` option to `pieceModuleName` (no "s") in the `@apostrophecms/piece-page-type` module. This feature is used only when you have two or more piece page types for the same piece type.

## 3.0.0-alpha.4.2 - 2021-01-27

* The `label` option is no longer required for widget type modules. This was already true for piece type and page type modules.
* Ability to namespace asset builds. Do not push asset builds to uploadfs unless specified.

### Breaking changes

* Removes the `browser` module option, which was only used by the rich text widget in core. All browser data should now be added by extending or overriding `getBrowserData` in a module. Also updates `getComponentName` to reference `options.components` instead of `options.browser.components`.

## 3.0.0-alpha.4.1

* Hotfix: the asset module now looks for a `./release-id` file (relative to the project), not a `./data/release-id` file, because `data` is not a deployed folder and the intent of `release-id` is to share a common release identifier between the asset build step and the deployed instances.

## 3.0.0-alpha.4

* **"Fragments" have been added to the Apostrophe template API, as an alternative to Nunjucks' macros, to fully support areas and async components.** [See the A3 alpha documentation](https://a3.docs.apos.dev/guide/widgets-and-templates/fragments.html) for instructions on how to use this feature.
* **CSS files in the `ui/public` subdirectory of any module are now bundled and pushed to the browser.** This allows you to efficiently deliver your CSS assets, just as you can deliver JS assets in `ui/public`. Note that these assets must be browser-ready JS and CSS, so it is customary to use your own webpack build to generate them. See [the a3-boilerplate project](https://github.com/apostrophecms/a3-boilerplate) for an example, especially `webpack.config.js`.
* **More support for rendering HTML in REST API requests.** See the `render-areas` query parameter in [piece and page REST API documentation](https://a3.docs.apos.dev/reference/api/pieces.html#get-api-v1-piece-name).
* **Context bar takeover capability,** for situations where a secondary document should temporarily own the undo/redo/publish UI.
* **Unpublished pages in the tree** are easier to identify
* **Range fields** have been added.
* **Support for npm bundles is back.** It works just like in 2.x, but the property is `bundle`, not `moogBundle`. Thanks to Miro Yovchev.

### Breaking changes

* **A3 now uses webpack 5.** For now, **due to a known issue with vue-loader, your own project must also be updated to use webpack 5.** The a3-boilerplate project has been updated accordingly, so you may refer to [the a3-boilerplate project](https://github.com/apostrophecms/a3-boilerplate) for an example of the changes to be made, notably in `webpack.config.js` and `package.json`. We are in communication with upstream developers to resolve the issue so that projects and apostrophe core can use different major versions of webpack.

## 3.0.0-alpha.3

Third alpha release of 3.x. Introduced draft mode and the "Publish Changes" button.

## 3.0.0-alpha.2

Second alpha release of 3.x. Introduced a distinct "edit" mode.

## 3.0.0-alpha.1

First alpha release of 3.x.<|MERGE_RESOLUTION|>--- conflicted
+++ resolved
@@ -1,18 +1,11 @@
 # Changelog
 
-<<<<<<< HEAD
-## New release
-
-### Adds
-
+## UNRELEASED
+
+### Adds
+
+* Allows to disable page refresh on content changed for page types.
 * Widget editor can now have tabs.
-=======
-## UNRELEASED
-
-### Adds
-
-* Allows to disable page refresh on content changed for page types.
->>>>>>> cc1d26a1
 
 ## 4.2.0 (2024-04-18)
 
