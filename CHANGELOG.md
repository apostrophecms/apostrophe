# Changelog

## UNRELEASED

<<<<<<< HEAD
### Changes

* Adds regex pattern feature for string fields.
=======
### Adds

* Add `apos.modules['piece-type']`.`getManagerApiProjection` method to reduce the amount of data returned in the manager
    modal. The projection will contain the fields returned in the method in addition to the existing manager modal
    columns.
* Add `apos.schema.getRelationshipQueryBuilderChoicesProjection` method to set the projection used in
    `apos.schema.relationshipQueryBuilderChoices`

### Changes

* The `utilityRail` prop of `AposSchema` now defaults to `false`, removing
the need to explicitly pass it in almost all contexts.
* Mark `apos.modules['doc-type']` methods `getAutocompleteTitle`, `getAutocompleteProjection` & `autocomplete` as
    deprecated. Use the `autocomplete('...')` query builder instead. 
    More info at https://v3.docs.apostrophecms.org/reference/query-builders.html#autocomplete'.
>>>>>>> d237ace9

## 3.47.0 (2023-05-05)

### Changes

* Since Node 14 and MongoDB 4.2 have reached their own end-of-support dates,
we are **no longer supporting them for A3.** Note that our dependency on
`jsdom` 22 is incompatible with Node 14. Node 16 and Node 18 are both
still supported. However, because Node 16 reaches its
end-of-life date quite soon (September), testing and upgrading directly
to Node 18 is strongly recommended.
* Updated `sluggo` to version 1.0.0.
* Updated `jsdom` to version `22.0.0` to address an installation warning about the `word-wrap` module.

### Fixes

* Fix `extendQueries` to use super pattern for every function in builders and methods (and override properties that are not functions).

## 3.46.0 (2023-05-03)

### Fixes

* Adding or editing a piece no longer immediately refreshes the main content area if a widget editor is open. This prevents interruption of the widget editing process
when working with the `@apostrophecms/ai-helper` module, and also helps in other situations.
* Check that `e.doc` exists when handling `content-changed` event.
* Require updated `uploadfs` version with no dependency warnings.

### Adds

* Allow sub-schema fields (array and object) to follow parent schema fields using the newly introduced `following: '<parentField'` syntax, where the starting `<` indicates the parent level. For example `<parentField` follows a field in the parent level, `<<grandParentField` follows a field in the grandparent level, etc. The change is fully backward compatible with the current syntax for following fields from the same schema level.

### Changes

* Debounce search to prevent calling search on every key stroke in the manager modal.
* Various size and spacing adjustments in the expanded Add Content modal UI

## 3.45.1 (2023-04-28)

### Fixes

* Added missing styles to ensure consistent presentation of the rich text insert menu.
* Fixed a bug in which clicking on an image in the media manager would close the "insert
image" dialog box.
* Update `html-to-text` package to the latest major version.

## 3.45.0 (2023-04-27)

### Adds

* Rich text widgets now support the `insert` option, an array
which currently may contain the strings `image` and `table` in order to add a
convenient "insert menu" that pops up when the slash key is pressed.
This provides a better user experience for rich text features that shouldn't
require that the user select existing text before using them.
* Auto expand inline array width if needed using `width: max-content` in the admin UI.
* The "browse" button is now available when selecting pages and pieces
to link to in the rich text editor.
* The "browse" button is also available when selecting inline images
in the rich text editor.
* Images are now previewed in the relationship field's compact list view.
* The new `apos-refreshing` Apostrophe bus event can be used to prevent
Apostrophe from refreshing the main content zone of the page when images
and pieces are edited, by clearing the `refresh` property of the object
passed to the event.
* To facilitate custom click handlers, an `apos.modal.onTopOf(el1, el2)` function is now
available to check whether an element is considered to be "on top of" another element in
the modal stack.

### Changes

* The `v-click-outside-element` Vue directive now understands that modals "on top of"
an element should be considered to be "inside" the element, e.g. clicks on them
shouldn't close the link dialog etc.

### Fixes

* Fix various issues on conditional fields that were occurring when adding new widgets with default values or selecting a falsy value in a field that has a conditional field relying on it.  
Populate new or existing doc instances with default values and add an empty `null` choice to select fields that do not have a default value (required or not) and to the ones configured with dynamic choices.
* Rich text widgets save more reliably when many actions are taken quickly just before save.
* Fix an issue in the `oembed` field where the value was kept in memory after cancelling the widget editor, which resulted in saving the value if the widget was nested and the parent widget was saved.  
Also improve the `oembed` field UX by setting the input as `readonly` rather than `disabled` when fetching the video metadata, in order to avoid losing its focus when typing.

## 3.44.0 (2023-04-13)

### Adds

* `checkboxes` fields now support a new `style: 'combobox'` option for a better multiple-select experience when there
are many choices.
* If the new `guestApiAccess` option is set to `true` for a piece type or for `@apostrophecms/page`,
Apostrophe will allow all logged-in users to access the GET-method REST APIs of that
module, not just users with editing privileges, even if `publicApiProjection` is not set.
This is useful when the goal is to allow REST API access to "guest" users who have
project-specific reasons to fetch access content via REST APIs.
* `test-lib/utils.js` has new `createUser` and `loginAs` methods for the convenience of
those writing mocha tests of Apostrophe modules.
* `batchOperations` permissions: if a `permission` property is added to any entry in the `batchOperations` cascade of a piece-type module, this permission will be checked for every user. See `batchOperations` configuration in `modules/@apostrophecms/piece-type/index.js`. The check function `checkBatchOperationsPermissions` can be extended. Please note that this permission is checked only to determine whether to offer the operation.

### Fixes
* Fix child page slug when title is deleted

## 3.43.0 (2023-03-29)

### Adds

* Add the possibility to override the default "Add Item" button label by setting the `itemLabel` option of an `array` field.
* Adds `touch` task for every piece type. This task invokes `update` on each piece, which will execute all of the same event handlers that normally execute when a piece of that type is updated. Example usage: `node app article:touch`.

### Fixes

* Hide the suggestion help from the relationship input list when the user starts typing a search term.
* Hide the suggestion hint from the relationship input list when the user starts typing a search term except when there are no matches to display.
* Disable context menu for related items when their `relationship` field has no sub-[`fields`](https://v3.docs.apostrophecms.org/guide/relationships.html#providing-context-with-fields) configured.

## 3.42.0 (2023-03-16)

### Adds

* You can now set `style: table` on inline arrays. It will display the array as a regular HTML table instead of an accordion.
See the [array field documentation](https://v3.docs.apostrophecms.org/reference/field-types/array.html#settings) for more information.
* You can now set `draggable: false` on inline arrays. It will disable the drag and drop feature. Useful when the order is not significant.
See the [array field documentation](https://v3.docs.apostrophecms.org/reference/field-types/array.html#settings) for more information.
* You can now set the label and icon to display on inline arrays when they are empty.
See the [array field documentation](https://v3.docs.apostrophecms.org/reference/field-types/array.html#whenEmpty) for more information.
* We have added a new and improved suggestion UI to relationship fields.
* The `utilityOperations` feature of piece types now supports additional properties:
`relationship: true` (show the operation only when editing a relationship), `relationship: false` (never show
the operation when editing a relationship), `button: true`, `icon` and `iconOnly: true`.
When `button: true` is specified, the operation appears as a standalone button rather than
being tucked away in the "more" menu.
* In addition, `utilityOperations` can now specify `eventOptions` with an `event` subproperty
instead of `modalOptions`. This is useful with the new `edit` event (see below).
* Those extending our admin UI on the front end can now open a modal to create or edit a page or piece by calling
`await apos.doc.edit({ type: 'article' })` (the type here is an example). To edit an existing document add an
`_id` property. To copy an existing document (like our "duplicate" feature) add a `copyOf`
property. When creating new pages, `type` can be sent to `@apostrophecms/page` for convenience
(note that the `type` property does not override the default or current page type in the editor).
* The `edit` Apostrophe event is now available and takes an object with the same properties
as above. This is useful when configuring `utilityOperations`.
* The `content-changed` Apostrophe event can now be emitted with a `select: true` property. If a
document manager for the relevant content type is open, it will attempt to add the document to the
current selection. Currently this works best with newly inserted documents.
* Localized strings in the admin UI can now use `$t(key)` to localize a string inside
an interpolated variable. This was accomplished by setting `skipOnVariables` to false
for i18next, solely on the front end for admin UI purposes.
* The syntax of the method defined for dynamic `choices` now accepts a module prefix to get the method from, and the `()` suffix.
This has been done for consistency with the external conditions syntax shipped in the previous release. See the documentation for more information.
* Added the `viewPermission` property of schema fields, and renamed `permission` to `editPermission` (with backwards
compatibility) for clarity. You can now decide if a schema field requires permissions to be visible or editable.
See the documentation for more information.
* Display the right environment label on login page. By default, based on `NODE_ENV`, overriden by `environmentLabel` option in `@apostrophecms/login` module. The environment variable `APOS_ENV_LABEL` will override this. Note that `NODE_ENV` should generally only be set to `development` (the default) or `production` as many Node.js modules opt into optimizations suitable for all deployed environments when it is set to `production`. This is why we offer the separate `APOS_ENV_LABEL` variable.

### Fixes

* Do not log unnecessary "required" errors for hidden fields.
* Fixed a bug that prevented "Text Align" from working properly in the rich text editor in certain cases.
* Fix typo in `@apostrophecms/doc-type` and `@apostrophecms/submitted-drafts` where we were using `canCreate` instead of `showCreate` to display the `Create New` button or showing the `Copy` button in `Manager` modals.
* Send external condition results in an object so that numbers are supported as returned values.

## 3.41.1 (2023-03-07)

No changes. Publishing to make sure 3.x is tagged `latest` in npm, rather than 2.x.

## 3.41.0 (2023-03-06)

### Adds

* Handle external conditions to display fields according to the result of a module method, or multiple methods from different modules.
This can be useful for displaying fields according to the result of an external API or any business logic run on the server. See the documentation for more information.

### Fixes

* Replace `deep-get-set` dependency with `lodash`'s `get` and `set` functions to fix the [Prototype Pollution in deep-get-set](https://github.com/advisories/GHSA-mjjj-6p43-vhhv) vulnerability. There was no actual vulnerability in Apostrophe due to the way the module was actually used, and this was done to address vulnerability scan reports.
* The "soft redirects" for former URLs of documents now work better with localization. Thanks to [Waldemar Pankratz](https://github.com/waldemar-p).
* Destroy `AreaEditor` Vue apps when the page content is refreshed in edit mode. This avoids a leak of Vue apps components being recreated while instances of old ones are still alive.

### Security

* Upgrades passport to the latest version in order to ensure session regeneration when logging in or out. This adds additional security to logins by mitigating any risks due to XSS attacks. Apostrophe is already robust against XSS attacks. For passport methods that are internally used by Apostrophe everything is still working. For projects that are accessing the passport instance directly through `self.apos.login.passport`, some verifications may be necessary to avoid any compatibility issue. The internally used methods are `authenticate`, `use`, `serializeUser`, `deserializeUser`, `initialize`, `session`.

## 3.40.1 (2023-02-18)

* No code change. Patch level bump for package update.

## 3.40.0 (2023-02-17)

### Adds

* For devops purposes, the `APOS_BASE_URL` environment variable is now respected as an override of the `baseUrl` option.

### Fixes

* Do not display shortcut conflicts at startup if there are none.
* Range field correctly handles the `def` attribute set to `0` now. The `def` property will be used when the field has no value provided; a value going over the max or below the min threshold still returns `null`.
* `select` fields now work properly when the `value` of a choice is a boolean rather than a string or a number.

## 3.39.2 (2023-02-03)

### Fixes
* Hotfix for a backwards compatibility break in webpack that triggered a tiptap bug. The admin UI build will now succeed as expected.

## 3.39.1 (2023-02-02)

### Fixes

* Rescaling cropped images with the `@apostrophecms/attachment:rescale` task now works correctly. Thanks to [Waldemar Pankratz](https://github.com/waldemar-p) for this contribution.

## 3.39.0 (2023-02-01)

### Adds

* Basic support for editing tables by adding `table` to the rich text toolbar. Enabling `table` allows you to create tables, including `td` and `th` tags, with the ability to merge and split cells. For now the table editing UI is basic, all of the functionality is there but we plan to add more conveniences for easy table editing soon. See the "Table" dropdown for actions that are permitted based on the current selection.
* `superscript` and `subscript` may now be added to the rich text widget's `toolbar` option.
* Early beta-quality support for adding inline images to rich text, by adding `image` to the rich text toolbar. This feature works reliably, however the UI is not mature yet. In particular you must search for images by typing part of the title. We will support a proper "browse" experience here soon. For good results you should also configure the `imageStyles` option. You will also want to style the `figure` tags produced. See the documentation for more information.
* Support for `div` tags in the rich text toolbar, if you choose to include them in `styles`. This is often necessary for A2 content migration and can potentially be useful in new work when combined with a `class` if there is no suitable semantic block tag.
* The new `@apostrophecms/attachment:download-all --to=folder` command line task is useful to download all of your attachments from an uploadfs backend other than local storage, especially if you do not have a more powerful "sync" utility for that particular storage backend.
* A new `loadingType` option can now be set for `image-widget` when configuring an `area` field. This sets the `loading` attribute of the `img` tag, which can be used to enable lazy loading in most browsers. Thanks to [Waldemar Pankratz](https://github.com/waldemar-p) for this contribution.
* Two new module-level options have been added to the `image-widget` module: `loadingType` and `size`. These act as fallbacks for the same options at the area level. Thanks to [Waldemar Pankratz](https://github.com/waldemar-p) for this contribution.

### Fixes

* Adding missing require (`bluebird`) and fallback (`file.crops || []`) to `@apostrophecms/attachment:rescale`-task

## 3.38.1 (2023-01-23)

### Fixes

* Version 3.38.0 introduced a regression that temporarily broke support for user-edited content in locales with names like `de-de` (note the lowercase country name). This was inadvertently introduced in an effort to improve support for locale fallback when generating static translations of the admin interface. Version 3.38.1 brings back the content that temporarily appeared to be missing for these locales (it was never removed from the database), and also achieves the original goal. **However, if you created content for such locales using `3.38.0` (released five days ago) and wish to keep that content,** rather than reverting to the content from before `3.38.0`, see below.

### Adds

* The new `i18n:rename-locale` task can be used to move all content from one locale name to another, using the `--old` and `--new` options. By default, any duplicate keys for content existing in both locales will stop the process. However you can specify which content to keep in the event of a duplicate key error using the `--keep=localename` option. Note that the value of `--new` should match the a locale name that is currently configured for the `@apostrophecms/i18n` module.

Example:

```
# If you always had de-de configured as a locale, but created
# a lot of content with Apostrophe 3.38.0 which incorrectly stored
# it under de-DE, you can copy that content. In this case we opt
# to keep de-de content in the event of any conflicts
node app @apostrophecms/i18n:rename-locale --old=de-DE --new=de-de --keep=de-de
```

## 3.38.0 (2023-01-18)

### Adds

* Emit a `beforeSave` event from the `@apostrophecms:notification` module, with `req` and the `notification` as arguments, in order to give the possibility to override the notification.
* Emit a `beforeInsert` event from the `@apostrophecms:attachment` module, with `req` and the `doc` as arguments, in order to give the possibility to override the attachment.
* Emit a `beforeSaveSafe` event from the `@apostrophecms:user` module, with `req`, `safeUser` and `user` as arguments, in order to give the possibility to override properties of the `safeUser` object which contains password hashes and other information too sensitive to be stored in the aposDocs collection.
* Automatically convert failed uppercase URLs to their lowercase version - can be disabled with `redirectFailedUpperCaseUrls: false` in `@apostrophecms/page/index.js` options. This only comes into play if a 404 is about to happen.
* Automatically convert country codes in locales like `xx-yy` to `xx-YY` before passing them to `i18next`, which is strict about uppercase country codes.
* Keyboard shortcuts conflicts are detected and logged on to the terminal.

### Fixes

* Invalid locales passed to the i18n locale switching middleware are politely mapped to 400 errors.
* Any other exceptions thrown in the i18n locale switching middleware can no longer crash the process.
* Documents kept as the `previous` version for undo purposes were not properly marked as such, breaking the public language switcher in some cases. This was fixed and a migration was added for existing data.
* Uploading an image in an apostrophe area with `minSize` requirements will not trigger an unexpected error anymore. If the image is too small, a notification will be displayed with the minimum size requirements. The `Edit Image` modal will now display the minimum size requirements, if any, above the `Browse Images` field.
* Some browsers saw the empty `POST` response for new notifications as invalid XML. It will now return an empty JSON object with the `Content-Type` set to `application/json`.

## 3.37.0 (2023-01-06)

### Adds

* Dynamic choice functions in schemas now also receive a data object with their original doc id for further inspection by your function.
* Use `mergeWithCustomize` when merging extended source Webpack configuration. Introduce overideable asset module methods `srcCustomizeArray` and `srcCustomizeObject`, with reasonable default behavior, for fine tuning Webpack config arrays and objects merging. More info - [the Webpack mergeWithCustomize docs](https://github.com/survivejs/webpack-merge#mergewithcustomize-customizearray-customizeobject-configuration--configuration)
* The image widget now accepts a `placeholderImage` option that works like `previewImage` (just specify a file extension, like `placeholderImage: 'jpg'`, and provide the file `public/placeholder.jpg` in the module). The `placeholderUrl` option is still available for backwards compatibility.

### Fixes

* `docId` is now properly passed through array and object fields and into their child schemas.
* Remove module `@apostrophecms/polymorphic-type` name alias `@apostrophecms/polymorphic`. It was causing warnings
    e.g. `A permission.can() call was made with a type that has no manager: @apostrophecms/polymorphic-type`.
* The module `webpack.extensions` configuration is not applied to the core Admin UI build anymore. This is the correct and intended behavior as explained in the [relevant documentation](https://v3.docs.apostrophecms.org/guide/webpack.html#extending-webpack-configuration).
* The `previewImage` option now works properly for widget modules loaded from npm and those that subclass them. Specifically, the preview image may be provided in the `public/` subdirectory of the original module, the project-level configuration of it, or a subclass.

## 3.36.0 (2022-12-22)

### Adds

* `shortcut` option for piece modules, allowing easy re-mapping of the manager command shortcut per module.

### Fixes

* Ensure there are no conflicting command shortcuts for the core modules.

## 3.35.0 (2022-12-21)

### Adds

* Introduced support for linking directly to other Apostrophe documents in a rich text widget. The user can choose to link to a URL, or to a page. Linking to various piece types can also be enabled with the `linkWithType` option. This is equivalent to the old `apostrophe-rich-text-permalinks` module but is included in the core in A3. See the [documentation](https://v3.docs.apostrophecms.org/guide/core-widgets.html#rich-text-widget) for details.
* Introduced support for the `anchor` toolbar control in the rich text editor. This allows named anchors to be inserted. These are rendered as `span` tags with the given `id` and can then be linked to via `#id`, providing basic support for internal links. HTML 4-style named anchors in legacy content (`name` on `a` tags) are automatically migrated upon first edit.
* German translation i18n file created for the Apostrophe Admin-UI. Thanks to [Noah Gysin](https://github.com/NoahGysin) for this contribution.
* Introduced support for keyboard shortcuts in admin UI. Hitting `?` will display the list of available shortcuts. Developpers can define their own shortcuts by using the new `@apostrophecms/command-menu` module and the `commands` property. Please check the [keyboard shortcut documentation](https://v3.docs.apostrophecms.org/guide/command-menu.html) for more details.

### Fixes

* The `bulletList` and `orderedList` TipTap toolbar items now work as expected.
* When using the autocomplete/typeahead feature of relationship fields, typing a space at the start no longer results in an error.
* Replace [`credential`](https://www.npmjs.com/package/credential) package with [`credentials`](https://www.npmjs.com/package/credentials) to fix the [`mout` Prototype Pollution vulnerability](https://cve.mitre.org/cgi-bin/cvename.cgi?name=CVE-2020-7792). There was no actual vulnerability in Apostrophe or credential due to the way the module was actually used, and this was done to address vulnerability scan reports.
* Added a basic implementation of the missing "Paste from Clipboard" option to Expanded Widget Previews.


## 3.34.0 (2022-12-12)

### Fixes

* Nested areas work properly in widgets that have the `initialModal: false` property.
* Apostrophe's search index now properly incorporates most string field types as in A2.

### Adds

* Relationships load more quickly.
* Parked page checks at startup are faster.
* Tasks to localize and unlocalize piece type content (see `node app help [yourModuleName]:localize` and `node app help [yourModuleName]:unlocalize`).
## 3.33.0 (2022-11-28)

### Adds

* You can now set `inline: true` on schema fields of type `array`. This displays a simple editing interface in the context of the main dialog box for the document in question, avoiding the need to open an additional dialog box. Usually best for cases with just one field or just a few. If your array field has a large number of subfields the default behavior (`inline: false`) is more suitable for your needs. See the [array field](https://v3.docs.apostrophecms.org/reference/field-types/array.html) documentation for more information.
* Batch feature for publishing pieces.
* Add extensibility for `rich-text-widget` `defaultOptions`. Every key will now be used in the `AposRichTextWidgetEditor`.

### Fixes

* Prior to this release, widget templates that contained areas pulled in from related documents would break the ability to add another widget beneath.
* Validation of object fields now works properly on the browser side, in addition to server-side validation, resolving UX issues.
* Provisions were added to prevent any possibility of a discrepancy in relationship loading results under high load. It is not clear whether this A2 bug was actually possible in A3.

## 3.32.0 (2022-11-09)

### Adds

* Adds Reset Password feature to the login page. Note that the feature must be enabled and email delivery must be properly configured. See the [documentation](https://v3.docs.apostrophecms.org/reference/modules/login.html) for more details.
* Allow project-level developer to override bundling decisions by configuring the `@apostrophecms/asset` module. Check the [module documentation](https://v3.docs.apostrophecms.org/reference/modules/asset.html#options) for more information.

### Fixes

* Query builders for regular select fields have always accepted null to mean "do not filter on this property." Now this also works for dynamic select fields.
* The i18n UI state management now doesn't allow actions while it's busy.
* Fixed various localization bugs in the text of the "Update" dropdown menu.
* The `singleton: true` option for piece types now automatically implies `showCreate: false`.
* Remove browser console warnings by handling Tiptap Editor's breaking changes and duplicated plugins.
* The editor modal now allocates more space to area fields when possible, resolving common concerns about editing large widgets inside the modal.

## 3.31.0 (2022-10-27)

### Adds

* Adds `placeholder: true` and `initialModal: false` features to improve the user experience of adding widgets to the page. Checkout the [Widget Placeholders documentation](https://v3.docs.apostrophecms.org/guide/areas-and-widgets.html#adding-placeholder-content-to-widgets) for more detail.

### Fixes

* When another user is editing the document, the other user's name is now displayed correctly.

## 3.30.0 (2022-10-12)

### Adds

* New `APOS_LOG_ALL_ROUTES` environment variable. If set, Apostrophe logs information about all middleware functions and routes that are executed on behalf of a particular URL.
* Adds the `addFileGroups` option to the `attachment` module. Additionally it exposes a new method, `addFileGroup(group)`. These allow easier addition of new file groups or extension of the existing groups.

### Fixes

* Vue 3 may now be used in a separate webpack build at project level without causing problems for the admin UI Vue 2 build.
* Fixes `cache` module `clear-cache` CLI task message
* Fixes help message for `express` module `list-routes` CLI task

## 3.29.1 (2022-10-03)

### Fixes

* Hotfix to restore Node 14 support. Of course Node 16 is also supported.


## 3.29.0 (2022-10-03)

### Adds

* Areas now support an `expanded: true` option to display previews for widgets. The Expanded Widget Preview Menu also supports grouping and display columns for each group.
* Add "showQuery" in piece-page-type in order to override the query for the "show" page as "indexQuery" does it for the index page

### Fixes

* Resolved a bug in which users making a password error in the presence of pre-login checks such as a CAPTCHA were unable to try again until they refreshed the page.

## 3.28.1 (2022-09-15)

### Fixes

* `AposInputBoolean` can now be `required` and have the value `false`.
* Schema fields containing boolean filters can now list both `yes` and `no` choices according to available values in the database.
* Fix attachment `getHeight()` and `getWidth()` template helpers by changing the assignment of the `attachment._crop` property.
* Change assignment of `attachment._focalPoint` for consistency.

## 3.28.0 (2022-08-31)

### Fixes

* Fix UI bug when creating a document via a relationship.

### Adds

* Support for uploading `webp` files for display as images. This is supported by all current browsers now that Microsoft has removed IE11. For best results, you should run `npm update` on your project to make sure you are receiving the latest release of `uploadfs` which uses `sharp` for image processing. Thanks to [Isaac Preston](https://github.com/ixc7) for this addition.
* Clicking outside a modal now closes it, the same way the `Escape` key does when pressed.
* `checkboxes` fields now support `min` and `max` properties. Thanks to [Gabe Flores](https://github.com/gabeflores-appstem).

## 3.27.0 (2022-08-18)

### Adds

* Add `/grid` `POST` route in permission module, in addition to the existing `GET` one.
* New utility script to help find excessively heavy npm dependencies of apostrophe core.

### Changes

* Extract permission grid into `AposPermissionGrid` vue component.
* Moved `stylelint` from `dependencies` to `devDependencies`. The benefit may be small because many projects will depend on `stylelint` at project level, but every little bit helps install speed, and it may make a bigger difference if different major versions are in use.

## 3.26.1 (2022-08-06)

### Fixes

Hotfix: always waits for the DOM to be ready before initializing the Apostrophe Admin UI. `setTimeout` alone might not guarantee that every time. This issue has apparently become more frequent in the latest versions of Chrome.
* Modifies the `login` module to return an empty object in the API session cookie response body to avoid potential invalid JSON error if `response.json()` is retrieved.

## 3.26.0 (2022-08-03)

### Adds

* Tasks can now be registered with the `afterModuleReady` flag, which is more useful than `afterModuleInit` because it waits for the module to be more fully initialized, including all "improvements" loaded via npm. The original `afterModuleInit` flag is still supported in case someone was counting on its behavior.
* Add `/grid` `POST` route in permission module, in addition to the existing `GET` one, to improve extensibility.
* `@apostrophecms/express:list-routes` command line task added, to facilitate debugging.

### Changes

* Since Microsoft has ended support for IE11 and support for ES5 builds is responsible for a significant chunk of Apostrophe's installation time, the `es5: true` option no longer produces an IE11 build. For backwards compatibility, developers will receive a warning, but their build will proceed without IE11 support. IE11 ES5 builds can be brought back by installing the optional [@apostrophecms/asset-es5](https://github.com/apostrophecms/asset-es5) module.

### Fixes

* `testModule: true` works in unit tests of external Apostrophe modules again even with modern versions of `mocha`, thanks to [Amin Shazrin](https://github.com/ammein).
* `getObjectManager` is now implemented for `Object` field types, fixing a bug that prevented the use of areas found in `object` schema fields within templates. Thanks to [James R T](https://github.com/jamestiotio).

## 3.25.0 (2022-07-20)

### Adds

* `radio` and `checkboxes` input field types now support a server side `choices` function for supplying their `choices` array dynamically, just like `select` fields do. Future custom field types can opt into this functionality with the field type flag `dynamicChoices: true`.

### Fixes

* `AposSelect` now emits values on `change` event as they were originally given. Their values "just work" so you do not have to think about JSON anymore when you receive it.
* Unpinned tiptap as the tiptap team has made releases that resolve the packaging errors that caused us to pin it in 3.22.1.
* Pinned `vue-loader` to the `15.9.x` minor release series for now. The `15.10.0` release breaks support for using `npm link` to develop the `apostrophe` module itself.
* Minimum version of `sanitize-html` bumped to ensure a potential denial-of-service vector is closed.

## 3.24.0 (2022-07-06)

### Adds

* Handle `private: true` locale option in i18n module, preventing logged out users from accessing the content of a private locale.

### Fixes

* Fix missing title translation in the "Array Editor" component.
* Add `follow: true` flag to `glob` functions (with `**` pattern) to allow registering symlink files and folders for nested modules
* Fix disabled context menu for relationship fields editing ([#3820](https://github.com/apostrophecms/apostrophe/issues/3820))
* In getReq method form the task module, extract the right `role` property from the options object.
* Fix `def:` option in `array` fields, in order to be able to see the default items in the array editor modal

## 3.23.0 (2022-06-22)

### Adds

* Shared Drafts: gives the possibility to share a link which can be used to preview the draft version of page, or a piece `show` page.
* Add `Localize` option to `@apostrophecms/image`. In Edit mode the context bar menu includes a "Localize" option to start cloning this image into other locales.

### Fixes

* Update `sass` to [`1.52.3`+](https://github.com/sass/dart-sass/pull/1713) to prevent the error `RangeError: Invalid value: Not in inclusive range 0..145: -1`. You can now fix that by upgrading with `npm update`. If it does not immediately clear up the issue in development, try `node app @apostrophecms/asset:clear-cache`.
* Fix a potential issue when URLs have a query string, in the `'@apostrophecms/page:notFound'` handler of the `soft-redirect` module.

## 3.22.1 (2022-06-17)

* Hotfix: temporarily pin versions of tiptap modules to work around packaging error that breaks import of the most recent releases. We will unpin as soon as this is fixed upstream. Fixes a bug where `npm update` would fail for A3 projects.

## 3.22.0 (2022-06-08)

### Adds

* Possibility to pass options to webpack extensions from any module.

### Fixes

* Fix a Webpack cache issue leading to modules symlinked in `node_modules` not being rebuilt.
* Fixes login maximum attempts error message that wasn't showing the plural when lockoutMinutes is more than 1.
* Fixes the text color of the current array item's slat label in the array editor modal.
* Fixes the maximum width of an array item's slat label so as to not obscure the Remove button in narrow viewports.
* If an array field's titleField option is set to a select field, use the selected option's label as the slat label rather its value.
* Disable the slat controls of the attachment component while uploading.
* Fixes bug when re-attaching the same file won't trigger an upload.
* AposSlat now fully respects the disabled state.

## 3.21.1 (2022-06-04)

### Fixes

* Work around backwards compatibility break in `sass` module by pinning to `sass` `1.50.x` while we investigate. If you saw the error `RangeError: Invalid value: Not in inclusive range 0..145: -1` you can now fix that by upgrading with `npm update`. If it does not immediately clear up the issue in development, try `node app @apostrophecms/asset:clear-cache`.

## 3.21.0 (2022-05-25)

### Adds

* Trigger only the relevant build when in a watch mode (development). The build paths should not contain comma (`,`).
* Adds an `unpublish` method, available for any doc-type.
An _Unpublish_ option has also been added to the context menu of the modal when editing a piece or a page.
* Allows developers to group fields in relationships the same way it's done for normal schemas.

### Fixes

* Vue files not being parsed when running eslint through command line, fixes all lint errors in vue files.
* Fix a bug where some Apostrophe modules symlinked in `node_modules` are not being watched.
* Recover after webpack build error in watch mode (development only).
* Fixes an edge case when failing (throw) task invoked via `task.invoke` will result in `apos.isTask()` to always return true due to `apos.argv` not reverted properly.

## 3.20.1 (2022-05-17)

### Fixes

* Minor corrections to French translation.

## 3.20.0

### Adds

* Adds French translation of the admin UI (use the `fr` locale).

## 3.19.0

### Adds

* New schema field type `dateAndTime` added. This schema field type saves in ISO8601 format, as UTC (Universal Coordinated Time), but is edited in a user-friendly way in the user's current time zone and locale.
* Webpack disk cache for better build performance in development and, if appropriately configured, production as well.
* In development, Webpack rebuilds the front end without the need to restart the Node.js process, yielding an additional speedup. To get this speedup for existing projects, see the `nodemonConfig` section of the latest `package.json` in [a3-boilerplate](https://github.com/apostrophecms/a3-boilerplate) for the new "ignore" rules you'll need to prevent nodemon from stopping the process and restarting.
* Added the new command line task `apostrophecms/asset:clear-cache` for clearing the webpack disk cache. This should be necessary only in rare cases where the configuration has changed in ways Apostrophe can't automatically detect.
* A separate `publishedLabel` field can be set for any schema field of a page or piece. If present it is displayed instead of `label` if the document has already been published.

### 3.18.1

### Fixes

* The admin UI now rebuilds properly in a development environment when new npm modules are installed in a multisite project (`apos.rootDir` differs from `apos.npmRootDir`).

## 3.18.0 (2022-05-03)

### Adds

* Images may now be cropped to suit a particular placement after selecting them. SVG files may not be cropped as it is not possible in the general case.
* Editors may also select a "focal point" for the image after selecting it. This ensures that this particular point remains visible even if CSS would otherwise crop it, which is a common issue in responsive design. See the `@apostrophecms/image` widget for a sample implementation of the necessary styles.
* Adds the `aspectRatio` option for image widgets. When set to `[ w, h ]` (a ratio of width to height), images are automatically cropped to this aspect ratio when chosen for that particular widget. If the user does not crop manually, then cropping happens automatically.
* Adds the `minSize` option for image widgets. This ensures that the images chosen are at least the given size `[ width, height ]`, and also ensures the user cannot choose something smaller than that when cropping.
* Implements OpenTelemetry instrumentation.
* Developers may now specify an alternate Vue component to be used for editing the subfields of relationships, either at the field level or as a default for all relationships with a particular piece type.
* The widget type base module now always passes on the `components` option as browser data, so that individual widget type modules that support contextual editing can be implemented more conveniently.
* In-context widget editor components now receive a `focused` prop which is helpful in deciding when to display additional UI.
* Adds new configuration option - `beforeExit` async handler.
* Handlers listening for the `apostrophe:run` event are now able to send an exit code to the Apostrophe bootstrap routine.
* Support for Node.js 17 and 18. MongoDB connections to `localhost` will now successfully find a typical dev MongoDB server bound only to `127.0.0.1`, Apostrophe can generate valid ipv6 URLs pointing back to itself, and `webpack` and `vue-loader` have been updated to address incompatibilities.
* Adds support for custom context menus provided by any module (see `apos.doc.addContextOperation()`).
* The `AposSchema` component now supports an optional `generation` prop which may be used to force a refresh when the value of the object changes externally. This is a compromise to avoid the performance hit of checking numerous subfields for possible changes every time the `value` prop changes in response to an `input` event.
* Adds new event `@apostrophecms/doc:afterAllModesDeleted` fired after all modes of a given document are purged.

### Fixes

* Documentation of obsolete options has been removed.
* Dead code relating to activating in-context widget editors have been removed. They are always active and have been for some time. In the future they might be swapped in on scroll, but there will never be a need to swap them in "on click."
* The `self.email` method of modules now correctly accepts a default `from` address configured for a specific module via the `from` subproperty of the `email` option to that module. Thanks to `chmdebeer` for pointing out the issue and the fix.
* Fixes `_urls` not added on attachment fields when pieces API index is requested (#3643)
* Fixes float field UI bug that transforms the value to integer when there is no field error and the first number after the decimal is `0`.
* The `nestedModuleSubdirs` feature no longer throws an error and interrupts startup if a project contains both `@apostrophecms/asset` and `asset`, which should be considered separate module names.

## 3.17.0 (2022-03-31)

### Adds

* Full support for the [`object` field type](https://v3.docs.apostrophecms.org/reference/field-types/object.html), which works just like `array` but stores just one sub-object as a property, rather than an array of objects.
* To help find documents that reference related ones via `relationship` fields, implement backlinks of related documents by adding a `relatedReverseIds` field to them and keeping it up to date. There is no UI based on this feature yet but it will permit various useful features in the near future.
* Adds possibility for modules to [extend the webpack configuration](https://v3.docs.apostrophecms.org/guide/webpack.html).
* Adds possibility for modules to [add extra frontend bundles for scss and js](https://v3.docs.apostrophecms.org/guide/webpack.html). This is useful when the `ui/src` build would otherwise be very large due to code used on rarely accessed pages.
* Loads the right bundles on the right pages depending on the page template and the loaded widgets. Logged-in users have all the bundles on every page, because they might introduce widgets at any time.
* Fixes deprecation warnings displayed after running `npm install`, for dependencies that are directly included by this package.
* Implement custom ETags emission when `etags` cache option is enabled. [See the documentation for more information](https://v3.docs.apostrophecms.org/guide/caching.html).
It allows caching of pages and pieces, using a cache invalidation mechanism that takes into account related (and reverse related) document updates, thanks to backlinks mentioned above.
Note that for now, only single pages and pieces benefit from the ETags caching system (pages' and pieces' `getOne` REST API route, and regular served pages).
The cache of an index page corresponding to the type of a piece that was just saved will automatically be invalidated. However, please consider that it won't be effective when a related piece is saved, therefore the cache will automatically be invalidated _after_ the cache lifetime set in `maxAge` cache option.

### Fixes

* Apostrophe's webpack build now works properly when developing code that imports module-specific npm dependencies from `ui/src` or `ui/apos` when using `npm link` to develop the module in question.
* The `es5: true` option to `@apostrophecms/asset` works again.

## 3.16.1 (2022-03-21)

### Fixes

* Fixes a bug in the new `Cache-Control` support introduced by 3.16.0 in which we get the logged-out homepage right after logging in. This issue only came into play if the new caching options were enabled.

## 3.16.0 (2022-03-18)

### Adds

* Offers a simple way to set a Cache-Control max-age for Apostrophe page and GET REST API responses for pieces and pages. [See the documentation for more information](https://v3.docs.apostrophecms.org/guide/caching.html).
* API keys and bearer tokens "win" over session cookies when both are present. Since API keys and bearer tokens are explicitly added to the request at hand, it never makes sense to ignore them in favor of a cookie, which is implicit. This also simplifies automated testing.
* `data-apos-test=""` selectors for certain elements frequently selected in QA tests, such as `data-apos-test="adminBar"`.
* Offer a simple way to set a Cache-Control max-age for Apostrophe page and GET REST API responses for pieces and pages.
* To speed up functional tests, an `insecurePasswords` option has been added to the login module. This option is deliberately named to discourage use for any purpose other than functional tests in which repeated password hashing would unduly limit performance. Normally password hashing is intentionally difficult to slow down brute force attacks, especially if a database is compromised.

### Fixes

* `POST`ing a new child page with `_targetId: '_home'` now works properly in combination with `_position: 'lastChild'`.

## 3.15.0 (2022-03-02)

### Adds

* Adds throttle system based on username (even when not existing), on initial login route. Also added for each late login requirement, e.g. for 2FA attempts.

## 3.14.2 (2022-02-27)

* Hotfix: fixed a bug introduced by 3.14.1 in which non-parked pages could throw an error during the migration to fix replication issues.

## 3.14.1 (2022-02-25)

* Hotfix: fixed a bug in which replication across locales did not work properly for parked pages configured via the `_children` feature. A one-time migration is included to reconnect improperly replicated versions of the same parked pages. This runs automatically, no manual action is required. Thanks to [justyna1](https://github.com/justyna13) for identifying the issue.

## 3.14.0 (2022-02-22)

### Adds

* To reduce complications for those implementing caching strategies, the CSRF protection cookie now contains a simple constant string, and is not recorded in `req.session`. This is acceptable because the real purpose of the CSRF check is simply to verify that the browser has sent the cookie at all, which it will not allow a cross-origin script to do.
* As a result of the above, a session cookie is not generated and sent at all unless `req.session` is actually used or a user logs in. Again, this reduces complications for those implementing caching strategies.
* When logging out, the session cookie is now cleared in the browser. Formerly the session was destroyed on the server side only, which was sufficient for security purposes but could create caching issues.
* Uses `express-cache-on-demand` lib to make similar and concurrent requests on pieces and pages faster.
* Frontend build errors now stop app startup in development, and SCSS and JS/Vue build warnings are visible on the terminal console for the first time.

### Fixes

* Fixed a bug when editing a page more than once if the page has a relationship to itself, whether directly or indirectly. Widget ids were unnecessarily regenerated in this situation, causing in-context edits after the first to fail to save.
* Pages no longer emit double `beforeUpdate` and `beforeSave` events.
* When the home page extends `@apostrophecms/piece-page-type`, the "show page" URLs for individual pieces should not contain two slashes before the piece slug. Thanks to [Martí Bravo](https://github.com/martibravo) for the fix.
* Fixes transitions between login page and `afterPasswordVerified` login steps.
* Frontend build errors now stop the `@apostrophecms/asset:build` task properly in production.
* `start` replaced with `flex-start` to address SCSS warnings.
* Dead code removal, as a result of following up on JS/Vue build warnings.

## 3.13.0 - 2022-02-04

### Adds

* Additional requirements and related UI may be imposed on native ApostropheCMS logins using the new `requirements` feature, which can be extended in modules that `improve` the `@apostrophecms/login` module. These requirements are not imposed for single sign-on logins via `@apostrophecms/passport-bridge`. See the documentation for more information.
* Adds latest Slovak translation strings to SK.json in `i18n/` folder. Thanks to [Michael Huna](https://github.com/Miselrkba) for the contribution.
* Verifies `afterPasswordVerified` requirements one by one when emitting done event, allows to manage errors ans success before to go to the next requirement. Stores and validate each requirement in the token. Checks the new `askForConfirmation` requirement option to go to the next step when emitting done event or waiting for the confirm event (in order to manage success messages). Removes support for `afterSubmit` for now.

### Fixes

* Decodes the testReq `param` property in `serveNotFound`. This fixes a problem where page titles using diacritics triggered false 404 errors.
* Registers the default namespace in the Vue instance of i18n, fixing a lack of support for un-namespaced l10n keys in the UI.

## 3.12.0 - 2022-01-21

### Adds

* It is now best practice to deliver namespaced i18n strings as JSON files in module-level subdirectories of `i18n/` named to match the namespace, e.g. `i18n/ourTeam` if the namespace is `ourTeam`. This allows base class modules to deliver phrases to any namespace without conflicting with those introduced at project level. The `i18n` option is now deprecated in favor of the new `i18n` module format section, which is only needed if `browser: true` must be specified for a namespace.
* Brought back the `nestedModuleSubdirs` feature from A2, which allows modules to be nested in subdirectories if `nestedModuleSubdirs: true` is set in `app.js`. As in A2, module configuration (including activation) can also be grouped in a `modules.js` file in such subdirectories.

### Fixes

* Fixes minor inline documentation comments.
* UI strings that are not registered localization keys will now display properly when they contain a colon (`:`). These were previously interpreted as i18next namespace/key pairs and the "namespace" portion was left out.
* Fixes a bug where changing the page type immediately after clicking "New Page" would produce a console error. In general, areas and checkboxes now correctly handle their value being changed to `null` by the parent schema after initial startup of the `AposInputArea` or `AposInputCheckboxes` component.
* It is now best practice to deliver namespaced i18n strings as JSON files in module-level subdirectories of `i18n/` named to match the namespace, e.g. `i18n/ourTeam` if the namespace is `ourTeam`. This allows base class modules to deliver phrases to any namespace without conflicting with those introduced at project level. The `i18n` option is now deprecated in favor of the new `i18n` module format section, which is only needed if `browser: true` must be specified for a namespace.
* Removes the `@apostrophecms/util` module template helper `indexBy`, which was using a lodash method not included in lodash v4.
* Removes an unimplemented `csrfExceptions` module section cascade. Use the `csrfExceptions` *option* of any module to set an array of URLs excluded from CSRF protection. More information is forthcoming in the documentation.
* Fix `[Object Object]` in the console when warning `A permission.can() call was made with a type that has no manager` is printed.

### Changes

* Temporarily removes `npm audit` from our automated tests because of a sub-dependency of vue-loader that doesn't actually cause a security vulnerability for apostrophe.

## 3.11.0 - 2022-01-06

### Adds

* Apostrophe now extends Passport's `req.login` to emit an `afterSessionLogin` event from the `@apostrophecms:login` module, with `req` as an argument. Note that this does not occur at all for login API calls that return a bearer token rather than establishing an Express session.

### Fixes

* Apostrophe's extension of `req.login` now accounts for the `req.logIn` alias and the skippable `options` parameter, which is relied upon in some `passport` strategies.
* Apostrophe now warns if a nonexistent widget type is configured for an area field, with special attention to when `-widget` has been erroneously included in the name. For backwards compatibility this is a startup warning rather than a fatal error, as sites generally did operate successfully otherwise with this type of bug present.

### Changes

* Unpins `vue-click-outside-element` the packaging of which has been fixed upstream.
* Adds deprecation note to `__testDefaults` option. It is not in use, but removing would be a minor BC break we don't need to make.
* Allows test modules to use a custom port as an option on the `@apostrophecms/express` module.
* Removes the code base pull request template to instead inherit the organization-level template.
* Adds `npm audit` back to the test scripts.

## 3.10.0 - 2021-12-22

### Fixes

* `slug` type fields can now have an empty string or `null` as their `def` value without the string `'none'` populating automatically.
* The `underline` feature works properly in tiptap toolbar configuration.
* Required checkbox fields now properly prevent editor submission when empty.
* Pins `vue-click-outside-element` to a version that does not attempt to use `eval` in its distribution build, which is incompatible with a strict Content Security Policy.

### Adds

* Adds a `last` option to fields. Setting `last: true` on a field puts that field at the end of the field's widget order. If more than one field has that option active the true last item will depend on general field registration order. If the field is ordered with the `fields.order` array or field group ordering, those specified orders will take precedence.

### Changes

* Adds deprecation notes to the widget class methods `getWidgetWrapperClasses` and `getWidgetClasses` from A2.
* Adds a deprecation note to the `reorganize` query builder for the next major version.
* Uses the runtime build of Vue. This has major performance and bundle size benefits, however it does require changes to Apostrophe admin UI apps that use a `template` property (components should require no changes, just apps require an update). These apps must now use a `render` function instead. Since custom admin UI apps are not yet a documented feature we do not regard this as a bc break.
* Compatible with the `@apostrophecms/security-headers` module, which supports a strict `Content-Security-Policy`.
* Adds a deprecation note to the `addLateCriteria` query builder.
* Updates the `toCount` doc type query method to use Math.ceil rather than Math.floor plus an additional step.

## 3.9.0 - 2021-12-08

### Adds

* Developers can now override any Vue component of the ApostropheCMS admin UI by providing a component of the same name in the `ui/apos/components` folder of their own module. This is not always the best approach, see the documentation for details.
* When running a job, we now trigger the notification before to run the job, this way the progress notification ID is available from the job and the notification can be dismissed if needed.
* Adds `maxUi`, `maxLabel`, `minUi`, and `minLabel` localization strings for array input and other UI.

### Fixes

* Fully removes references to the A2 `self.partial` module method. It appeared only once outside of comments, but was not actually used by the UI. The `self.render` method should be used for simple template rendering.
* Fixes string interpolation for the confirmation modal when publishing a page that has an unpublished parent page.
* No more "cannot set headers after they are sent to the client" and "req.res.redirect not defined" messages when handling URLs with extra trailing slashes.
* The `apos.util.runPlayers` method is not called until all of the widgets in a particular tree of areas and sub-areas have been added to the DOM. This means a parent area widget player will see the expected markup for any sub-widgets when the "Edit" button is clicked.
* Properly activates the `apostropheI18nDebugPlugin` i18next debugging plugin when using the `APOS_SHOW_I18N` environment variable. The full set of l10n emoji indicators previously available for the UI is now available for template and server-side strings.
* Actually registers piece types for site search unless the `searchable` option is `false`.
* Fixes the methods required for the search `index` task.

### Changes

* Adds localization keys for the password field component's min and max error messages.

## 3.8.1 - 2021-11-23

### Fixes

* The search field of the pieces manager modal works properly. Thanks to [Miro Yovchev](https://github.com/myovchev) for pointing out the issue and providing a solution.
* Fixes a bug in `AposRichTextWidgetEditor.vue` when a rich text widget was specifically configured with an empty array as the `styles` option. In that case a new empty rich text widget will initiate with an empty paragraph tag.
* The`fieldsPresent` method that is used with the `presentFieldsOnly` option in doc-type was broken, looking for properties in strings and wasn't returning anything.

## 3.8.0 - 2021-11-15

### Adds

* Checkboxes for pieces are back, a main checkbox allows to select all page items. When all pieces on a page are checked, a banner where the user can select all pieces appears. A launder for mongo projections has been added.
* Registered `batchOperations` on a piece-type will now become buttons in the manager batch operations "more menu" (styled as a kebab icon). Batch operations should include a label, `messages` object, and `modalOptions` for the confirmation modal.
* `batchOperations` can be grouped into a single button with a menu using the `group` cascade subproperty.
* `batchOperations` can be conditional with an `if` conditional object. This allows developers to pass a single value or an array of values.
* Piece types can have `utilityOperations` configured as a top-level cascade property. These operations are made available in the piece manager as new buttons.
* Notifications may now include an `event` property, which the AposNotification component will emit on mount. The `event` property should be set to an object with `name` (the event name) and optionally `data` (data included with the event emission).
* Adds support for using the attachments query builder in REST API calls via the query string.
* Adds contextual menu for pieces, any module extending the piece-type one can add actions in this contextual menu.
* When clicking on a batch operation, it opens a confirmation modal using modal options from the batch operation, it also works for operations in grouped ones. operations name property has been renamed in action to work with AposContextMenu component.
* Beginning with this release, a module-specific static asset in your project such as `modules/mymodulename/public/images/bg.png` can always be referenced in your `.scss` and `.css` files as `/modules/mymodulename/images/bg.png`, even if assets are actually being deployed to S3, CDNs, etc. Note that `public` and `ui/public` module subdirectories have separate functions. See the documentation for more information.
* Adds AposFile.vue component to abstract file dropzone UI, uses it in AposInputAttachment, and uses it in the confirmation modal for pieces import.
* Optionally add `dimensionAttrs` option to image widget, which sets width & height attributes to optimize for Cumulative Layout Shift. Thank you to [Qiao Lin](https://github.com/qclin) for the contribution.

### Fixes

* The `apos.util.attachmentUrl` method now works correctly. To facilitate that, `apos.uploadsUrl` is now populated browser-side at all times as the frontend logic originally expected. For backwards compatibility `apos.attachment.uploadsUrl` is still populated when logged in.
* Widget players are now prevented from being played twice by the implementing vue component.

### Changes
* Removes Apostrophe 2 documentation and UI configuration from the `@apostrophecms/job` module. These options were not yet in use for A3.
* Renames methods and removes unsupported routes in the `@apostrophecms/job` module that were not yet in use. This was not done lightly, but specifically because of the minimal likelihood that they were in use in project code given the lack of UI support.
  * The deprecated `cancel` route was removed and will likely be replaced at a later date.
  * `run` was renamed `runBatch` as its purpose is specifically to run processes on a "batch selected" array of pieces or pages.
  * `runNonBatch` was renamed to `run` as it is the more generic job-running method. It is likely that `runBatch` will eventually be refactored to use this method.
  * The `good` and `bad` methods are renamed `success` and `failure`, respectively. The expected methods used in the `run` method were similarly renamed. They still increment job document properties called `good` and `bad`.
* Comments out the unused `batchSimpleRoute` methods in the page and piece-type modules to avoid usage before they are fully implemented.
* Optionally add `dimensionAttrs` option to image widget, which sets width & height attributes to optimize for Cumulative Layout Shift.
* Temporarily removes `npm audit` from our automated tests because of a sub-dependency of uploadfs that doesn't actually cause a security vulnerability for apostrophe.

## 3.7.0 - 2021-10-28

### Adds

* Schema select field choices can now be populated by a server side function, like an API call. Set the `choices` property to a method name of the calling module. That function should take a single argument of `req`, and return an array of objects with `label` and `value` properties. The function can be async and will be awaited.
* Apostrophe now has built-in support for the Node.js cluster module. If the `APOS_CLUSTER_PROCESSES` environment variable is set to a number, that number of child processes are forked, sharing the same listening port. If the variable is set to `0`, one process is forked for each CPU core, with a minimum of `2` to provide availability during restarts. If the variable is set to a negative number, that number is added to the number of CPU cores, e.g. `-1` is a good way to reserve one core for MongoDB if it is running on the same server. This is for production use only (`NODE_ENV=production`). If a child process fails it is restarted automatically.

### Fixes

* Prevents double-escaping interpolated localization strings in the UI.
* Rich text editor style labels are now run through a localization method to get the translated strings from their l10n keys.
* Fixes README Node version requirement (Node 12+).
* The text alignment buttons now work immediately in a new rich text widget. Previously they worked only after manually setting a style or refreshing the page. Thanks to Michelin for their support of this fix.
* Users can now activate the built-in date and time editing popups of modern browsers when using the `date` and `time` schema field types.
* Developers can now `require` their project `app.js` file in the Node.js REPL for debugging and inspection. Thanks to [Matthew Francis Brunetti](https://github.com/zenflow).
* If a static text phrase is unavailable in both the current locale and the default locale, Apostrophe will always fall back to the `en` locale as a last resort, which ensures the admin UI works if it has not been translated.
* Developers can now `require` their project `app.js` in the Node.js REPL for debugging and inspection
* Ensure array field items have valid _id prop before storing. Thanks to Thanks to [Matthew Francis Brunetti](https://github.com/zenflow).

### Changes

* In 3.x, `relationship` fields have an optional `builders` property, which replaces `filters` from 2.x, and within that an optional `project` property, which replaces `projection` from 2.x (to match MongoDB's `cursor.project`). Prior to this release leaving the old syntax in place could lead to severe performance problems due to a lack of projections. Starting with this release the 2.x syntax results in an error at startup to help the developer correct their code.
* The `className` option from the widget options in a rich text area field is now also applied to the rich text editor itself, for a consistently WYSIWYG appearance when editing and when viewing. Thanks to [Max Mulatz](https://github.com/klappradla) for this contribution.
* Adds deprecation notes to doc module `afterLoad` events, which are deprecated.
* Removes unused `afterLogin` method in the login module.

## 3.6.0 - 2021-10-13

### Adds

* The `context-editing` apostrophe admin UI bus event can now take a boolean parameter, explicitly indicating whether the user is actively typing or performing a similar active manipulation of controls right now. If a boolean parameter is not passed, the existing 1100-millisecond debounced timeout is used.
* Adds 'no-search' modifier to relationship fields as a UI simplification option.
* Fields can now have their own `modifiers` array. This is combined with the schema modifiers, allowing for finer grained control of field rendering.
* Adds a Slovak localization file. Activate the `sk` locale to use this. Many thanks to [Michael Huna](https://github.com/Miselrkba) for the contribution.
* Adds a Spanish localization file. Activate the `es` locale to use this. Many thanks to [Eugenio Gonzalez](https://github.com/egonzalezg9) for the contribution.
* Adds a Brazilian Portuguese localization file. Activate the `pt-BR` locale to use this. Many thanks to [Pietro Rutzen](https://github.com/pietro-rutzen) for the contribution.

### Fixes

* Fixed missing translation for "New Piece" option on the "more" menu of the piece manager, seen when using it as a chooser.
* Piece types with relationships to multiple other piece types may now be configured in any order, relative to the other piece types. This sometimes appeared to be a bug in reverse relationships.
* Code at the project level now overrides code found in modules that use `improve` for the same module name. For example, options set by the `@apostrophecms/seo-global` improvement that ships with `@apostrophecms/seo` can now be overridden at project level by `/modules/@apostrophecms/global/index.js` in the way one would expect.
* Array input component edit button label is now propertly localized.
* A memory leak on each request has been fixed, and performance improved, by avoiding the use of new Nunjucks environments for each request. Thanks to Miro Yovchev for pointing out the leak.
* Fragments now have access to `__t()`, `getOptions` and other features passed to regular templates.
* Fixes field group cascade merging, using the original group label if none is given in the new field group configuration.
* If a field is conditional (using an `if` option), is required, but the condition has not been met, it no longer throws a validation error.
* Passing `busy: true` to `apos.http.post` and related methods no longer produces an error if invoked when logged out, however note that there will likely never be a UI for this when logged out, so indicate busy state in your own way.
* Bugs in document modification detection have been fixed. These bugs caused edge cases where modifications were not detected and the "Update" button did not appear, and could cause false positives as well.

### Changes

* No longer logs a warning about no users if `testModule` is true on the app.

## 3.5.0 - 2021-09-23

* Pinned dependency on `vue-material-design-icons` to fix `apos-build.js` build error in production.
* The file size of uploaded media is visible again when selected in the editor, and media information such as upload date, dimensions and file size is now properly localized.
* Fixes moog error messages to reflect the recommended pattern of customization functions only taking `self` as an argument.
* Rich Text widgets now instantiate with a valid element from the `styles` option rather than always starting with an unclassed `<p>` tag.
* Since version 3.2.0, apostrophe modules to be loaded via npm must appear as explicit npm dependencies of the project. This is a necessary security and stability improvement, but it was slightly too strict. Starting with this release, if the project has no `package.json` in its root directory, the `package.json` in the closest ancestor directory is consulted.
* Fixes a bug where having no project modules directory would throw an error. This is primarily a concern for module unit tests where there are no additional modules involved.
* `css-loader` now ignores `url()` in css files inside `assets` so that paths are left intact, i.e. `url(/images/file.svg)` will now find a static file at `/public/images/file.svg` (static assets in `/public` are served by `express.static`). Thanks to Matic Tersek.
* Restored support for clicking on a "foreign" area, i.e. an area displayed on the page whose content comes from a piece, in order to edit it in an appropriate way.
* Apostrophe module aliases and the data attached to them are now visible immediately to `ui/src/index.js` JavaScript code, i.e. you can write `apos.alias` where `alias` matches the `alias` option configured for that module. Previously one had to write `apos.modules['module-name']` or wait until next tick. However, note that most modules do not push any data to the browser when a user is not logged in. You can do so in a custom module by calling `self.enableBrowserData('public')` from `init` and implementing or extending the `getBrowserData(req)` method (note that page, piece and widget types already have one, so it is important to extend in those cases).
* `options.testModule` works properly when implementing unit tests for an npm module that is namespaced.

### Changes

* Cascade grouping (e.g., grouping fields) will now concatenate a group's field name array with the field name array of an existing group of the same name. Put simply, if a new piece module adds their custom fields to a `basics` group, that field will be added to the default `basics` group fields. Previously the new group would have replaced the old, leaving inherited fields in the "Ungrouped" section.
* AposButton's `block` modifier now less login-specific

### Adds

* Rich Text widget's styles support a `def` property for specifying the default style the editor should instantiate with.
* A more helpful error message if a field of type `area` is missing its `options` property.

## 3.4.1 - 2021-09-13

No changes. Publishing to correctly mark the latest 3.x release as "latest" in npm.

## 3.4.0 - 2021-09-13

### Security

* Changing a user's password or marking their account as disabled now immediately terminates any active sessions or bearer tokens for that user. Thanks to Daniel Elkabes for pointing out the issue. To ensure all sessions have the necessary data for this, all users logged in via sessions at the time of this upgrade will need to log in again.
* Users with permission to upload SVG files were previously able to do so even if they contained XSS attacks. In Apostrophe 3.x, the general public so far never has access to upload SVG files, so the risk is minor but could be used to phish access from an admin user by encouraging them to upload a specially crafted SVG file. While Apostrophe typically displays SVG files using the `img` tag, which ignores XSS vectors, an XSS attack might still be possible if the image were opened directly via the Apostrophe media library's convenience link for doing so. All SVG uploads are now sanitized via DOMPurify to remove XSS attack vectors. In addition, all existing SVG attachments not already validated are passed through DOMPurify during a one-time migration.

### Fixes

* The `apos.attachment.each` method, intended for migrations, now respects its `criteria` argument. This was necessary to the above security fix.
* Removes a lodash wrapper around `@apostrophecms/express` `bodyParser.json` options that prevented adding custom options to the body parser.
* Uses `req.clone` consistently when creating a new `req` object with a different mode or locale for localization purposes, etc.
* Fixes bug in the "select all" relationship chooser UI where it selected unpublished items.
* Fixes bug in "next" and "previous" query builders.
* Cutting and pasting widgets now works between locales that do not share a hostname, provided that you switch locales after cutting (it does not work between tabs that are already open on separate hostnames).
* The `req.session` object now exists in task `req` objects, for better compatibility. It has no actual persistence.
* Unlocalized piece types, such as users, may now be selected as part of a relationship when browsing.
* Unpublished localized piece types may not be selected via the autocomplete feature of the relationship input field, which formerly ignored this requirement, although the browse button enforced it.
* The server-side JavaScript and REST APIs to delete pieces now work properly for pieces that are not subject to either localization or draft/published workflow at all the (`localize: false` option). UI for this is under discussion, this is just a bug fix for the back end feature which already existed.
* Starting in version 3.3.1, a newly added image widget did not display its image until the page was refreshed. This has been fixed.
* A bug that prevented Undo operations from working properly and resulted in duplicate widget _id properties has been fixed.
* A bug that caused problems for Undo operations in nested widgets, i.e. layout or multicolumn widgets, has been fixed.
* Duplicate widget _id properties within the same document are now prevented on the server side at save time.
* Existing duplicate widget _id properties are corrected by a one-time migration.

### Adds

* Adds a linter to warn in dev mode when a module name include a period.
* Lints module names for `apostrophe-` prefixes even if they don't have a module directory (e.g., only in `app.js`).
* Starts all `warnDev` messages with a line break and warning symbol (⚠️) to stand out in the console.
* `apos.util.onReady` aliases `apos.util.onReadyAndRefresh` for brevity. The `apos.util.onReadyAndRefresh` method name will be deprecated in the next major version.
* Adds a developer setting that applies a margin between parent and child areas, allowing developers to change the default spacing in nested areas.

### Changes

* Removes the temporary `trace` method from the `@apostrophecms/db` module.
* Beginning with this release, the `apostrophe:modulesReady` event has been renamed `apostrophe:modulesRegistered`, and the `apostrophe:afterInit` event has been renamed `apostrophe:ready`. This better reflects their actual roles. The old event names are accepted for backwards compatibility. See the documentation for more information.
* Only autofocuses rich text editors when they are empty.
* Nested areas now have a vertical margin applied when editing, allowing easier access to the parent area's controls.

## 3.3.1 - 2021-09-01

### Fixes

* In some situations it was possible for a relationship with just one selected document to list that document several times in the returned result, resulting in very large responses.
* Permissions roles UI localized correctly.
* Do not crash on startup if users have a relationship to another type. This was caused by the code that checks whether any users exist to present a warning to developers. That code was running too early for relationships to work due to event timing issues.

## 3.3.0 - 2021-08-30

### Fixes

* Addresses the page jump when using the in-context undo/redo feature. The page will immediately return users to their origin scroll position after the content refreshes.
* Resolves slug-related bug when switching between images in the archived view of the media manager. The slug field was not taking into account the double slug prefix case.
* Fixes migration task crash when parking new page. Thanks to [Miro Yovchev](https://www.corllete.com/) for this fix.
* Fixes incorrect month name in `AposCellDate`, which can be optionally used in manage views of pieces. Thanks to [Miro Yovchev](https://www.corllete.com/) for this fix.

### Adds

* This version achieves localization (l10n) through a rich set of internationalization (i18n) features. For more information, [see the documentation](https://v3.docs.apostrophecms.org/).
* There is support for both static string localization and dynamic content localization.
* The home page, other parked pages, and the global document are automatically replicated to all configured locales at startup. Parked properties are refreshed if needed. Other pages and pieces are replicated if and when an editor chooses to do so.
* An API route has been added for voluntary replication, i.e. when deciding a document should exist in a second locale, or desiring to overwrite the current draft contents in locale `B` with the draft contents of locale `A`.
* Locales can specify `prefix` and `hostname` options, which are automatically recognized by middleware that removes the prefix dynamically where appropriate and sets `req.locale`. In 3.x this works more like the global site `prefix` option. This is a departure from 2.x which stored the prefix directly in the slug, creating maintenance issues.
* Locales are stateless: they are never recorded in the session. This eliminates many avenues for bugs and bad SEO. However, this also means the developer must fully distinguish them from the beginning via either `prefix` or `hostname`. A helpful error message is displayed if this is not the case.
* Switching locales preserves the user's editing session even if on separate hostnames. To enable this, if any locales have hostnames, all configured locales must have hostnames and/or baseUrl must be set for those that don't.
* An API route has been added to discover the locales in which a document exists. This provides basic information only for performance (it does not report `title` or `_url`).
* Editors can "localize" documents, copying draft content from one locale to another to create a corresponding document in a different locale. For convenience related documents, such as images and other pieces directly referenced by the document's structure, can be localized at the same time. Developers can opt out of this mechanism for a piece type entirely, check the box by default for that type, or leave it as an "opt-in" choice.
* The `@apostrophecms/i18n` module now uses `i18next` to implement static localization. All phrases in the Vue-based admin UI are passed through `i18next` via `this.$t`, and `i18next` is also available via `req.t()` in routes and `__t()` in templates. Apostrophe's own admin UI phrases are in the `apostrophe` namespace for a clean separation. An array of locale codes, such as `en` or `fr` or `en-au`, can be specified using the `locales` option to the `@apostrophecms/i18n` module. The first locale is the default, unless the `defaultLocale` option is set. If no locales are set, the locale defaults to `en`. The `i18next-http-middleware` locale guesser is installed and will select an available locale if possible, otherwise it will fall back to the default.
* In the admin UI, `v-tooltip` has been extended as `v-apos-tooltip`, which passes phrases through `i18next`.
* Developers can link to alternate locales by iterating over `data.localizations` in any page template. Each element always has `locale`, `label` and `homePageUrl` properties. Each element also has an `available` property (if true, the current context document is available in that locale), `title` and a small number of other document properties are populated, and `_url` redirects to the context document in that locale. The current locale is marked with `current: true`.
* To facilitate adding interpolated values to phrases that are passed as a single value through many layers of code, the `this.$t` helper provided in Vue also accepts an object argument with a `key` property. Additional properties may be used for interpolation.
* `i18next` localization JSON files can be added to the `i18n` subdirectory of *any* module, as long as its `i18n` option is set. The `i18n` object may specify `ns` to give an `i18next` namespace, otherwise phrases are in the default namespace, used when no namespace is specified with a `:` in an `i18next` call. The default namespace is yours for use at project level. Multiple modules may contribute to the same namespace.
* If `APOS_DEBUG_I18N=1` is set in the environment, the `i18next` debug flag is activated. For server-side translations, i.e. `req.t()` and `__t()`, debugging output will appear on the server console. For browser-side translations in the Vue admin UI, debugging output will appear in the browser console.
* If `APOS_SHOW_I18N=1` is set in the environment, all phrases passed through `i18next` are visually marked, to make it easier to find those that didn't go through `i18next`. This does not mean translations actually exist in the JSON files. For that, review the output of `APOS_DEBUG_I18N=1`.
* There is a locale switcher for editors.
* There is a backend route to accept a new locale on switch.
* A `req.clone(properties)` method is now available. This creates a clone of the `req` object, optionally passing in an object of properties to be set. The use of `req.clone` ensures the new object supports `req.get` and other methods of a true `req` object. This technique is mainly used to obtain a new request object with the same privileges but a different mode or locale, i.e. `mode: 'published'`.
* Fallback wrappers are provided for the `req.__()`, `res.__()` and `__()` localization helpers, which were never official or documented in 3.x but may be in use in projects ported from 2.x. These wrappers do not localize but do output the input they are given along with a developer warning. You should migrate them to use `req.t()` (in server-side javascript) or `__t()` (Nunjucks templates).

### Changes

* Bolsters the CSS that backs Apostrophe UI's typography to help prevent unintended style leaks at project-level code.
* Removes the 2.x series changelog entries. They can be found in the 2.0 branch in Github.

## 3.2.0 - 2021-08-13

### Fixes

* `req.hostname` now works as expected when `trustProxy: true` is passed to the `@apostrophecms/express` module.
* Apostrophe loads modules from npm if they exist there and are configured in the `modules` section of `app.js`. This was always intended only as a way to load direct, intentional dependencies of your project. However, since npm "flattens" the dependency tree, dependencies of dependencies that happen to have the same name as a project-level Apostrophe module could be loaded by default, crashing the site or causing unexpected behavior. So beginning with this release, Apostrophe scans `package.json` to verify an npm module is actually a dependency of the project itself before attempting to load it as an Apostrophe module.
* Fixes the reference to sanitize-html defaults in the rich text widget.
* Fixes the `toolbarToAllowedStyles` method in the rich text widget, which was not returning any configuration.
* Fixes the broken text alignment in rich text widgets.
* Adds a missing npm dependency on `chokidar`, which Apostrophe and Nunjucks use for template refreshes. In most environments this worked anyway due to an indirect dependency via the `sass` module, but for stability Apostrophe should depend directly on any npm module it uses.
* Fixes the display of inline range inputs, notably broken when using Palette
* Fixes occasional unique key errors from migrations when attempting to start up again with a site that experienced a startup failure before inserting its first document.
* Requires that locale names begin with a letter character to ensure order when looping over the object entries.
* Unit tests pass in MongoDB 5.x.

### Adds
* Adds Cut and Paste to area controls. You can now Cut a widget to a virtual clipboard and paste it in suitable areas. If an area
can include the widget on the clipboard, a special Clipboard widget will appear in area's Add UI. This works across pages as well.

### Changes
* Apostrophe's Global's UI (the @apostrophecms/global singleton has moved from the admin bar's content controls to the admin utility tray under a cog icon.
* The context bar's document Edit button, which was a cog icon, has been rolled into the doc's context menu.

## 3.1.3 - 2021-07-16

### Fixes

* Hotfix for an incompatibility between `vue-loader` and `webpack` 5.45.0 which causes a crash at startup in development, or asset build time in production. We have temporarily pinned our dependency to `webpack` 5.44.x. We are [contributing to the discussion around the best long-term fix for vue-loader](https://github.com/vuejs/vue-loader/issues/1854).

## 3.1.2 - 2021-07-14

### Changes

* Removes an unused method, `mapMongoIdToJqtreeId`, that was used in A2 but is no longer relevant.
* Removes deprecated and non-functional steps from the `edit` method in the `AposDocsManager.vue` component.
* Legacy migrations to update 3.0 alpha and 3.0 beta sites to 3.0 stable are still in place, with no functional changes, but have been relocated to separate source files for ease of maintenance. Note that this is not a migration path for 2.x databases. Tools for that are forthcoming.

## 3.1.1 - 2021-07-08

### Fixes

* Two distinct modules may each have their own `ui/src/index.scss` file, similar to the fix already applied to allow multiple `ui/src/index.js` files.

## 3.1.0 - 2021-06-30

### Fixes

* Corrects a bug that caused Apostrophe to rebuild the admin UI on every nodemon restart, which led to excessive wait times to test new code. Now this happens only when `package-lock.json` has been modified (i.e. you installed a new module that might contain new Apostrophe admin UI code). If you are actively developing Apostrophe admin UI code, you can opt into rebuilding all the time with the `APOS_DEV=1` environment variable. In any case, `ui/src` is always rebuilt in a dev environment.
* Updates `cheerio`, `deep-get-set`, and `oembetter` versions to resolve vulnerability warnings.
* Modules with a `ui/src` folder, but no other content, are no longer considered "empty" and do not generate a warning.
* Pushing a secondary context document now always results in entry to draft mode, as intended.
* Pushing a secondary context document works reliably, correcting a race condition that could cause the primary document to remain in context in some cases if the user was not already in edit mode.

### Changes

* Deprecates `self.renderPage` method for removal in next major version.
* Since `ui/src/index.js` files must export a function to avoid a browser error in production which breaks the website experience, we now detect this at startup and throw a more helpful error to prevent a last-minute discovery in production.

## 3.0.1 - 2021-06-17

### Fixes

* Fixes an error observed in the browser console when using more than one `ui/src/index.js` file in the same project. Using more than one is a good practice as it allows you to group frontend code with an appropriate module, or ship frontend code in an npm module that extends Apostrophe.
* Migrates all of our own frontend players and utilities from `ui/public` to `ui/src`, which provides a robust functional test of the above.
* Executes `ui/src` imports without waiting for next tick, which is appropriate as we have positioned it as an alternative to `ui/public` which is run without delay.

## 3.0.0 - 2021-06-16

### Breaks

* Previously our `a3-boilerplate` project came with a webpack build that pushed code to the `ui/public` folder of an `asset` module. Now the webpack build is not needed because Apostrophe takes care of compiling `ui/src` for us. This is good! However, **if you are transitioning your project to this new strategy, you will need to remove the `modules/asset/ui/public` folder from your project manually** to ensure that webpack-generated code originally intended for webpack-dev-server does not fail with a `publicPath` error in the console.
* The `CORE_DEV=1` environment setting has been changed to `APOS_DEV=1` because it is appropriate for anyone who is actively developing custom Apostrophe admin UI using `ui/apos` folders in their own modules.
* Apostrophe now uses Dart Sass, aka the `sass` npm module. The `node-sass` npm module has been deprecated by its authors for some time now. Most existing projects will be unaffected, but those writing their own Apostrophe UI components will need to change any `/deep/` selectors to `::v-deep` and consider making other Dart Sass updates as well. For more information see the [Dart Sass documentation](https://sass-lang.com/dart-sass). Those embracing the new `ui/src` feature should also bear in mind that Dart Sass is being used.

### Changes

* Relationship ids are now stored as aposDocIds (without the locale and mode part). The appropriate locale and mode are known from the request. This allows easy comparison and copying of these properties across locales and fixes a bug with reverse relationships when publishing documents. A migration has been added to take care of this conversion on first startup.
- The `attachment` field type now correctly limits file uploads by file type when using the `fileGroup` field option.
- Uploading SVG files is permitted in the Media Library by default.

### Adds

- Apostrophe now enables you to ship frontend JavaScript and Sass (using the SCSS syntax) without your own webpack configuration.
- Any module may contain modern JavaScript in a `ui/src/index.js` file, which may use `import` to bring in other files in the standard way. Note that **`ui/src/index.js must export a function`**. These functions are called for you in the order modules are initialized.
- Any module may contain a Sass (SCSS) stylesheet in a `ui/src/index.scss` file, which may also import other Sass (SCSS) files.
- Any project that requires IE11 support for `ui/src` JavaScript code can enable it by setting the `es5: true` option to the `@apostrophecms/asset` module. Apostrophe produces separate builds for IE11 and modern browsers, so there is no loss of performance in modern browsers. Code is automatically compiled for IE11 using `babel` and missing language features are polyfilled using `core-js` so you can use promises, `async/await` and other standard modern JavaScript features.
- `ui/public` is still available for raw JavaScript and CSS files that should be pushed *as-is* to the browser. The best use of this feature is to deliver the output of your own custom webpack build, if you have one.
- Adds browser-side `editMode` flag that tracks the state of the current view (edit or preview), located at `window.apos.adminBar.editMode`.
- Support for automatic inline style attribute sanitization for Rich Text widgets.
- Adds text align controls for Rich Text widgets. The following tools are now supported as part of a rich text widget's `toolbar` property:
-- `alignLeft`
-- `alignRight`
-- `alignCenter`
-- `alignJustify`
- `@apostrophecms/express` module now supports the `trustProxy: true` option, allowing your reverse proxy server (such as nginx) to pass on the original hostname, protocol and client IP address.

### Fixes

* Unit tests passing again. Temporarily disabled npm audit checks as a source of critical failures owing to upstream issues with third-party packages which are not actually a concern in our use case.
* Fixed issues with the query builder code for relationships. These issues were introduced in beta 3 but did not break typical applications, except for displaying distinct choices for existing values of a relationship field.
* Checkbox field types can now be used as conditional fields.
* Tracks references to attachments correctly, and introduces a migration to address any attachments previously tracked as part of documents that merely have a relationship to the proper document, i.e. pages containing widgets that reference an image piece.
* Tracks the "previously published" version of a document as a legitimate reference to any attachments, so that they are not discarded and can be brought back as expected if "Undo Publish" is clicked.
* Reverse relationships work properly for published documents.
* Relationship subfields are now loaded properly when `reverseOf` is used.
* "Discard Draft" is available when appropriate in "Manage Pages" and "Manage Pieces."
* "Discard Draft" disables the "Submit Updates" button when working as a contributor.
* Relationship subfields can now be edited when selecting in the full "manage view" browser, as well as in the compact relationship field view which worked previously.
* Relationship subfields now respect the `def` property.
* Relationship subfields are restored if you deselect a document and then reselect it within a single editing experience, i.e. accidentally deselect and immediately reselect, for instance.
* A console warning when editing subfields for a new relationship was fixed.
* Field type `color`'s `format` option moved out of the UI options and into the general options object. Supported formats are "rgb", "prgb", "hex6", "hex3", "hex8", "name", "hsl", "hsv". Pass the `format` string like:
```js
myColorField: {
  type: 'color',
  label: 'My Color',
  options: {
    format: 'hsl'
  }
}
```
* Restored Vue dependency to using semantic versioning now that Vue 2.6.14 has been released with a fix for the bug that required us to pin 2.6.12.
* Nunjucks template loader is fully compatible with Linux in a development environment.
* Improved template performance by reusing template loaders.
* `min` and `max` work properly for both string-like and number-like fields.
* Negative numbers, leading minus and plus signs, and trailing periods are accepted in the right ways by appropriate field types.
* If a user is inadvertently inserted with no password, set a random password on the backend for safety. In tests it appears that login with a blank password was already forbidden, but this provides an additional level of certainty.
* `data.page` and `data.contextOptions` are now available in `widget.html` templates in most cases. Specifically, they are available when loading the page, (2) when a widget has just been inserted on the page, and (3) when a widget has just been edited and saved back to the page. However, bear in mind that these parameters are never available when a widget is being edited "out of context" via "Page Settings", via the "Edit Piece" dialog box, via a dialog box for a parent widget, etc. Your templates should be written to tolerate the absence of these parameters.
* Double slashes in the slug cannot be used to trick Apostrophe into serving as an open redirect (fix ported to 3.x from 2.92.0).
* The global doc respects the `def` property of schema fields when first inserted at site creation time.
* Fixed fragment keyword arguments being available when not a part of the fragment signature.

## 3.0.0-beta.3.1 - 2021-06-07

### Breaks
- This backwards compatibility break actually occurred in 3.0.0-beta.3 and was not documented at that time, but it is important to know that the following Rich Text tool names have been updated to match Tiptap2's convention:
-- `bullet_list` -> `bulletList`
-- `ordered_list` -> `orderedList`
-- `code_block` -> `codeBlock`
-- `horizontal_rule` -> `horizontalRule`

### Fixes

- Rich Text default tool names updated, no longer broken. Bug introduced in 3.0.0-beta.3.
- Fixed Rich Text's tool cascade to properly account for core defaults, project level defaults, and area-specific options.

## 3.0.0-beta.3 - 2021-06-03

### Security Fixes

The `nlbr` and `nlp` Nunjucks filters marked their output as safe to preserve the tags that they added, without first escaping their input, creating a CSRF risk. These filters have been updated to escape their input unless it has already been marked safe. No code changes are required to templates whose input to the filter is intended as plaintext, however if you were intentionally leveraging this bug to output unescaped HTML markup you will need to make sure your input is free of CSRF risks and then use the `| safe` filter before the `| nlbr` or `| nlp` filter.

### Adds

- Added the `ignoreUnusedFolderWarning` option for modules that intentionally might not be activated or inherited from in a particular startup.
- Better explanation of how to replace macros with fragments, in particular how to call the fragments with `{% render fragmentName(args) %}`.

### Fixes

- Temporarily pinned to Vue 2.6.12 to fix an issue where the "New" button in the piece manager modals disappeared. We think this is a bug in the newly released Vue 2.6.13 but we are continuing to research it.
- Updated dependencies on `sanitize-html` and `nodemailer` to new major versions, causing no bc breaks at the ApostropheCMS level. This resolved two critical vulnerabilities according to `npm audit`.
- Removed many unused dependencies.
- The data retained for "Undo Publish" no longer causes slug conflicts in certain situations.
- Custom piece types using `localized: false` or `autopublish: true,` as well as singleton types, now display the correct options on the "Save" dropdown.
- The "Save and View," "Publish and View" and/or "Save Draft and Preview" options now appear only if an appropriate piece page actually exists for the piece type.
- Duplicating a widget now properly assigns new IDs to all copied sub-widgets, sub-areas and array items as well.

- Added the `ignoreUnusedFolderWarning` option for modules that intentionally might not be activated or inherited from in a particular startup.
- If you refresh the page while previewing or editing, you will be returned to that same state.

### Notices

- Numerous `npm audit` vulnerability warnings relating to `postcss` 7.x were examined, however it was determined that these are based on the idea of a malicious SASS coder attempting to cause a denial of service. Apostrophe developers would in any case be able to contribute JavaScript as well and so are already expected to be trusted parties. This issue must be resolved upstream in packages including both `stylelint` and `vue-loader` which have considerable work to do before supporting `postcss` 8.x, and in any case public access to write SASS is not part of the attack surface of Apostrophe.

### Changes

- When logging out on a page that only exists in draft form, or a page with access controls, you are redirected to the home page rather than seeing a 404 message.

- Rich text editor upgraded to [tiptap 2.x beta](https://www.tiptap.dev) :tada:. On the surface not a lot has changed with the upgrade, but tiptap 2 has big improvements in terms of speed, composability, and extension support. [See the technical differences of tiptap 1 and 2 here](https://www.tiptap.dev/overview/upgrade-guide#reasons-to-upgrade-to-tiptap-2x)

## 3.0.0-beta.2 - 2021-05-21

### **Breaks**

- The `updateModified: false` option, formerly supported only by `apos.doc.update`, has been renamed to `setModified: false` and is now supported by `apos.doc.insert` as well. If explicitly set to false, the insert and update methods will leave the `modified` property alone, rather than trying to detect or infer whether a change has been made to the draft relative to the published version.
- The `permission` module no longer takes an `interestingTypes` option. Instead, doc type managers may set their `showPermissions` option to `true` to always be broken out separately in the permissions explorer, or explicitly set it to `false` to never be mentioned at all, even on a list of typical piece types that have the same permissions. This allows module creators to ship the right options with their modules rather than requiring the developer to hand-configure `interestingTypes`.
- When editing users, the permissions explorer no longer lists "submitted draft" as a piece type.
- Removed `apos.adminBar.group` method, which is unlikely to be needed in 3.x. One can group admin bar items into dropdowns via the `groups` option.
- Raw HTML is no longer permitted in an `apos.notify` message parameter. Instead, `options.buttons` is available. If present, it must be an array of objects with `type` and `label` properties. If `type` is `'event'` then that button object must have `name` and `data` properties, and when clicked the button will trigger an apos bus event of the given `name` with the provided `data` object. Currently `'event'` is the only supported value for `type`.

### Adds

- The name `@apostrophecms/any-page-type` is now accepted for relationships that should match any page. With this change, the doc type manager module name and the type name are now identical for all types in 3.x. However, for backwards compatibility `@apostrophecms/page` is still accepted. `apos.doc.getManager` will accept either name.
- Sets the project root-level `views` directory as the default fallback views directory. This is no longer a necessary configuration in projects unless they want to change it on the `@apostrophecms/template` option `viewsFolderFallback`.
- The new `afterAposScripts` nunjucks block allows for pushing markup after Apostrophe's asset bundle script tag, at the end of the body. This is a useful way to add a script tag for Webpack's hot reload capabilities in development while still ensuring that Apostrophe's utility methods are available first, like they are in production.
- An `uploadfs` option may be passed to the `@apostrophecms/asset` module, in order to pass options configuring a separate instance of `uploadfs` specifically for the static assets. The `@apostrophecms/uploadfs` module now exports a method to instantiate an uploadfs instance. The default behavior, in which user-uploaded attachments and static assets share a single instance of uploadfs, is unchanged. Note that asset builds never use uploadfs unless `APOS_UPLOADFS_ASSETS=1` is set in the environment.
- `AposButtonSplit` is a new UI component that combines a button with a context menu. Users can act on a primary action or change the button's function via menu button to the right of the button itself.
- Developers can now pass options to the `color` schema field by passing a `pickerOptions` object through your field. This allows for modifying/removing the default color palette, changing the resulting color format, and disabling various UI. For full set of options [see this example](https://github.com/xiaokaike/vue-color/blob/master/src/components/Sketch.vue)
- `AposModal` now emits a `ready` event when it is fully painted and can be interacted with by users or code.
- The video widget is now compatible with vimeo private videos when the domain is on the allowlist in vimeo.

### Changes

- You can now override the parked page definition for the home page without copying the entirety of `minimumPark` from the source code. Specifically, you will not lose the root archive page if you park the home page without explicitly parking the archive page as well. This makes it easier to choose your own type for the home page, in lieu of `@apostrophecms/home-page`.

### Fixes

- Piece types like users that have a slug prefix no longer trigger a false positive as being "modified" when you first click the "New" button.
- The `name` option to widget modules, which never worked in 3.x, has been officially removed. The name of the widget type is always the name of the module, with the `-widget` suffix removed.
- The home page and other parked pages should not immediately show as "pending changes."
- In-context editing works properly when the current browser URL has a hash (portion beginning with `#`), enabling the use of the hash for project-specific work. Thanks to [https://stepanjakl.com/](Štěpán Jákl) for reporting the issue.
- When present, the `apos.http.addQueryToUrl` method preserves the hash of the URL intact.
- The home page and other parked pages should not immediately show as "pending changes."
- The browser-side `apos.http.parseQuery` function now handles objects and arrays properly again.
- The in-context menu for documents has been refactored as a smart component that carries out actions on its own, eliminating a great deal of redundant code, props and events.
- Added additional retries when binding to the port in a dev environment.
- The "Submit" button in the admin bar updates properly to "Submitted" if the submission happens in the page settings modal.
- Skipping positional arguments in fragments now works as expected.
- The rich text editor now supports specifying a `styles` array with no `p` tags properly. A newly added rich text widget initially contains an element with the first style, rather than always a paragraph. If no styles are configured, a `p` tag is assumed. Thanks to Stepan Jakl for reporting the issue.

### Changes
- Editor modal's Save button (publish / save draft / submit) now updated to use the `AposSplitButton` component. Editors can choose from several follow-up actions that occur after save, including creating another piece of content of the same type, being taken to the in-context version of the document, or being returned to the manager. Editor's selection is saved in localstorage, creating a remembered preference per content type.

## 3.0.0-beta.1.1 - 2021-05-07

### Fixes

- A hotfix for an issue spotted in beta 1 in our demo: all previously published pages of sites migrated from early alpha releases had a "Draft" label until published again.

## 3.0.0-beta.1 - 2021-05-06

### **Breaks**

- Removes the `firstName` and `lastName` fields in user pieces.
- The query parameters `apos-refresh`, `apos-edit`, `apos-mode` and `apos-locale` are now `aposRefresh`, `aposEdit`, `aposMode`and `aposLocale`. Going forward all query parameters will be camelCase for consistency with query builders.

### Changes

- Archiving a page or piece deletes any outstanding draft in favor of archiving the last published version. Previously the behavior was effectively the opposite.
- "Publish Changes" button label has been changes to "Update".
- Draft mode is no longer the default view for published documents.
- The page and piece manager views now display the title, etc. of the published version of a document, unless that document only exists in draft form. However a label is also provided indicating if a newer draft is in progress.
- Notifications have been updated with a new visual display and animation style.

### **Adds**

- Four permissions roles are supported and enforced: guest, contributor, editor and admin. See the documentation for details. Pre-existing alpha users are automatically migrated to the admin role.
- Documents in managers now have context sensitive action menus that allow actions like edit, discard draft, archive, restore, etc.
- A fragment call may now have a body using `rendercall`, just like a macro call can have a body using `call`. In addition, fragments can now have named arguments, just like macros. Many thanks to Miro Yovchev for contributing this implementation.
- Major performance improvement to the `nestedModuleSubdirs` option.
- Updates URL fields and oEmbed URL requests to use the `httpsFix` option in launder's `url()` method.
- Documents receive a state label based on their document state (draft, pending, pending updates)
- Contributors can submit drafts for review ("Submit" versus "Submit Updates").
- Editors and admins can manage submitted drafts.
- Editors and admins can easily see the number of proposed changes awaiting their attention.
- Support for virtual piece types, such as submitted drafts, which in actuality manage more than one type of doc.
- Confirm modals now support a schema which can be assessed after confirmation.
- When archiving and restoring pages, editors can chose whether the action affects only this document or this document + children
- Routes support the `before` syntax, allowing routes that are added to Express prior to the routes or middleware of another module. The syntax `before: 'middleware:moduleName'` must be used to add the route prior to the middleware of `moduleName`. If `middleware:` is not used, the route is added before the routes of `moduleName`. Note that normally all middleware is added before all routes.
- A `url` property can now optionally be specified when adding middleware. By default all middleware is global.
- The pieces REST GET API now supports returning only a count of all matching pieces, using the `?count=1` query parameter.
- Admin bar menu items can now specify a custom Vue component to be used in place of `AposButton`.
- Sets `username` fields to follow the user `title` field to remove an extra step in user creation.
- Adds default data to the `outerLayoutBase.html` `<title>` tag: `data.piece.title or data.page.title`.
- Moves the core UI build task into the start up process. The UI build runs automatically when `NODE_ENV` is *not* 'production' and when:
    1. The build folder does not yet exist.
    2. The package.json file is newer than the existing UI build.
    3. You explicitly tell it to by setting the environment variable `CORE_DEV=1`
- The new `._ids(_idOrArrayOfIds)` query builder replaces `explicitOrder` and accepts an array of document `_id`s or a single one. `_id` can be used as a multivalued query parameter. Documents are returned in the order you specify, and just like with single-document REST GET requests, the locale of the `_id`s is overridden by the `aposMode` query parameter if present.
- The `.withPublished(true)` query builder adds a `_publishedDoc` property to each returned draft document that has a published equivalent. `withPublished=1` can be used as a query parameter. Note this is not the way to fetch only published documents. For that, use `.locale('en:published')` or similar.
- The server-side implementation of `apos.http.post` now supports passing a `FormData` object created with the `[form-data](https://www.npmjs.com/package/form-data)` npm module. This keeps the API parallel with the browser-side implementation and allows for unit testing the attachments feature, as well as uploading files to internal and external APIs from the server.
- `manuallyPublished` computed property moved to the `AposPublishMixin` for the use cases where that mixin is otherwise warranted.
- `columns` specified for a piece type's manage view can have a name that uses "dot notation" to access a subproperty. Also, for types that are localized, the column name can begin with `draft:` or `published:` to specifically display a property of the draft or published version of the document rather than the best available. When a prefix is not used, the property comes from the published version of the document if available, otherwise from the draft.
- For page queries, the `children` query builder is now supported in query strings, including the `depth` subproperty. For instance you could fetch `/api/v1/@apostrophecms/page/id-of-page?children=1` or `/api/v1/@apostrophecms/page/id-of-page?children[depth]=3`.
- Setting `APOS_LOG_ALL_QUERIES=1` now logs the projection, skip, limit and sort in addition to the criteria, which were previously logged.

### **Fixes**

- Fragments can now call other fragments, both those declared in the same file and those imported, just like macros calling other macros. Thanks to Miro Yovchev for reporting the issue.
- There was a bug that allowed parked properties, such as the slug of the home page, to be edited. Note that if you don't want a property of a parked page to be locked down forever you can use the `_defaults` feature of parked pages.
- A required field error no longer appears immediately when you first start creating a user.
- Vue warning in the pieces manager due to use of value rather than name of column as a Vue key. Thanks to Miro Yovchev for spotting the issue.
- "Save Draft" is not an appropriate operation to offer when editing users.
- Pager links no longer break due to `aposRefresh=1` when in edit mode. Also removed superfluous `append` query parameter from these.
- You may now intentionally clear the username and slug fields in preparation to type a new value. They do not instantly repopulate based on the title field when you clear them.
- Language of buttons, labels, filters, and other UI updated and normalized throughout.
- A contributor who enters the page tree dialog box, opens the editor, and selects "delete draft" from within the editor of an individual page now sees the page tree reflect that change right away.
- The page manager listens for content change events in general and its refresh mechanism is robust in possible situations where both an explicit refresh call and a content change event occur.
- Automatically retries once if unable to bind to the port in a dev environment. This helps with occasional `EADDRINUSE` errors during nodemon restarts.
- Update the current page's context bar properly when appropriate after actions such as "Discard Draft."
- The main archive page cannot be restored, etc. via the context menu in the page tree.
- The context menu and "Preview Draft" are both disabled while errors are present in the editor dialog box.
- "Duplicate" should lead to a "Publish" button, not an "Update" button, "Submit" rather than "Submit Update," etc.
- When you "Duplicate" the home page you should be able to set a slug for the new page (parked properties of parked pages should be editable when making a duplicate).
- When duplicating the home page, the suggested slug should not be `/` as only one page can have that slug at a time.
- Attention is properly called to a slug conflict if it exists immediately when the document is opened (such as making a copy where the suggested slug has already been used for another copy).
- "Preview Draft" never appears for types that do not use drafts.
- The toggle state of admin bar utility items should only be mapped to an `is-active` class if, like palette, they opt in with `toggle: true`
- Fixed unique key errors in the migrate task by moving the parking of parked pages to a new `@apostrophecms/migrate:after` event handler, which runs only after migrations, whether that is at startup (in dev) or at the end of the migration task (in production).
- UI does not offer "Archive" for the home page, or other archived pages.
- Notification checks and other polling requests now occur only when the tab is in the foreground, resolving a number of problems that masqueraded as other bugs when the browser hit its connection limit for multiple tabs on the same site.
- Parked pages are now parked immediately after database migrations are checked and/or run. In dev this still happens at each startup. In production this happens when the database is brand new and when the migration task is manually run.

## 3.0.0-alpha.7 - 2021-04-07

### Breaks

* The `trash` property has been renamed `archived`, and throughout the UI we refer to "archiving" and the "archive" rather than "move to trash" and the "trash can." A database migration is included to address this for existing databases. However, **if you set the minimumPark option, or used a boilerplate in which it is set,** you will need to **change the settings for the `parkedId: 'trash'` page to match those [currently found in the `minimumPark` option setting in the `@apostrophecms/page` source code](https://github.com/apostrophecms/apostrophe/blob/481252f9bd8f42b62648a0695105e6e9250810d3/modules/%40apostrophecms/page/index.js#L25-L32).

### Adds

* General UX and UI improvements to the experience of moving documents to and from the archive, formerly known as the trash.
* Links to each piece are available in the manage view when appropriate.
* Search is implemented in the media library.
* You can now pass core widgets a `className` option when configuring them as part of an area.
* `previewDraft` for pieces, adds a Preview Draft button on creation for quick in-context editing. Defaults to true.

### Changes

* Do not immediately redirect to new pages and pieces.
* Restored pieces now restore as unpublished drafts.
* Refactored the admin bar component for maintainability.
* Notification style updates

### Fixes

* Advisory lock no longer triggers an update to the modification timestamp of a document.
* Attempts to connect Apostrophe 3.x to an Apostrophe 2.x database are blocked to prevent content loss.
* "Save as Draft" is now available as soon as a new document is created.
* Areas nested in array schema fields can now be edited in context.
* When using `apos.image.first`, the alt attribute of the image piece is available on the returned attachment object as `._alt`. In addition, `_credit` and `_creditUrl` are available.
* Fixes relating to the editing of widgets in nested areas, both on the page and in the modal.
* Removed published / draft switch for unpublished drafts.
* "Publish Changes" appears only at appropriate times.
* Notifications moved from the bottom right of the viewport to the bottom center, fixing some cases of UI overlap.

## 3.0.0-alpha.6.1 - 2021-03-26

### Fixes

* Conditional fields (`if`) and the "following values" mechanism now work properly in array item fields.
* When editing "Page Settings" or a piece, the "publish" button should not be clickable if there are errors.

## 3.0.0-alpha.6 - 2021-03-24

### Adds
* You can "copy" a page or a piece via the ⠇ menu.
* When moving the current page or piece to the trash, you are taken to the home page.
* `permissions: false` is supported for piece and page insert operations.
* Adds note to remove deprecated `allowedInChooser` option on piece type filters.
* UX improvement: "Move to Trash" and "Restore" buttons added for pieces, replacing the boolean field. You can open a piece that is in the trash in a read-only way in order to review it and click "Restore."
* Advisory lock support has been completed for all content types, including on-page, in-context editing. This prevents accidental conflicts between editors.
* Image widgets now accept a `size` context option from the template, which can be used to avoid sending a full-width image for a very small placement.
* Additional improvements.

### Fixes
* Fixes error from missing `select` method in `AposPiecesManager` component.
* No more migration messages at startup for brand-new sites.
* `max` is now properly implemented for relationships when using the manager dialog box as a chooser.
* "Trash" filter now displays its state properly in the piece manager dialog box.
* Dragging an image to the media library works reliably.
* Infinite loop warning when editing page titles has been fixed.
* Users can locate the tab that still contains errors when blocked from saving a piece due to schema field errors.
* Calling `insert` works properly in the `init` function of a module.
* Additional fixes.

### Breaks

* Apostrophe's instance of `uploadfs` has moved from `apos.attachment.uploadfs` to `apos.uploadfs`. The `uploadfs` configuration option has similarly moved from the `@apostrophecms/attachment` module to the `@apostrophecms/uploadfs` module. `imageSizes` is still an option to `@apostrophecms/attachment`.

## 3.0.0-alpha.5 - 2021-02-11

* Conditional fields are now supported via the new `if` syntax. The old 2.x `showFields` feature has been replaced with `if: { ... }`.
* Adds the option to pass context options to an area for its widgets following the `with` keyword. Context options for widgets not in that area (or that don't exist) are ignored. Syntax: `{% area data.page, 'areaName' with { '@apostrophecms/image: { size: 'full' } } %}`.
* Advisory locking has been implemented for in-context editing, including nested contexts like the palette module. Advisory locking has also been implemented for the media manager, completing the advisory locking story.
* Detects many common configuration errors at startup.
* Extends `getBrowserData` in `@apostrophecms/doc-type` rather than overwriting the method.
* If a select element has no default, but is required, it should default to the first option. The select elements appeared as if this were the case, but on save you would be told to make a choice, forcing you to change and change back. This has been fixed.
* Removes 2.x piece module option code, including for `contextual`, `manageViews`, `publishMenu`, and `contextMenu`.
* Removes admin bar module options related to 2.x slide-out UI: `openOnLoad`, `openOnHomepageLoad`, `closeDelay`.
* Fixed a bug that allowed users to appear to be in edit mode while looking at published content in certain edge cases.
* The PATCH API for pages can now infer the correct _id in cases where the locale is specified in the query string as an override, just like other methods.
* Check permissions for the delete and publish operations.
* Many bug fixes.

### Breaks
* Changes the `piecesModuleName` option to `pieceModuleName` (no "s") in the `@apostrophecms/piece-page-type` module. This feature is used only when you have two or more piece page types for the same piece type.

## 3.0.0-alpha.4.2 - 2021-01-27

* The `label` option is no longer required for widget type modules. This was already true for piece type and page type modules.
* Ability to namespace asset builds. Do not push asset builds to uploadfs unless specified.

### Breaking changes

* Removes the `browser` module option, which was only used by the rich text widget in core. All browser data should now be added by extending or overriding `getBrowserData` in a module. Also updates `getComponentName` to reference `options.components` instead of `options.browser.components`.

## 3.0.0-alpha.4.1

* Hotfix: the asset module now looks for a `./release-id` file (relative to the project), not a `./data/release-id` file, because `data` is not a deployed folder and the intent of `release-id` is to share a common release identifier between the asset build step and the deployed instances.

## 3.0.0-alpha.4

* **"Fragments" have been added to the Apostrophe template API, as an alternative to Nunjucks' macros, to fully support areas and async components.** [See the A3 alpha documentation](https://a3.docs.apos.dev/guide/widgets-and-templates/fragments.html) for instructions on how to use this feature.
* **CSS files in the `ui/public` subdirectory of any module are now bundled and pushed to the browser.** This allows you to efficiently deliver your CSS assets, just as you can deliver JS assets in `ui/public`. Note that these assets must be browser-ready JS and CSS, so it is customary to use your own webpack build to generate them. See [the a3-boilerplate project](https://github.com/apostrophecms/a3-boilerplate) for an example, especially `webpack.config.js`.
* **More support for rendering HTML in REST API requests.** See the `render-areas` query parameter in [piece and page REST API documentation](https://a3.docs.apos.dev/reference/api/pieces.html#get-api-v1-piece-name).
* **Context bar takeover capability,** for situations where a secondary document should temporarily own the undo/redo/publish UI.
* **Unpublished pages in the tree** are easier to identify
* **Range fields** have been added.
* **Support for npm bundles is back.** It works just like in 2.x, but the property is `bundle`, not `moogBundle`. Thanks to Miro Yovchev.

### Breaking changes

* **A3 now uses webpack 5.** For now, **due to a known issue with vue-loader, your own project must also be updated to use webpack 5.** The a3-boilerplate project has been updated accordingly, so you may refer to [the a3-boilerplate project](https://github.com/apostrophecms/a3-boilerplate) for an example of the changes to be made, notably in `webpack.config.js` and `package.json`. We are in communication with upstream developers to resolve the issue so that projects and apostrophe core can use different major versions of webpack.

## 3.0.0-alpha.3

Third alpha release of 3.x. Introduced draft mode and the "Publish Changes" button.

## 3.0.0-alpha.2

Second alpha release of 3.x. Introduced a distinct "edit" mode.

## 3.0.0-alpha.1

First alpha release of 3.x.<|MERGE_RESOLUTION|>--- conflicted
+++ resolved
@@ -2,11 +2,6 @@
 
 ## UNRELEASED
 
-<<<<<<< HEAD
-### Changes
-
-* Adds regex pattern feature for string fields.
-=======
 ### Adds
 
 * Add `apos.modules['piece-type']`.`getManagerApiProjection` method to reduce the amount of data returned in the manager
@@ -22,7 +17,7 @@
 * Mark `apos.modules['doc-type']` methods `getAutocompleteTitle`, `getAutocompleteProjection` & `autocomplete` as
     deprecated. Use the `autocomplete('...')` query builder instead. 
     More info at https://v3.docs.apostrophecms.org/reference/query-builders.html#autocomplete'.
->>>>>>> d237ace9
+* Adds regex pattern feature for string fields.
 
 ## 3.47.0 (2023-05-05)
 
