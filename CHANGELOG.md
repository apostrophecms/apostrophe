# Changelog

<<<<<<< HEAD
## 2.108.0 (2020-06-09)

* UX improvement: if a piece type has the `contextual: true` option set and workflow is present, do not default published to `false`. There is already a good opportunity to review before the public sees the piece afforded by workflow.
=======
## 2.108.0 (2020-06-17)

* If called with a scalar argument, `apos.utils.clonePermanent` now returns scalars (strings, booleans, numbers) as-is. This makes it easier to use the method when the argument might or might not be an object that requires cloning.
>>>>>>> 11299e78

## 2.107.1 (2020-06-03)

* The `distinctCounts` feature (also known as `counts: true` for `piecesFilters`) is now compatible with the `apostrophe-db-mongo-3-driver` module, when in use. Note that there is little benefit to that module now that `emulate-mongo-2-driver` is standard in Apostrophe and employs the MongoDB 3.x driver under the hood but provides a 2.x-compatible API. However those who strongly prefer the 3.x driver APIs for direct MongoDB queries may use `apostrophe-db-mongo-3-driver` with more confidence given this fix.

## 2.107.0 (2020-05-20)

* CKEditor has been updated to version 4.14, addressing a low-risk XSRF vulnerability. The vulnerability required that the source code editor feature be activated and that a user with editing privileges be convinced to import specially crafted markup, which is unlikely in practice.
* Users may now intentionally clear a `time` field, whether or not it has a `def` setting, in which case it is stored as `null` (unless `required: true` is present). The inability to do this was a regression introduced in version 2.102.0.
* Developers can now pass a `spectrumOptions` object to a `color` field and take full control of Spectrum, the plugin that powers Apostrophe's color picker. [Documentation for this configuration here.](https://docs.apostrophecms.org/reference/field-types/color.html#example)
* Activating the `objectNotation` option to `i18n` no longer causes problems for certain strings in Apostrophe's admin interface, which does not use it. You will see alternate Unicode characters for the `:` and `.` characters in these strings if you do choose to translate them. These are transformed back for end users.

## 2.106.3 (2020-05-06)

* Fixes a page tree interface bug that would cause pages to be lost when they
were trashed with their parent, then the parent was dragged out of the trash.
This only effected projects with `trashInSchema: true` set in the
`apostrophe-docs` module, however that includes anything using
`apostrophe-workflow`.

## 2.106.2 (2020-04-22)

* The icons of custom CKEditor plugins now appear properly. Previously they were hidden.
* Switched the continuous integration testing service to CircleCI from Travis.

## 2.106.1 (2020-04-20)

* Fixed a regression that broke the thumbnail display of images in "Manage Images." This regression was introduced in version 2.106.0, which was otherwise an important security update, so you should definitely update to 2.106.1 to get the benefit of that security fix if you haven't already.

## 2.106.0 (2020-04-17)

**Security:** the `list` route of the `apostrophe-pieces` module and the `info` route of the `apostrophe-pages` module formerly allowed site visitors to obtain the complete contents of publicly accessible pages and pieces. While there was no inappropriate access to documents that were unpublished, restricted to certain users, etc., properties not normally visible to end users were exposed. Since the global document can be fetched as part of requests made by the public, this means that any credentials in the schema of the global document are vulnerable to being viewed until your site is updated to at least Apostrophe 2.106.0. Note that if you are using Apostrophe Workflow you must also update that module to Apostrophe 2.34.0, otherwise the "Manage Workflow" view will not work.

The most important change made to resolve this issue is the use of a projection to populate the "Manage" view of pieces (the "list" route). While Apostrophe will automatically include any extra columns configured with `addColumns` in the projection, you may need to add additional properties to the projection if you have overridden the manage list view template entirely for some of your pieces to display additional information.

The easiest way to do that is to configure the `addToListProjection` option for your custom piece type, like so:

```javascript
// in lib/modules/my-module
module.exports = {
  extend: 'apostrophe-pieces',
  addToListProjection: {
    myExtraProperty: 1
  }
  // other configuration here as usual
}
```

You can also apply the `super` pattern to the new `getListProjection` method of `apostrophe-pieces`.

Many thanks to Kristian Mattila for bringing the issue to our attention, allowing us to patch the vulnerability
before any public disclosure was made. If you become aware of a security issue in Apostrophe, please contact
us via email at [security@apostrophecms.com](mailto:security@apostrophecms.com).

## 2.105.2 (2020-04-09)

* `apos.utils.emit` now works properly in IE11, addressing an issue that impacted `apostrophe-forms` submissions in IE11 in 2.105.0.
* IE11 now respects the `prefix` option properly in `apos.utils.get` and `apos.utils.post` (lean mode helpers for making API calls).

## 2.105.1 (2020-04-08)

* When using lean mode, video widgets did not support Internet Explorer 11. This issue has been fixed. Non-lean mode video widgets have always supported Internet Explorer 11.
* If the `jQuery: 3` option is not passed to `apostrophe-assets` a developer warning is now printed at startup. The use of jQuery 1.x is deprecated. All Apostrophe-published modules work fine with the `jQuery: 3` option. You may need to review the jQuery 3 changelogs for a few changes required for your own legacy code.
* Users may now intentionally clear a `date` field, whether or not it has a `def` setting, in which case it is stored as `null` (unless `required: true` is present). The inability to do this was a regression introduced in verion 2.102.0.
* The `objectNotation: true` option to `apostrophe-i18n`, which we pass on to the `i18n` module, is now compatible with the `namespaces: true` option. When both are active, the namespace separator defaults to `<@>` to avoid a conflict with the `:` character used to begin the default value when using object notation.
* Various documentation corrections and minor aesthetic improvements.

## 2.105.0 (2020-03-26)

* Security: Node 6.x has not been supported by its creators since April 2019, and Node 8.x reached its end of support date in December 2019. **As of this release of Apostrophe, we are officially acknowledging that it is not possible to maintain support for Node 6.x in Apostrophe and it is unlikely to work on that version,** since both the testing frameworks on which we rely and common sub-dependencies of essential open source modules used by Apostrophe now require Node 8 at a minimum. While we will make a good-faith effort to maintain Node 8.x usability as long as possible, we expect to similarly be forced to drop Node 8 compatibility soon. **Both Node 6 and Node 8 might not be safe to use for reasons entirely unrelated to Apostrophe**, so you should upgrade your servers as soon as practical. Few or no code changes should be needed in Apostrophe 2.x projects. **We strongly recommend moving to Node 12.x,** the most up to date LTS (Long-Term Support) release of Node. In the future, we recommend becoming familiar with the [Node.js release schedule](https://nodejs.org/en/about/releases/) so you can better plan for such upgrades.
* Security: all of the recently new `npm audit` warnings were fixed. These were considered `low` risk according to the `npm audit` tool. In the process we removed dependencies on the `tar` and `prompt` modules in favor of simpler solutions with fewer moving parts.
* Lean mode: the `apos.utils.get` and `apos.utils.post` methods no longer prepend the site's global `prefix` when the call targets a different origin (another site's API, for instance). This is a bug fix to match the behavior of `$.jsonCall()` which set the standard for this in Apostrophe.
* Lean mode: `apos.utils.emit(el, name, data)` has been introduced. This method emits a custom DOM event with the given `name` and adds the properties of the `data` object to the event. The event is emitted on `el`. When emitting events with global significance, our convention is to emit them on `document.body`. To listen for such events one uses the standard browser method `document.body.addEventListener('eventname', function(event) { ... })`.
* Lean mode: `apos.utils.get` now emits an `apos-before-get` event with `uri`, `data` and `request` properties just before the request is actually sent. You may use this hook to add headers to `request`.
* Cloud deployment: when starting up a site with `APOS_BUNDLE=1`, the asset bundle is by default extracted to the root of the project so that the assets can be found in the filesystem of each server if needed. New feature: for the benefit of environments in which the bundle files are already present and the root of the project is not writable, `APOS_EXTRACT_BUNDLE=0` may now be set to disable the extraction (note `0`, not `1`).
* Localization: Apostrophe's static i18n of its user interface can now be "namespaced," opening the door to giving your translators better guidance on whether to translate it or ignore it when working with the JSON files in the `locales/` folder of your site. You can turn this on by enabling the `namespaces: true` option for the `apostrophe-i18n` module. When you do, Apostrophe's i18n phrases will be prefaced with `apostrophe<:>` in the JSON files (not in the browser). You can create your own namespaced translations by calling `__ns('namespacename', 'phrase')` rather than `__('phrase')`, `__ns_n` rather than `__n`, etc. Note that if the namespaces option is not actually turned on, these new helpers are still available in templates; they just don't prefix a namespace. The forthcoming `apostrophe-static-i18n` module, which allows for editing static translations as pieces, will also have an option to ignore a namespace, which is helpful if you wish to avoid showing our user interface phrases to your translation team at all.

## 2.104.0 (2020-03-11)

* `apos.utils.get` and `apos.utils.post` now return a promise if invoked without a callback. This means you may use `await` with them. *It is up to you to provide a `Promise` polyfill if you use this feature without callbacks and intend to support IE11. For instance you could use the `core-js` library.* These methods are similar to `$.get` and `$.post` but do not require jQuery. `apos.utils.post` supports Apostrophe's CSRF protection natively so you do not have to add an exception if you use it. These methods are available in [lean frontend mode](https://docs.apostrophecms.org/apostrophe/core-concepts/front-end-assets/lean-frontend-assets).
* `apos.utils.get` no longer adds an unnecessary `?` to the URL it fetches if `data` has no properties. In addition, `apos.utils.get` leaves the URL unchanged if `data` is null.
* Recursion warnings now include a hint to add a projection to pieces-widgets as well as more obvious joins.
* Dependencies updated to reflect latest version of `emulate-mongo-2-driver`, which contains an important fix to `count`.

## 2.103.1 (2020-03-04)

* An incompatibility with apostrophe-headless was introduced in Apostrophe 2.102.0. This version addresses that incompatibility, however you must also upgrade apostrophe-headless to version 2.9.3. The issue had to do with a change that was made to allow users to intentionally clear default values in forms. We are updating our regression test procedures to ensure that if a new release of apostrophe would break the unit tests of apostrophe-headless, it will not be published until that issue is resolved.

## 2.103.0 (2020-03-02)

* Frustrations with conflict resolution have been much improved. First, Apostrophe no longer displays the "another user has taken control of the document" message multiple times in a row. Second, due to changes in what browsers allow to happen when you leave the page, beginning in version 2.102.0 Apostrophe displayed too many messages about a conflict with your **own** work in another tab. We no longer display these messages. However, if there really *is* work lost for the same document in another tab, Apostrophe will still tell you what happened in order to teach the habit of not editing the same page in two tabs simultaneously.
* You may now use `select` schema field with dynamic choices as a filter in "Manage Pieces."
* `required` is now enforced on the server side for `joinByOne`. However, note that it is always possible for the document you joined with to be moved to the trash at a later time. You must therefore always check that the join was really loaded before relying on it. Thanks to Ricardo José Rodríguez Álvarez.
* Hidden information at the bottom of certain modals has been restored to view.

## 2.102.5 (2020-02-26)

* Explicitly require emulate-mongo-2-driver 1.2.1 or better, to address a bug in 1.2.0.

## 2.102.4 (2020-02-25)

* Explicitly require emulate-mongo-2-driver 1.2.0 or better, which provides a deprecation-free wrapper for `count` and fixes bugs in the wrapper for `aggregate`.

## 2.102.3 (2020-02-24)

* Security fix for [Prototype Override Protection Bypass vulnerability in the qs module](https://snyk.io/vuln/npm:qs:20170213). It appears this risk only occurs when our `build` Nunjucks filter is used in conjunction with a URL based on what the browser sent, rather than starting with the `_url` property of the page and adding parameters to that with `build`, thus it is not an issue "out of the box" in all or most ApostropheCMS sites. However the vulnerability should be patched promptly because it could definitely exist in current or future project level code that uses `build`. To eliminate the risk, update to this version of Apostrophe and make sure you "npm update" to get the required updated version of `qs` via Apostrophe's dependencies.

* This version also corrects a bug that prevented the recently released disableInactiveAccounts feature from working.

## 2.102.2 (2020-02-11)

* Removed the restriction preventing the use of `mongodb+srv` connection
URIs with MongoDB. `emulate-mongo-2-driver` has no problem with these, since
it passes them on to the 3.x driver.
* Updated dependency to `emulate-mongo-2-driver` 1.1.0, which knocks out 100% of the common MongoDB deprecation warnings when using Apostrophe, with one exception: you should set the `useUnifiedTopology: true` option yourself. We do not do this for you because we cannot break legacy configurations using other topologies. However most of you can just turn this option on and enjoy more reliable connections and no more warnings.

Here is how to configure that in Apostrophe:

```javascript
// in app.js, where your modules key is...
modules: {
  'apostrophe-db': {
    connect: {
      useUnifiedTopology: true
    }
  }
}
```

## 2.102.1 (2020-02-10)

* Temporarily pinned to `less` version 3.10.x to work around an
[upstream bug](https://github.com/less/less.js/issues/3469) that broke
deployments.

## 2.102.0 (2020-01-30)

* Apostrophe now displays "Saving... Saved" indicators near the context
menu in the lower left indicator. In our UX tests, users often did not
realize Apostrophe automatically saved their work and were concerned
by the lack of an explicit save button. In addition, Apostrophe no longer
attempts to save your remaining changes via a synchronous HTTP request when you
close the page, because this is deprecated in all browsers and disabled
in many. Instead, Apostrophe uses the standard "you have unsaved changes,
are you sure you wish to leave this page?" dialog. Together with the
"saving... saved" indicator, this provides a mechanism for preventing
lost work that is robust in modern browsers.

This does impact Apostrophe's "advisory locking" mechanism that warns users
if another user is already editing. Since we cannot guarantee a synchronous
request to unlock the page will ever be received, we have instead
shortened the expiration time for document locks to 30 seconds. Since
these are refreshed every 5 seconds there should be no negative impacts
in typical use.

Thanks to Freshworks for making this improvement possible via [Apostrophe Enterprise Support](https://apostrophecms.org/support/enterprise-support).

* New `disableInactiveAccounts` option, which can be set like so:
```javascript
  'apostrophe-users': {
    disableInactiveAccounts: true
  }
```

By default, users from the "admin" group are whitelisted and the inactivity period is 90 days. This can be changed:

```javascript
{
  // in your project level lib/modules/apostrophe-users/index.js file
  disableInactiveAccounts: {
    neverDisabledGroups: [ 'test', 'otherGroup' ],
    // After 30 days without logging in, the account is marked disabled
    // on next login attempt, until an admin explicitly enables it again
    inactivityDuration: 30
  }
}
```

* A longstanding bug relating to schemas has been fixed. Previously, if you attempted to clear a string field that had a `def` property, that field would be repopulated with the `def` value. This was never intended; `def` is only for the initial population of a newly created object. If you were relying on this bug, update your code to use `apos.schemas.newInstance(schema)` from the start so that you begin with an object that has the right defaults for each field. Note that pieces, pages, etc. already do this.

* Added a `bodyAttributes` block to `outerLayoutBase.html`. You may override this block to add new attributes to `body` without overriding the entire `outerLayoutBase.html` template. It is a best practice to not override this template, use the provided blocks.

* Fields of type `attachment` with `required` not set to `true` now work properly.

* You may now set the `loginUrl` option of the `apostrophe-login` module to change the login URL from `/login` to something else. Thanks to Giuseppe Monteleone for this contribution.

* `help` property is now supported for array fields.

* Uploads with a capitalized file extension are now accepted where appropriate. Thanks to Fernando Figaroli for this contribution.

* When editing a join with pages, a nonfunctional edit pencil icon is no longer displayed. Actual inline editing of page settings from another page may be a 3.0 feature.

## 2.101.1 (2020-01-08)

* Dependency on `emulate-mongo-2-driver` is now explicitly set to require at least version 1.0.3 to bring in various fixes.
* Reported `landscape` and `portrait` properties of an image attachment object now correspond to the crop in use, if any.

## 2.101.0 (2019-12-14)

* Due to `npm audit` security vulnerability warnings and the end of upstream support, the 2.x version of the `mongodb` npm module (the driver we used to connect to MongoDB, not MongoDB itself) can no longer be responsibly used in Apostrophe. Therefore we have replaced it with the new [emulate-mongo-2-driver](https://www.npmjs.com/package/emulate-mongo-2-driver) module, which strives to match the interface of the MongoDB driver version 2.x while acting as a wrapper for the official, supported MongoDB driver version 3.x. This has been tested in many projects. Therefore no code changes should be required for your project to `npm update` to version 2.101.0. However if you encounter incompatibilities, most likely in driver features not used in Apostrophe, please [contribute additional wrappers and test coverage to emulate-mongo-2-driver](https://www.npmjs.com/package/emulate-mongo-2-driver). Another option is to use [apostrophe-db-mongo-3-driver](https://www.npmjs.com/package/apostrophe-db-mongo-3-driver), which allows you to use the 3.x driver API directly and also provides a `findWithProjection` collection method as a migration path for quickly patching legacy code.
* The `def` property of schema fields associated with specific page types is now displayed in the editor when creating new pages. Thanks to Michelin for making this work possible via [Apostrophe Enterprise Support](https://apostrophecms.org/support/enterprise-support).
* A schema field named `fields` can now be included in a projection without surprising behavior.
* EPS (`.eps`) files are now accepted as Apostrophe attachments and categorized in the `office` group, meaning they can be uploaded as "files."
* The `aspectRatio` option, when specified directly for attachment schema field properties, now implies permission to crop as forced center-cropping differed from what we do when applying aspect ratios to image widgets.
* Cross-browser fix for the back button when using our page-refresh-free AJAX features for browsing pieces. Thanks to sergiodop92 for this fix.

## 2.100.3 (2019-12-03)

* The `aspectRatio` option to the `attachments` schema field type is now fully implemented. We always had this for selecting images, e.g. in our `apostrophe-images-widgets` module, but it is now also available when directly using an `attachment` schema field as a property of your own doc. You can also set `crop: true` to allow manual cropping in that case. This is a useful technique when including the image in a reusable media library does not make sense.

## 2.100.2 (2019-12-02)

* Corrected a significant performance problem with the `apostrophe-users:add` command line task when thousands of users exist.

## 2.100.1 (2019-11-21)

* Must confirm when resetting password, since there are no do-overs if we do not have the email confirmation method available (with `resetLegacyPassword: true`) and since it's generally a pain not to have this.
* Fixed the "Reset TOTP authentication" feature of "Manage Users".

## 2.100.0 (2019-11-21)

* New feature: Google Authenticator two-factor authentication (TOTP) support for Apostrophe accounts. Set the `totp: true` option of the `apostrophe-login` module. When enabled, users (including admins) are required to set up and complete authentication with Google Authenticator or a compatible TOTP app on their mobile device. On the user's next login they set up Google Authenticator; after that they must supply a code from Google Authenticator at each login. If a user loses their device, an admin can reset their access by editing that user via "Manage Users" and selecting "Reset TOTP 2-Factor Authentication." If the admin loses their device, they can use the new `apostrophe-users:reset-totp` command line task. Thanks to Michelin for making this work possible via [Apostrophe Enterprise Support](https://apostrophecms.org/support/enterprise-support).
* New feature: `resetLegacyPassword: true` option for `apostrophe-login`. When the `passwordRules` and `passwordMinLength` options are present, enabling `resetLegacyPassword` permits the user to change their password right away at login time if it is correct, but does not meet your new standards for adequate passwords. This does not require receiving a confirmation email; if you are concerned by that, consider enabling `passwordReset` instead if you are willing to [configure email delivery](https://docs.apostrophecms.org/apostrophe/tutorials/howtos/email). Thanks to Michelin for making this work possible via [Apostrophe Enterprise Support](https://apostrophecms.org/support/enterprise-support).
* New feature: `resetKnownPassword: true` option for `apostrophe-login`. When enabled, a currently logged-in user is permitted to change their own password without receiving an email, as long as they know their current password. This adds an additional admin bar item, which you may want to group. Thanks to Michelin for making this work possible via [Apostrophe Enterprise Support](https://apostrophecms.org/support/enterprise-support).
* Performance: Apostrophe is now much faster when editing a piece with hundreds of areas in its schema. Thanks to Bharathkumar Chandrasekaran of Freshworks for his contributions to finding the solution.
* Bug fix: `passwordRules` and `passwordMinLength` no longer break support for new users created via `apostrophe-passport` who use single sign-on and do not have explicit passwords in Apostrophe.
* Developer warning: a module that implements a widget must have a name ending in `-widgets` or the editor will not work properly in the browser. We now display a warning.
* Developer warning: if the developer tries to configure `piecesFilters` for the pieces module, rather than the corresponding pieces-pages module, a warning is displayed.
* UI fix: modal dialog box height corrected. Thanks to Paul Grieselhuber for this contribution.
* UI fix: better Microsoft Edge support. Thanks to Denis Lysenko.

## 2.99.0 (2019-10-30)

* Optional password complexity rules. You may set `passwordMinLength` to a number of your choice. You may also set `passwordRules` to an array of rule names. Those available by default are `noSlashes`, `noSpaces`, `mixedCase`, `digits`, and `noTripleRepeats`. To block **existing** passwords that don't meet this standard, you should also set `passwordRulesAtLoginTime: true`. Additional password rules may be registered by calling `apos.login.addPasswordRule('name', { test: fn, message: 'error message' })`. The function will receive the password and must return `true` if it is acceptable. Thanks to Michelin for making this work possible via [Apostrophe Enterprise Support](https://apostrophecms.org/support/enterprise-support).
* `apos.utils.attachmentUrl` has been added to lean mode. It works exactly like `apos.attachments.url`, which is not available in lean mode, with one exception: to avoid adding more overhead to lean mode, the default size is the original. So you must take care to specify the `size` option for performance when working with images.
* When an in-page edit is made and an area is updated as a result, the `update` method of the appropriate module is now called, rather than `apos.docs.update`. This allows for `beforeSave`, etc. to fire in this situation. Thanks to Kalia Martin of swiss4ward for this contribution.
* Apostrophe now provides a `res.rawRedirect` method, which performs a redirect without adding the sitewide prefix. On sites without a prefix it is equivalent to `res.redirect`. This is useful when working with a URL that is already prefixed, such as the `_url` property of a page or piece.
* Using the `groups` option to `apostrophe-users` together with a very large database can lead to slow startup because the groups are found by title, and title is not an indexed field. You may now specify the `slug` for each group in the array, in which case they are found by `slug` instead, which is an optimized query. However most very large sites would be better off removing the `groups` option and allowing groups to be managed flexibly via the admin bar.
* `apos.tasks.getReq` now provides more simulated i18n support.
* The occasional but irritating "not blessed" bug when editing content on the page has been fixed via a new "reinforced blessing" mechanism.

## 2.98.1 (2019-10-21)

* When selecting pages for a join, you are now permitted to choose any page you have access to view. This was never intended to be locked down to pages you can edit. For instance, you should be able to link to any page you can see when editing a navigation widget. Thanks to Freshworks for making this fix possible via [Apostrophe Enterprise Support](https://apostrophecms.org/support/enterprise-support).
* Beginning with this version we are whitelisting `npm audit` advisories that are not relevant to Apostrophe. Specifically, advisory `1203` has no bearing on Apostrophe because end users cannot specify collection names to MongoDB via Apostrophe.

## 2.98.0 (2019-10-11)

* Bug fix: the `sendPage` method now emits the `apostrophe-pages:beforeSend` promise event no matter which module is calling `self.sendPage`. This was always the intention, as shown by the fact that the legacy `pageBeforeSend` method is called. The purpose of `sendPage` has always been to allow a custom route to render a page exactly as Apostrophe normally does, and that includes calling all `apostrophe-pages:beforeSend` handlers.
* Bug fix: the `title` field is now required in the `apostrophe-users` module. Thanks to Jose Garcia of swiss4ward.
* The `apostrophe-templates` module now has an internal `i18n` method intended to be overridden by those who want to monitor and/or alter static internationalization results. This will be used by the forthcoming `apostrophe-i18n-debugger` module. You don't need to call this method, you can use the standard [i18n](https://www.npmjs.com/package/i18n) helpers.

## 2.97.2 (2019-10-03)

* All [i18n](https://www.npmjs.com/package/i18n) helpers are now available in templates, not just the `__` helper. See the [i18n module documentation](https://www.npmjs.com/package/i18n) for more information. Test coverage was added to ensure this remains in place.
* UX improvements in "reorganize" (Manage Pages).
* contributing.md now points to the [apostrophecms Discord chat community](https://chat.apostrophecms.org) for live community help, rather than Gitter, which has been retired.

## 2.97.1 (2019-09-26)

* Hotfix for a potential Denial Of Service issue reported by NPM. A user with login privileges could eventually exhaust available memory by submitting thousands of batch job requests.

## 2.97.0 (2019-09-25)

* The simplified `APOS_BUNDLE=1` feature for asset deployment in the cloud now uses the actual `tar` utility when extracting assets locally, rather than the `tar` npm module, as a blocking bug was encountered and the actual utility is faster.
* Improved support for subclasses of `apostrophe-rich-text-widgets`. These now receive the same CSS UX considerations and store their content under the appropriate widget name. This opens the door to the new `tiptap` option offered by the latest release of [apostrophe-tiptap-rich-text-widgets](https://github.com/apostrophecms/apostrophe-tiptap-rich-text-widgets), which can be used to selectively enable or disable the use of tiptap as an alternative to CKEditor for some subclasses but not others.
* Low-level support for namespacing asset themes. By default this has no effect, however if getThemeName is overridden to return a theme name then asset masters, minified assets, bundles in the collection, etc. all get namespaced to play side by side with other themes used by other apos objects in the same project. Meant for use with apostrophe-multisite, this is not equivalent to a Wordpress or Drupal theme as such.
* The widget editor's `afterShow` method takes no callback; removed an invocation that did not make sense. Thanks to Amin Shazrin for this contribution.
* Improved sizing for video widgets. This is now based on the parent element. Also added empty alt tag to the placeholder image as a hint not to read it aloud.

Thanks to Michelin for making much of this work possible via [Apostrophe Enterprise Support](https://apostrophecms.org/support/enterprise-support).

## 2.96.2 (2019-09-17)

* Bug fix: missing required fields nested in `array` or `object` fields hidden fvia `showFields` no longer result in a server-side error. They adhere to the usual rule that if you can't see it, you're not expected to enter it.
* Bug fix: autocomplete now works again for tags and joins. This was caused by a difference of z-index introduced by an upgrade of jQuery UI in July.
* Better UX for drag and drop.
* The `findTestModule` method now works properly in Windows, opening the door to testing Apostrophe modules more easily on Windows. Thanks to Amin Shazrin for this contribution.
* The base name of the master stylesheet has been factored out to a `getStylesheetsMasterBase` method in `apostrophe-assets`, for easier overrides in multisite projects.
* Thanks to refactoring of the implementation, it is now possible to override the behavior of the `apostrophe-email` module to use different transports in different circumstances. Thanks to Aurélien Wolz for this contribution.

## 2.96.1 (2019-09-09)

* Setting PORT to `0`, or passing `0` as the `port` option to `apostrophe-express`, now works per the TCP documentation: you get a random port number. You can access that port number as `apos.modules['apostrophe-express'].port`. Thanks to J. Garijo for this contribution.
* The ability to add a new image while selecting one for a widget has been restored. Similar scenarios while editing other joins are also fixed.
* Double-clicking the "Edit" button of a widget no longer causes a race condition. Thanks to Mayank Bansal for pointing out the issue and how to reproduce it.
* Undisplayed tooltips no longer take up space in a way that causes interface frustration.

## 2.96.0 (2019-09-04)

* Reverse joins no longer result in an empty tab when they are the only unarranged field, since they have no editing UI in any case.
* The "context menu" (aka "Page Settings," "Published," etc.) has been cleaned up in several ways. It no longer appears unless the user at least has edit access to either `data.page` or `data.piece`. This deciding factor can be altered by overriding `apos.templates.showContextMenu`, which accepts `req` and must return `true` or `false`. In addition, the "Unpublished" dropdown works properly in all cases.
* Notifications now have an explicit "close" button to help those who did not realize they were clickable. Also, they display the proper cursor when hovered and use a suitable HTML tag for improved accessibility.

## 2.95.1 (2019-09-01)

* Drag and drop operations within an area, and various other operations, no longer result in a race condition where the same document is locked more than once and content can be lost. This is especially noticeable on slower connections but can happen anytime. This was a longstanding problem. Thanks to Eric Wong for his patient reporting and testing of this issue.
* eslint has been updated, addressing npm audit complaints.

## 2.95.0 (2019-08-21)

* Nested content in sub-areas is no longer lost when editing schema properties of the widget that contains the areas.
* The `slugPrefix` option for pieces modules now works correctly. This option prefixes the slugs of all pieces of that type with the given string. It is recommended, but not required, that the prefix end in `-`. The editor requires that the slug be prefixed with the `slugPrefix`, the editor suggests slugs that include the prefix, and a migration now runs to add the `slugPrefix` to pieces that lack the prefix. If this results in a slug conflict the offending piece is left alone and flagged for your manual attention. A slug without the prefix does not cause any harm, other than cluttering up the namespace of slugs.
* `apostrophe-images` and `apostrophe-files` now use the `slugPrefix` option to prefix their slugs. This will result in a **one-time** migration for each at startup, after which your image and file slugs will no longer be in frequent conflict with other pieces when you try to give them friendly slugs. Note that **image and file slugs are not used in actual media asset filenames**, so there is no bc break there. And although most sites don't have an `apostrophe-images-pages` or `apostrophe-files-pages` module, those that do will experience no 404 errors due to Apostrophe's robust redirect features.
* Apostrophe migrations are now more stable in MongoDB Atlas and other environments in which it is unwise to keep a single MongoDB cursor alive for long periods. To achieve greater stability, the `apos.migrations.eachDoc` method now fetches the `_id` properties of all relevant docs first, and they are then processed in small batches.
* The `APOS_TRACE_DB=1` environment variable, which is useful for tracking down MongoDB issues, now includes traces for `distinct` calls.
* A division-by-zero error in the migration progress display was fixed, correcting some strange-looking output.
* In `apostrophe-assets`, the logic to determine the dev environment asset generation id was factored out to the `determineDevGeneration` method to simplify overriding it in `apostrophe-multisite`.
* `apos.utils.post` and `apos.utils.get` now report HTTP errors (status >= 400) properly to their callbacks. The object provided as the error includes a `status` property with the HTTP status code. The body is still available in the second argument to the callback.

## 2.94.1 (2019-08-12)

* Bug fix for a regression that impacted the ability to edit an array field again after cancelling the first time. Thanks to Amin Shazrin for this contribution.

## 2.94.0 (2019-08-09)

* Bug fix for the new simplified static asset bundling: URLs beginning with `/` in CSS files are correctly rewritten to point to the bundle in the cloud when using the simple bundle feature (`APOS_BUNDLE=1`). This was already done for the old method.
* In the browser, the lean methods `apos.utils.post` and `apos.utils.get` now accept non-JSON responses from APIs. To maximize bc, if the response has the `application/json` content type, it is always parsed for you; if not, it is still parsed for you if it is valid JSON, but otherwise it is delivered to you as-is (as a string).
* When you edit the slug of a piece or page manually and a slug conflict with another piece or page is created, you can now optionally click a button in order to edit the conflicting piece or page, and change its slug to eliminate the conflict.

## 2.93.0 (2019-07-25)

* New, simplified static asset bundling feature for deploying to cloud hosts like Heroku. See the [ApostropheCMS Heroku HOWTO](https://docs.apostrophecms.org/apostrophe/tutorials/howtos/deploying-apostrophe-in-the-cloud-with-heroku) for details. There is more to successful Heroku deployment than just static assert bundling.

First, make sure the `APOS_BUNDLE=1` environment variable is set in your production environment, i.e. in your Heroku environment settings.

Next, set up a ["release tasks" script](https://devcenter.heroku.com/articles/release-phase):

```
# Remember, APOS_BUNDLE=1 must be set globally in your Heroku
# environment settings already - not just this script but also
# the regular dyno startup must see it

node app apostrophe:generation
node app apostrophe-migrations:migrate
```

And that's all you have to do! No more creating named bundles and committing them to git. That technique still works, but it is much more work for you.

This new method does require that the release tasks script have access to the production database, as MongoDB is used to store the bundle until the Heroku dynos have a chance to unpack it locally.

> Due to the temporary storage of the bundle in MongoDB, if your asset bundle is larger than 16MB this technique will not work... and your users will be miserable, waiting for a 16MB asset bundle to download on their phones! So please, just don't push that much code to the browser. If you must though, you can use the old technique.

Again, see the [ApostropheCMS Heroku HOWTO](https://docs.apostrophecms.org/apostrophe/tutorials/howtos/deploying-apostrophe-in-the-cloud-with-heroku) for details. There is more to successful Heroku deployment than just static assert bundling, most importantly you need to use S3 for media storage.

* In the lean library (`apos.utils.post`), use the csrf-fallback value for the csrf token if there is no csrf cookie name, same as the regular jquery library would. This achieves compatibility with the `disableAnonSessions: true` option of `apostrophe-express`.

* When copying the permissions of a parent page to subpages, you now have the option to append them rather than replacing all existing permissions. Thanks to Siddharth Joshi.

## 2.92.1 (2019-07-09)

Unit tests passing.

Regression tests passing.

* Fixes for several bugs relating to tooltips persisting on the page longer than they should.
* Fixes for three bugs relating to array fields: a `required` array field that is hidden by `showFields` is now correctly treated as not required (like other fields). Clicking "cancel" when editing an array now correctly reverts to the original contents of the array. And dynamic choice methods for `select` and `checkboxes` fields now work correctly when nested in an `array` or `object` field.
* Nested areas can now be edited properly when found inside a dialog box, such as the "Edit" dialog box of a piece type.
* Upgraded `diff` package to continue passing `npm audit`.
* Upgraded `jQuery` from version 3.3.1 to version 3.4.1, for those who have set `jQuery: 3` as an option to `apostrophe-assets`. This addresses a minor prototype pollution bug in jQuery. Please note that if you are not using `jQuery: 3`, you are still using jQuery 1.x. If you have jQuery code that will not work with 3.x, you should take the plunge and fix it, as there are no new fixes forthcoming for any issues with jQuery 1.x. You can also use the new `lean: true` option to eliminate jQuery altogether when no user is logged in (in Apostrophe 3.x this will be the behavior all the time).

## 2.92.0 (2019-06-26)

Unit tests passing.

Regression tests passing.

* Bug fix: an open redirect vulnerability has been fixed. It was possible to convince Apostrophe to redirect to a third-party website by appending an escaped URL with a trailing slash added at the end. Apostrophe's trailing-slash remover would then cause a redirect to the un-escaped version of the slug part of the URL. The fix removes all multiple-slash sequences from the slug part of the URL. Thanks to Bharath for reporting this issue.
* Bug fix: attempting to save a doc with a `required` `array` field without ever opening the array editor formerly caused strange behavior. You now get a standard indication that the field is required.
* Feature: the method that supplies the choices for a dynamic `select` element may be a simple synchronous function, if desired. Formerly returning a promise (or using an async function) was mandatory.
* Feature: `apos.utils.post` will now accept a `FormData` object as the `data` prameter. In this situation JSON encoding is not used. This may be used to easily submit file uploads with Apostrophe's CSRF protection and is supported at least back to IE11.

## 2.91.1 (2019-06-05)

Unit tests passing.

Regression tests passing.

* Bug fix: the `apos.utils.post` method introduced in version 2.90.0 now correctly submits the CSRF header.

## 2.91.0 (2019-06-05)

* Feature: it is much easier to write sites with **no jQuery, lodash, etc.** on the front end. The `apostrophe-lean-frontend` module has been deprecated and its functionality has been merged into the core. All of the functionality of the `apos.lean` object is now available on the `apos.utils` object at all times. And if you set the `lean: true` option for the `apostrophe-assets` module, **only lean JavaScript is pushed** when logged out (assets pushed with `when: 'lean'`, including the lean methods of `apos.utils`). This creates a migration path to a leaner frontend: developers can write NPM modules that rely only the lean `apos.utils` methods without worrying about whether they are present or not. Note that this is also the official frontend library for the forthcoming Apostrophe 3.x (Of course, as always, you can choose to push more code, use webpack, etc.)
* Bug fix: a regression introduced in 2.90.0 caused all uses of "Copy Page" to copy the home page. This is fixed.
* Bug fix: copying a page with custom fields now copies those fields properly.
* Bug fix: "Copy Page" now correctly copies parked page fields to the new, unparked page and then allows them to be edited for the new page.
* Bug fix: addressed browser errors that occurred when using an empty rich text toolbar. Unfortunately it is not possible to completely eliminate the ckeditor 4 toolbar when there are no tools present. This is due to a ckeditor bug.

Thanks to Michelin for making much of this work possible via [Apostrophe Enterprise Support](https://apostrophecms.org/support/enterprise-support).

## 2.90.0 (2019-05-23)

Unit tests passing.

Regression tests passing.

* New feature: `select` schema fields now support dynamic choices. To use this feature, set `choices` to the name of a method of your module. Apostrophe will invoke that method on the fly to get the choices. Your method receives `(req)` and must return an array of choices. **Your method can be an `async` function, or return a promise for the choices array.** This means you can contact external APIs to obtain the choices. The choices array is in the same format as ever (objects with `label` and `value` properties). Note that if you just want to choose Apostrophe objects of various types, there is a better way: use `joinByOne` or `joinByArray` fields. Fields with dynamic choices do not support the `showFields` option.
* New feature: `checkboxes` schema fields also support dynamic choices. The syntax is exactly the same as above. This allows multiple selection.
* New feature: any `select` or `checkboxes` field in the schema of a widget can be moved to a compact select element that appears "in context" on the page, among the widget's controls. To do that, just set `widgetControls: true` in the schema field definition. If you wish, you can also set `contextual: true` so that the field no longer appears in the schema's editing dialog box. By default the field appears in both places. For space reasons, the interface for `checkboxes` is also powered by a select element, but you can add multiple choices by selecting the dropdown more than once. Each time you make a change via one of these fields, the widget is refreshed to show the impact of the change. **You may use dynamic choices as described above.**
* New feature: the `viewsFolderFallback` option to `apostrophe-templates` may now be an array. Thanks to Amin Shazrin.
* New feature: help has been added to the video widget explaining that what is needed is a URL to a YouTube or other oEmbed-friendly video.
* New feature: you may now specify `htmlHelp` as a schema field option if you want to include simple markup, like links. The existing `help` option expects plaintext and escapes accordingly.
* New feature: the `req` objects returned by `apos.tasks.getReq` and `apos.tasks.getAnonReq` now include a `session` object for broader compatibility with methods that expect a proper `req`. It is a plain object and does not remember anything beyond the lifetime of the `req`.
* Bug fix: copying the "Home" page works properly.
* Bug fix: the Apostrophe migrations progress meter no longer crashes if the operation reports more steps than the expected total.
* Bug fix: watch all inlined stylesheets for changes, not just those implicitly inlined due to the use of the `css` extension when pushing them.
* Bug fix: improved clearing of tooltips. Addresses various situations where a tooltip could linger on the screen.
* Developer warnings: warning at startup if your module tries to use "extends" rather than "extend" to extend another module.
* Developer warnings: warning at startup if your module attempts to "extend" `apostrophe-assets` or one of a few other core modules that are normally singletons, and probably should not ever have a competing instance under another name. Advice is given to write project level code for the module without `extend`, or to use `improve` when enhancing it via an npm module.

## 2.89.1 (2019-05-13)

Unit tests passing.

Regression tests passing.

* `getSchemaOptions` method no longer throws inappropriate errors when the alternate form of `apos.area` or `apos.singleton` is used. Bug introduced in 2.89.0.
* The CSRF cookie is once again always reset on each request, to ensure no discrepancy between the session (and session cookie) lifespan and the CSRF cookie lifespan. This does not force sessions to exist unnecessarily, it just ensures CSRF errors do not mysteriously begin to appear in long-idle sessions, or when making cross-domain locale switches via the editing interface in apostrophe-workflow.
* Edits to raw .css files once again trigger less-middleware to recognize a change has occurred and avoid sending a stale cached file in development. When `.css` (rather than `.less`) assets are pushed inline, which is necessary to match the behavior we formerly received from clean-css and avoid crashes on CSS that the LESS parser cannot handle, we now monitor them for changes ourselves and "touch" the master LESS file to help the `less-middleware` module figure out that they have been changed.

Thanks to Michelin for making this work possible via [Apostrophe Enterprise Support](https://apostrophecms.org/support/enterprise-support). Your organization can also take advantage of the opportunity to fund development of the features you would like to see as well as receiving fast, personal support from Apostrophe's core development team.

## 2.89.0 (2019-05-01)

Unit tests passing.

Regression tests passing.

* Many significant improvements to make crashes and restarts less likely.
* The most frequently used methods now sanity-check their arguments and invoke their callback, or as appropriate, if they are not valid. This replaces many full-process crashes with polite 500 errors.
* New, safer and easier alternatives to `self.route`:
  * `self.apiRoute`, which accepts a `next` function that can be passed either an error, or `(null, value)`, where `value` is an object to be sent to the browser with a `status: 'ok'` property automatically added — the convention for APIs in Apostrophe 2.x. In addition, errors reported to `next` are converted to `status` properties and/or logged gracefully, including more complete information about where the error took place for easier debugging. Most core routes have been refactored to use it. This approach extends Express 4.0's concept of error handlers with the ability to handle success as well. You can still use `res` if you need to, for instance to issue a redirect.
  * `self.renderRoute`, which accepts a `next` function that can be passed either an error that will be mapped to an appropriate HTTP status code, or `(null, { template: 'templateName', data: { ... props for the template ... })`. The named template is rendered with `self.render`, and any exceptions thrown are caught properly and logged as errors without a process crash — unlike what frequently happened before in such routes.
  * `self.htmlRoute`, similar to renderRoute but it does not render the markup for you; instead you pass markup as the second argument to `next()`. Useful if you are rendering by some means other than `self.render`.
* For template errors, a great deal of redundant error logging has been removed.
* Introduced `apos.utils.warnDevOnce`, refactored some existing warnings to use it, and added a call for CSRF errors to help developers understand what these mean.
* New trace feature to help debug crashes in Apostrophe's startup process. Try: `APOS_TRACE_STARTUP=1 node app`

Thanks to Michelin for making this work possible via [Apostrophe Enterprise Support](https://apostrophecms.org/support/enterprise-support). Your organization can also take advantage of the opportunity to fund development of the features you would like to see as well as receiving fast, personal support from Apostrophe's core development team.

## 2.88.1 (2019-04-25)

Unit tests passing.

Regression tests passing.

* Fix: widgets are not lost when dragged to a different area.
* Fix: widgets are not duplicated when dragged to a different area.
* Fix: area save operations now use a lock to avoid lost information if several requests are made simultaneously for different areas, as can happen when dragging a widget between areas, which modifies both.
* Fix: widgets can be edited again after being dragged, without a page refresh.
* Fix: the "purple screen of death" error page now has a 500 status code, not 200.

## 2.88.0 (2019-04-23)

Unit tests passing.

Regression tests passing.

* An optional improvement to eliminate the use of session storage for most site visitors. By default, Apostrophe creates a session for every site visitor, even an anonymous visitor, to provide full CSRF protection. You may now optionally disable this for anonymous visitors:

```javascript
modules: {
  'apostrophe-express': {
    csrf: {
      disableAnonSession: true
    }
  }
}
```

When you do this, anonymous visitors receive only basic CSRF protection based on a known header value and the fact that the Same Origin Policy does not allow requests to be made by JavaScript unless the page is on the proper site.

For performance reasons the largest sites will likely find this to be a valuable option.

* `apos.global.findGlobal` now officially supports returning a promise. This was an unofficial side effect in earlier releases that ceased to work in recent releases.

* Updated the version of `moment` that ships on the front end to the latest minor release.

* Eliminated unnecessary arrangeFields warnings. `apostrophe-groups` is set up properly, the `trash` field no longer generates warnings when workflow is active, and reverse joins no longer generate warnings as they have no editing UI.

* `null` values were able to crash the schema converters for strings, integers and floats when those fields were `required`. This has been fixed.

## 2.87.0 (2019-04-10)

Unit tests passing.

Regression tests passing.

* Tooltips have been added to improve the editor experience. For instance, tooltips appear on hover for the "up," "down," "clone" and "trash" buttons when working with areas.
* Building on the performance work in version 2.86.0, all `ensureIndex` calls have been moved to the `migrate` startup phase and can thus be skipped with `APOS_NO_MIGRATE=1`. Note that as with the other recent changes, this means that if your site is *always* run with `APOS_NO_MIGRATE=1`, including at the time the database is created, it is imperative that you run `node app apostrophe-migrations:migrate` at least once. If your database starts out in a dev environment and is later moved to a production environment, or you use stagecoach or a similar deployment tool that guarantees migrations are run on all code deployments (and you should definitely do that), then this will not be an issue.
* Building on the support for namespaced npm modules as apostrophe modules added in 2.86.0, the `testModule: true` flag used to test apostrophe in the context of an npm module like `apostrophe-workflow` can now be used in a namespaced npm module. Thanks to Aurélien Wolz for this contribution.

Thanks to Michelin for making much of this work possible through [Apostrophe Enterprise Support](https://apostrophecms.org/support/enterprise-support).

## 2.86.0 (2019-04-03)

Unit tests passing.

Regression tests passing.

* Apostrophe now supports namespaced NPM modules as apostrophe modules. This allows NPM private modules to be used to deliver, for instance, an apostrophe piece type, page type or widget type. Here is an example of valid configuration:

```javascript
require('apostrophe', {
  modules: {
    // ordinary npm module
    'apostrophe-blog': {},
    // namespaced npm module
    '@somenamespace/somemodule': {}
  }
}
```

```javascript
// in lib/modules/@somenamespace/somemodule/index.js
module.exports = {
  nifty: true
};
```

* In addition, modules may be namespaced NPM-style inside a [bundle](https://docs.apostrophecms.org/apostrophe/other/more-modules#packaging-apostrophe-modules-together-creating-bundles). You will need to use a subdirectory structure, as seen above. As a best practice, you should only use this for module names you would have to publish to npm if the bundle feature did not exist. The "lead module" of the bundle should be in the same npm namespace.
* If you are using the `partial` feature of `addColumn` with your pieces, you can now accept `piece` as a second argument. For bc, the value of that particular column property is still the first argument.
* All of Apostrophe's "sanity-checking" database operations at startup, plus all Apostrophe migrations, now execute during a new `migrate` startup phase. This phase emits the `apostrophe:migrate` promise event. This phase occurs immediately after `afterInit` is invoked for modules, but before it is invoked for the global `afterInit` hook, if any. This change ensures there is a "sane" database before any interaction with the site takes place, and means that developers no longer have to remember to run `apostrophe-migrations:migrate` when upgrading during development.
* You can also suppress these database operations at startup completely by setting the `APOS_NO_MIGRATE` environment variable to `1`, or by passing the `migrate: false` top-level option to Apostrophe. In this case, these operations all occur only when the `apostrophe-migrations:migrate` command line task is run. This option saves a great deal of startup time for the enterprise customers with the largest databases. Thus the best practice in production is the same as ever: run `node app apostrophe-migrations:migrate` before launching the new version of the app. In addition, you may set `APOS_NO_MIGRATE=1` in your production environment to save valuable startup time, especially during process restarts, etc.
* Apostrophe now always instructs `less` to import CSS (not LESS) files `inline`. This is necessary because CleanCSS, which we no longer use, formerly automatically did it and without it import paths are incorrect. Thanks to Fredrik Ekelund for this fix.
* UX improvement: if you edit a page, then follow a link from that page, and then click the "back" button, you should see your changes intact without the need to click "Refresh" thanks to the use of cachebusting headers. Thanks to Fredrik Ekelund for recommending an approach to the problem.
* Bug fix: if your site startup or migration task invokes multiple time-consuming operations you'll now see a progress meter for each one, not just the first.
* To save space and make sure developers don't just tune out, the warning about fields not properly arranged into tabs now appears at startup just for the first such module, unless you pass `--all-unarranged-fields` to get more information.

Thanks to Michelin for making many of these features possible through [Apostrophe Enterprise Support](https://apostrophecms.org/support/enterprise-support).

## 2.85.0 (2019-03-27)

Unit tests passing.

Regression tests passing.

* If a JPEG file has EXIF data such as the description, credit, etc. this information is
now copied into new properties of the attachment field and made available automatically
on corresponding new schema properties of `apostrophe-images` pieces.
* `req.data.global` now becomes available even before its joins and area loaders are
executed, as `req.aposGlobalCore`. This allows modules such as `apostrophe-pieces-orderings-bundle` to avoid recursive scenarios and performance problems.
* Sortable columns in the manage view can now indicate whether the first click sorts forwards
or backwards, simply by specifying the sort direction in the usual MongoDB way with `1` or
`-1`.
* Sortable columns can now be toggled from "no sort" to "forward" to "backward" and back to "no sort" again, and the hover state indicates all of these "next" states.
* The `limitByAll` and `limitByTag` options of the `apostrophe-pieces-widgets` module now correctly remove these fields from the `showFields` of the select element that chooses how the widget will select content to display.
* To select many consecutive pieces or pages quickly in the "Manage Pieces" and "Reorganize Pages" views, hold down the shift button while clicking a second piece. All pieces between the two pieces selected so far will be chosen.
* Fixed a bug where removing an array item other than the last could cause a failure of the array field editor if the last array item were active. Thanks to anwarhussain93.

## 2.84.1 (2019-03-25)

* Documentation issue only. No code changes.

## 2.84.0 (2019-03-25)

Unit tests passing.

Regression tests passing.

* `npm audit` issue: `nunjucks`
  * Created maintenance-only fork of `nunjucks` 2.x as `@apostrophecms/nunjucks`
  * We will use Nunjucks 3.x in Apostrophe 3.x, this is a maintenance fork only
  * Addressed dependency on old version of `chokidar` in `nunjucks` 2.x

* `npm audit` issue: `clean-css`
  * Verified this module offers no significant improvement in minification over the `compress` flag of `less`
  * Removed this module from ApostropheCMS
  * Verified CSS still minifies

* You may now sort the "Manage Pieces" view by clicking on any column that has a `sort`
property. By default `title` and `updatedAt` are now sortable. When using `addColumns`
specify a `sort` property like:

```javascript
sort: {
  title: 1
}
```

For more information see [custom columns and sortable columns for the "manage pieces"
modal](https://apostrophecms.org/docs/tutorials/getting-started/reusable-content-with-pieces.html#custom-columns-and-sortable-columns-for-the-quot-manage-quot-modal).

* Fixed several situations formerly requiring a page refresh before editing. More
such fixes to come. Thanks to `hexitex` for the bug reports and insight into the
causes.

* A recent change broke the display of the minimum image size to the user. This
has been fixed.

* A new warning has been added for failure to use `arrangeFields` comprehensively for
all of your fields to make the "manage pieces" modal as clear as possible for the user.

* Fixes were made allowing contextual editing of more types of content nested in `object` fields on the page. Thanks to bharathkumarc.

Many thanks to Michelin for making much of this work possible via [Apostrophe Enterprise Support](https://apostrophecms.org/support/enterprise-support).

## 2.83.1 (2019-03-13)

Unit tests passing.

Regression tests passing.

* Bug fix: a crash in the lock refresh route was possible if an advisory lock was taken away by another tab or user. Thanks to `hexitex` for the report and the solution.

## 2.83.0 (2019-03-12)

Unit tests passing.

Regression tests passing.

* When using the `apostrophe-pieces-import` module, you may now set the `importAsRichText: true` option on an `area` or `singleton` field to import markup rather than treating it as plaintext. With this setting in place the behavior matches `apostrophe-pieces-export`. Also note that both `apostrophe-pieces-import` and `apostrophe-pieces-export` have been updated to be more compatible with one another.

## 2.82.0 (2019-03-08)

Unit tests passing.

Regression tests passing.

* If the `APOS_ALWAYS_COPY_ASSETS` environment variable is set, always copy assets rather than symlinking them. This is useful when running under Docker. Thanks to hexitex for this contribution. See also [building Docker images for Apostrophe projects](https://apostrophecms.org/docs/tutorials/howtos/docker.html).

## 2.81.2 (2019-03-06)

Unit tests passing.

Regression tests passing.

* Stability improvement: search index method of the `tags` type will not crash if the `tags` type is somehow truthy without being an array.

## 2.81.1 (2019-03-05)

Unit tests passing.

Regression tests passing.

* Default values are now respected by the global doc. Specifically, if your field has a `def` property when the global doc is first created, it will be set accordingly. In addition, if a field is added to the schema and your site is restarted, it will also be added with the correct default at this time. Tests coverage has been added for this scenario.

## 2.81.0 (2019-03-04)

Unit tests passing.

Regression tests passing.

* The conflict resolution mechanism for simultaneous edits has been improved. Previously, Apostrophe tracked how long it had been since the "last edit" by the previous person. But if the browser window closed without sending an "unlock" message, that "last edit" might be a very long time ago. This led to nuisance confirmation prompts and a tendency to ignore their message.

Beginning with this release, the browser instead actively refreshes the lock periodically. And if the browser does not do so for 5 minutes, the lock is automatically discarded.

This greatly reduces the chance that you will see a "someone else is editing that document" message when this is not actually the case.

However, do note that you will no longer see an indication of the "last edit" time. This is because this time was never really meaningful for the "Edit Piece" dialog box, and often misleading for on-page editing as well. Instead, you may assume that the other person is still at the very least on the page in question if you see this message at all.

* Although it was released separately as part of the `launder` module, and an `npm update` should fetch it for you automatically, it should be mentioned that `launder` version 1.1.1 has been released and prevents crashes if the `value` of some of your select element choices is null or undefined. Such choices do not work and cannot be selected reliably (only strings and numbers are supported, including the empty string), but since versions prior to 1.1.0 did not crash on such choices, we have patched 1.1.1 to also tolerate their presence.

Thanks to our [Apostrophe Enterprise Support](https://apostrophecms.org/support/enterprise-support) clients for making these enhancements possible.

* The case-insensitive sort for filter choices no longer crashes if a choice cannot be converted to a string. Thanks to Fawzi Fakhro.

## 2.80.0 (2019-02-28)

Unit tests passing.

Regression tests passing.

* A recently introduced change broke the filtering that prevented users from selecting too-small images when `minSize` is in effect. This has been corrected. Note that site visitors never actually saw too-small images because filtering did take effect later in the process.
* Numbers (in addition to strings) are now permissible choices for select elements. If the choice selected is a number, a number will be stored in the field. Most of this fix is in the `launder` module but there is a small fix in apostrophe core as well.
* If a doc is in the trash already, the edit dialog box should have a "Rescue" button rather than a "Trash" button on the "More" dropdown menu.
* `boolean` fields can now be made `mandatory`. If a boolean field is mandatory, the form will not validate unless the user selects "Yes." This is useful for simple "terms and conditions" forms. You must specify a message to be shown to the user if they do not select "Yes," like this:

```
{
  name: 'toc',
  label: 'Accept the Terms and Conditions',
  type: 'boolean',
  // Displayed if you try to save without picking Yes
  mandatory: 'You must accept the Terms and Conditions to continue.',
  // Always displayed
  help: 'I have read and accept the Terms and Conditions.'
}
```

Although the documentation formerly claimed that `required: true` would have this effect for boolean fields, it was pointed out that this functionality did not work, and as a result far too many sites already use `required: true` for booleans in a way that would break if we implemented the original documented behavior. Therefore we are changing the documentation to match this new implementation that maintains backwards compatibility.

## 2.79.0 (2019-02-22)

Unit tests passing.

Regression tests passing.

* Built-in migration progress meter is much improved. The new implementation:
  * Does not display anything if the task completes within 1 second;
  * Allows work to begin even before the total number of items is known;
  * Has a much more stable ETA;
  * Does not crop the total off the far end;
  * Displays steps/sec (very useful metric for development); and
  * Has highly stable formatting (not distracting to the eye).
* Eliminates unnecessary warnings about unconsumed promises in migrations.

## 2.78.0 (2019-02-15)

Unit tests passing.

Regression tests passing.

* You can now set permissions for many pieces at once via the new "set permissions for..."
batch operation in the "manage pieces" dialog box. Batch operations are accessible via a
dropdown at the bottom of the dialog box after you check the boxes to select various pieces.
Note that if you check the box to select all the pieces on this page, you will be asked
if you want to select *all* pieces. So it is possible to set the permissions of all of the
pieces at once.

Note that **permissions have no effect on file attachment URLs unless you use
the optional [apostrophe-secure-attachments](https://github.com/apostrophecms/apostrophe-secure-attachments) module.** Once you add that module, the new batch operation becomes a powerful
way to lock down all of your PDFs at once.

* The "Select Everything" checkbox for pieces, which becomes accessible after you "Select All"
pieces on the current page, now operates much faster on large databases and does not block
the main thread of browser execution for an extended time.

Thanks to our [enterprise clients](https://apostrophecms.org/support/enterprise-support),
including Michelin, for their support of our work on these items.

## 2.77.2 (2019-02-12)

Unit tests passing.

Regression tests passing (including new migrations test).

* Most migrations were failing when run in a non-interactive session.
This was due to a stray piece of code that tried to interact with the
progress meter when it was not available. This has been fixed. This
was the underlying major issue in version 2.77.0.
* The recent migration to set the `docIds` and `trashDocIds` properties of
attachments correctly, allowing them to become inaccessible at the
proper time, now runs and completes correctly, at the end of which
all attachment permissions are properly restored. This resolves the issue
that began with version 2.77.0.
* The migration was also updated to avoid any chance of needlessly
disabling permissions on a temporary basis during the migration run.
* **If you temporarily lost access to your media due to running migrations
with 2.77.0, which was available for a few hours today, you can restore access**
with the following command line task:

```
node app apostrophe-attachments:recompute-all-doc-references
```

**If you manually set your permissions globally as a workaround**, you should run
this task to reset them appropriately:

```
node app apostrophe-attachments:reset-uploadfs-permissions
```

Although there is no reason to expect a recurrence of this issue, these
command line tasks will continue to be available going forward, just in case.

### Regression test updates

Our regression tests are being updated to prevent a recurrence by
noninteractively invoking `apostrophe-migrations:migrate`
and checking for a clean exit code.

## 2.77.1 (2019-02-12)

Unit tests passing.

Regression tests passing.

* Unfortunately the new migration in 2.77.0 appears to have caused
all permissions to revert to 000 on uploaded media on at least one site.
In an abundance of caution we have pushed out 2.77.1 which does not
carry out that migration. We are working on 2.77.2 which will carry it out
properly. You may restore your permissions with
`chmod 644 public/uploads/attachments/*`, if you are using S3 you
can do this by restoring public access to each file, for Azure the
suffix added to the name to disable each file would need to be removed.
Fortunately this issue was caught quickly so there are probably no
instances of the latter two in the wild.

We apologize for this serious issue and will provide a complete postmortem
with 2.77.2.

## 2.77.0 (2019-02-12)

* **The home page now works correctly when it is a pieces-page** powered by
`apostrophe-pieces-pages`. Specifically, the URLs of pieces are generated
correctly in this situation. This allows the home page to be a blog page,
for example. Regression tests have been added to ensure this does
not break in the future.

* **Attachments (files) now become inaccessible properly** when the
last file or image piece that directly contains them moves to the trash.
Formerly, attachments were incorrectly marked as "part of" pages that
merely loaded them as part of a join or similar relationship. **A migration
has been added** to correctly reset the `docIds` and `trashDocIds` arrays
of all attachments on a one-time basis after which they will be tracked
properly going forward.

* **Migrations now have a progress display when iterating over all
documents.** This progress display automatically goes away if the
migrations task is not running with access to a TTY (for instance,
it is running in a deployment pipeline). You may note that not all
migrations use this feature; generally the most time-consuming will however.

* **You can now specify a projection for a reverse join without the need to explicitly include the `idsField`, or even know what it is.** This was one of several reasons why developers often gave up on projections for reverse joins, or went back to the old approach of specifying `idsField` rather than using `reverseOf`.

Here is an example from the [apostrophe-samples](https://github.com/apostrophecms/apostrophe-samples) project:

```javascript
// Forward join: in schema of products
{
  name: '_specialists',
  type: 'joinByArray',
  withType: 'specialist',
  label: 'Specialists',
  help: 'The right people to ask about this product.'
}
```

```javascript
// Reverse join: in schema of specialists
{
  name: '_products',
  type: 'joinByArrayReverse',
  withType: 'product',
  reverseOf: '_specialists',
  projection: {
    _url: 1,
    title: 1
  }
}
```

> Note that we can also project `_url: 1` to get all the fields necessary
to populate `_url` when the product is fetched, even though it is not
a real property in the database.

* Unnecessary schema validation errors are no longer thrown when using
`joinByOneReverse` with `reverseOf`.

* Schema fields named `format` are now allowed for pieces. There was a
conflict with the UI code and backend routes of the "Manage Pieces" dialog box.

* "Drag and drop" now works properly for widgets that have just been
added to the page. There is no need to refresh the page first.

## 2.76.1 (2019-02-06)

Unit tests passing.

Regression tests passing.

* Removed unneeded call to `self.apos.utils.readOnlySession` in `apos.notify`, preventing crashes when this is invoked from a command line task. This fixes `apostrophe-favicons`.
* Also updated `self.apos.utils.readOnlySession` so it will gracefully ignore calls made with no session in `req` (typically command line tasks).
* Eliminated uses of `async/await` in core unit tests. This module still supports Node 6.x, so we use promises directly, not via async/await, in core code; of course you can still `await` most of our APIs in your own projects, because `await` works with anything that returns a promise.
* Fixed a bug that prevented page permissions from propagating properly when "Apply to Subpages" is checked in "Page Settings." Thanks to Mayank Bansal. Unit tests were also added to prevent a regression in the future.
* A bug that prevented the home page type from being changed via the UI in certain situations has been fixed.

## 2.76.0 (2019-02-01)

Unit tests passing.

Regression tests passing.

* Email schema field type added. Thanks to Andrea Di Mario.
* Developer warnings for bad `showFields` configuration now apply to all field types that support `showFields`.
* Schemas are now validated for nested `array` and `object` schemas, giving developers more information to help them fix their code.
* The `poll-notifications` API now runs as middleware that is scheduled as early as `req.user` becomes available, avoiding the overhead of loading `req.data.global` in this frequently polled API.
* The `poll-notifications` API does not crash if the `apos` object has been destroyed. This is not an issue for typical sites. However, this fix removes scary error messages displayed by the very useful [apostrophe-monitor](https://github.com/apostrophecms/apostrophe-monitor) module, which is similar to `nodemon` but specialized to Apostrophe for much faster restarts.
* Although technically released in the `moog-require` module, not here, a recent fix in that module bears mentioning because it prevents both `apostrophe-monitor` and `apostrophe-multisite` from misbehaving when the options objects of modules are modified. Specifically, the modifications are now reliably distinct for each `apos` object.
*
* The logic that removes certain typically unwanted buttons from CKEditor is now conditional and does not remove them when they are explicitly requested in the toolbar. Thanks to Fredrik Ekelund.
* Placeholder markup when a pieces widget is empty. Although not often used directly, this template is often copied as a starting point.
* An open "add widget" area menu now appears above any hovered widget controls rather than being lost behind them.
* `showFields` support for fields of type `checkboxes` has been restored.
* The "recursion warning" that appears when the same doc is loaded more than 5 times in a single request can now be suppressed on a per-request basis by setting `req.suppressAreaLoaderRecursionWarnings` to `true`. However the runaway loading process is still prevented. This is mainly of use for workflow API routes that examine many documents but are OK with stopping in this situation without generating extra log messages.

Thanks to Michelin for sponsoring much of this work through [Apostrophe Enterprise Support](https://apostrophecms.org/support/enterprise-support).

## 2.75.1 (2019-01-24)

Unit tests passing.

Regression tests passing.

* If a user has the type-specific `admin-product` permission, they should always be able to view a `product`, no matter whether it is published or not. This logic was correct for editing but not for viewing. Fixed a bug that led to crashes with the workflow module in this scenario.

Thanks to Michelin for making this fix possible via [Apostrophe Enterprise Support](https://apostrophecms.org/support/enterprise-support).

## 2.75.0 (2019-01-15)

Unit tests passing.

Regression tests passing.

* An "Undo" button has been added for the "Remove Widget" feature. Although such changes can be undone via "Page Versions," that feature is advanced and somewhat hard to find, whereas this simple "Undo" button is immediately helpful to most users.
* Apostrophe now displays warnings for several common developer errors. Previously it was difficult to understand why a module didn't work if `extend` was missing for certain common cases, like a `-widgets` or `-pieces-pages` subclass module. We will expand these warnings over time; options are provided to disable them if they do not apply to your situation.
* The server side notification persistence feature introduced in version 2.74.0 led to an intermittent bug: the "long polling" used to deliver notifications quickly interacted badly with the "resave" behavior of Express sessions, resulting in frequent loss of other session changes, such as draft/live mode switching. This has been fixed. Since we cannot disable `resave` with the standard session store in Apostrophe 2.x, an `apos.utils.readOnlySession(req)` method was added, and the route that "long polls" for new notifications now uses it to disable any modification to the session for the duration of the request.
* `limitByAll`, `limitByTag` and `limitById` options for `apostrophe-pieces-widgets`. When set the user is not prompted to choose their own maximum.
* Fixed conditions in which editing the first or last name of a new `apostrophe-user` did not affect their `slug` in the expected way.
* Fixed bug: if trashInSchema is in effect, subpages should not have their trash status overridden to match the new parent when their ancestor is moved. This is important when using "Reorganize" with workflow. Additional improvements to better integrate "Reorganize" into the workflow module are separately forthcoming.
* Fixed a bug that prevented `view` permissions from being given out programmatically in certain edge cases.
* The `slug` cursor filter now has a `launder` method, for use when marking it safe for `req.query`. Thanks to Anthony Tarlao.

Thanks to our customers at Michelin and NPM for making much of the above work possible via [Apostrophe Enterprise Support](https://apostrophecms.org/support/enterprise-support).

## 2.74.0 (2018-12-13)

Unit tests passing.

Manual regression tests passing.

* Server-side code may now call `apos.notify(req, 'This is a message')` to send a message to the logged-in user associated with `req`. That message will pop up on the browser and will remain visible until they dismiss it. If the user is not logged in right now, they will see it when they do log in.

You may use `%s` to interpolate additional string arguments, and you may pass an `options` object with `dismiss: true` for a self-dismissing notification. You may also set the `type` option to `error`, `warn` or `success` for different visual treatments. For example:

```
apos.notify(req, 'Sorry, you did not win a shiny new %s!', req.piece.title, { type: 'error' });
```

The API is identical to that for `apos.notify` on the browser side, except that `req` must be passed as the first argument. Also the method returns a promise, which resolves when the notification has reached the database. You may also optionally pass a final callback for the same purpose. This is useful when sending a notification just before a task exits the process. The rest of the time you won't need to worry about it.

* In `2.73.0`, an optional second argument, `locale`, was added to the `date` Nunjucks filter. As it turns out this was done in a way that could have a knock-on effect on later uses of `date` that did not specify a locale. This has been fixed and unit tests have been added. Thanks to Fredrik Ekelund.

* The values of fields hidden via `showFields` are now saved to the database, as long as they contain no errors. This allows you to return to an old setting and discover all of its sub-settings intact.

* By default, Apostrophe deletes old asset bundles from uploadfs (S3, azure, etc.) five minutes after the launch of the site. The assumption is that the deployment of static assets has reached all peer servers and there is no need to keep old assets around. The `uploadfsBundleCleanup` option to `apostrophe-assets` may now be set explicitly to `false` to prevent this, as may be needed if asset bundles are shared between sub-deployments that are made at greatly varying times.

* When `apostrophe-workflow` is present, "Batch Commit" and other inappropriate options are no longer offered for groups, which are not subject to workflow.

Thanks to Michelin for making much of the above work possible via [Apostrophe Enterprise Support](https://apostrophecms.org/support/enterprise-support).

## 2.73.0 (2018-12-06)

Unit tests passing.

Regression tests passing.

* Added in-context editing support, support for the `contextual` flag, and `skipInitialModal` support for areas and singletons nested in fields of type `object`. Many thanks to Michelin for making this feature possible through their participation in [Apostrophe Enterprise Support](https://apostrophecms.org/support/enterprise-support).
* The `date` Nunjucks filter now accepts `locale` as a second argument. If `locale` is not present and `req.locale` is set, that locale is used, rather than the default system locale. Thanks to Tim Otlik.
* Removed nuisance warnings about tolerant sanitization.
* When using the `passwordReset: true` feature of `apostrophe-login`, you may also set the `passwordResetSubject` option to a custom subject line for the password reset email message.
* The mechanism that sends the password reset request confirmation email has been factored out to the `apos.login.sendPasswordResetEmail(req, user)` method, so you can trigger it for your own reasons. This method returns a promise; when that promise resolves the password reset email has been successfully handed off for delivery. Note that the promise will be rejected if the user object has no `email` property.

## 2.72.3 (2018-12-03)

Unit tests passing.

Regression tests passing.

* The "apply to subpages" feature for page permissions has been greatly simplified and made easier to understand. There is now just one shared "copy these permissions to subpages now?" dropdown, which applies to ALL current permissions for the current page: "who can view this page," "these users can view," "these groups can edit," etc.

As the help text now properly explains, if you pick "yes" and save page settings as usual, the permissions of all subpages are updated to match **on a one-time basis.** After that, you can edit them normally for the subpages. This is an action that takes place at "save" time, it is not a setting that is remembered.

This is good for laying down a baseline and then making fine-tuned adjustments per page, which is typical practice.

Previously this choice appeared in several places, including as a highly confusing and visually cluttered dropdown within the list of permissions per user and group. While theoretically this allowed for propagating fine-tuned adjustments to subpages one at a time, in practice users did not understand it, including many enterprise customers who invest significant time in Apostrophe. Therefore a simpler solution is of greater overall value.

* Regression fix: support for in-context, on-page editing of areas in array fields has been restored.

* Attempts to save a field of type `object` with a missing `required` field now behave sensibly, you no longer see a spinner forever on a grayed-out page. Note that the use of `required` for the object itself has no meaning because there is always an object; you should make its fields required, or not, as you see fit.

* "Move" and "Trash" operations on widgets now emit the Apostrophe events `widgetMoved` and `widgetTrashed`. The widget's container div is emitted as the argument to the event.

## 2.72.2 (2018-11-28)

Unit tests passing.

Regression tests passing.

* The `apostrophe-jobs` `runNonBatch` method no longer crashes if the job-runner function provided does not return an object (for instance, because it takes a callback so its return value does not matter).
* `apostrophe-attachments:list` task lists the URLs of all valid attachments, including all crops in all sizes.
* `array` fields may be used in the `relationship` of a join. Thanks to Anthony Tarlao.
* Added missing callback to asset bundle cleanup for cloud deployments, ensuring that the lock is eventually released and the old bundles are eventually removed.
* Fixed documentation for `apos.jobs` methods re: the `labels` option.

## 2.72.1 (2018-11-07)

Unit tests passing.

Regression tests passing.

* Moving a page beneath a parent that happens to be considered "not trash" should not automatically cause the child to be considered "not trash" when workflow is in effect, or when the `trashInSchema` flag has been opted into for `apostrophe-docs`. In these cases the trash flag is just another schema property. This bug led to pages inadvertently becoming live across all locales when moved in the page tree.
* The server-side video schema field converter no longer crashes the process if given a `null` property, and correctly flags the field as in error if it is `required` and not present.
* Any missing values for join relationships relating to permissions are now handled in a proper migration in apostrophe core, rather than a hack in apostrophe-workflow that adds significant startup time in certain situations.
* Migration completion is now logged.
* UX fix: UI/area controls no longer compete with "Add Content."

Thanks to our enterprise support customers for their support of this work.

## 2.72.0 (2018-10-30)

Unit tests passing.

Regression tests passing.

* Support for subdirectories of `lib/modules`. You must set the `nestedModuleSubdirs` option to `true` in `app.js`. You can then place your modules in nested subdirectories of `lib/modules`. **The names of the parent folders do not matter,** and **the name of the actual module folder must still match the name of the module.**

In addition, when using this feature you may optionally move part of your `modules` configuration into a `modules.js` file in each directory. Here is an example:

```javascript
module.exports = {
  'module-name': {},
  'other-module-name': {}
};
```

By following through with this approach you can make `app.js` much shorter. Configuration of Apostrophe modules installed via `npm` must still be done in `app.js`.

* The `apostrophe-html-widgets` module now properly concatenates fields to the standard HTML field when `addFields` is used with it.

* Fixed a crashing bug when an API was used in an atypical way. Thanks to Max Schlueter.

## 2.71.1 (2018-10-24)

Unit tests passing.

Regression tests passing.

Recent changes to the markup for buttons broke drag and drop for widgets. This has been fixed.

## 2.71.0 (2018-10-23)

Unit tests passing.

Regression tests passing.

* When two pieces or pages would have the same slug as the result of an insert or update, Apostrophe automatically appends a unique string. This makes sense for data integrity but as a user experience it leaves something to be desired.

Beginning with this release, if you are editing the title in the piece or page settings editor and apostrophe is making automatic slug suggestions, these suggestions will *now include the suffix* needed to avoid a conflict. This gives you a chance to see what will happen, and decide to change the title or the slug in a better way. However, you can disable this by setting the `deconflictSlugs` option of the `apostrophe-docs` module explicitly to `false`. If you do, then from now on you will *receive a straightforward error message if the suggested slug is in conflict with another slug on the site.*

* If you edit the slug directly and try to save it with a conflict, Apostrophe will always report a straightforward error in the editor, requiring you to fix it manually. This makes sense when you are editing the slug yourself, because it means you care about the exact value.

For backwards compatibility and to resolve race conditions, the server will still automatically modify the slug to be unique in the rare event that a conflict arises during the save operation itself.

* A simpler yet even better slug prevention feature, in many ways: all `apostrophe-pieces` modules now accept a `slugPrefix` option. For instance, if you set this option to `people-` for your `people` module and to `image-` for the `apostrophe-images` module, the slugs for your people and the photos of them you are uploading will never be in conflict.

We appreciate our enterprise customers and their support of this work.

## 2.70.1 (2018-10-18)

Unit tests passing.

Regression tests passing.

* Bug fix: when you attempt to edit a piece that someone else has open in the edit dialog box, you should receive a warning, and the option to take over or leave it alone. This worked, however the "advisory lock" was not released when *closing* the dialog box. So users saw superfluous warnings. The bug was related to calling `$.jsonCall` with the wrong order of arguments.
* Bug fix: a user without permissions to lock a particular document could cause a process restart by attempting to lock it. No inappropriate access was granted.
* When configuring the `csrf` option of `apostrophe-express`, you may now pass the `cookie` subproperty in order to pass configuration options to `res.cookie`, such as `secure: true`.
* The jQuery `onSafe` plugin now respects the return value of the event handler, allowing the use of `return false;` in such handlers. Thanks to Fredrik Ekelund.
* The Apostrophe `button` macro now renders a `button` rather than an anchor tag, except when the `url` option is present. Thanks to Fredrik Ekelund.

## 2.70.0 (2018-10-08)

Unit tests passing.

Regression tests passing.

Apostrophe now allows direct import of unparsed CSS files via import flags of LESS. The best use of this option is to push a CSS file created by a SASS compiler or other LESS alternative.

To push a CSS asset *without* compiling it as LESS, you may write:

```
self.pushAsset('stylesheet', {
  name: 'bundle',
  import: {
    inline: true
  }
});
```

Or, if you are pushing assets via the `stylesheets` option of the `apostrophe-assets` module, you may write:

```
'apostrophe-assets': {
  stylesheets: [
    {
      name: 'bundle',
      import: {
        inline: true
      }
    }
  ]
}
```

The extension of the file may be either `.css` or `.less`; either way it is imported with no LESS compilation. Apostrophe will still modify URLs to accommodate the global `prefix` option, if present.

## 2.69.1 (2018-10-04)

Unit tests passing.

Regression tests passing.

* In-context editing of areas nested in arrays now works correctly when the widget containing the array has just been added to the page for the first time.

## 2.69.0 (2018-10-03)

Unit tests passing.

Regression tests passing.

* Promisified all of the apis for migrations, including the option of iterators that return promises, and implemented migrations for old piece and page slugs that have not been deduplicated and thus can block new pages or pieces from taking a slug even though we have logic for this for new pages and pieces.
* In-context editing support for areas and singletons that are schema fields of arrays. Leaves other, noncontextual data alone. Creating and editing entire array items contextually is outside the scope of this change; use an area rather than an array for that. Directly nested arrays are not supported, but you may use an area in an array in a widget in an array, etc.
* `.jpeg` files were slipping through with that extension. All new uploads will be correctly converted to `.jpg` and go through the proper sizing process.
* The `enableShowFields` option was missing some of its logic for fields of type `checkboxes`. Thanks to Anthony Tarlao.
* A `_title` property is now included in attachments returned by `apos.images.all` and `apos.images.first`.
* When apostrophe cannot fix a unique key error, it is helpful to be able to see the last error, as well as the original one. This helps you figure it out if both a unique slug error and an unrelated unique key error are part of the puzzle. We still throw the original error, but we also attach the last error as a property of it, so you can see both.
* The `apos.areas.fromPlaintext` method now takes an `options` parameter. You may set the `el` property to an element name, in which case the markup is wrapped in that HTML element. `options` may be omitted.

## 2.68.1 (2018-09-27)

Unit tests passing.

Regression tests passing.

* When we introduced allowedSubpageTypes and allowedHomepageTypes in 2.67.0, we  broke support for different schemas in different page types. Those regressions are fixed here.
* The default page type choice offered for a new page is the first type permitted by its parent page.

## 2.68.0 (2018-09-26)

Unit tests passing.

Regression tests passing.

* The `lateCriteria` cursor filter now works properly, allowing special mongodb criteria that are not allowed inside `$and` to be merged into the criteria object at the last minute.
* A noisy warning produced on every page send by the latest version of Bluebird has been silenced.
* Performance: explicitly shut off `sort()` for certain cases where we know only one document will be returned. This allows MongoDB to select a more efficient index more often.
* `nlbr` Nunjucks filter no longer results in double-escaped markup. Thanks to Ulf Seltmann.
* The `apostrophe-global` module now supports the `separateWhileBusyMiddleware` option. Iby separate middleware that checks for the lock flag in apostrophe-global even if the regular middleware of this method has been disabled and/or overridden to cache in such a way as to make it unsuitable for this purpose. For normal use this option is not necessary.
* Fixes made to further reduce conflicts between sites with `apostrophe-multisite`. For instance, the `apostrophe-workflow` module no longer breaks the dashboard.
* The home page can now be copied. If you copy the home page, you get a new child of the home page with the same content. Thanks to Tim Otlik.

## 2.67.0 (2018-09-14)

Unit tests passing.

Regression tests passing.

* Pages can now be locked down with the `allowedHomepageTypes` and `allowedSubpageTypes` options, like this:

```javascript
// Only one type allowed for the home page
allowedHomepageTypes: [ 'home' ],

allowedSubpageTypes: {
  // Two subpage types allowed for the home page
  'home': [ 'default', 'apostrophe-blog-page' ],
  // No subpages for the blog page ("show pages" don't count)
  'apostrophe-blog-page': [],
  // default page type can only have another default page as a subpage
  'default': [ 'default' ]
}
```

These options make it easy to prevent users from creating unintended scenarios, like nesting pages too deeply for your navigation design.

* Pages now support batch operations, just like pieces do. The initial set includes trash, rescue, publish, unpublish, tag and untag. You can only rescue pages in this way if you are using the `trashInSchema` option of the docs module, which is always the case with `apostrophe-workflow`. With the conventional trash can, it is unclear what should happen because you have not indicated where you want each page to be restored. New batch operations for pages can be added in the same way that they are added for pieces.

* Important performance fix needed for those using the `apostrophe-pieces-orderings-bundle` module to create custom sort orders for pieces. Without this fix it is also possible to get a loader error and stop fetching content prematurely.

* The "revert" button for versions is now labeled "Revert to" to emphasize that it reverts to what you had at the end of that operation, not its beginning. Thanks to Fredrik Ekelund.

## 2.66.0 (2018-09-07)

* Updated to CKEditor version 4.10.0. The CKEditor build now includes the CKEditor "widgets" feature (not to be confused with Apostrophe widgets). These are essential for modules like the forthcoming `apostrophe-rich-text-merge-tags`.
* `apos.areas.richText` and `apos.areas.plaintext` no longer produce duplicate text. To achieve this, the `apos.docs.walk` method no longer walks through the `_originalWidgets` property. This property is only used to preserve the previous versions of widgets that the user lacks permission to edit due to schema field permissions. Exploration of this property by `apos.docs.walk` led to the observed bug.
* The browser-side implementation of `apos.utils.escapeHtml` now works properly.

## 2.65.0 (2018-09-04)

Unit tests passing.

Regression tests passing.

* **Important fix for MongoDB replica sets:** previously we used the `autoReconnect` option of the MongoDB driver by default. From now on, we use it only if the MongoDB URI does not refer to a replica set. The use of `autoReconnect` is [inappropriate with a replica set](https://github.com/apostrophecms/apostrophe/issues/1508) because it will keep trying to connect to the node that went down. Leaving this option out results in automatic use of nodes that are up. Also see the [apostrophe-db-mongo-3-driver](https://npmjs.org/package/apostrophe-db-mongo-3-driver) module for a way to use the newer `mongodb+srv` URIs. Thanks to Matt Broadstone of MongoDB for his advice.

* An `apostrophe-file` now has a default URL. The default `_url` property of an `apostrophe-file` piece is simply the URL of the file itself. This allows `apostrophe-file` to be included in your configuration for [apostrophe-permalinks](https://npmjs.org/package/apostrophe-permalinks); picking a PDF in this way generates a direct link to the PDF, which is what the user expects. Note that if the developer elects to set up an `apostrophe-files-pages` module that extends `apostrophe-pieces-pages`, that will still take precedence, so there is no bc break.

* Clicking directly from one rich text widget into another did not work properly; the toolbar did not appear in this situation. This bug has been fixed. The bug only occurred when clicking in a second rich text widget without any intervening clicks outside of all rich text widgets.

* Also see expanded notes on version `2.64.1`, below, which contained several features missed in the original changelog.

## 2.64.1 (2018-08-31)

Unit tests passing.

Regression tests passing.

* Improved Apostrophe's ability to redisplay the appropriate widget, array element, and field and call the user's attention to it when a schema field error is not detected until server-side validation takes place. This addresses problems that come up when fields become `required` at a later time, and/or data was originally created with an earlier release of Apostrophe that did not enforce `required` in all situations. Browser-side validation is still preferred for ease of use but server-side validation no longer creates situations the user cannot easily resolve.

* Introduced the `apos.global.whileBusy` method. This method accepts a function to be run *while no one is permitted to access the site.* The provided function may return a promise, and that promise resolves before the site becomes accessible again. In the presence of `apostrophe-workflow` it is possible to mark only one locale as busy.

* By default, the `apos.locks.lock` method waits until the lock is available before proceeding. However there is now a `wait` option which can be set to `false` to avoid waiting at all, or to any number of milliseconds. If the method fails because of `wait`, the error is the string `locked`.

* The `apos.locks.lock` method also now accepts a `waitForSelf` option. By default, if the same process invokes `apos.locks.lock` for the same lock in two requests simultaneously, one of the two will receive an error. With `waitForSelf`, the second invocation will wait for the first to resolve and then obtain the lock.

## 2.64.0 (2018-08-29)

Unit tests passing.

Regression tests passing.

* Apostrophe's "search suggestions" feature for `notFound.html` templates is now fully baked. It only takes two steps:

1. Include an element like this in your `notFound.html` template:

```
<div data-apos-notfound-search-results></div>
```

2. Set the `suggestions` option to `true` for the `apostrophe-search` module.

With `suggestions: true`, this feature no longer requires that you have a `/search` page, it uses a dedicated route. See the documentation of the `apostrophe-search` module for more information.

* The `showFields` option is now available for checkboxes. The syntax is as follows:

```
{
  "name": "awesomeBoolean",
  "label": "Awesome Boolean",
  "type": "boolean",
  "choices": [
    {
      "value": true,
      "showFields": ["otherField1"]
    },
    {
      "value": false,
      "showFields": ["otherField2"]
    }
  ]
}
```

Thanks to falkodev.

* A useful error message appears if you try to use a `mongodb+srv` URL. These are meant for newer versions of the MongoDB driver. You **can** use them, but you must install the [apostrophe-db-mongo-3-driver](https://npmjs.com/package/apostrophe-db-mongo-3-driver) module first. The error message now explains this, addressing a common question on stackoverflow.
* Basic styles added for the most common rich text markup tags when within the bounds of an Apostrophe modal. Thanks to Lars Houmark.
* Fixed UI overlap issue when joining with `apostrophe-page`.
* `apos.images.all`, `apos.images.first`, etc. now include `_description`, `_credit` and `_creditUrl` when they can be inferred from an `apostrophe-image` containing the attachment.
* `apos.images.srcset` helper improved. It is now smart enough to limit the image sizes it offers based on what it knows about the size of the original. Thanks to Fredrik Ekelund.
* Fixes to CSS asset URL generation to pass validation.
* Performance: eliminated use of `$or` MongoDB queries with regard to pages in the trash. MongoDB tests demonstrate that `$ne: true` is faster than `$or` for our purposes.

## 2.63.0 (2018-08-15)

Unit tests passing.

Regression tests passing.

* “Promise events” have arrived. This is a major feature. Promise events will completely
replace `callAll` in Apostrophe 3.x. For 2.x, all existing invocations of `callAll` in the
core Apostrophe module now also emit a promise event. For instance, when the `docBeforeInsert`
callAll method is invoked, Apostrophe also emits the `beforeInsert` promise event on the
apostrophe-docs` module.

Other modules may listen for this event by writing code like this:

```javascript
`self.on('apostrophe-docs:beforeInsert', 'chooseASpecialist', function(req, doc, options) {
  // Modify `doc` here. You may return a promise, and it will resolve before
  // any more handlers run. Then the doc is inserted
});
```

The above code adds a new `chooseASpecialist` method to your module. This way, the method can be overridden by assigning a new function to `self.chooseASpecialist` in a module that
extends it, or its behavior can be extended in the usual way following the `super` pattern.

But, since it does not have the same name as
the event (attempting to register a method of the same name will throw an error), it is unlikely
that parent class modules and subclass modules will have unintentional conflicts.

See the [original github issue](https://github.com/apostrophecms/apostrophe/issues/1415) for a more
complete description of the feature and the reasoning behind it.

**Your existing callAll methods will still work.** But, we recommend you start migrating to be
ready to move to 3.x in the future... and because returning promises is just a heck of
a lot nicer. You will have fewer problems.

* Optional SVG support for `apostrophe-attachments`. To enable it, set the `svgImages` option to
`true` when configuring the `apostrophe-attachments` module. SVG files can be uploaded just like
other image types. Manual cropping is not available. However, since most SVG files play very well
with backgrounds, the SVG file is displayed in its entirety without distortion at the largest size
that fits within the aspect ratio of the widget in question, if any (`background-size: contain`
is used). If you have overridden `widget.html` for `apostrophe-images-widgets`, you will want
to refer to the latest version of `widgetBase.html` for the technique we used here to ensure
SVG files do not break the slideshow’s overall height.
* New `apos.templates.prepend` and `apos.templates.append` methods. Call
`apos.templates.prepend('head', function(req) { ... })` to register a function to be called just after
the head tag is opened each time a page is rendered. The output of your function is inserted into
the markup. The standard named locations are `head`, `body`, `contextMenu` and `main`. This is
convenient when writing modules that add new features to Apostrophe. For project level work also see the
named Nunjucks blocks already provided in `outerLayoutBase.html`.
* `apos.singleton` now accepts an `areaOptions` option, which can receive any option that can be
passed to `apos.area`. Thanks to Manoj Krishnan.
* Apostrophe’s “projector” jQuery plugin now respects the `outerHeight` of the tallest slideshow item,
not just the inner height.
* `apos.area` now accepts an `addLabel` option for each widget type in the area. Thanks to
Fredrik Ekelund.
* UI improvements to versioning. Thanks to Lars Houmark.
* Button to revert to the current version has been replaced with a label indicating it is current,
since reverting to the current version has no effect.
* “Page settings” can now be accessed for any page in the trash via “reorganize.” When
working with `apostrophe-workflow`, this is
often required to commit the fact that a page is in the trash.
* The `uploadfs` module now has a `prefix` option. If present, the prefix is prepended to all uploadfs paths before they reach the storage layer, and is also prepended to URLs. In practice, this means that a single S3 bucket can be used to host multiple sites without all of the uploaded media jumbling together in `/attachments`. The `apostrophe-multisite` module now leverages this.

## 2.62.0 (2018-08-09)

Unit tests passing.

Regression tests passing.

* Introduced a `findWithProjection()` method that is added to all MongoDB collection objects. All Apostrophe core modules are migrating towards using this method rather than `find()` when working **directly with MongoDB collections**. If you are using the standard MongoDB 2.x driver that is included with Apostrophe, this just calls regular `find()`. When using the forthcoming `apostrophe-db-mongo-3-driver` module to replace that with a newer driver that supports the full features of MongoDB 3.6, 4.0 and beyond, this method will provide backwards compatibility by accepting a projection as the second argument like `find()` did until the 3.x driver was released. Developers wishing to be compatible with both drivers will want to start using this method. Again, this **only concerns you if you are querying MongoDB directly and passing a projection to find() as the second argument**. And if you don't care about using the 3.x driver, you **do not have to change anything**.
* Various UX improvements and bug fixes to the page versions dialog box. Thanks to Lars Houmark.
* The widget wrapper is updated on the fly with new classes if they change due to edits. Thanks to Fredrik Ekelund.
* When configuring a `date` field, you may pass a `pikadayOptions` property. This object is passed on to the `pikaday` library. Thanks to Lars Houmark.
* The `counts: true` option for `piecesFilters` now works properly with joins.

## 2.61.0 (2018-08-01)

Unit tests passing.

Regression tests passing.

* New "secrets" feature in `apostrophe-users` makes it easy to hash other "secrets" similar in spirit to passwords.
* This feature is now used for password reset tokens, making them more secure.
* Additional joins can now be added to the schema of a widget that extends `apostrophe-pieces-widgets`.
* Brute force password attacks against an Apostrophe server are now more difficult. Thanks to Lars Houmark.
* Tolerant sanitization of array items while they are still in the editor. This avoids confusion caused by `required` fields in the array editor.
* Error messages now behave sensibly when multiple label elements appear in a field. Thanks to Lars Houmark.
* Fix background color on notification on uploads when file extension is not accepted. Thanks to Lars Houmark.
* If you can't move a widget out of an area, you can no longer move widgets into that area either (movable: false is fully enforced). Thanks to Fredrik Ekelund.
* New browser-side events are emitted during the attachment upload process, and the built-in facility that delays the saving of a form until attachment uploads are complete has been fixed. Thanks to Lars Houmark.
* Fixes to the active state display of array items. Thanks to Lars Houmark.
* [Contributor Guide](https://github.com/apostrophecms/apostrophe/blob/master/CONTRIBUTING.md) expanded with lots of new information about practical ways to contribute to Apostrophe.
* [Contributor Covenant Code of Conduct](https://github.com/apostrophecms/apostrophe/blob/master/CODE_OF_CONDUCT.md) added to the project. The Apostrophe community is a welcoming place, and now is a great time to lock that in for the future.

## 2.60.4 (2018-07-13)

Unit tests passing.

Regression tests passing.

* Shallowly clone the required definition in defineRelatedType to prevent yet more crosstalk between instances of apos when `apostrophe-multisite` is used. No other changes.

## 2.60.3 (2018-07-13)

Unit tests passing.

Regression tests passing.

* Improved support for nested areas and widgets. Apostrophe now pushes the correct doc id and dot path all the way to the page in various situations where this could previously have led to errors at save time.
* The new `apos.locks.withLock(lockName, fn)` method can be used to execute a function while the process has the named lock. This ensures that other processes cannot run that function simultaneously. You may optionally pass a callback, otherwise a promise is returned. Similarly `fn` may take a callback, or no arguments at all, in which case it is expected to return a promise.
* Cleanup: don't call `server.close` unless we've succeeded in listening for connections.

## 2.60.2 (2018-07-12)

Unit tests passing.

Regression tests passing.

* Version 2.60.1 broke validation of schema fields which were
`required`, but blank because they were hidden by `showFields`.
This is of course permitted, `required` applies only if the field
is active according to `showFields` or not addressed by any
`showFields` possibilities at all. Comprehensive unit testing was
added for this issue to prevent a recurrence.
* Version 2.60.1 also introduced a more subtle issue: if constraints
like `required` or `min`, or general improvements to validation such
as NaN detection for integers and floats, were added to a widget schema later
after content already existed then it became impossible to open a widget
editor and correct the issues. Validation tolerance was added for this
situation.
* When a user edits an area "in context" on the page, the server now
reports errors using a path that can be used to identify the widget
responsible and open its editing dialog box. A more relevant notification
is also displayed. This remains a secondary mechanism. Server-side
validation is mostly about preventing intentional abuse. Browser-side
validation is still the best way to provide feedback during data entry.

## 2.60.1 (2018-07-11)

Unit tests passing.

Regression tests passing.

* Fields of type `checkboxes` now play nicely with the `live/draft` toggle of `apostrophe-workflow`.
* Improved validation of integers and floats. Thanks to Lars Houmark.
* The "Global" dialog box now follows the same pattern as that for other piece types, which means that the workflow dropdown menu is available if workflow is present.
* Options may be passed to the `express.static` middleware that serves the `public` folder, via the `static` option of the `apostrophe-express` module. Thanks to Leonhard Melzer.
* `apostrophe` now depends on `bluebird` properly and there are no lingering references to the wrong version fo `lodash`. Formerly we got away with this because some of our dependencies did depend on these, and npm flattens dependencies. Thanks to Leonhard Melzer.
* The new `eslint-config-punkave` ruleset is in place, and includes a check for "unofficial dependencies" in `require` calls that could go away suddenly.
* `fieldClasses` and `fieldAttributes` may be set on form fields themselves, similar to the existing `classes` and `attributes` properties that are applied to the `fieldset`. Thanks to Lars Houmark.
* The "Pages" admin UI now includes a "New Page" button, in addition to the usual "reorganize" functionality. Thanks to Lars Houmark.
* Fixed a crash when an `apostrophe-pieces-widget` is configured to always show all pieces via `by: 'all'`. Thanks to Aurélien Wolz.
* General UI styling improvements and fixes.

## 2.60.0 (2018-07-06)

Unit tests passing.

Regression tests passing.

* New feature: you can now display counts for each tag, joined item, etc. when using the `piecesFilters` option of `apostrophe-pieces-pages`. Just add `counts: true` to the configuration for that filter. The count is then available in a `.count` property for each value in the array. See [creating filter UI with apostrophe-pieces-pages](https://apostrophecms.org/docs/tutorials/intermediate/cursors.html#creating-filter-u-i-with-code-apostrophe-pieces-pages-code) for more information.
* New feature: command line tasks such as `apostrophe-blog:generate` may now be run programmatically, for example: `apos.tasks.invoke('apostrophe-blog:generate', { total: 50 })`. A promise is returned if a callback is not passed. Note that not all tasks are written to behave politely and invoke their callback normally, however most do. This feature is most useful when writing tasks that logically should incorporate other tasks.
* Many UX and UI improvements that make the experience more pleasant in subtle and not-so-subtle ways. Thanks to Carsten, Marco Arnone and the prolific Lars Houmark for their contributions. This was an excellent week for Apostrophe PRs.
* The full set of controls for joined items are again available in the chooser, as well as in the browse modal.
* The automatic opening of the admin bar menu on page load can now be configured with the `openOnLoad`, `openOnHomepageLoad`, and `closeDelay` options.
* `autocomplete="off"` for date fields prevents chrome autocomplete suggestions from wrecking calendar UI.
* Always remove .apos-global-busy on unlock, even if the transition event never fires. Yes, that is sadly a thing. Prevents the UI from becoming unusable in rare situations (less rare inside functional tests).
* Use `one` to reduce the overhead of .apos-global-busy's transition event handler. We could do more here to reduce overhead, i.e. unhooking it entirely.
* Much-improved validation of `min`, `max` and `required` for strings, integers and floats on both the server and the browser side. Thanks to Lars Houmark.

## 2.59.1 (2018-07-02)

Unit tests passing.

Regression tests passing.

* Widget schemas now support the `def` property for fields. This always worked for pieces and pages.
* Accommodations for functional testing in nightwatch. The currently active Apostrophe modal, and all of its proxies such as its controls that are in a separate div for presentation reasons, now has the attribute `data-apos-modal-current` which is set to the class name of the modal. This powers the new [apostrophe-nightwatch-tools](https://npmjs.org/package/apostrophe-nightwatch-tools) module, which provides reusable commands and steps that can be used to create test projects similar to our [apostrophe-enterprise-testbed](https://github.com/apostrophecms/apostrophe-enterprise-testbed). Testing with the enterprise testbed project is a standard part of our release process.
* Previously if workflow was in use slugs could not be reused by new pages when the original page was in the trash. This has been addressed; the slug is now deduplicated in the same way that email addresses and usernames of users are when in the trash.
* The infinite scroll feature of `apostrophe-pieces-pages` now works as documented with the styles provided. The code is also more efficient and scroll events are throttled for performance. Thanks to Lars Houmark.
* Various UX fixes, thanks to Lars Houmark and various members of the Apostrophe team.

## 2.59.0 (2018-06-15)

Unit tests passing.

Regression tests passing.

* Fixed nested widget editing for existing widgets whose modal dialog boxes have been accessed (#1428).
* A clear warning message with instructions has been added for those who are seeing "unblessed" messages due to widget schemas and in-template `apos.area` calls that do not match (#1429). The easiest way to avoid this is to just mark the area `contextual: true` in your widget schema so it is edited *only* on the page. But if you really want to do both, the widget options must match.
* The mechanism that automatically makes slugs, paths and other keys unique now gives up eventually and reports the original duplicate key error. This makes it easier to debug your code if you are violating your own custom indexes that feature unique keys. It is possible to make the deduplicator aware of your own own properties that need to be made more unique on inserts if you wish, by implementing a `docFixUniqueError` method. *Please note:* this change is not a regression. Code that formerly never completed its task in this situation will simply report an error promptly rather than retrying inserts forever while degrading your database performance.
* A new profiling API has been added: the `apos.utils.profile` method. This method can be called to report how long code takes to run for later analysis. It does nothing in the default implementation; modules like our forthcoming profiler override it to give feedback on the speed of your code.

## 2.58.0 (2018-06-13)

Unit tests passing.

Regression tests passing.

* Polymorphic joins have arrived! You may now create joins like this:

```javascript
{
  name: '_items',
  type: 'joinByArray',
  withType: [ 'apostrophe-blog', 'product', 'apostrophe-page' ]
}
```

When you join with more than one type, Apostrophe presents a chooser that allows you to pick between tabs for each type. Note that `apostrophe-page` can be included, so you can pick a mix of pages and pieces for the same join.

This feature is useful for creating navigation that may point to a variety of document types, without the need for an array of items with several different joins and a `select` element to choose between them.

Polymorphic joins work for both `joinByOne` and `joinByArray`. Currently they are **not** available for `joinByOneReverse`, `joinByArrayReverse`, or pieces filters. Their primary use case is creating navigation widgets.

* `apos.images.srcset` helper function added. You can use this function to generate a `srcset` attribute for responsive display of an image. Just pass an attachment to the helper:

`<img srcset="{{ apos.images.srcset(apos.images.first(data.piece.thumbnail)) }}" />`

A `src` attribute for backwards compatibility is always advisable too.

Thanks to Fredrik Ekelund for this contribution.

* Fast forms for big schemas are back! The issue with tags has been resolved.

* A single MongoDB connection may be reused by several `apos` objects for separate sites, a feature which is exploited by the [apostrophe-multisite](https://github.com/apostrophecms/apostrophe-multisite) module. Note that this only reuses the connection, it does not share a single MongoDB database. It *does* allow you to keep potentially hundreds of sites on a single MongoDB server or replica set, as the overhead of multiple logical "databases" is small in MongoDB's modern WiredTiger storage engine. To reuse a connection, pass it to the `apostrophe-db` module as the `db` option.

* Fixed a MongoDB 3.6 incompatibility in the "Apply to Subpages" feature for permissions. Also made this feature available again when *removing* someone's permissions. We plan further UX work here to make this feature easier to understand and use.

* UX fix to the "manage tags" dialog box: don't attempt to add an empty tag. Thanks to Anthony Tarlao.

* Warn developers if they use bad area names.

* For those deploying asset bundles to S3: the command line task that builds an asset bundle no longer requires access to your production database, although it still needs to start up normally with access to a database in the pre-production environment where you are building the bundle.

* Refactoring of the trash field deduplication features, in preparation to extend them to pages as well in an upcoming release.

## 2.57.2 (2018-06-07)

Unit tests passing.

Relevant regression tests passing.

* New `extraHtml` block in `outerLayoutBase.html` allows your `outerLayout.html` to add attributes to the outer `html` element without the need to completely override the layout. It is a best practice to avoid completely overriding the layout because this maximizes your compatibility with future updates to our admin markup, etc.

## 2.57.1 (2018-06-05)

Unit tests passing.

* Hotfix for bug in 2.57.0 that broke saving tags. We have reverted the "fast forms" change until the cause is understood.

## 2.57.0 (2018-05-31)

Unit tests passing.

Functional tests passing.

* Displaying and saving schema-driven forms is much, much faster.
This becomes very noticeable with 100 or more fields. With about
250 fields, this formerly took about 4.5 seconds to load or to
save such a form on a fast Mac. It now takes about 250 milliseconds.
* Users may re-order the items they have selected via drag and drop
when using "Browse" to select pieces, images, etc.
* Prior to this release, asset generation ids were surprisingly short and
made up only of digits due to an accidental holdover from an old version.
Conflicts were rare, but possible. Asset generation ids are now proper cuids,
no conflicts should occur.
* IDs may be added to notifications as a simple way to give other
code access to them.
* The `apos.global.addGlobalToData` method may now be called
with just `req` (returns a promise), with `req, callback` (invokes
the callback), or as middleware (which Apostrophe does by default).
This method is handy in command line tasks and other places
where middleware does not run and `req.data.global` is not populated
by default.

## 2.56.0 (2018-05-17)

Unit tests passing.

Functional tests passing.

* **Security:** numerous issues formerly flagged by the new `npm audit` command have been addressed. We are now using a [maintained branch of lodash 3.x](https://github.com/sailshq/lodash) to keep bc while addressing security (many thanks to the Sails team). We are also using LESS 3.x, which has caused no issues in our testing and corrects security concerns with LESS 2.x. Numerous `npm audit` security reports regarding `imagemin` modules were addressed by removing `imagemin` from `uploadfs` itself, however you may opt into it via the new [`postprocessors` option of `uploadfs`](https://github.com/punkave/uploadfs). As of this writing, one `npm audit` complaint remains: the `azure-storage` module needs to update a dependency to address a possible vulnerability. You may mitigate this issue by not using the `azure` backend of `uploadfs` with Apostrophe until it is resolved upstream.
* Many UI enhancements when choosing, browsing and managing items which reduce user confusion. For instance: moving items up and down in a selection no longer refreshes the entire list and forces the user to scroll down again. Trashed pages are easier to distinguish in "reorganize." "More" dropdown for pieces is again fully visible when clicked. Placeholder helpers make the search field for joins easier to understand. Chevrons added to various select elements which were difficult to identify as dropdowns before.
* Deeply nested areas now save properly. Formerly in certain situations the same widget might be duplicated.
* `apos.tasks.getReq` now supplies an empty `req.data` object for easier use with code expecting an Express request, Apostrophe-style.
* Bedeviled by case-sensitive sorting? The `sortify: true` property for `string` schema fields is now documented and automatically creates a database migration to ensure it is available for your existing data as well. When used, this flag ensures that any `sort('fieldname')` call for that field in Apostrophe is case-insensitive, ignores punctuation and otherwise behaves as end users expect.

## 2.55.2 (2018-05-15)

Unit tests passing.

Relevant functional tests passing.

* Reverted change to date formatting. `moment` will produce warnings again, but dates will not be a day old in some time zones, which is more important. We are working on a better fix for this problem.

## 2.55.1 (2018-05-15)

Unit tests passing.

Relevant functional tests passing.

* `apos.migrations.eachArea` no longer crashes the stack when iterating over a large number of documents without areas.

## 2.55.0 (2018-05-11)

Unit tests passing.

Regression tests passing.

* Security fix: uploaded images "in the trash" were still accessible at the same URL in most sizes. This has been corrected. As documented, the only size that now remains accessible is the `one-sixth` size, and this choice can be changed or eliminated entirely. **This bug did not affect other file attachments, such as PDFs.**

As always, be sure to run the `apostrophe-migrations:migrate` task. This will make sure the permissions of your files are correct. Harmless warnings may appear for those that were already correct.

* The `apostrophe-attachments:migrate-to-disabled-file-key` and `apostrophe-attachments:migrate-from-disabled-file-key` have been added for the convenience of those using the `disabledFileKey` option to `uploadfs` to rename disabled files in a cryptographically sound way rather than changing their permissions. These are relevant only with the `local` storage option of `uploadfs`, since since the option is neither available nor necessary for S3, and is mandatory for Azure from the beginning.

* Although technically part of UploadFS 1.9.0, we'd like to note that the `azure` storage backend is now available and can be part of your `uploadfs` configuration for the `apostrophe-attachments` module.

* Server-side modules can now extend the buttons available in the "manage" modal of pieces without overriding templates, similar to the way they are extensible in the "edit" modal.

* UX fixes.

* Cropping an image through Apostrophe now works when attachments are stored in S3, Azure, etc.

* Date parsing does not generate `momentjs` warnings.

* Overrideable block in the outerLayout for the context menu.

* The `apostrophe-soft-redirects` module now accepts a `statusCode` option, which you may change to `301` to use hard redirects. Thanks to Leo Melzer.

## 2.54.3 (2018-05-02)

Unit tests passing.

Regression tests passing.

* Contextual editing of pieces found in a `widget.html` template saves properly, as does contextual editing of a nested area added to the page for the first time.

* Previously executed migrations are remembered in a collection that persists, not just in a cache, avoiding extra work which could be extensive in a large database. Migrations are still required to be idempotent (they should detect whether they have any work to do, and do no harm if they are not needed again for a particular document).

* `apos.migrations.eachWidget` now delivers an accurate `dotPath`, which is crucial for the use of `apos.docs.db.update` with `$set`. No standard migrations in Apostrophe were using the feature until now.

## 2.54.2 (2018-04-24)

Unit tests passing.

Regression tests passing.

* A bug in the recently introduced `apostrophe-soft-redirects` module caused crashes in cases where the context page or piece had no `_url` property... which is an unusual situation (how did you get there exactly? Overrides are clearly involved), but it can happen in customized projects. Fixed.

## 2.54.1 (2018-04-24)

Unit tests passing.

Regression tests passing.

* A bug in Chrome 66 causes problems when selecting images in Apostrophe's media library. This bug did not appear before Chrome 66 and does not appear in other browsers. We resolved it by migrating to the use of the CSS grid feature in compatible browsers.

## 2.54.0 (2018-04-18)

Unit tests passing.

Regression tests passing.

* Several performance improvements. In situations where Apostrophe formerly made expensive "matching nothing" queries, Apostrophe now either skips the entire query or uses an efficient query for a nonexistent `_id`, depending on whether the method in question has the right to cancel the entire operation.
* Resources released more completely by `apos.destroy`, which can now satisfy the expectations of `mocha` 5.x (no timeouts left active, etc). This was done by adding a `destroy` method to `uploadfs`.
* `range` schema fields behave better when there is no existing value.
* Save operation of a modal now triggers the global busy state to prevent race conditions and other unwanted behavior.
* Global busy state can now be pushed and popped, and modals utilize this, so that a modal can be used to gather information during the `saveContent` method of another modal.

## 2.53.0 (2018-04-11)

Unit tests passing.

Regression tests passing.

* Do not send X-XSRF-TOKEN headers in an OPTIONS request. This change was mistakenly left out of the 2.52.0 release.
* The named anchor `main` can now be overridden via the `mainAnchor` nunjucks block.
* The `npmRootDir` option can be used to cause Apostrophe's module loading mechanism to seek npm modules in a location other than that specified by `rootDir` (or the project root). The new `localesDir` option of `apostrophe-i18n` does the same for localization. This makes it possible to use `rootDir` to specify an alternate location for everything else, i.e. the parent of `public`, `data`, `lib/modules`, etc. A necessary accommodation for the evolving `apostrophe-multisite` module.
* Raw HTML widgets now offer help text out of the box.
* The `express.static` middleware now runs before the `apostrophe-global` middleware and other "standard" Apostrophe middleware.
* Your own module-level `expressMiddleware` object can specify `{ when: 'beforeRequired', middleware: function(req, res, next) { ... })` to run before the required middleware as well. Note that this means no sessions, no users and no body parser. Most of the time you'll want those things.
* CSS adjustment to tabs in modals so they don't scroll in Firefox.
* Dropzones for empty areas are easier to drop onto.

## 2.52.0 (2018-03-30)

Unit tests passing.

Regression tests passing.

* No more 404's when slugs change for pages and pieces. Apostrophe now automatically implements "soft redirects" to the new URL of a page or piece. This is a major SEO improvement, with good support for any page or piece with a `._url` property. Note that this feature "learns" URLs over time as the pages and pieces are actually accessed, so if you decide to test it, remember that you must access the old URL at least once before you change it for the test. This feature can be disabled, if you really want to, by setting the `enable` option of the `apostrophe-soft-redirects` module to `false`.
* Indexed queries on the `parkedId` and `advisoryLock._id` properties. The lack of indexes for these properties could lead to full collection scans, so this is a significant performance boost on large databases.
* Apostrophe's anti-CSRF forgery X-XSRF-TOKEN header is no longer sent as part of an OPTIONS request, or as part of a cross-domain request. In the first case, cookies cannot be set by the server anyway, and in the second, we are communicating with a server that cannot see our session to verify it. In both cases, sending the headers was causing configuration headaches for developers. Thanks to Priyansh Gupta.
* A UI bug fix: the recently added "clone" button for widgets is no longer displayed for singletons, or for areas whose `limit` has been reached. Also, the `cloneable: false` option can be used to disable this feature for a particular area.
* UI bug fix: no more conflicts between the "Add Content" menu and the up/down/remove/etc. buttons for widgets.
* Clearer warnings and error messages.

## 2.51.1 (2018-03-27)

Unit tests passing.

Regression tests passing.

* Do not crash when updating a doc if widgets exist but `_originalWidget` does not. This can happen in workflow scenarios where Apostrophe's `find` is bypassed.
* Accommodations for the forthcoming `apostrophe-optimizer` module.

## 2.51.0 (2018-03-21)

Unit tests passing.

Regression tests passing.

* Widget fields may now have a `permission` property. If present, the user must have the named permission (such as `admin`), or they will not see that particular field in the editing dialog box. This is useful when a widget should be authorable by most users but has a sensitive field that should be restricted to a smaller group of users. Note that this feature already existed for schema fields of pieces and pages.
* Apostrophe again allows a named pipe to be specified via the `PORT` environment variable, for compatibility with Windows. Thanks to Jørgen M. Skogås for this fix.
* Apostrophe's default settings for the `bodyParser` option are now generous enough, in the case of JSON request bodies, to cover all reasonable editing scenarios in Apostrophe. This change also benefits the `apostrophe-headless` module.
* When Apostrophe must generate a `path` for a new page, it will look at the provided `slug` before it looks at the provided `title`. This is useful when titles in an import are of poor quality but slugs are unique. Prevents unnecessary numbered suffixes after both slugs and paths.
* The dropdown menu to add a widget no longer has a conflict with the hover menu offering widget controls such as "up," "down," etc. The hover menu does not appear while the dropdown menu is open.

## 2.50.0 (2018-03-14)

Unit tests passing.

Regression tests passing.

* Clone button for widgets in areas, to save time when editing.
* New features for displaying the titles of array items when editing fields of type `array`. `titleField` may now use dot notation. In addition, if that isn't enough, you may use `listItemTemplate` to point to an alternative to the standard `arrayListItem.html` template, which you may use as a reference. In addition, both `titleField` dot notation and the custom `listItemTemplate` have full access to joins. Be sure to use cross-module include syntax if you don't want to put the template in `lib/modules/apostrophe-schemas/views`. For instance, you may write `listItemTemplate: 'my-module-name:listItemTemplate.html'`.
* Bug fix: modals are the right height when jQuery 3 is in use.
* CSS class added to the `h4` that displays the title in an `apostrophe-images` widget, for your CSS styling convenience. Thanks to Gareth Cooper.

## 2.49.0 (2018-03-09)

Unit tests passing.

Regression tests passing.

* New password reset feature. You will need to configure `apostrophe-email` and opt into this feature. See the new [Apostrophe password reset HOWTO](https://apostrophecms.org/docs/tutorials/howtos/password-reset.html).
* Significant performance boost to the "reorganize" modal in situations where numerous pages are in the trash when using the `apostrophe-workflow` module.
* If widget ids are not provided when inserting new documents they are automatically generated. This makes [apostrophe-headless](https://npmjs.org/package/apostrophe-headless) easier to use.

## 2.48.0 (2018-03-01)

Unit tests passing.

Regression tests passing.

* New `color` and `range` schema field types. `color` provides a color picker field allowing values compatible with CSS, etc. `range` provides an `<input type="range">` element and respects `min` and `max` options.
* New `apos.utils.log`, `apos.utils.info`, `apos.utils.debug`, `apos.utils.warn` and `apos.utils.error` methods. These are now used consistently throughout Apostrophe core, both in the server and in the browser. On the server, these methods wrap the corresponding methods of a `logger` object and you can inject your own via the `logger` option of the `apostrophe-utils` module. By default a logger object that wraps the `console` object is created. For convenience, if your logger has no `log` method, `apos.utils.log` will call `logger.info`. This allows many popular loggers like `winston` to be used without modification "out of the box."
* `modulesSubdir` option to specify subdir where local modules come from, overriding `lib/modules`. Useful when more than one `apos` object exists in a project.
* Major speedup to parked pages. Also eliminates spurious warnings about inefficient joins at startup.
* Refactored autocollapse behavior of admin bar into its own method for easier overrides.
* CSS fixes for improved usability.

## 2.47.0 (2018-02-14)

Unit tests passing.

Regression tests passing.

* Developers now have the option to use jQuery 3. To enable jQuery 3, set the `jQuery` option of the `apostrophe-assets` module to the number `3`. We have packaged specific versions of jQuery 3 and jQuery UI which are known to be compatible with and tested with Apostrophe's UI, and we plan to use these in our own projects going forward. We will be making this change in the apostrophe boilerplate project. Of course Apostrophe's UI remains compatible with the older version of jQuery that loads by default. There is no bc break.

* When you join with pages, by using the virtual doc type `apostrophe-page`, the user is now invited to choose a page via a version of the reorganize dialog box, which has been made more user-friendly for this purpose. Autocomplete is still supported too.

* The reorganize dialog box is more pleasant to use. This dialog will continue to evolve to offer more of the functionality found in the "manage" dialog boxes for piece types.

* The page parking mechanism has been overhauled and improved. From now on, it is our recommendation that you set a unique `parkedId` for each parked page you configure for `apostrophe-pages`. This ensures that even if you change the slug in the configuration of the parked page, Apostrophe will still be able to understand that the page already exists and a new one should not be inserted. This is especially critical if using `apostrophe-workflow`, since you might decide to add or change locale prefixes at some point.

* The database connection keepalive mechanism now uses a query against an empty collection, rather than a server status call that the database user might not have permission to make.

* The `apos.utils.cssName` helper now preserves double dashes, as they are a common feature in modern CSS frameworks.

* There is now an `apostrophe-areas:widgetBase.html` file which can be extended block by block in a project-level `lib/modules/apostrophe-areas/views/widget.html` file. New overrideable methods have also been added to simplify adding custom classes programmatically to the wrapper and the widget itself without overriding any templates.

* It is now possible to configure select elements (we do not recommend more than one) to be displayed inline with the other widget controls, i.e. up, down, delete, etc. The back end of this is left to the developer, however you can check out the still-evolving [apostrophe-personas](https://github.com/apostrophecms/apostrophe-personas) module for an example. This feature is primarily meant for modules like `apostrophe-personas` that impact all widgets in a general way.

## 2.46.1 (2018-01-30)

Unit tests passing.

Regression tests passing.

* Attachment fields now save properly when directly part of the schema of a widget. A bug was introduced in version 2.42.0 when the `length` property was added to attachments. A fix made long ago to `apos.utils.clonePermanent` on the server side was also needed on the browser side.

## 2.46.0 (2018-01-25)

Unit tests passing.

Regression tests passing.

* The "Copy" button of pieces now copies areas that do not explicitly appear in the schema, and works correctly when an `apostrophe-pieces` module is set `contextual: true`. Overrideable methods are provided for those who need to copy more than schema fields and top-level areas. We do not copy every property by default because this could have unforeseen consequences; we copy only what is in the schema, plus top-level areas because these have always been supported without an explicit schema in templates.

* It is now possible to secure widget properties so that they are not visible to end users if you do not choose to output them in the markup. To do that, set the `playerData` option of your widget module to `false`, or to an array of properties that **should** be visible in the `data` JSON attribute so that they are passed to the `play()` method. Normally widget properties are public information, intended for display, but this technique is useful if you have a `username` and `password` for use in fetching an external feed in a server-side `load` method, for instance. **Note that to allow widget editing to function, everything is still passed in `data` if the user has editing privileges for the widget.** So if you seek to verify this feature, be sure to check as a logged-out user, or a user without editing permissions for that content.

* It is now easy to override the `fieldset` markup for Apostrophe schemas. Just copy `lib/modules/apostrophe-schemas/views/fieldset.html` to your project-level version of that path and edit it. However, please note that you must continue to have an outer wrapper element with the given attributes.

* Apostrophe's codebase now passes `eslint`. In the process many cases of callback errors being ignored were fixed, as well as global variable leaks.

* Apostrophe's `apos.locks.lock` and `apos.locks.unlock` methods now support promises.

## 2.45.0 (2018-01-11)

Unit tests passing.

Regression tests passing.

* The `apostrophe-caches` module has better, clearer documentation and it now supports promises.
* All modules can now conveniently send email using [Nodemailer](https://nodemailer.com/about/). The new `email` method of all modules renders a template in that module's `views` folder, exactly as you would hope it would, and also automatically generates a plaintext version for the occasional user who does not view HTML email. The automatically generated versions include links properly.
* Extending `apostrophe-images-widgets` and other pieces widgets is easier. If your widget name doesn't correspond to the kind of piece you are displaying, a helpful error appears explaining that you need to set `piecesModuleName`. Adding fields to these widgets now behaves reasonably. Also, if you add fields to `apostrophe-images` or `apostrophe-files` at project level, this now behaves as expected too.
* A locking mechanism has been added during the movement of pages in the page tree. This prevents rare race conditions that could previously have resulted in duplicate page ranks, although the design of the page tree is such that more serious consequences were always avoided.
* Text justification options for ckeditor are now standard in our build of ckeditor. Of course you still need to configure `sanitize-html` properly when using them.
* Any widgets module may now specify a `wrapperTemplate` option. That template is rendered instead of the standard `apostrophe-areas:widget.html` template, and can use `extends` and override blocks found in that template. This is useful if you need to set attributes of the outer wrapper element of the widget.
* The migration added in 2.43.0 to address file permissions for existing attachments in the trash has been greatly accelerated, helpful on large sites.
* Better error messages for `min` and `max` options of some schema field types; provisions for expanded error messages in general.
* For those using the `testModule` option to test their own npm modules in the context of Apostrophe, a default shortname is automatically provided.
* Fixed missing space in admin bar markup, thanks to arlecchino.

## 2.44.0 (2017-12-15)

Unit tests passing.

Regression tests passing.

* Apostrophe's AJAX filter features for `apostrophe-pieces-pages` now support "Load More" buttons and infinite scroll.

To add a "Load More" button:

1. Wrap a new element inside your data-apos-ajax-context element around the content that makes up the current "page" of results. This should not wrap around filter links or the "Load More" button itself.
2. Give that new element the `data-apos-ajax-append` attribute.
3. Add `append=1` to the query string of your Load More button. Example:

```
{% if data.currentPage < data.totalPages %}
  <a href="{{ data.url }} | build({ page: data.currentPage + 1, append: 1 })">Load More...</a>
{% endif %}
```

To progressively enhance this for infinite scroll, add a `data-apos-ajax-infinite-scroll` attribute to the button.

Note that we do this via progressive enhancement of a "Load More" button so that Google can still reach and index all of the pages (SEO).

* Attachment schema fields now respect the new `fileGroup` and `fileGroups` properties. If `fileGroup` is set to `images`, then only image types (GIF, JPEG, PNG) are accepted; if it is set to `office` only typical business file types are accepted. Note that we have always rejected files that didn't appear on the list for either type. You can also specify `fileGroups` as an array.
* `fileGroup: 'image'` is now configured by default for `apostrophe-images`, as was always intended but incorrectly implemented in the past.
* Attachment schema fields now respect the new `extension` and `extensions` properties. The former is handy if you only want to allow one extension, the latter if you want to allow more than one. The extensions must be those specified for `fileGroups` in the default configuration of `apostrophe-attachments` or your override of it (all lower case; JPEG is `jpg`; no period).
* The `addDocReferences` migration has been parallelized, as this one-time migration can be time-consuming on a large site.
* Broken `less` calculation fixed, thanks to Antoine COMBES.

## 2.43.0 (2017-12-12)

Unit tests passing.

Regression tests passing.

* When a "file" or "image" is moved to the trash, the attachment in question now becomes inaccessible. This is particularly important to stop access to obsolete PDFs, which Google loves to access. If the file or image is removed from the trash, the attachment becomes available again. In the case of images, the 1/6th size remains available by default to provide preview when viewing the trash. If the same attachment is referenced by more than one doc, which can happen due to "Copy" operations or `apostrophe-workflow`, it remains available until all such docs are in the trash.

* Parked properties are no longer editable in page settings. Since every site restart always wiped them out anyway, this is a bug fix, not a truly new behavior. With this change, you can finally set `type: 'home'` when `park`ing the home page, and remove `home` from your page types dropdown.

* The `apostrophe-jobs` module now offers a `runNonBatch` method, which is useful for long-running operations that don't involve iterating over many instances of the same type of object.

* Improvements to background image positioning for images widgets.

* A block has been added to override the `lang` attribute easily. Thanks to Ayho.

* The `imgAlt` block can now be used to conveniently override the `alt` attribute of images when overriding `widget.html` for `apostrophe-images-widgets`. Thanks to Raphaël DiRago.

* The `required` option now works properly for fields of type `array` (there must be at least one item in the array).

* Improved error messages for unblessed widget schemas. These are usually related to a widget that is no longer in the page template but appears in the database.

* A UI bug that caused tabs to become invisible when returning from nested dialog boxes has been fixed.

* Filters for "select" fields now default to "no opinion," rather than the default choice. This is the normal behavior for other field types.

* Even more promise support! `apos.attachments.insert`, `pieces.trash` and `pieces.rescue` all return promises if no callback is given.

* A YouTube embed unit test was removed to ensure consistent results in Travis CI, which is once again in routine use.

## 2.42.1 (2017-11-24)

Unit tests passing.

* Use of a capitalized filename that should have been lowercase in a `require` briefly broke Apostrophe's initialization on Linux. We are correcting this by reinstating CI in a Linux environment.

## 2.42.0 (2017-11-22)

Unit tests passing.

Regression tests passing.

* Promises have landed in Apostrophe. Calling `toArray`, `toObject`, `toDistinct` or `toMongo` on an Apostrophe cursor *without a callback* will return a promise. That promise will resolve to the expected result.

In addition, `docs.insert`, `docs.update`, `pieces.insert`, `pieces.update`, and `pages.insert` will all return a promise if invoked without a callback.

These are the most frequently invoked functions in Apostrophe that formerly required callbacks.

**As always with promises, be sure to catch errors with `.catch()`** at some level.

Note that **the `await` keyword can now be used with these methods**, as long as you're running Node.js 8.x or newer or using Babel to provide that language feature.

* Apostrophe's custom `Split` CKEditor toolbar control now works correctly in 2.x. You can give your users the `Split` control to allow them to break up a large rich text widget in order to insert other types of widget "in the middle." Note that the control name is now capitalized to match the way other CKEditor toolbar buttons are named.

* You may now specify `_url: 1` or `_nameOfJoin: 1` in a projection when using Apostrophe's `find()` methods. Native MongoDB projections naturally can't see these "computed properties" because they don't live in the database — they are computed "on the fly" after documents are fetched. However, Apostrophe now automatically adds the right underlying fields to the projection.

Only `_url` and the names of `joinByOne` or `joinByArray` fields are supported. It does not make sense to use a projection on `people` to locate IDs that are actually attached to `products` via `joinByOneReverse` or `joinByArrayReverse`.

*This feature does not conflict with legitimate uses of MongoDB projections because Apostrophe discards all properties beginning with `_` when writing to the database, except for `_id`.*

* The `length` property of an Apostrophe `attachment` object is now correctly populated with the original file size. Thanks to David Keita. Note that images are also made available in many scaled sizes. Also the original may be replaced with a correctly rotated version, in which case `length` will not match. So the most useful scenario for this property is likely to be in working with office formats, especially PDF which can sometimes be very large.

* Fixed bug in the `isEmpty` methods for areas and singletons. Thanks to David Keita.

## 2.41.0 (2017-11-17)

Unit tests passing.

Regression tests passing.

* The new `apostrophe-jobs` module, part of the core of Apostrophe, provides a progress meter mechanism and the ability to stop long-running user-initiated operations, such as batch operations on pieces. See the [jobs module documentation](http://apostrophecms.org/docs/modules/apostrophe-jobs/index.html). You can also refer to the pieces module for examples if you wish to use this for your own long-running user-initiated operations.
* Batch operations now have more robust support for "select everything." A number of bugs related to multiple selection of pieces have been fixed in a refactoring that made this code much more maintainable and predictable.
* The option of pushing an asset of type `template`, which never worked in 2.x and was never used by Apostrophe, has been removed for clarity. Our preference is for rendering assets on the server side dynamically when needed, rather than pushing many templates into the DOM on every page load.
* An `.editorconfig` file has been added. Thanks to Fredrik Ekelund.
* Parking a page only pushes permanent properties. `_defaults` and `_children` should never have been in the database; they are of course still interpreted to decide what should happen, but the properties *themselves* did not belong in the database. (You may need to write a migration if they are already there and this is causing issues for you.)
* Scrolling UI behavior of pieces improved; various other UI touch-ups. Thanks to Fredrik Ekelund.
* `newBrowserCalls` helper for `push` module can be used when you want JavaScript calls queued up with `req.browserCall` to be executed in an AJAX update of just part of a page.
* Fixed bugs affecting access to the published/unpublished batch operations and similar.

## 2.40.0 (2017-11-10)

Unit tests passing.

Regression tests passing.

* Support for "select everything" when managing pieces. Once you check the box to select everything on the current page, you are given a secondary option to select everything that matches your current criteria. This works both when choosing pieces for widgets and when working with batch operations like "trash" or "rescue."
* Fixed various bugs affecting combinations of "select all on page", the chooser and working with images.
* Improvements to batch operations on pieces. The `requiredField` property is checked correctly, and the new `onlyIf` property allows for passing a function that accepts the doc type name and decides whether the button should appear. Multiword action names are properly camelcased. New "success" and "dataSource" options to `batchSimple` allow for carrying out additional operations afterward as well as gathering input independently at the start. And batch operations are composed late so that other modules can add them.
* The `self.api` and `self.html` methods of `apostrophe-context` and `apostrophe-modal` now support a syntax for making cross-module API calls, just like templates.
* Addressed moog versioning issue with latest npm that caused errors about "synth.instanceOf" not being found depending on the state of your npm cache.

## 2.39.2 (2017-11-02)

Unit tests passing.

Startup-related regression tests passing.

* The `APOS_MONGODB_LOG_LEVEL` environment variable can now be set to `debug`, `info` or anything else supported by the MongoDB driver's `Logger.setLevel` method. This is helpful for debugging database issues at the lowest level.

## 2.39.1 (2017-11-01)

Unit tests passing.

Regression tests passing.

* Factored out a `getBaseUrl` method for `apostrophe-pages`, allowing
overrides of this that pay attention to `req`.
* Report `pageBeforeSend` errors and failures to load the global doc properly, don't silently tolerate them.
* Documentation corrections. Thanks to Frederik Ekelund.


## 2.39.0 (2017-10-24)

Unit tests passing.

Regression tests passing.

* Easier access to options. Introduced the `getOption` method to all modules. Calling `self.getOption(req, 'sizes.large')` from your module's server-side JavaScript code, or just `module.getOption('sizes.large')` from Nunjucks, will return the value of `self.options.sizes.large` for that module. You may also pass an array of keys, i.e. `module.getOption([ 'sizes', 'large' ])`. This method is tolerant, it returns undefined if any part of the path does not exist. See also the new [apostrophe-override-options](https://npmjs.org/package/apostrophe-override-options) which extends this feature to support customizing the returned value for any option based on the current page type, page settings, piece settings and locale. * Helpful warning when maximum area/widget loader recursion level is reached. Always use projections when adding joins to your schema to avoid a performance hit due to runaway recursion.
* New `disabledTypes` option to `apostrophe-pages`, primarily for use with `apostrophe-override-options`.
* Fixed UI bug relating to area menus at the bottom of the page.
* Fixed bug that caused a crash when invalid usernames attempted to log in. Thanks to Arthur.

## 2.38.0 (2017-10-16)

Unit tests passing.

Regression tests passing.

* Various schema field validators for required fields no longer crash on the browser side if a property is nonexistent, as opposed to being the expected empty string.
* Buttons for editing pieces widgets now use less confusing language.
* Accommodations for the `apostrophe-headless` module (arriving later today), including factoring out certain login-related and piece-related functionality to separate methods in order to make it easier to introduce RESTful APIs for the same features.
* Unit tests no longer drop the entire test database between suites; instead they drop the collections. Also the unit test timeout can be set via an environment variable. This accommodates testing against various cloud databases with security that precludes dropping entire databases.
* Lots of new content in the README to get folks who haven't been to the documentation site yet a little more excited.

## 2.37.2 (2017-10-04)

Unit tests passing.

Conflict resolution and template extension-related regression tests passing.

* The conflict resolution feature, which helps users avoid conflicts in which neither is successfully able to save content reliably by explaining that two users are editing the same doc and offering the option of taking control, can now be disabled by setting the `conflictResolution` option of the `apostrophe-docs` module explicitly to `false`. **We do not recommend** the use of this option in normal practice, however it has valid applications in automated testing.

* Recently a bug was introduced in which extensions other than `.html` or `.njk` did not work in `include` statements, etc. in Nunjucks templates unless the file in question existed in the project-level version of the module including it. The full cascade of template folder paths is now supported for these explicit extensions, including searching `viewsFolderFallback`.

## 2.37.1 (2017-09-27)

Unit tests passing.

Piece- and schema-related regression tests passing.

* Filters are now available for schema fields of type `integer`. You can configure these for the manage view, or for pieces-pages, exactly as you would for other field types. Previously this feature existed but did not function properly, so this is a patchlevel release rather than a minor version bump.
* Previously, when viewing pieces in the trash, the batch operation button initially read "Trash Items" rather than "Rescue Items." It did not match the selected operation in the select element, and did not perform the needed operation of rescuing items unless you switched operations and switched back again. This has been fixed.

## 2.37.0 (2017-09-25)

Unit tests passing.

Regression tests passing.

* New feature: you may now use the `.njk` file extension in addition to `.html` for your Nunjucks templates. In order to maximize the usefulness of this feature in the context of existing Apostrophe code, `.njk` is still checked for even if `.html` was specified when calling the `render` method. `.njk` is a convention adopted by the Nunjucks community and is supported by some syntax highlighters.
* Bug fix: drag-and-drop reordering and movement of widgets is once again functional. (The arrows worked all along.)
* Bug fix: drag-and-drop targets for widgets residing in areas nested in other widgets now appear and function properly.


## 2.36.3 (2017-09-20)

Unit tests passing.

Regression tests passing.

* If an oembed provider responds with an HTTP error and a response that is not parseable as XML or JSON, Apostrophe no longer crashes (this fix is actually in the oembetter npm module). This fixes crashes on non-embeddable YouTube videos.
* If the oembed provider issues a 401 or 404 error, a relevant error message is given. Otherwise the generic error icon is still given.

## 2.36.2 (2017-09-19)

Unit tests passing.

Regression tests passing.

* Dragging and dropping will now automatically scroll the "reorganize" dialog box.
* Attempts to drag a page above or below the "Home" page in "reorganize" no longer cause a restart. Also, the interface rejects them gracefully.
* Attempts to drag a page below the trashcan are rejected gracefully.
* When `trashInSchema` is active, the "traditional" trash can sorts below "in-context" trash, and the traditional trash can receives the special label "Legacy Trash" to reduce confusion.
* When on page two (or higher) in the "manage" view of pieces, performing a text search now correctly resets to page one.
* Throw an error at startup if a forbidden schema field name is used in `addFields` configuration. For instance, `type` is forbidden for widget schemas, while `docPermissions` is forbidden for doc type schemas, and `_id` is forbidden for both. Note that field names like `title` that are already in the schema are *not* forbidden because re-adding a schema field replaces it, which is often done to change the label, etc. So we'll be adding more documentation about these to help developers avoid surprises if their intention was an entirely new field.

## 2.36.1 (2017-09-13)

Unit tests passing.

Regression tests passing.

* Spurious conflict resolution warnings for pieces fixed.
* Notifications are spaced properly, and in the upper right corner as intended, on all screens.
* Reorganize feature: upgraded to jqtree 1.4.2. Regression testing found no bc breaks.
* A debugging convenience: the `log(true)` cursor filter logs MongoDB criteria objects resulting from the cursor in question to the console.

## 2.36.0 (2017-09-12)

Unit tests passing.

Regression tests passing.

* You may now set the `skipInitialModal` option for any widget module to `true` in order to avoid displaying the editing dialog box when the widget is first added. This makes sense if the widget has a useful default behavior, or consists of a contextually editable rich text sub-widget with a "style" select element you might or might not need to set every time.
* Fields in Apostrophe's schema-driven forms now receive globally unique `id` attributes, and the `for` attributes of `label` elements now reference them properly.

## 2.35.1 (2017-09-08)

Unit tests passing.

Regression tests passing.

* Intermittent "not blessed" errors when editing joins in widget schemas have been corrected by blessing all widget schemas at page serve time, just as we already bless all doc type schemas at page serve time. Blessing them when the individual routes fire is problematic because of probable race conditions with sessions.

## 2.35.0 (2017-09-06)

Unit tests passing.

Regression tests passing.

* `apos.areas.isEmpty(data.page, 'body')` will now tell you if that area is considered empty (it contains no widgets, or the widgets consider themselves empty).

* The new `controls` option may be passed to any widget, via `apos.singleton` or via the configuration for that specific widget type in an `apos.area` call. In this example, the widget cannot be removed, cannot be moved, and has its controls positioned at the upper right instead of the upper left:

```
{{
  apos.singleton(data.page, 'footer', 'apostrophe-rich-text', {
    controls: {
      removable: false,
      movable: false,
      position: 'top-right'
      }
    }
  })
}}
```

The `position` suboption may be set to `top-left`, `top-right`, `bottom-left` or `bottom-right`.

The `removable` and `movable` suboptions are primarily intended for singletons.

* By popular demand, the `insert` and `update` methods of pieces now pass the piece to their callback as the second argument.

* Better CSS reset for Apostrophe's admin UI.

* `callOne` added for convenience when you want to invoke a method normally invoked by `callAll` in the same way, but for only one module. Thanks to Arthur.

* If an attachment does not exist, `apos.attachments.url` no longer results in a template error page. Instead a fallback icon is displayed and an error message is logged. Developers should still always check whether attachments and joined objects still exist in their templates. Thanks to Raphaël DiRago.

* Notifications within modals move to lower right corner of modal for readability.

* Cleaned up font paths.

* Accommodations for the latest release of the separately published apostrophe-workflow module.

## 2.34.3 (2017-08-31)

Unit tests passing.

Regression tests passing.

A bug was fixed that prevented nested area editing. The bug appeared in version 2.34.0.

Note that editing an area on the page has never been possible when it is part of the schema of an array field. That is not a new issue. It is being tracked and discussed. Today's fix was for a regression that impacted all nested areas.

## 2.34.2 (2017-08-29)

All tests passing.

Fixed a bug that generated an error message regarding conflict resolution when attempting to edit an area inside a piece editor dialog box.

## 2.34.1 (2017-08-28)

All tests passing.

Fixed an issue impacting unit test harness only. It didn't come up initially because it had to do with automatically creating `test/node_modules`, which existed our dev environment.

No code changes outside of tests.

## 2.34.0 (2017-08-28)

All tests passing.

* Conflict resolution has been added to Apostrophe. When two users attempt to edit the same document, whether "in context" on the page or via a dialog box, Apostrophe now makes the latecomer aware of the issue and gives them the option to take control of the document after warning that the first party could lose work.

Since the first user may have simply abandoned their work, Apostrophe also indicates how long it has been since the first user last made a change.

If the same user attempts to edit a document in two tabs or windows, something very similar happens, although the message is different.

* In a related change, Apostrophe does not begin attempting to save an area on the page until the user interacts with it for the first time. This fixes many commonly reported frustrating situations in which one user is editing and the other is logged in but merely looking at the page, creating a ping-pong exchange of save requests.

* Apostrophe's unit tests have been restructured so that a single test file can be run conveniently, via `mocha test/docs.js`, for instance, and there is no longer a need for us to update `test/test.js` every time a test is added. Also, the unit tests use the same `apos.tasks.getReq` and `apos.tasks.getAnonReq` methods that are used by real-life command line tasks, which provide a more faithful simulation of an Express request object and one we anticipate extending as needed.

## 2.33.1 (2017-08-16)

All tests passing.

* Fixed potential crash in version pruning mechanism.

## 2.33.0 (2017-08-10)

All tests passing.

* The login page can be disabled via the new `localLogin` option of the `apostrophe-login` module. Set it explicitly to `false` to disable the login URL completely.
* Refactoring: the `apostrophe-login` module now has an `afterLogin` method which takes care of invoking the `loginAfterLogin` callAll method on all modules that have one, and then redirecting appropriately. This code was factored out to make it easier to use in the new [apostrophe-passport](https://npmjs.org/package/apostrophe-passport) module, which allows the use of almost any [Passport](http://passportjs.org)-based strategy, such as Facebook login, Google login, Github login, etc.
* `apos.users.ensureGroup` now delivers the group to its callback as the second argument.

Thanks to Michelin for their support of this work.

## 2.32.0 (2017-08-08)

All tests passing.

* Fixed an S3 asset bundle generation bug that caused `.less` files to be imported with the wrong file extension if the `public` folder did not yet exist at the time `--create-bundle` was used. Thanks to Michelin for their support of this work.

* Also added an `apostrophe-caches:clear` task to aid in testing various functionality. You must specify the cache name since caches may or may not even be known to Apostrophe at task startup time based on whether and when code calls `.get` for each cache name.

## 2.31.0 (2017-08-07)

All tests passing.

* The new `testModule: true` option causes Apostrophe to supply much of the boilerplate for a published npm apostrophe module that wants to test itself as part of an apostrophe instance, i.e. apostrophe-workflow, apostrophe-caches-redis, etc. See those modules for examples of usage. This is a feature for those writing their own npm modules that wish to unit test by initializing Apostrophe and loading the module in question.

* Fixed caching bugs, notably the oembed cache, which is now operating properly. Oembed responses, such as YouTube iframe markup, are now cached for an hour as originally intended which improves frontend loading time.

* Page type changes only refreshed the schema fields on the first change — now they do it properly after every change.

* Page type changes use the "busy" mechanism while refreshing the schema fields to prevent user interface race conditions and avoid user confusion.

* `trash` is never offered as a schema field of the `global` doc (mainly a concern with `apostrophe-workflow`).

## 2.30.0 (2017-08-02)

All tests passing.

It is now easier to set up Redis or another alternative session store:

```
'apostrophe-express': {
  session: {
    secret: 'your-secret-here',
    store: {
      name: 'connect-redis',
      options: {
        // redis-specific options here
      }
    }
  }
}
```

For bc, you can still pass a live instance of a store as the `store` option, but this way is easier; all you have to do is `npm install --save` your connect-compatible session store of choice and configure it.

Thanks to Michelin for their support of this work.

## 2.29.2 (2017-08-02)

All tests passing.

* Overrideable widgetControlGroups method takes (req, widget, options) allowing for better control when customizing these buttons.
* The `createControls` option of the `apostrophe-pages` module is now respewcted properly.

## 2.29.1 (2017-07-31)

All tests passing.

* Fixed a short-lived issue with the reorganize feature.

## 2.29.0 (2017-07-31)

All tests passing.

This is a significant update containing various accommodations required by the shortly forthcoming Apostrophe 2.x version of the `apostrophe-workflow` module, as well as other recent enhancements in our queue.

* Editing an area "in context" on the page when it is part of a widget or piece will always work, even if `contextual: true` was not set. That property is optional and prevents the area from also appearing in the dialog box for editing the content type.

* Multiple select filters are now available for the "manage" view of any piece type. Just like configuring single-select filters, except that you'll add `multiple: true` to the relevant object in your `addFilters` configuration for the module. Thanks to Michelin for their support of this work.

* When editing a previous selection of pieces for a join or widget, you can also easily edit them without locating them again in the manage view.

* "Next" and "previous" links can now be easily added to your `show.html` pages for pieces. Just set the `next` and `previous` options for your `apostrophe-pieces-pages` subclass to `true`, or to an object with a `projection` property for best performance. This will populate `data.previous` and `data.next` in your `show.html` template. *For blogs they may seem backwards; they refer to relative position on the index page, and blogs are reverse-chronological. Just switch the terms on the front end in your template in cases where they appear confusing.*

* There is now a "pages" option on the admin bar, for cases where "reorganize" is not visible because "Page Settings" is not accessible to the user for the current page.

* If the `trashInSchema` option is set to `true` when configuring `apostrophe-docs`, pages that are in the trash retain their position in the page tree rather than moving to a separate "trash" subtree. In the "reorganize" interface, they are grouped into trash cans displayed beneath each parent page, rather than a single global trash can. This is necessary for the new workflow module and also helpful in any situation where trying to find pages in the trash is more troublesome than explaining this alternative approach.

When `trashInSchema` is `true`, users can also change the trash status of a piece or page via "Page Settings" or the "Edit" dialog box of the piece, and it is possible to access "Page Settings" for any page via "Reorganize."

* The buttons displayed for each widget in an Apostrophe area can be adjusted via the `addWidgetControlGroups` option of the `apostrophe-areas` module, which can be used to introduce additional buttons.

* Empty `beforeMove` and `afterMove` methods have been added to the `apostrophe-pages` module for the convenience of modules using `improve` to enhance it.

* The `apostrophe-doc-type-manager` module now has `getEditPermissionName` and `getAdminPermissionName` methods. These can be overridden by subclasses. For instance, all page subtypes return `edit-apostrophe-page` for the former because page types can be changed.

* `apos.destroy(function() { ... })` may be called to shut down a running Apostrophe instance. This does **not** delete any data. It simply releases the database connection, HTTP server port, etc. This mechanism is extensible by implementing an `apostropheDestroy` method in your own module.

* `before` option for `expressMiddleware`. As before any module can provide middleware via an `expressMiddleware` property which may be a function or array of functions. In addition, if that property is an object, it may also have a `before` subproperty specifying a module whose middleware should run after it. In this case the actual middleware function or functions must be in a `middleware` subproperty.

* `apos.instancesOf(name)` returns an array of modules that extend `name` or a subclass of it. `apos.instanceOf(object, name)` returns true if the given `object` is a moog instance of `name` or a subclass of it.

* `apos.permissions.criteria` can now supply MongoDB criteria restricted to the types the user can edit when a general permission name like `edit` or `edit-doc` is asked for. *This was never a security bug because permissions for actual editing were checked when individual edits occurred. The change makes it easier to display lists of editable content of mixed types.*

* Extending the indexes of Apostrophe's `aposDocs` collection is easier to achieve in modules that use `improve` to extend `apostrophe-docs`.

* Removed tests for obsolete, unsupported Node.js 0.10.x. Node.js 4.x is now the minimum version. *We do not intend to break ES5 compliance in 2.x, however testing old versions of Node that are not maintained with security patches in any freely available repository is not practical.*

* `insert` method for `apos.attachments`, mirroring the other modules better. Thanks to Arthur Agombart.

## 2.28.0 (2017-07-17)

All tests passing.

* Notifications are available, replacing the use of `alert`. This feature is primarily for Apostrophe's own administrative features; you can use it when extending the editing UI. Call `apos.notify('message')` to display a simple message. You can specify several `type` options such as `error` and `info`, and you can also use `%s` wildcards. Everything is localized on the server side. [See the documentation for more information](http://apostrophecms.org/docs/modules/apostrophe-notifications/browser-apostrophe-notifications.html#trigger). Thanks to Michelin for their support of this work.
* The `apostrophe-images` widget now provides a focal point editor. See the new [responsive images HOWTO](http://apostrophecms.org/docs/tutorials/howtos/responsive-images.html). Thanks to Michelin for their support of this work.
* UX: clicking "edit" on an image you have already selected no longer deselects the image. Thanks to Michelin for their support of this work.
* Bug fix: corrected issue that sometimes prevented joins with pages from editing properly.
* Bug fix: added sort index on `level` and `rank`, preventing MongoDB errors on very large page trees.
* UX: a complete URL is suggested at startup when testing locally. Thanks to Alex Gleason.

## 2.27.1 (2017-06-28)

All tests passing.

* Fixed recently introduced bug preventing page type switching.

## 2.27.0 (2017-06-26)

All tests passing.

* Lazy schema field configuration, in general and especially for joins. No more need to specify `idField`, `idsField`, `relationshipsField` or even `label` for your schema fields. `withType` can be inferred too in many cases, depending on the name of the join field. You can still specify all of the details by hand.

Also, for reverse joins, there is a new `reverseOf` option, allowing you to just specify the name of the join you are reversing. This is much easier to understand than specifying the `idField` of the other join. However that is still permitted.

Lazy configuration is in place for doc types (like pages and pieces) and widget types. It can be extended to other uses of schemas by calling the new validation methods.

* ckeditor 4.6.2. Resolves #896: you can now create links properly in Microsoft Edge. Our policy is now to check in periodically with new ckeditor releases and just make sure they are compatible with our editor skin before releasing them.

* `apos.areas.fromRichText` can be used to create an area with a single rich text widget from a trusted string of HTML. Not intended for mixed media, just rich text. Related: both `fromRichText` and `fromPlaintext` now correctly give their widgets an `_id` property.

## 2.26.1 (2017-06-12)

All tests passing.

* Fixed short-lived bug introduced in 2.26.0 re: detecting missing widget types.

## 2.26.0 (2017-06-12)

All tests passing.

* Do not crash on missing widget types, print good warning messages.

* Complete implementation of the [explicitOrder](http://apostrophecms.org/docs/modules/apostrophe-docs/server-apostrophe-cursor.html#explicit-order) cursor filter, replacing a nonfunctional implementation.

* If the mongodb connection is lost, the default behavior is now to retry it forever, so when MongoDB does get restarted Apostrophe will find it. In addition, a `connect` object may be passed to the `apostrophe-db` module to be passed on to the MongoDB connect call.

* Spaces added between DOM attributes for better HTML5 compliance.

* `required` subfields are now enforced when editing fields of type `array`.

Thanks to Michelin for their support of much of the work in this release.

## 2.25.0 (2017-05-26)

All tests passing.

* There is now a `readOnly` option for the standard schema field types. Thanks to Michelin for contributing this feature.

* Apostrophe now displays useful warnings and, in some cases, errors at startup when schemas are improperly configured. This is particularly useful if you have found it frustrating to configure joins correctly. We are continuing to deepen the coverage here.

* In the manage view, the "published" and "trash" filters now always offer both "yes" and "no," regardless of whether anything is available in those categories. This is necessary because these are the respective defaults, and these are also unusual cases in which it is actually interesting to know nothing is available.

## 2.24.0 (2017-05-05)

All tests passing.

There is now an `object` schema field type. It works much like the `array` schema field type, however there is just one object, represented as an object property of the doc in the database. Thanks to Michelin's development team for contributing this feature.

## 2.23.2 (2017-04-30)

All tests passing.

The options object of `enhanceDate` is now passed on to `pikaday`. Considered a bug fix since the options object was erroneously ignored.

* 2.23.1

All tests passing.

cleanCss needs to know that the output CSS files are going to live in apos-minified in order to correctly parse `@import` statements that pull in plain .css files. Also, the mechanism for prefixing URLs in CSS code was not applied at the correct stage of the bundling process (the minify stage), which broke the ability to reference fonts, images, etc. via URLs beginning with /modules when using an S3 asset bundle.

## 2.23.0 (2017-04-24)

All tests passing.

* The "manage" view of `apostrophe-pieces` now supports robust filters, in the same way they were already supported on the front end for `apostrophe-pieces-pages`. Use the `addFilters` option to configure them. There is bc with existing filters that relied on the old assumption that manage filters have a boolean API. However now you can specify any field with a cursor filter, which includes most schema fields, notably including joins.

Note that since all of the options are presented in a dropdown, not all fields are good candidates for this feature.

The "manage" view filters now refresh to reflect only the options that still make sense based on the other filters you have selected, reducing user frustration.

See [reusable content with pieces](http://apostrophecms.org/docs/tutorials/getting-started/reusable-content-with-pieces.html) for more information and examples.

Thanks to Michelin for their support of this work.

* `apos.utils.isFalse` allows you to check for values that are strictly `=== false` in templates.

* `apos.utils.startCase` converts property names to English, roughly speaking. It is used as a fallback if a filter does not have a `label` property. This is primarily for bc, you should add a `label` property to your fields.

* Production now matches the dev environment with regard to relative URLs in LESS files, such as those used to specify background images or font files. Previously the behavior was different in dev and production, which is a bug.

* You can now pass a `less` option to `apostrophe-assets`, which is merged with the options given to `less.render` both in dev and production. You can use this, for instance, to enable `strictMath`.

* `apostrophe.oembed`'s `fetch` method now propagates its `options` object to `oembetter` correctly. Thanks to Fotis Paraskevopoulos.

## 2.22.0 (2017-04-11)

All tests passing.

* Apostrophe now supports publishing CSS and JS assets via S3 rather than serving them directly.

Apostrophe already had an option to build asset "bundles" and deploy them at startup, as described in our [cloud HOWTO](http://apostrophecms.org/docs/tutorials/howtos/deploying-apostrophe-in-the-cloud.html). However this serves the assets from the cloud webserver, such as a Heroku dyno or EC2 instance. It is now possible to serve the assets from Amazon S3.

See the [updated cloud HOWTO](http://apostrophecms.org/docs/tutorials/howtos/deploying-apostrophe-in-the-cloud.html) for details.

Thanks to Michelin for their support of this work.

* Enforce string field `min` and `max` properties on server side.

* When validation of a form with tabs fails, such as a pieces edit modal, activate the correct tab and scroll to the first error in that tab.

* thanks to Ludovic Bret for fixing a bug in the admin bar markup.

## 2.21.0 (2017-04-11)

All tests passing.

* For a small performance boost, `defer` option can be set to `true` when configuring any widget module.
This defers calls to the `load` method until just before the page is rendered, allowing a single query
to fetch them all in simple cases. This is best applied
to the `apostrophe-images-widgets` module and similar widgets. It should not be applied if you wish
to access the results of the join in asynchronous code, because they are not available until the last
possible moment.

Thanks to Michelin for their support of this work.

* You can also set `deferImageLoading` to `true` for the `apostrophe-globals` module if you want the
same technique to be applied when loading the `global` doc's widgets. This does not always yield a
performance improvement.

* Bug fix: if two crops of the same image were present in separate widgets on a page, only one of the crops would be seen in template code. This issue has been resolved.

## 2.20.3 (2017-04-05)

All tests passing.

* The search filter is once again available when choosing images. This involved a deeper fix to modals: filters for sliding modals were not being properly captured and hoisted into the shared part of the outer div. This is now being done exactly as it is done for the controls (buttons) and the instructions.

To avoid incompatibility with existing uses of `self.$filters`, such as in the manage modal, they are captured to `self.$modalFilters`. A small change to the manage modal was needed to take advantage of this.

* Moved a warning message from `console.log` to `console.error`. `stdout` should never be used for warnings and errors. Moving toward clean output so that command line tasks can be safely used in pipelines.

## 2.20.2 (2017-03-31)

All tests passing.

Improved UI for editing widgets. The edit button is no longer separate from the area-related controls such as up, down, etc. This reduces clutter and reduces difficulty in accessing widgets while editing.

## 2.20.1 (2017-03-27)

All tests passing.

When autocompleting doc titles to add them to a join, Apostrophe again utilizes search result quality to display the best results first.

## 2.20.0 (2017-03-20)

All tests passing.

This is a significant update with two useful new features and various minor improvements.

* Support for batch uploads. The `apostrophe-images` and `apostrophe-files` modules now implement batch uploads by default.

When you click "New File" or "New Image," you now go directly to the file browser, and if you select multiple files they are uploaded without a modal dialog appearing for each one; the title and slug are populated from the filename, and that's that.

You can also drag one or more files directly to the chooser/manager modal.

If you are choosing files or images for a widget, they are automatically selected after a batch upload.

This feature can be disabled by setting the `insertViaUpload` option to `false` for `apostrophe-images` or `apostrophe-files`. If you are adding `required` fields to `apostrophe-images` or `apostrophe-files`, then batch uploading is not the best option for you because it would bypass that.

**If you wish, you can enable the feature for your own `apostrophe-pieces` modules that have an `attachment` field in their schema by setting the `insertViaUpload` option to `true`.** However please note that this does not currently do anything for pieces that refer to an image or file indirectly via widget.

* Global preference editing, and a standard UI to roll back to earlier versions of global content. There is now a "Global Content" admin bar button. By default, this launches the version rollback dialog box for shared global content.

However, if you use `addFields` to add schema fields to the `apostrophe-global` module, this button instead launches an editing modal where you can edit those fields, and also offers a "Versions" button accessible from there.

Global preferences set in this way are accessible in all situations where `data.global` is available. This is very useful for creating project-wide preference settings.

All the usual features of schemas can be used, including `groupFields`. Of course, if you choose to use joins or widgets in global content, you should keep the performance impact in mind.

* Various UX fixes to the manager and chooser modals.

* If there is a `minSize` setting in play, that information is displayed to the user when choosing images.

* The `checkboxes` schema field type now supports the `browseFilters` feature.

* When batch file uploads fail, a more useful set of error messages are displayed.

## 2.19.1 (2017-03-15)

All tests passing.

* When saving any doc with a schema, if an attachment field does not match a valid attachment that has actually been uploaded, that field is correctly nulled out. In addition, if the attachment's file extension is not in a valid fileGroup as configured via the attachments module, the field is nulled out. Finally, the `crop: true` option for attachments is saved successfully. This option allows for attachments to have a crop that is inherent to them, useful when there is no widget standing between the doc and the attachment.

All of these changes correct bugs in intended behavior. Certain checks were present in the code but not completely functional. If you need to update your configuration to add file extensions, [apostrophe-attachments](http://apostrophecms.org/docs/modules/apostrophe-attachments/).

## 2.19.0 (2017-03-15)

All tests passing.

* As always, Apostrophe always populates `req.data.home`; when `req.data.page._ancestors[0]` exists that is used, otherwise Apostrophe carries out a separate query. However as a performance enhancement, you may now disable this additional query by passing the `home: false` option to the `apostrophe-pages` module. Note that `req.data.home` is not guaranteed to exist if you do this.

As for children of the home page, for performance you may now pass `home: { children: false }` option to the `apostrophe-pages` module. This option only comes into play when using `filters: { ancestors: false }`.

Thanks to Michelin for their support of this work.

## 2.18.2 (2017-03-10)

All tests passing.

* Performance enhancement: when fetching `req.data.home` directly in the absence of `req.data.page._ancestors[0]`, such as on the home page itself or a non-page route like `/login`, we must apply the same default filters before applying the filter options, namely `.areas(false).joins(false)`, otherwise duplicate queries are made.

* Fixed bug in as-yet-unused `schemas.export` method caught by babel's linter.

Thanks to Michelin for their support of this work.

## 2.18.0 (2017-03-04)

All tests passing.

* New batch editing features for pieces! You can now use the checkboxes to select many items and then carry out the following operations in one step: trash, rescue from trash, publish, unpublish, tag and untag.

In addition there is a clearly documented procedure for creating new batch editing features with a minimum of new code.

* Several bugs in the array editor were fixed. Up, down and remove buttons work properly again, an aesthetic glitch was resolved and redundant ordinal numbers do not creep in when managing the order of an array without the `titleField` option.

* Logging out completely destroys the session. While the standard behavior of `req.logout` in the Passport module is only to break the relationship between the `user` object and the session, users expect a clean break.

## 2.17.2 (2017-02-28)

All tests passing.

* Members of a group that has the admin permission for a specific piece type can now move pieces of that type to and from the trash. (This was always intended, so this is a bug fix.)
* For better out-of-the-box SEO, an `alt` attribute with the title of the image is now part of the `img` markup of `apostrophe-images` widgets.

## 2.17.1 (2017-02-21)

All tests passing.

* Fixed XSS (cross-site scripting) vulnerability in `req.browserCall` and `apos.push.browserCall`.

* Removed confusing strikethrough of "Apply to Subpages" subform when the permission is being removed rather than added.

* Improved UX of area widget controls.

* Improved modal array tab UI and CSS.

* The `oembedReady` Apostrophe event is now emitted correctly after `apostrophe-oembed` renders an oembed-based player, such as a YouTube video player for the `apostrophe-video` widget. This event can be listened for via `apos.on('apostrophe-oembed', fn)` and receives a jQuery object referring to the relevant element.

## 2.17.0 (2017-02-14)

All tests passing.

* `array` schema fields now accept a `limit` option. They also support the `def` property to set defaults for individual fields. The array editor code has been refactored for better reliability and performance and documentation for the methods has been written.

* Relative `@import` statements now work when you push plain `.css` files as Apostrophe assets. There is no change in behavior for LESS files. Thanks to Fredrik Ekelund.

* Controls such as the "Finished" button of the reorganize modal were floating off the screen. This has been fixed.

## 2.16.1 (2017-02-07)

All tests passing.

* If you have tried using `piecesFilters` with a `tags` field type, you may have noticed that when the query string parameter is present but empty, you get no results. This is suboptimal because that's a common result if you use an HTML form to drive the query. An empty string for a `tags` filter now correctly does nothing.

* In `apostrophe-rich-text-widgets`, initialize CKEditor on `instanceReady`, rather than via a dodgy timeout. Thanks to Frederik Ekelund for finding a better way!

## 2.16.0 (2017-02-03)

All tests passing.

* Reintroduced the reorganize feature for editors who have permissions for some pages but not others. You are able to see the pages you can edit and also their ancestors, in order to navigate the tree. However you are able to drag pages only to parents you can edit.

* Introduced the new `deleteFromTrash` option to the `apostrophe-pages` module. If this option is enabled, a new icon appears in "reorganize" when looking at pages in the trash. This icon allows you to permanently delete a page and its descendants from the site.

The use of this option can lead to unhappy customers if they do not clearly understand it is a permanent action. For that reason, it is disabled by default. However it can be quite useful when transitioning from the initial site build to long-term support. We recommend enabling it during that period and disabling it again after cleanup.

* "Reorganize" no longer displays nonfunctional "view" and "trash" icons for the trash and pages inside it.

* The tests for the `apostrophe-locks` module are now deterministic and should always pass.

## 2.15.2 (2017-01-30)

All tests passing.

Fixed a bug which could cause a crash if the `sort` filter was explicitly set to `search` and no search was actually present. Conditions existed in which this could happen with the autocomplete route.

## 2.15.1 (2017-01-23)

Due to a miscommunication the version number 2.15.0 had been previously used. The description below was originally intended for 2.15.0 and has been published as 2.15.1 purely to address the version numbering conflict.

All tests passing.

* `apos.permissions.addPublic` accepts multiple arguments and array arguments,
adding all of the permission names given including any listed in the arrays.
* Permissions checks for pieces admin routes longer check for req.user, checking for the appropriate `edit-` permission is sufficient and makes addPublic more useful.
* Updated the `i18n` module to address a problem where labels that happened to be numbers rather than strings would crash the template if passed to `__()`.
* Documentation improvements.

## 2.14.3

All tests passing.

The mechanism that preserves text fields when performing AJAX refreshes was preserving
other types of `input` elements. Checkboxes, radio buttons and `type="submit"` are now
properly excluded from this mechanism.

## 2.14.2 (2017-01-18)

Fixed [#385](https://github.com/punkave/apostrophe/issues/385): if a page is moved to the trash, its slug must always change, even if it has been edited so that it no longer has its parent's slug as a prefix. In addition, if the resulting slug of a descendant of the page moving to the trash conflicts with an existing page in the trash, steps are taken to ensure uniqueness.

## 2.14.1 (2017-01-11)

All tests passing.

* The `apos.utils.clonePermanent` method no longer turns objects into long arrays of nulls if they happen to have a `length` property. `lodash` uses the `length` property as an indicator that the object should be treated as an array, but this would be an unrealistic restriction on Apostrophe schema field names. Instead, `clonePermanent` now uses `Array.isArray` to distinguish true arrays. This fixes a nasty bug when importing content from A1.5 and subsequently editing it.

* When a user is logged in there is an `apos.user` object on the browser side. Due to a bug this was an empty object. It now contains `title`, `_id` and `username` properties as intended.

## 2.14.0 (2017-01-06)

All tests passing.

* A version rollback dialog box for the `global` doc is now opened if an element with the `data-apos-versions-global` attribute is clicked. There is currently no such element in the standard UI but you may introduce one in your own layout if you have mission-critical content in the `global` doc that is awkward to recreate after an accidental deletion, such as a custom sitewide nav.
* An error message is correctly displayed when login fails.
* Many UI messages are now passed through the `__()` internationalization helper correctly. Thanks to `timaebi`.

## 2.13.2 (2016-12-22)

All tests passing.

The `data-apos-ajax-context` feature had a bug which prevented ordinary anchor links from performing AJAX refreshes correctly.

## 2.13.1 (2016-12-22)

All tests passing.

The `apostrophe-attachments` module now calls `apos.ui.busy` correctly on the fieldset so that the busy and completed indicators are correctly shown and hidden. Previously the string `0` was passed, which is not falsy.

## 2.12.0 (2016-12-15)

All tests passing.

* Developers are no longer required to set `instantiate: false` in `app.js` when configuring an npm module that uses the `improve` property to implicitly subclass and enhance a different module. In addition, bugs were fixed in the underlying `moog-require` module to ensure that assets can be loaded from the `public` and `views` folders of modules that use `improve`.
* `string` has replaced `csv` as the property name of the schema field converters that handle plaintext. Backwards compatibility has been implemented so that existing `csv` converters will work transparently and calls to `convert` with `csv` as the `from` argument still work as well. In all new custom field types you should say `string` rather than `csv`. There is no change in the functionality or implementation other than the name.

## 2.11.0 (2016-12-09)

All tests passing.

You can now add middleware to your Apostrophe site via any module in your project. Just add an `self.expressMiddleware` method to your module, which takes the usual `req, res, next` arguments. Or, if it's more convenient, set `self.expressMiddleware` to an array of such functions. "Module middleware" is added immediately after the minimum required Apostrophe middleware (bodyParser, `req.data`, etc), and before any routes.

## 2.10.3 (2016-12-08)

All tests passing.

Fixed bug in `autoPreserveText` feature of our `data-apos-ajax-context` mechanism; also, restricted it to text inputs and textareas that actually have the focus so that you can replace their values normally at other times

## 2.10.2 (2016-12-06)

All tests passing.

A very minor fix, but 2.10.1 had a very noisy console.log statement left in.

## 2.10.1 (2016-12-06)

All tests passing.

* The built-in cursor filters for `float` and `integer` no longer incorrectly default to filtering for docs with the value `0` if the value being filtered for is undefined or null. They default to not filtering at all, which is correct.

## 2.10.0 (2016-12-06)

All tests passing.

* Apostrophe now automatically recompiles modified Nunjucks templates. This means you can hit refresh in your browser after hitting save in your editor when working on `.html` files. Also note that this has always worked for `.less` files.
* Fixed a longstanding bug in `joinByArrayReverse`, which now works properly.

## 2.9.2 (2016-12-02)

All tests passing.

* Starting with MongoDB 3.3.x (?), it is an error to pass `safe: true` when calling `ensureIndex`, and it has never done anything in any version. In our defense, cargo-cult practice was probably adopted back in the days when MongoDB would invoke your write callback without actually confirming anything unless you passed `safe: true`, but apparently this was never a thing for indexes. Removed all the `safe: true` arguments from `ensureIndex` calls.
* Added a `beforeAjax` Apostrophe event to facilitate progress display and animations when using the new `data-apos-ajax-content` feature.

## 2.9.1 (2016-12-02)

All tests passing.

* Fixed an omission that prevented the use of the back button to undo the very first click when using the new `data-apos-ajax-context`. Later clicks worked just fine, but for the first one to work we need a call to `replaceState` to make it possible to restore the original query.

## 2.9.0 (2016-12-01)

All tests passing.

* Two major new features in this release: built-in filters for most schema fields, and built-in AJAX support for `apostrophe-pieces-pages`. These combine to eliminate the need for custom code in a wide array of situations where you wish to allow users to browse and filter blog posts, events, etc. In most cases there is no longer any need to write your own `cursor.js` or your own AJAX implementation. The provided AJAX implementation handles browser history operations, bookmarking and sharing properly and is SEO-friendly.

[See the official summary of the pull request for details and examples of usage.](https://github.com/punkave/apostrophe/pull/766)

* We also fixed a bug in the `refinalize` feature of cursors. state.criteria is now cloned before finalize and restored after it. Otherwise many criteria are added twice after refinalize which causes a fatal error with a few, like text search in mongodb.

In addition, we merged a contribution from Fotis Paraskevopoulos that allows a `bodyParser` option with `json` and `urlencoded` properties to be passed to the `apostrophe-express` module. Those properties are passed on to configure those two body parser middleware functions.

## 2.8.0 (2016-11-28)

All tests passing.

* `APOS_MONGODB_URI` environment variable is used to connect to MongoDB if present. Helpful for cloud hosting. See the new [deploying Apostrophe in the cloud HOWTO](http://apostrophecms.org/docs/tutorials/howtos/deploying-apostrophe-in-the-cloud.html).
* `APOS_S3_BUCKET`, `APOS_S3_ENDPOINT` (optional), `APOS_S3_SECRET`, `APOS_S3_KEY`, and `APOS_S3_REGION` environment variables can be used to configure Apostrophe to use S3 for uploaded media storage. This behavior kicks in if `APOS_S3_BUCKET` is set. See the new [deploying Apostrophe in the cloud HOWTO](http://apostrophecms.org/docs/tutorials/howtos/deploying-apostrophe-in-the-cloud.html).
* New advisory locking API accessible via `apos.locks.lock` and `apos.locks.unlock`. `apostrophe-migrations:migrate` is now wrapped in a lock. More locks are coming, although Apostrophe was carefully designed for benign worst case outcomes during race conditions.
* Better asset deployment for Heroku and other cloud services. `node app apostrophe:generation --create-bundle=NAME` now creates a new folder, `NAME`, containing assets that would otherwise have been written to `public`. Launching a server with the `APOS_BUNDLE` environment variable set to `NAME` will then copy that bundle's contents into `public` before listening for connections. See the new [deploying Apostrophe in the cloud HOWTO](http://apostrophecms.org/docs/tutorials/howtos/deploying-apostrophe-in-the-cloud.html).
* `apostrophe-pieces-pages` index pages are about 2x faster; discovered we were inefficiently deep-cloning `req` when cloning a cursor.
* Helpful error message if you forget to set the `name` property of one of your `types` when configuring `apostrophe-pages`.

## 2.7.0 (2016-11-16)

* We do a better job of defaulting to a sort by search match quality if full-text search is present in a query. Under the hood this is powered by the new `defaultSort` filter, which just stores a default value for the `sort` filter to be used only if `search` (and anything else with an implicit preferred sort order) is not present. No more lame search results for blog posts. You can explicitly set the `sort()` filter in a cursor override if you really want to, but trust us, when `search` is present sorting by anything but search quality produces poor results.
* Fixed bugs in the sanitizer for page slugs. It is now impossible to save a slug with trailing or consecutive slashes (except the home page slug which is allowed to consist of a single "trailing" slash). Added unit tests.
* Apostrophe's dropdown menus, etc. will more robustly maintain their font size in the presence of project-level CSS. There is an explicit default font size for `.apos-ui`.

## 2.6.2 (2016-11-12)

All tests passing.

* The auto-suggestion of titles upon uploading files also suggests slugs.
* The auto-suggestion of titles and slugs applies to both "files" and "images."
* Reduce the clutter in the versions collection by checking for meaningful change on the server side, where final sanitization of HTML, etc. has taken place to iron out distinctions without a difference.
* Use the permission name `edit-attachment` consistently, so that calling `addPublic('edit-attachment')` has the intended effect.
* Manage view of pieces does not crash if `updatedAt` is missing from a piece.

## 2.6.1 (2016-11-08)

All tests passing.

* Choosers and schema arrays play nicely with the new fixed-position tabs.
* Better CSS solution to positioning the attachment upload buttons which doesn't interfere with other styles.
* Images in the chooser choices column "stay in their lane."
* Better error message when an attempt to edit an area with a hyphenated name is used.
* Array edit button fixed.
* The `type()` cursor filter now has a finalizer and merges its criteria there at the very end, so that you can override a previous call to it at any time prior to invoking `toArray` or similar.
* Area controls no longer interfere with visibility of widget type selection menu.

## 2.6.0 (2016-11-04)

All tests passing.

* `relationship` fields defined for `joinByArray` can now have an `inline: true` flag. If they are inline, they are presented right in the chooser, rather than appearing in a separate modal dialog reachable by clicking an icon. This feature should be used sparingly, but that's true of relationship fields in general.
* Permissions editing for pages now takes advantage of the new inline relationship fields to make the "apply to subpages" functionality easier to discover.
* When uploading files or images, the title field is automatically suggested based on the filename.
* Improvements in form field UX and design.
* When choosing pieces (including images), if you elect to create a new piece it is automatically added to the selection.
* When choosing pieces, if the `limit` is reached and it is greater than 1, a helpful message appears, and the UI changes to make clear that you cannot add items until you remove one. If the limit is exactly 1, a new selection automatically replaces the current selection, and singular language is used to clarify what is happening.
* Syntax errors in "related types" such as cursors now produce an improved error message with filename and line number.
* Showstopper errors during startup are reported in a less redundant way.

## 2.5.2 (2016-11-01)

All tests passing.

* New `blockLevelControls: true` option to areas ensures controls for "blocks," i.e. "layout" widgets whose primary purpose is to contain other widgets, can be easily distinguished from controls for "regular" areas nested inside them. Think of a "two-column" or "three-column" widget with three areas in its template. The controls for these areas are displayed in a distinct color and various visual affordances are made to ensure they are accessible when things would otherwise be tightly spaces.
* General improvements to the usability of area-related controls.
* The search index now correctly includes the text of string and select schema fields found in widgets, pieces, pages, etc., as it always did before in 0.5. You may use `searchable: false` to disable this on a per-field basis.
* Search indexing has been refactored for clarity (no changes to working APIs).
* Checkboxes for the `checkboxes` schema field type are now styled.
* "View file" links in the file library are now styled as buttons.

## 2.5.1 (2016-10-28)

All tests passing.

* The `minSize` option to `apostrophe-images` widgets now works properly when cropping.
* The cropper no longer starts out cropping to the entire image, as this made it unclear what was happening. However if you click the crop button and then just save you still get reasonable behavior.
* Bigger crop handles.
* Textarea focus state receives the same "glow" as a regular text input field.
* Small documentation updates.

## 2.5.0 (2016-10-21)

All tests passing.

* Implemented `apos.areas.fromPlaintext`, which accepts a string of plaintext (not markup) and returns an area with a single `apostrophe-rich-text` widget in it, containing that text. Useful in implementing importers.
* The so-called `csv` import mode of `apos.schemas.convert` works properly for areas, using the above. Although it is called csv this mode is really suitable for any situation in which you have plaintext representations of each property in an object and would like those sanitized and converted to populate a doc.
* Bug fix: emit the `enhance` Apostrophe event only once on page load. This event is emitted only when there is new content that has been added to the page, e.g. once at page load, and also when a new widget is added or updated, etc. The first argument to your event handler will be a jQuery element which will contain only new elements.
* Legacy support for `data/port` and `data/address` files has been restored. (Note that `PORT` and `ADDRESS` environment variables supersede these. In modern Stagecoach deployments `data/port` is often a space-separated list of ports, and the `deployment/start` script parses these out and launches multiple processes with different PORT variables.)

## 2.4.0 (2016-10-19)

All tests passing.

Workarounds for two limitations in MongoDB that impact the use of Apostrophe cursors:

* The `addLateCriteria` cursor filter has been introduced. This filter should be used only when
you need to invoke `$near` or another MongoDB operator that cannot be used within `$and`. The object
you pass to `addLateCriteria` is merged with the criteria object that is built normally by the cursor.
**Use of this filter is strongly discouraged unless you must use operators that do
not support `$and`.**
* Custom filters that invoke `$near` or other MongoDB operators that are incompatible
with `$text` queries may call `self.set('regexSearch', true)` to force the cursor to use
a regular expression search rather than full MongoDB full-text search, if and when the
`search()` filter is called on the same cursor. This was implemented to allow combination
of full-text and geographical searches, subject of course to the limitation that regular expression
search is not indexed. It also doesn't sort by quality, but `$near` provides its own sort
by distance.

Since these are new features a minor version level bump is appropriate. However neither of these is a feature that a typical site developer will need to call directly.

## 2.3.2 (2016-10-17)

All tests passing.

* The quality of the autocomplete search results shown when selecting pages or pieces via a join was low. This has been corrected by calling the `.sort('search')` filter to sort by search result quality rather than the default sort order for the doc type manager in question.
* All of the autocomplete suggestions fit on the screen on reasonably sized displays. With the recent addition of the "flip" feature to push the suggestions up rather than down if the bottom of the screen would otherwise be reached, this is critical to show the first and best suggestion. Further discussion for future UX improvement in [issue 704](https://github.com/punkave/apostrophe/issues/704).

## 2.3.1 (2016-10-13)

All tests passing.

* Fixed a bug in the new "copy page" feature that affects pages that have `null` properties.
* Improved the experience of using the widget controls to manage the widgets in an area.
* The `login` module now has an alias, `apos.login`, like other core modules.
* Updated the jquery projector plugin to the latest version.

## 2.3.0 (2016-10-06)

All tests passing.

* Fixed a bug affecting the use of `arrangeFields` in modules that extend another module's use of `arrangeFields`. Added unit test based directly on a real-world project.
* `baseUrl` project-wide option added, yielding the same benefit as in 0.5: you get absolute URLs for all pages everywhere. (If you don't want absolute URLs, just don't set it.) This is very beneficial when generating `og:meta` tags for Facebook, or generating emails.
* A direct link to the original file has been added to the file manager's editor modal.

## 2.2.2 (2016-10-05)

All tests passing.

* Addition of slugs to projection for autocomplete is now done in a way that still allows overrides at the doc level to add other properties.
* Addition of slugs to projection for autocomplete works for joins with a specific page type, too.
* Fixed a chicken-and-egg problem in the global module that kicked in if the "global" doc contains widgets powered by modules not yet initialized at the time the global module checks for the existence of the doc.

## 2.2.1 (2016-10-04)

All tests passing.

Fixed an oversight: the new `pageBeforeCopy` global method now takes `req` as its first parameter. Since `2.2.0` was first published 5 minutes ago and this method has not yet been documented this is not regarded as a bc break.

## 2.2.0 (2016-10-04)

All tests passing.

* Fixed bug that broke removal of permissions for pages.
* "Copy Page" feature added to the page menu.
* Automatically reposition the autocomplete dropdown for joins if it would collide with the bottom of the window.
* Include page slugs in the autocomplete dropdown for joins with pages.
* `chooserChoiceBase.html` restored; some projects were depending on extending it, which is a useful technique.

## 2.1.5 (2016-10-01)

All tests passing.

* Admin bar: previously grouped fields can be re-grouped successfully, so concatenating admin bar configuration works just as well as concatenating `addFields` arrays
* Files widget displays upload button in the same user-friendly position as the images widget
* Font size for tabs and help labels is explicit to avoid side effects from project-level CSS

## 2.1.4 (2016-09-23)

All tests passing.

* Previously chosen items that now reside in the trash no longer break the chooser for editing joins
* All joins editable; certain edge cases weren't getting blessed
* A field appears properly when two diferent choices list it for `showFields`
* As in 0.5, a required field hidden by `showFields` is not required (but will be if you elect the choice that shows it)

## 2.1.3 (2016-09-20)

All tests passing.

* A typo in the unit tests caused unit tests to fail. This has been fixed.
* The recent addition of the HTML5 doctype caused the login page to be invisible in the sandbox project (not the boilerplate project). This has been fixed.
* The recent addition of the HTML5 doctype caused the admin bar to appear with a slight visual defect. This has been fixed.

## 2.1.2 (2016-09-19)

Fix for [#668](https://github.com/punkave/apostrophe/issues/668), crash occurring when admin bar group leader starts out too close to the end of the admin bar items array.

## 2.1.1 (2016-09-18)

Full Windows compatibility restored. The "recursively copy asset folders if on Windows" behavior from 0.5 was reimplemented. This is necessary to allow Apostrophe to run as a non-administrator on Windows. Running as administrator is the moral equivalent of running as root on Linux, which we would never recommend.

Since Apostrophe did not function previously on Windows and there is no behavior change on Mac/Linux this is effectively a bug fix rather than a new feature, thus 2.1.1.

## 2.1.0 (2016-09-16)

* Introduced the new `apos.areas.richText` and `apos.areas.plaintext` methods, which are also available in templates by the same names.

* Added and documented the `addImageSizes` option of the `apostrophe-attachments` module.

## 2.0.4 (2016-09-14)

* The `apostrophe-login` module now invokes `loginAfterLogin(req, callback)` on all modules that have such a method, via `apos.callAll`. Modules that do not need a callback can supply this method with only one argument. Afterwards, `apostrophe-login` redirects to `req.redirect`, as is supported elsewhere in Apostrophe. So you can assign to `req.redirect` in your callback to change the user's destination after a successful login. If `req.redirect` is not set, the user is redirected to the home page.

## 2.0.3 (2016-09-13)

The `ancestors` and `children` filters defaulted to `areas(false)`, but `joins(false)` was omitted, contrary to documentation which has always indicated the information returned is limited for performance. This was fixed. You can still override freely with the `filters` option to `apostrophe-pages`.

The HTML5 doctype was added to `outerLayoutBase`. HTML5 was always assumed, and the absence of the doctype broke jQuery's support for distinguishing `$(window).height()` from `$(document).height()`, causing runaway infinite scroll loading.

Warning message instructions for configuring the session secret were fixed (the actual location has not changed).

## 2.0.2 (2016-09-08)

Previously the `contextual` flag of a pieces module was not considered before deciding to redirect to the "show page" for the piece, which might not exist. This has been fixed. It should only happen when the module has `contextual: true`, creating a reasonable expectation that such a page must exist.

## 2.0.1 (2016-09-05)

Packaging and documentation issues only.

## 2.0.0 (2016-09-03)

Inaugural npm release of Apostrophe 2.x, which was used prior to that in many projects via git dependencies.<|MERGE_RESOLUTION|>--- conflicted
+++ resolved
@@ -1,14 +1,10 @@
 # Changelog
 
-<<<<<<< HEAD
-## 2.108.0 (2020-06-09)
+## 2.108.0 (2020-06-07)
 
 * UX improvement: if a piece type has the `contextual: true` option set and workflow is present, do not default published to `false`. There is already a good opportunity to review before the public sees the piece afforded by workflow.
-=======
-## 2.108.0 (2020-06-17)
 
 * If called with a scalar argument, `apos.utils.clonePermanent` now returns scalars (strings, booleans, numbers) as-is. This makes it easier to use the method when the argument might or might not be an object that requires cloning.
->>>>>>> 11299e78
 
 ## 2.107.1 (2020-06-03)
 
