# Changelog

## UNRELEASED

### Adds

<<<<<<< HEAD
* Dynamic choice functions in schemas now recieve their original doc id for further inspection by your function.
=======
* Use `mergeWithCustomize` when merging extended source Webpack configuration. Introduce overideable asset module methods `srcCustomizeArray` and `srcCustomizeObject`, with reasonable default behavior, for fine tuning Webpack config arrays and objects merging. More info - [the Webpack mergeWithCustomize docs](https://github.com/survivejs/webpack-merge#mergewithcustomize-customizearray-customizeobject-configuration--configuration)
>>>>>>> 525985b6

### Fixes

* `docId` is now properly passed through array fields and into it's child schemas.
* Remove module `@apostrophecms/polymorphic-type` name alias `@apostrophecms/polymorphic`. It was causing warnings
    e.g. `A permission.can() call was made with a type that has no manager: @apostrophecms/polymorphic-type`.
* The module `webpack.extensions` configuration is not applied to the core Admin UI build anymore. This is the correct and intended behavior as explained in the [relevant documentation](https://v3.docs.apostrophecms.org/guide/webpack.html#extending-webpack-configuration).

## 3.36.0 (2022-12-22)

### Adds

* `shortcut` option for piece modules, allowing easy re-mapping of the manager command shortcut per module. 

### Fixes 

* Ensure there are no conflicting command shortcuts for the core modules.

## 3.35.0 (2022-12-21)

### Adds

* Introduced support for linking directly to other Apostrophe documents in a rich text widget. The user can choose to link to a URL, or to a page. Linking to various piece types can also be enabled with the `linkWithType` option. This is equivalent to the old `apostrophe-rich-text-permalinks` module but is included in the core in A3. See the [documentation](https://v3.docs.apostrophecms.org/guide/core-widgets.html#rich-text-widget) for details.
* Introduced support for the `anchor` toolbar control in the rich text editor. This allows named anchors to be inserted. These are rendered as `span` tags with the given `id` and can then be linked to via `#id`, providing basic support for internal links. HTML 4-style named anchors in legacy content (`name` on `a` tags) are automatically migrated upon first edit.
* German translation i18n file created for the Apostrophe Admin-UI. Thanks to [Noah Gysin](https://github.com/NoahGysin) for this contribution.
* Introduced support for keyboard shortcuts in admin UI. Hitting `?` will display the list of available shortcuts. Developpers can define their own shortcuts by using the new `@apostrophecms/command-menu` module and the `commands` property. Please check the [keyboard shortcut documentation](https://v3.docs.apostrophecms.org/guide/command-menu.html) for more details.

### Fixes

* The `bulletList` and `orderedList` TipTap toolbar items now work as expected.
* When using the autocomplete/typeahead feature of relationship fields, typing a space at the start no longer results in an error.
* Replace [`credential`](https://www.npmjs.com/package/credential) package with [`credentials`](https://www.npmjs.com/package/credentials) to fix the [`mout` Prototype Pollution vulnerability](https://cve.mitre.org/cgi-bin/cvename.cgi?name=CVE-2020-7792). There was no actual vulnerability in Apostrophe or credential due to the way the module was actually used, and this was done to address vulnerability scan reports.
* Added a basic implementation of the missing "Paste from Clipboard" option to Expanded Widget Previews.


## 3.34.0 (2022-12-12)

### Fixes

* Nested areas work properly in widgets that have the `initialModal: false` property.
* Apostrophe's search index now properly incorporates most string field types as in A2.

### Adds

* Relationships load more quickly.
* Parked page checks at startup are faster.
* Tasks to localize and unlocalize piece type content (see `node app help [yourModuleName]:localize` and `node app help [yourModuleName]:unlocalize`).
## 3.33.0 (2022-11-28)

### Adds

* You can now set `inline: true` on schema fields of type `array`. This displays a simple editing interface in the context of the main dialog box for the document in question, avoiding the need to open an additional dialog box. Usually best for cases with just one field or just a few. If your array field has a large number of subfields the default behavior (`inline: false`) is more suitable for your needs. See the [array field](https://v3.docs.apostrophecms.org/reference/field-types/array.html) documentation for more information.
* Batch feature for publishing pieces.
* Add extensibility for `rich-text-widget` `defaultOptions`. Every key will now be used in the `AposRichTextWidgetEditor`.

### Fixes

* Prior to this release, widget templates that contained areas pulled in from related documents would break the ability to add another widget beneath.
* Validation of object fields now works properly on the browser side, in addition to server-side validation, resolving UX issues.
* Provisions were added to prevent any possibility of a discrepancy in relationship loading results under high load. It is not clear whether this A2 bug was actually possible in A3.

## 3.32.0 (2022-11-09)

### Adds

* Adds Reset Password feature to the login page. Note that the feature must be enabled and email delivery must be properly configured. See the [documentation](https://v3.docs.apostrophecms.org/reference/modules/login.html) for more details.
* Allow project-level developer to override bundling decisions by configuring the `@apostrophecms/asset` module. Check the [module documentation](https://v3.docs.apostrophecms.org/reference/modules/asset.html#options) for more information.

### Fixes

* Query builders for regular select fields have always accepted null to mean "do not filter on this property." Now this also works for dynamic select fields.
* The i18n UI state management now doesn't allow actions while it's busy.
* Fixed various localization bugs in the text of the "Update" dropdown menu.
* The `singleton: true` option for piece types now automatically implies `showCreate: false`.
* Remove browser console warnings by handling Tiptap Editor's breaking changes and duplicated plugins.
* The editor modal now allocates more space to area fields when possible, resolving common concerns about editing large widgets inside the modal.

## 3.31.0 (2022-10-27)

### Adds

* Adds `placeholder: true` and `initialModal: false` features to improve the user experience of adding widgets to the page. Checkout the [Widget Placeholders documentation](https://v3.docs.apostrophecms.org/guide/areas-and-widgets.html#adding-placeholder-content-to-widgets) for more detail.

### Fixes

* When another user is editing the document, the other user's name is now displayed correctly.

## 3.30.0 (2022-10-12)

### Adds

* New `APOS_LOG_ALL_ROUTES` environment variable. If set, Apostrophe logs information about all middleware functions and routes that are executed on behalf of a particular URL.
* Adds the `addFileGroups` option to the `attachment` module. Additionally it exposes a new method, `addFileGroup(group)`. These allow easier addition of new file groups or extension of the existing groups.

### Fixes

* Vue 3 may now be used in a separate webpack build at project level without causing problems for the admin UI Vue 2 build.
* Fixes `cache` module `clear-cache` CLI task message
* Fixes help message for `express` module `list-routes` CLI task

## 3.29.1 (2022-10-03)

### Fixes

* Hotfix to restore Node 14 support. Of course Node 16 is also supported.


## 3.29.0 (2022-10-03)

### Adds

* Areas now support an `expanded: true` option to display previews for widgets. The Expanded Widget Preview Menu also supports grouping and display columns for each group.
* Add "showQuery" in piece-page-type in order to override the query for the "show" page as "indexQuery" does it for the index page

### Fixes

* Resolved a bug in which users making a password error in the presence of pre-login checks such as a CAPTCHA were unable to try again until they refreshed the page.

## 3.28.1 (2022-09-15)

### Fixes

* `AposInputBoolean` can now be `required` and have the value `false`.
* Schema fields containing boolean filters can now list both `yes` and `no` choices according to available values in the database.
* Fix attachment `getHeight()` and `getWidth()` template helpers by changing the assignment of the `attachment._crop` property.
* Change assignment of `attachment._focalPoint` for consistency.

## 3.28.0 (2022-08-31)

### Fixes

* Fix UI bug when creating a document via a relationship.

### Adds

* Support for uploading `webp` files for display as images. This is supported by all current browsers now that Microsoft has removed IE11. For best results, you should run `npm update` on your project to make sure you are receiving the latest release of `uploadfs` which uses `sharp` for image processing. Thanks to [Isaac Preston](https://github.com/ixc7) for this addition.
* Clicking outside a modal now closes it, the same way the `Escape` key does when pressed.
* `checkboxes` fields now support `min` and `max` properties. Thanks to [Gabe Flores](https://github.com/gabeflores-appstem).

## 3.27.0 (2022-08-18)

### Adds

* Add `/grid` `POST` route in permission module, in addition to the existing `GET` one.
* New utility script to help find excessively heavy npm dependencies of apostrophe core.

### Changes

* Extract permission grid into `AposPermissionGrid` vue component.
* Moved `stylelint` from `dependencies` to `devDependencies`. The benefit may be small because many projects will depend on `stylelint` at project level, but every little bit helps install speed, and it may make a bigger difference if different major versions are in use.

## 3.26.1 (2022-08-06)

### Fixes

Hotfix: always waits for the DOM to be ready before initializing the Apostrophe Admin UI. `setTimeout` alone might not guarantee that every time. This issue has apparently become more frequent in the latest versions of Chrome.
* Modifies the `login` module to return an empty object in the API session cookie response body to avoid potential invalid JSON error if `response.json()` is retrieved.

## 3.26.0 (2022-08-03)

### Adds

* Tasks can now be registered with the `afterModuleReady` flag, which is more useful than `afterModuleInit` because it waits for the module to be more fully initialized, including all "improvements" loaded via npm. The original `afterModuleInit` flag is still supported in case someone was counting on its behavior.
* Add `/grid` `POST` route in permission module, in addition to the existing `GET` one, to improve extensibility.
* `@apostrophecms/express:list-routes` command line task added, to facilitate debugging.

### Changes

* Since Microsoft has ended support for IE11 and support for ES5 builds is responsible for a significant chunk of Apostrophe's installation time, the `es5: true` option no longer produces an IE11 build. For backwards compatibility, developers will receive a warning, but their build will proceed without IE11 support. IE11 ES5 builds can be brought back by installing the optional [@apostrophecms/asset-es5](https://github.com/apostrophecms/asset-es5) module.

### Fixes

* `testModule: true` works in unit tests of external Apostrophe modules again even with modern versions of `mocha`, thanks to [Amin Shazrin](https://github.com/ammein).
* `getObjectManager` is now implemented for `Object` field types, fixing a bug that prevented the use of areas found in `object` schema fields within templates. Thanks to [James R T](https://github.com/jamestiotio).

## 3.25.0 (2022-07-20)

### Adds

* `radio` and `checkboxes` input field types now support a server side `choices` function for supplying their `choices` array dynamically, just like `select` fields do. Future custom field types can opt into this functionality with the field type flag `dynamicChoices: true`.

### Fixes

* `AposSelect` now emits values on `change` event as they were originally given. Their values "just work" so you do not have to think about JSON anymore when you receive it.
* Unpinned tiptap as the tiptap team has made releases that resolve the packaging errors that caused us to pin it in 3.22.1.
* Pinned `vue-loader` to the `15.9.x` minor release series for now. The `15.10.0` release breaks support for using `npm link` to develop the `apostrophe` module itself.
* Minimum version of `sanitize-html` bumped to ensure a potential denial-of-service vector is closed.

## 3.24.0 (2022-07-06)

### Adds

* Handle `private: true` locale option in i18n module, preventing logged out users from accessing the content of a private locale.

### Fixes

* Fix missing title translation in the "Array Editor" component.
* Add `follow: true` flag to `glob` functions (with `**` pattern) to allow registering symlink files and folders for nested modules
* Fix disabled context menu for relationship fields editing ([#3820](https://github.com/apostrophecms/apostrophe/issues/3820))
* In getReq method form the task module, extract the right `role` property from the options object.
* Fix `def:` option in `array` fields, in order to be able to see the default items in the array editor modal

## 3.23.0 (2022-06-22)

### Adds

* Shared Drafts: gives the possibility to share a link which can be used to preview the draft version of page, or a piece `show` page.
* Add `Localize` option to `@apostrophecms/image`. In Edit mode the context bar menu includes a "Localize" option to start cloning this image into other locales.

### Fixes

* Update `sass` to [`1.52.3`+](https://github.com/sass/dart-sass/pull/1713) to prevent the error `RangeError: Invalid value: Not in inclusive range 0..145: -1`. You can now fix that by upgrading with `npm update`. If it does not immediately clear up the issue in development, try `node app @apostrophecms/asset:clear-cache`.
* Fix a potential issue when URLs have a query string, in the `'@apostrophecms/page:notFound'` handler of the `soft-redirect` module.

## 3.22.1 (2022-06-17)

* Hotfix: temporarily pin versions of tiptap modules to work around packaging error that breaks import of the most recent releases. We will unpin as soon as this is fixed upstream. Fixes a bug where `npm update` would fail for A3 projects.

## 3.22.0 (2022-06-08)

### Adds

* Possibility to pass options to webpack extensions from any module.

### Fixes

* Fix a Webpack cache issue leading to modules symlinked in `node_modules` not being rebuilt.
* Fixes login maximum attempts error message that wasn't showing the plural when lockoutMinutes is more than 1.
* Fixes the text color of the current array item's slat label in the array editor modal.
* Fixes the maximum width of an array item's slat label so as to not obscure the Remove button in narrow viewports.
* If an array field's titleField option is set to a select field, use the selected option's label as the slat label rather its value.
* Disable the slat controls of the attachment component while uploading.
* Fixes bug when re-attaching the same file won't trigger an upload.
* AposSlat now fully respects the disabled state.

## 3.21.1 (2022-06-04)

### Fixes

* Work around backwards compatibility break in `sass` module by pinning to `sass` `1.50.x` while we investigate. If you saw the error `RangeError: Invalid value: Not in inclusive range 0..145: -1` you can now fix that by upgrading with `npm update`. If it does not immediately clear up the issue in development, try `node app @apostrophecms/asset:clear-cache`.

## 3.21.0 (2022-05-25)

### Adds

* Trigger only the relevant build when in a watch mode (development). The build paths should not contain comma (`,`).
* Adds an `unpublish` method, available for any doc-type.
An _Unpublish_ option has also been added to the context menu of the modal when editing a piece or a page.
* Allows developers to group fields in relationships the same way it's done for normal schemas.

### Fixes

* Vue files not being parsed when running eslint through command line, fixes all lint errors in vue files.
* Fix a bug where some Apostrophe modules symlinked in `node_modules` are not being watched.
* Recover after webpack build error in watch mode (development only).
* Fixes an edge case when failing (throw) task invoked via `task.invoke` will result in `apos.isTask()` to always return true due to `apos.argv` not reverted properly.

## 3.20.1 (2022-05-17)

### Fixes

* Minor corrections to French translation.

## 3.20.0

### Adds

* Adds French translation of the admin UI (use the `fr` locale).

## 3.19.0

### Adds

* New schema field type `dateAndTime` added. This schema field type saves in ISO8601 format, as UTC (Universal Coordinated Time), but is edited in a user-friendly way in the user's current time zone and locale.
* Webpack disk cache for better build performance in development and, if appropriately configured, production as well.
* In development, Webpack rebuilds the front end without the need to restart the Node.js process, yielding an additional speedup. To get this speedup for existing projects, see the `nodemonConfig` section of the latest `package.json` in [a3-boilerplate](https://github.com/apostrophecms/a3-boilerplate) for the new "ignore" rules you'll need to prevent nodemon from stopping the process and restarting.
* Added the new command line task `apostrophecms/asset:clear-cache` for clearing the webpack disk cache. This should be necessary only in rare cases where the configuration has changed in ways Apostrophe can't automatically detect.
* A separate `publishedLabel` field can be set for any schema field of a page or piece. If present it is displayed instead of `label` if the document has already been published.

### 3.18.1

### Fixes

* The admin UI now rebuilds properly in a development environment when new npm modules are installed in a multisite project (`apos.rootDir` differs from `apos.npmRootDir`).

## 3.18.0 (2022-05-03)

### Adds

* Images may now be cropped to suit a particular placement after selecting them. SVG files may not be cropped as it is not possible in the general case.
* Editors may also select a "focal point" for the image after selecting it. This ensures that this particular point remains visible even if CSS would otherwise crop it, which is a common issue in responsive design. See the `@apostrophecms/image` widget for a sample implementation of the necessary styles.
* Adds the `aspectRatio` option for image widgets. When set to `[ w, h ]` (a ratio of width to height), images are automatically cropped to this aspect ratio when chosen for that particular widget. If the user does not crop manually, then cropping happens automatically.
* Adds the `minSize` option for image widgets. This ensures that the images chosen are at least the given size `[ width, height ]`, and also ensures the user cannot choose something smaller than that when cropping.
* Implements OpenTelemetry instrumentation.
* Developers may now specify an alternate Vue component to be used for editing the subfields of relationships, either at the field level or as a default for all relationships with a particular piece type.
* The widget type base module now always passes on the `components` option as browser data, so that individual widget type modules that support contextual editing can be implemented more conveniently.
* In-context widget editor components now receive a `focused` prop which is helpful in deciding when to display additional UI.
* Adds new configuration option - `beforeExit` async handler.
* Handlers listening for the `apostrophe:run` event are now able to send an exit code to the Apostrophe bootstrap routine.
* Support for Node.js 17 and 18. MongoDB connections to `localhost` will now successfully find a typical dev MongoDB server bound only to `127.0.0.1`, Apostrophe can generate valid ipv6 URLs pointing back to itself, and `webpack` and `vue-loader` have been updated to address incompatibilities.
* Adds support for custom context menus provided by any module (see `apos.doc.addContextOperation()`).
* The `AposSchema` component now supports an optional `generation` prop which may be used to force a refresh when the value of the object changes externally. This is a compromise to avoid the performance hit of checking numerous subfields for possible changes every time the `value` prop changes in response to an `input` event.
* Adds new event `@apostrophecms/doc:afterAllModesDeleted` fired after all modes of a given document are purged.

### Fixes

* Documentation of obsolete options has been removed.
* Dead code relating to activating in-context widget editors have been removed. They are always active and have been for some time. In the future they might be swapped in on scroll, but there will never be a need to swap them in "on click."
* The `self.email` method of modules now correctly accepts a default `from` address configured for a specific module via the `from` subproperty of the `email` option to that module. Thanks to `chmdebeer` for pointing out the issue and the fix.
* Fixes `_urls` not added on attachment fields when pieces API index is requested (#3643)
* Fixes float field UI bug that transforms the value to integer when there is no field error and the first number after the decimal is `0`.
* The `nestedModuleSubdirs` feature no longer throws an error and interrupts startup if a project contains both `@apostrophecms/asset` and `asset`, which should be considered separate module names.

## 3.17.0 (2022-03-31)

### Adds

* Full support for the [`object` field type](https://v3.docs.apostrophecms.org/reference/field-types/object.html), which works just like `array` but stores just one sub-object as a property, rather than an array of objects.
* To help find documents that reference related ones via `relationship` fields, implement backlinks of related documents by adding a `relatedReverseIds` field to them and keeping it up to date. There is no UI based on this feature yet but it will permit various useful features in the near future.
* Adds possibility for modules to [extend the webpack configuration](https://v3.docs.apostrophecms.org/guide/webpack.html).
* Adds possibility for modules to [add extra frontend bundles for scss and js](https://v3.docs.apostrophecms.org/guide/webpack.html). This is useful when the `ui/src` build would otherwise be very large due to code used on rarely accessed pages.
* Loads the right bundles on the right pages depending on the page template and the loaded widgets. Logged-in users have all the bundles on every page, because they might introduce widgets at any time.
* Fixes deprecation warnings displayed after running `npm install`, for dependencies that are directly included by this package.
* Implement custom ETags emission when `etags` cache option is enabled. [See the documentation for more information](https://v3.docs.apostrophecms.org/guide/caching.html).
It allows caching of pages and pieces, using a cache invalidation mechanism that takes into account related (and reverse related) document updates, thanks to backlinks mentioned above.
Note that for now, only single pages and pieces benefit from the ETags caching system (pages' and pieces' `getOne` REST API route, and regular served pages).
The cache of an index page corresponding to the type of a piece that was just saved will automatically be invalidated. However, please consider that it won't be effective when a related piece is saved, therefore the cache will automatically be invalidated _after_ the cache lifetime set in `maxAge` cache option.

### Fixes

* Apostrophe's webpack build now works properly when developing code that imports module-specific npm dependencies from `ui/src` or `ui/apos` when using `npm link` to develop the module in question.
* The `es5: true` option to `@apostrophecms/asset` works again.

## 3.16.1 (2022-03-21)

### Fixes

* Fixes a bug in the new `Cache-Control` support introduced by 3.16.0 in which we get the logged-out homepage right after logging in. This issue only came into play if the new caching options were enabled.

## 3.16.0 (2022-03-18)

### Adds

* Offers a simple way to set a Cache-Control max-age for Apostrophe page and GET REST API responses for pieces and pages. [See the documentation for more information](https://v3.docs.apostrophecms.org/guide/caching.html).
* API keys and bearer tokens "win" over session cookies when both are present. Since API keys and bearer tokens are explicitly added to the request at hand, it never makes sense to ignore them in favor of a cookie, which is implicit. This also simplifies automated testing.
* `data-apos-test=""` selectors for certain elements frequently selected in QA tests, such as `data-apos-test="adminBar"`.
* Offer a simple way to set a Cache-Control max-age for Apostrophe page and GET REST API responses for pieces and pages.
* To speed up functional tests, an `insecurePasswords` option has been added to the login module. This option is deliberately named to discourage use for any purpose other than functional tests in which repeated password hashing would unduly limit performance. Normally password hashing is intentionally difficult to slow down brute force attacks, especially if a database is compromised.

### Fixes

* `POST`ing a new child page with `_targetId: '_home'` now works properly in combination with `_position: 'lastChild'`.

## 3.15.0 (2022-03-02)

### Adds

* Adds throttle system based on username (even when not existing), on initial login route. Also added for each late login requirement, e.g. for 2FA attempts.

## 3.14.2 (2022-02-27)

* Hotfix: fixed a bug introduced by 3.14.1 in which non-parked pages could throw an error during the migration to fix replication issues.

## 3.14.1 (2022-02-25)

* Hotfix: fixed a bug in which replication across locales did not work properly for parked pages configured via the `_children` feature. A one-time migration is included to reconnect improperly replicated versions of the same parked pages. This runs automatically, no manual action is required. Thanks to [justyna1](https://github.com/justyna13) for identifying the issue.

## 3.14.0 (2022-02-22)

### Adds

* To reduce complications for those implementing caching strategies, the CSRF protection cookie now contains a simple constant string, and is not recorded in `req.session`. This is acceptable because the real purpose of the CSRF check is simply to verify that the browser has sent the cookie at all, which it will not allow a cross-origin script to do.
* As a result of the above, a session cookie is not generated and sent at all unless `req.session` is actually used or a user logs in. Again, this reduces complications for those implementing caching strategies.
* When logging out, the session cookie is now cleared in the browser. Formerly the session was destroyed on the server side only, which was sufficient for security purposes but could create caching issues.
* Uses `express-cache-on-demand` lib to make similar and concurrent requests on pieces and pages faster.
* Frontend build errors now stop app startup in development, and SCSS and JS/Vue build warnings are visible on the terminal console for the first time.

### Fixes

* Fixed a bug when editing a page more than once if the page has a relationship to itself, whether directly or indirectly. Widget ids were unnecessarily regenerated in this situation, causing in-context edits after the first to fail to save.
* Pages no longer emit double `beforeUpdate` and `beforeSave` events.
* When the home page extends `@apostrophecms/piece-page-type`, the "show page" URLs for individual pieces should not contain two slashes before the piece slug. Thanks to [Martí Bravo](https://github.com/martibravo) for the fix.
* Fixes transitions between login page and `afterPasswordVerified` login steps.
* Frontend build errors now stop the `@apostrophecms/asset:build` task properly in production.
* `start` replaced with `flex-start` to address SCSS warnings.
* Dead code removal, as a result of following up on JS/Vue build warnings.

## 3.13.0 - 2022-02-04

### Adds

* Additional requirements and related UI may be imposed on native ApostropheCMS logins using the new `requirements` feature, which can be extended in modules that `improve` the `@apostrophecms/login` module. These requirements are not imposed for single sign-on logins via `@apostrophecms/passport-bridge`. See the documentation for more information.
* Adds latest Slovak translation strings to SK.json in `i18n/` folder. Thanks to [Michael Huna](https://github.com/Miselrkba) for the contribution.
* Verifies `afterPasswordVerified` requirements one by one when emitting done event, allows to manage errors ans success before to go to the next requirement. Stores and validate each requirement in the token. Checks the new `askForConfirmation` requirement option to go to the next step when emitting done event or waiting for the confirm event (in order to manage success messages). Removes support for `afterSubmit` for now.

### Fixes

* Decodes the testReq `param` property in `serveNotFound`. This fixes a problem where page titles using diacritics triggered false 404 errors.
* Registers the default namespace in the Vue instance of i18n, fixing a lack of support for un-namespaced l10n keys in the UI.

## 3.12.0 - 2022-01-21

### Adds

* It is now best practice to deliver namespaced i18n strings as JSON files in module-level subdirectories of `i18n/` named to match the namespace, e.g. `i18n/ourTeam` if the namespace is `ourTeam`. This allows base class modules to deliver phrases to any namespace without conflicting with those introduced at project level. The `i18n` option is now deprecated in favor of the new `i18n` module format section, which is only needed if `browser: true` must be specified for a namespace.
* Brought back the `nestedModuleSubdirs` feature from A2, which allows modules to be nested in subdirectories if `nestedModuleSubdirs: true` is set in `app.js`. As in A2, module configuration (including activation) can also be grouped in a `modules.js` file in such subdirectories.

### Fixes

* Fixes minor inline documentation comments.
* UI strings that are not registered localization keys will now display properly when they contain a colon (`:`). These were previously interpreted as i18next namespace/key pairs and the "namespace" portion was left out.
* Fixes a bug where changing the page type immediately after clicking "New Page" would produce a console error. In general, areas and checkboxes now correctly handle their value being changed to `null` by the parent schema after initial startup of the `AposInputArea` or `AposInputCheckboxes` component.
* It is now best practice to deliver namespaced i18n strings as JSON files in module-level subdirectories of `i18n/` named to match the namespace, e.g. `i18n/ourTeam` if the namespace is `ourTeam`. This allows base class modules to deliver phrases to any namespace without conflicting with those introduced at project level. The `i18n` option is now deprecated in favor of the new `i18n` module format section, which is only needed if `browser: true` must be specified for a namespace.
* Removes the `@apostrophecms/util` module template helper `indexBy`, which was using a lodash method not included in lodash v4.
* Removes an unimplemented `csrfExceptions` module section cascade. Use the `csrfExceptions` *option* of any module to set an array of URLs excluded from CSRF protection. More information is forthcoming in the documentation.
* Fix `[Object Object]` in the console when warning `A permission.can() call was made with a type that has no manager` is printed.

### Changes

* Temporarily removes `npm audit` from our automated tests because of a sub-dependency of vue-loader that doesn't actually cause a security vulnerability for apostrophe.

## 3.11.0 - 2022-01-06

### Adds

* Apostrophe now extends Passport's `req.login` to emit an `afterSessionLogin` event from the `@apostrophecms:login` module, with `req` as an argument. Note that this does not occur at all for login API calls that return a bearer token rather than establishing an Express session.

### Fixes

* Apostrophe's extension of `req.login` now accounts for the `req.logIn` alias and the skippable `options` parameter, which is relied upon in some `passport` strategies.
* Apostrophe now warns if a nonexistent widget type is configured for an area field, with special attention to when `-widget` has been erroneously included in the name. For backwards compatibility this is a startup warning rather than a fatal error, as sites generally did operate successfully otherwise with this type of bug present.

### Changes

* Unpins `vue-click-outside-element` the packaging of which has been fixed upstream.
* Adds deprecation note to `__testDefaults` option. It is not in use, but removing would be a minor BC break we don't need to make.
* Allows test modules to use a custom port as an option on the `@apostrophecms/express` module.
* Removes the code base pull request template to instead inherit the organization-level template.
* Adds `npm audit` back to the test scripts.

## 3.10.0 - 2021-12-22

### Fixes

* `slug` type fields can now have an empty string or `null` as their `def` value without the string `'none'` populating automatically.
* The `underline` feature works properly in tiptap toolbar configuration.
* Required checkbox fields now properly prevent editor submission when empty.
* Pins `vue-click-outside-element` to a version that does not attempt to use `eval` in its distribution build, which is incompatible with a strict Content Security Policy.

### Adds

* Adds a `last` option to fields. Setting `last: true` on a field puts that field at the end of the field's widget order. If more than one field has that option active the true last item will depend on general field registration order. If the field is ordered with the `fields.order` array or field group ordering, those specified orders will take precedence.

### Changes

* Adds deprecation notes to the widget class methods `getWidgetWrapperClasses` and `getWidgetClasses` from A2.
* Adds a deprecation note to the `reorganize` query builder for the next major version.
* Uses the runtime build of Vue. This has major performance and bundle size benefits, however it does require changes to Apostrophe admin UI apps that use a `template` property (components should require no changes, just apps require an update). These apps must now use a `render` function instead. Since custom admin UI apps are not yet a documented feature we do not regard this as a bc break.
* Compatible with the `@apostrophecms/security-headers` module, which supports a strict `Content-Security-Policy`.
* Adds a deprecation note to the `addLateCriteria` query builder.
* Updates the `toCount` doc type query method to use Math.ceil rather than Math.floor plus an additional step.

## 3.9.0 - 2021-12-08

### Adds

* Developers can now override any Vue component of the ApostropheCMS admin UI by providing a component of the same name in the `ui/apos/components` folder of their own module. This is not always the best approach, see the documentation for details.
* When running a job, we now trigger the notification before to run the job, this way the progress notification ID is available from the job and the notification can be dismissed if needed.
* Adds `maxUi`, `maxLabel`, `minUi`, and `minLabel` localization strings for array input and other UI.

### Fixes

* Fully removes references to the A2 `self.partial` module method. It appeared only once outside of comments, but was not actually used by the UI. The `self.render` method should be used for simple template rendering.
* Fixes string interpolation for the confirmation modal when publishing a page that has an unpublished parent page.
* No more "cannot set headers after they are sent to the client" and "req.res.redirect not defined" messages when handling URLs with extra trailing slashes.
* The `apos.util.runPlayers` method is not called until all of the widgets in a particular tree of areas and sub-areas have been added to the DOM. This means a parent area widget player will see the expected markup for any sub-widgets when the "Edit" button is clicked.
* Properly activates the `apostropheI18nDebugPlugin` i18next debugging plugin when using the `APOS_SHOW_I18N` environment variable. The full set of l10n emoji indicators previously available for the UI is now available for template and server-side strings.
* Actually registers piece types for site search unless the `searchable` option is `false`.
* Fixes the methods required for the search `index` task.

### Changes

* Adds localization keys for the password field component's min and max error messages.

## 3.8.1 - 2021-11-23

### Fixes

* The search field of the pieces manager modal works properly. Thanks to [Miro Yovchev](https://github.com/myovchev) for pointing out the issue and providing a solution.
* Fixes a bug in `AposRichTextWidgetEditor.vue` when a rich text widget was specifically configured with an empty array as the `styles` option. In that case a new empty rich text widget will initiate with an empty paragraph tag.
* The`fieldsPresent` method that is used with the `presentFieldsOnly` option in doc-type was broken, looking for properties in strings and wasn't returning anything.

## 3.8.0 - 2021-11-15

### Adds

* Checkboxes for pieces are back, a main checkbox allows to select all page items. When all pieces on a page are checked, a banner where the user can select all pieces appears. A launder for mongo projections has been added.
* Registered `batchOperations` on a piece-type will now become buttons in the manager batch operations "more menu" (styled as a kebab icon). Batch operations should include a label, `messages` object, and `modalOptions` for the confirmation modal.
* `batchOperations` can be grouped into a single button with a menu using the `group` cascade subproperty.
* `batchOperations` can be conditional with an `if` conditional object. This allows developers to pass a single value or an array of values.
* Piece types can have `utilityOperations` configured as a top-level cascade property. These operations are made available in the piece manager as new buttons.
* Notifications may now include an `event` property, which the AposNotification component will emit on mount. The `event` property should be set to an object with `name` (the event name) and optionally `data` (data included with the event emission).
* Adds support for using the attachments query builder in REST API calls via the query string.
* Adds contextual menu for pieces, any module extending the piece-type one can add actions in this contextual menu.
* When clicking on a batch operation, it opens a confirmation modal using modal options from the batch operation, it also works for operations in grouped ones. operations name property has been renamed in action to work with AposContextMenu component.
* Beginning with this release, a module-specific static asset in your project such as `modules/mymodulename/public/images/bg.png` can always be referenced in your `.scss` and `.css` files as `/modules/mymodulename/images/bg.png`, even if assets are actually being deployed to S3, CDNs, etc. Note that `public` and `ui/public` module subdirectories have separate functions. See the documentation for more information.
* Adds AposFile.vue component to abstract file dropzone UI, uses it in AposInputAttachment, and uses it in the confirmation modal for pieces import.
* Optionally add `dimensionAttrs` option to image widget, which sets width & height attributes to optimize for Cumulative Layout Shift. Thank you to [Qiao Lin](https://github.com/qclin) for the contribution.

### Fixes

* The `apos.util.attachmentUrl` method now works correctly. To facilitate that, `apos.uploadsUrl` is now populated browser-side at all times as the frontend logic originally expected. For backwards compatibility `apos.attachment.uploadsUrl` is still populated when logged in.
* Widget players are now prevented from being played twice by the implementing vue component.

### Changes
* Removes Apostrophe 2 documentation and UI configuration from the `@apostrophecms/job` module. These options were not yet in use for A3.
* Renames methods and removes unsupported routes in the `@apostrophecms/job` module that were not yet in use. This was not done lightly, but specifically because of the minimal likelihood that they were in use in project code given the lack of UI support.
  * The deprecated `cancel` route was removed and will likely be replaced at a later date.
  * `run` was renamed `runBatch` as its purpose is specifically to run processes on a "batch selected" array of pieces or pages.
  * `runNonBatch` was renamed to `run` as it is the more generic job-running method. It is likely that `runBatch` will eventually be refactored to use this method.
  * The `good` and `bad` methods are renamed `success` and `failure`, respectively. The expected methods used in the `run` method were similarly renamed. They still increment job document properties called `good` and `bad`.
* Comments out the unused `batchSimpleRoute` methods in the page and piece-type modules to avoid usage before they are fully implemented.
* Optionally add `dimensionAttrs` option to image widget, which sets width & height attributes to optimize for Cumulative Layout Shift.
* Temporarily removes `npm audit` from our automated tests because of a sub-dependency of uploadfs that doesn't actually cause a security vulnerability for apostrophe.

## 3.7.0 - 2021-10-28

### Adds

* Schema select field choices can now be populated by a server side function, like an API call. Set the `choices` property to a method name of the calling module. That function should take a single argument of `req`, and return an array of objects with `label` and `value` properties. The function can be async and will be awaited.
* Apostrophe now has built-in support for the Node.js cluster module. If the `APOS_CLUSTER_PROCESSES` environment variable is set to a number, that number of child processes are forked, sharing the same listening port. If the variable is set to `0`, one process is forked for each CPU core, with a minimum of `2` to provide availability during restarts. If the variable is set to a negative number, that number is added to the number of CPU cores, e.g. `-1` is a good way to reserve one core for MongoDB if it is running on the same server. This is for production use only (`NODE_ENV=production`). If a child process fails it is restarted automatically.

### Fixes

* Prevents double-escaping interpolated localization strings in the UI.
* Rich text editor style labels are now run through a localization method to get the translated strings from their l10n keys.
* Fixes README Node version requirement (Node 12+).
* The text alignment buttons now work immediately in a new rich text widget. Previously they worked only after manually setting a style or refreshing the page. Thanks to Michelin for their support of this fix.
* Users can now activate the built-in date and time editing popups of modern browsers when using the `date` and `time` schema field types.
* Developers can now `require` their project `app.js` file in the Node.js REPL for debugging and inspection. Thanks to [Matthew Francis Brunetti](https://github.com/zenflow).
* If a static text phrase is unavailable in both the current locale and the default locale, Apostrophe will always fall back to the `en` locale as a last resort, which ensures the admin UI works if it has not been translated.
* Developers can now `require` their project `app.js` in the Node.js REPL for debugging and inspection
* Ensure array field items have valid _id prop before storing. Thanks to Thanks to [Matthew Francis Brunetti](https://github.com/zenflow).

### Changes

* In 3.x, `relationship` fields have an optional `builders` property, which replaces `filters` from 2.x, and within that an optional `project` property, which replaces `projection` from 2.x (to match MongoDB's `cursor.project`). Prior to this release leaving the old syntax in place could lead to severe performance problems due to a lack of projections. Starting with this release the 2.x syntax results in an error at startup to help the developer correct their code.
* The `className` option from the widget options in a rich text area field is now also applied to the rich text editor itself, for a consistently WYSIWYG appearance when editing and when viewing. Thanks to [Max Mulatz](https://github.com/klappradla) for this contribution.
* Adds deprecation notes to doc module `afterLoad` events, which are deprecated.
* Removes unused `afterLogin` method in the login module.

## 3.6.0 - 2021-10-13

### Adds

* The `context-editing` apostrophe admin UI bus event can now take a boolean parameter, explicitly indicating whether the user is actively typing or performing a similar active manipulation of controls right now. If a boolean parameter is not passed, the existing 1100-millisecond debounced timeout is used.
* Adds 'no-search' modifier to relationship fields as a UI simplification option.
* Fields can now have their own `modifiers` array. This is combined with the schema modifiers, allowing for finer grained control of field rendering.
* Adds a Slovak localization file. Activate the `sk` locale to use this. Many thanks to [Michael Huna](https://github.com/Miselrkba) for the contribution.
* Adds a Spanish localization file. Activate the `es` locale to use this. Many thanks to [Eugenio Gonzalez](https://github.com/egonzalezg9) for the contribution.
* Adds a Brazilian Portuguese localization file. Activate the `pt-BR` locale to use this. Many thanks to [Pietro Rutzen](https://github.com/pietro-rutzen) for the contribution.

### Fixes

* Fixed missing translation for "New Piece" option on the "more" menu of the piece manager, seen when using it as a chooser.
* Piece types with relationships to multiple other piece types may now be configured in any order, relative to the other piece types. This sometimes appeared to be a bug in reverse relationships.
* Code at the project level now overrides code found in modules that use `improve` for the same module name. For example, options set by the `@apostrophecms/seo-global` improvement that ships with `@apostrophecms/seo` can now be overridden at project level by `/modules/@apostrophecms/global/index.js` in the way one would expect.
* Array input component edit button label is now propertly localized.
* A memory leak on each request has been fixed, and performance improved, by avoiding the use of new Nunjucks environments for each request. Thanks to Miro Yovchev for pointing out the leak.
* Fragments now have access to `__t()`, `getOptions` and other features passed to regular templates.
* Fixes field group cascade merging, using the original group label if none is given in the new field group configuration.
* If a field is conditional (using an `if` option), is required, but the condition has not been met, it no longer throws a validation error.
* Passing `busy: true` to `apos.http.post` and related methods no longer produces an error if invoked when logged out, however note that there will likely never be a UI for this when logged out, so indicate busy state in your own way.
* Bugs in document modification detection have been fixed. These bugs caused edge cases where modifications were not detected and the "Update" button did not appear, and could cause false positives as well.

### Changes

* No longer logs a warning about no users if `testModule` is true on the app.

## 3.5.0 - 2021-09-23

* Pinned dependency on `vue-material-design-icons` to fix `apos-build.js` build error in production.
* The file size of uploaded media is visible again when selected in the editor, and media information such as upload date, dimensions and file size is now properly localized.
* Fixes moog error messages to reflect the recommended pattern of customization functions only taking `self` as an argument.
* Rich Text widgets now instantiate with a valid element from the `styles` option rather than always starting with an unclassed `<p>` tag.
* Since version 3.2.0, apostrophe modules to be loaded via npm must appear as explicit npm dependencies of the project. This is a necessary security and stability improvement, but it was slightly too strict. Starting with this release, if the project has no `package.json` in its root directory, the `package.json` in the closest ancestor directory is consulted.
* Fixes a bug where having no project modules directory would throw an error. This is primarily a concern for module unit tests where there are no additional modules involved.
* `css-loader` now ignores `url()` in css files inside `assets` so that paths are left intact, i.e. `url(/images/file.svg)` will now find a static file at `/public/images/file.svg` (static assets in `/public` are served by `express.static`). Thanks to Matic Tersek.
* Restored support for clicking on a "foreign" area, i.e. an area displayed on the page whose content comes from a piece, in order to edit it in an appropriate way.
* Apostrophe module aliases and the data attached to them are now visible immediately to `ui/src/index.js` JavaScript code, i.e. you can write `apos.alias` where `alias` matches the `alias` option configured for that module. Previously one had to write `apos.modules['module-name']` or wait until next tick. However, note that most modules do not push any data to the browser when a user is not logged in. You can do so in a custom module by calling `self.enableBrowserData('public')` from `init` and implementing or extending the `getBrowserData(req)` method (note that page, piece and widget types already have one, so it is important to extend in those cases).
* `options.testModule` works properly when implementing unit tests for an npm module that is namespaced.

### Changes

* Cascade grouping (e.g., grouping fields) will now concatenate a group's field name array with the field name array of an existing group of the same name. Put simply, if a new piece module adds their custom fields to a `basics` group, that field will be added to the default `basics` group fields. Previously the new group would have replaced the old, leaving inherited fields in the "Ungrouped" section.
* AposButton's `block` modifier now less login-specific

### Adds

* Rich Text widget's styles support a `def` property for specifying the default style the editor should instantiate with.
* A more helpful error message if a field of type `area` is missing its `options` property.

## 3.4.1 - 2021-09-13

No changes. Publishing to correctly mark the latest 3.x release as "latest" in npm.

## 3.4.0 - 2021-09-13

### Security

* Changing a user's password or marking their account as disabled now immediately terminates any active sessions or bearer tokens for that user. Thanks to Daniel Elkabes for pointing out the issue. To ensure all sessions have the necessary data for this, all users logged in via sessions at the time of this upgrade will need to log in again.
* Users with permission to upload SVG files were previously able to do so even if they contained XSS attacks. In Apostrophe 3.x, the general public so far never has access to upload SVG files, so the risk is minor but could be used to phish access from an admin user by encouraging them to upload a specially crafted SVG file. While Apostrophe typically displays SVG files using the `img` tag, which ignores XSS vectors, an XSS attack might still be possible if the image were opened directly via the Apostrophe media library's convenience link for doing so. All SVG uploads are now sanitized via DOMPurify to remove XSS attack vectors. In addition, all existing SVG attachments not already validated are passed through DOMPurify during a one-time migration.

### Fixes

* The `apos.attachment.each` method, intended for migrations, now respects its `criteria` argument. This was necessary to the above security fix.
* Removes a lodash wrapper around `@apostrophecms/express` `bodyParser.json` options that prevented adding custom options to the body parser.
* Uses `req.clone` consistently when creating a new `req` object with a different mode or locale for localization purposes, etc.
* Fixes bug in the "select all" relationship chooser UI where it selected unpublished items.
* Fixes bug in "next" and "previous" query builders.
* Cutting and pasting widgets now works between locales that do not share a hostname, provided that you switch locales after cutting (it does not work between tabs that are already open on separate hostnames).
* The `req.session` object now exists in task `req` objects, for better compatibility. It has no actual persistence.
* Unlocalized piece types, such as users, may now be selected as part of a relationship when browsing.
* Unpublished localized piece types may not be selected via the autocomplete feature of the relationship input field, which formerly ignored this requirement, although the browse button enforced it.
* The server-side JavaScript and REST APIs to delete pieces now work properly for pieces that are not subject to either localization or draft/published workflow at all the (`localize: false` option). UI for this is under discussion, this is just a bug fix for the back end feature which already existed.
* Starting in version 3.3.1, a newly added image widget did not display its image until the page was refreshed. This has been fixed.
* A bug that prevented Undo operations from working properly and resulted in duplicate widget _id properties has been fixed.
* A bug that caused problems for Undo operations in nested widgets, i.e. layout or multicolumn widgets, has been fixed.
* Duplicate widget _id properties within the same document are now prevented on the server side at save time.
* Existing duplicate widget _id properties are corrected by a one-time migration.

### Adds

* Adds a linter to warn in dev mode when a module name include a period.
* Lints module names for `apostrophe-` prefixes even if they don't have a module directory (e.g., only in `app.js`).
* Starts all `warnDev` messages with a line break and warning symbol (⚠️) to stand out in the console.
* `apos.util.onReady` aliases `apos.util.onReadyAndRefresh` for brevity. The `apos.util.onReadyAndRefresh` method name will be deprecated in the next major version.
* Adds a developer setting that applies a margin between parent and child areas, allowing developers to change the default spacing in nested areas.

### Changes

* Removes the temporary `trace` method from the `@apostrophecms/db` module.
* Beginning with this release, the `apostrophe:modulesReady` event has been renamed `apostrophe:modulesRegistered`, and the `apostrophe:afterInit` event has been renamed `apostrophe:ready`. This better reflects their actual roles. The old event names are accepted for backwards compatibility. See the documentation for more information.
* Only autofocuses rich text editors when they are empty.
* Nested areas now have a vertical margin applied when editing, allowing easier access to the parent area's controls.

## 3.3.1 - 2021-09-01

### Fixes

* In some situations it was possible for a relationship with just one selected document to list that document several times in the returned result, resulting in very large responses.
* Permissions roles UI localized correctly.
* Do not crash on startup if users have a relationship to another type. This was caused by the code that checks whether any users exist to present a warning to developers. That code was running too early for relationships to work due to event timing issues.

## 3.3.0 - 2021-08-30

### Fixes

* Addresses the page jump when using the in-context undo/redo feature. The page will immediately return users to their origin scroll position after the content refreshes.
* Resolves slug-related bug when switching between images in the archived view of the media manager. The slug field was not taking into account the double slug prefix case.
* Fixes migration task crash when parking new page. Thanks to [Miro Yovchev](https://www.corllete.com/) for this fix.
* Fixes incorrect month name in `AposCellDate`, which can be optionally used in manage views of pieces. Thanks to [Miro Yovchev](https://www.corllete.com/) for this fix.

### Adds

* This version achieves localization (l10n) through a rich set of internationalization (i18n) features. For more information, [see the documentation](https://v3.docs.apostrophecms.org/).
* There is support for both static string localization and dynamic content localization.
* The home page, other parked pages, and the global document are automatically replicated to all configured locales at startup. Parked properties are refreshed if needed. Other pages and pieces are replicated if and when an editor chooses to do so.
* An API route has been added for voluntary replication, i.e. when deciding a document should exist in a second locale, or desiring to overwrite the current draft contents in locale `B` with the draft contents of locale `A`.
* Locales can specify `prefix` and `hostname` options, which are automatically recognized by middleware that removes the prefix dynamically where appropriate and sets `req.locale`. In 3.x this works more like the global site `prefix` option. This is a departure from 2.x which stored the prefix directly in the slug, creating maintenance issues.
* Locales are stateless: they are never recorded in the session. This eliminates many avenues for bugs and bad SEO. However, this also means the developer must fully distinguish them from the beginning via either `prefix` or `hostname`. A helpful error message is displayed if this is not the case.
* Switching locales preserves the user's editing session even if on separate hostnames. To enable this, if any locales have hostnames, all configured locales must have hostnames and/or baseUrl must be set for those that don't.
* An API route has been added to discover the locales in which a document exists. This provides basic information only for performance (it does not report `title` or `_url`).
* Editors can "localize" documents, copying draft content from one locale to another to create a corresponding document in a different locale. For convenience related documents, such as images and other pieces directly referenced by the document's structure, can be localized at the same time. Developers can opt out of this mechanism for a piece type entirely, check the box by default for that type, or leave it as an "opt-in" choice.
* The `@apostrophecms/i18n` module now uses `i18next` to implement static localization. All phrases in the Vue-based admin UI are passed through `i18next` via `this.$t`, and `i18next` is also available via `req.t()` in routes and `__t()` in templates. Apostrophe's own admin UI phrases are in the `apostrophe` namespace for a clean separation. An array of locale codes, such as `en` or `fr` or `en-au`, can be specified using the `locales` option to the `@apostrophecms/i18n` module. The first locale is the default, unless the `defaultLocale` option is set. If no locales are set, the locale defaults to `en`. The `i18next-http-middleware` locale guesser is installed and will select an available locale if possible, otherwise it will fall back to the default.
* In the admin UI, `v-tooltip` has been extended as `v-apos-tooltip`, which passes phrases through `i18next`.
* Developers can link to alternate locales by iterating over `data.localizations` in any page template. Each element always has `locale`, `label` and `homePageUrl` properties. Each element also has an `available` property (if true, the current context document is available in that locale), `title` and a small number of other document properties are populated, and `_url` redirects to the context document in that locale. The current locale is marked with `current: true`.
* To facilitate adding interpolated values to phrases that are passed as a single value through many layers of code, the `this.$t` helper provided in Vue also accepts an object argument with a `key` property. Additional properties may be used for interpolation.
* `i18next` localization JSON files can be added to the `i18n` subdirectory of *any* module, as long as its `i18n` option is set. The `i18n` object may specify `ns` to give an `i18next` namespace, otherwise phrases are in the default namespace, used when no namespace is specified with a `:` in an `i18next` call. The default namespace is yours for use at project level. Multiple modules may contribute to the same namespace.
* If `APOS_DEBUG_I18N=1` is set in the environment, the `i18next` debug flag is activated. For server-side translations, i.e. `req.t()` and `__t()`, debugging output will appear on the server console. For browser-side translations in the Vue admin UI, debugging output will appear in the browser console.
* If `APOS_SHOW_I18N=1` is set in the environment, all phrases passed through `i18next` are visually marked, to make it easier to find those that didn't go through `i18next`. This does not mean translations actually exist in the JSON files. For that, review the output of `APOS_DEBUG_I18N=1`.
* There is a locale switcher for editors.
* There is a backend route to accept a new locale on switch.
* A `req.clone(properties)` method is now available. This creates a clone of the `req` object, optionally passing in an object of properties to be set. The use of `req.clone` ensures the new object supports `req.get` and other methods of a true `req` object. This technique is mainly used to obtain a new request object with the same privileges but a different mode or locale, i.e. `mode: 'published'`.
* Fallback wrappers are provided for the `req.__()`, `res.__()` and `__()` localization helpers, which were never official or documented in 3.x but may be in use in projects ported from 2.x. These wrappers do not localize but do output the input they are given along with a developer warning. You should migrate them to use `req.t()` (in server-side javascript) or `__t()` (Nunjucks templates).

### Changes

* Bolsters the CSS that backs Apostrophe UI's typography to help prevent unintended style leaks at project-level code.
* Removes the 2.x series changelog entries. They can be found in the 2.0 branch in Github.

## 3.2.0 - 2021-08-13

### Fixes

* `req.hostname` now works as expected when `trustProxy: true` is passed to the `@apostrophecms/express` module.
* Apostrophe loads modules from npm if they exist there and are configured in the `modules` section of `app.js`. This was always intended only as a way to load direct, intentional dependencies of your project. However, since npm "flattens" the dependency tree, dependencies of dependencies that happen to have the same name as a project-level Apostrophe module could be loaded by default, crashing the site or causing unexpected behavior. So beginning with this release, Apostrophe scans `package.json` to verify an npm module is actually a dependency of the project itself before attempting to load it as an Apostrophe module.
* Fixes the reference to sanitize-html defaults in the rich text widget.
* Fixes the `toolbarToAllowedStyles` method in the rich text widget, which was not returning any configuration.
* Fixes the broken text alignment in rich text widgets.
* Adds a missing npm dependency on `chokidar`, which Apostrophe and Nunjucks use for template refreshes. In most environments this worked anyway due to an indirect dependency via the `sass` module, but for stability Apostrophe should depend directly on any npm module it uses.
* Fixes the display of inline range inputs, notably broken when using Palette
* Fixes occasional unique key errors from migrations when attempting to start up again with a site that experienced a startup failure before inserting its first document.
* Requires that locale names begin with a letter character to ensure order when looping over the object entries.
* Unit tests pass in MongoDB 5.x.

### Adds
* Adds Cut and Paste to area controls. You can now Cut a widget to a virtual clipboard and paste it in suitable areas. If an area
can include the widget on the clipboard, a special Clipboard widget will appear in area's Add UI. This works across pages as well.

### Changes
* Apostrophe's Global's UI (the @apostrophecms/global singleton has moved from the admin bar's content controls to the admin utility tray under a cog icon.
* The context bar's document Edit button, which was a cog icon, has been rolled into the doc's context menu.

## 3.1.3 - 2021-07-16

### Fixes

* Hotfix for an incompatibility between `vue-loader` and `webpack` 5.45.0 which causes a crash at startup in development, or asset build time in production. We have temporarily pinned our dependency to `webpack` 5.44.x. We are [contributing to the discussion around the best long-term fix for vue-loader](https://github.com/vuejs/vue-loader/issues/1854).

## 3.1.2 - 2021-07-14

### Changes

* Removes an unused method, `mapMongoIdToJqtreeId`, that was used in A2 but is no longer relevant.
* Removes deprecated and non-functional steps from the `edit` method in the `AposDocsManager.vue` component.
* Legacy migrations to update 3.0 alpha and 3.0 beta sites to 3.0 stable are still in place, with no functional changes, but have been relocated to separate source files for ease of maintenance. Note that this is not a migration path for 2.x databases. Tools for that are forthcoming.

## 3.1.1 - 2021-07-08

### Fixes

* Two distinct modules may each have their own `ui/src/index.scss` file, similar to the fix already applied to allow multiple `ui/src/index.js` files.

## 3.1.0 - 2021-06-30

### Fixes

* Corrects a bug that caused Apostrophe to rebuild the admin UI on every nodemon restart, which led to excessive wait times to test new code. Now this happens only when `package-lock.json` has been modified (i.e. you installed a new module that might contain new Apostrophe admin UI code). If you are actively developing Apostrophe admin UI code, you can opt into rebuilding all the time with the `APOS_DEV=1` environment variable. In any case, `ui/src` is always rebuilt in a dev environment.
* Updates `cheerio`, `deep-get-set`, and `oembetter` versions to resolve vulnerability warnings.
* Modules with a `ui/src` folder, but no other content, are no longer considered "empty" and do not generate a warning.
* Pushing a secondary context document now always results in entry to draft mode, as intended.
* Pushing a secondary context document works reliably, correcting a race condition that could cause the primary document to remain in context in some cases if the user was not already in edit mode.

### Changes

* Deprecates `self.renderPage` method for removal in next major version.
* Since `ui/src/index.js` files must export a function to avoid a browser error in production which breaks the website experience, we now detect this at startup and throw a more helpful error to prevent a last-minute discovery in production.

## 3.0.1 - 2021-06-17

### Fixes

* Fixes an error observed in the browser console when using more than one `ui/src/index.js` file in the same project. Using more than one is a good practice as it allows you to group frontend code with an appropriate module, or ship frontend code in an npm module that extends Apostrophe.
* Migrates all of our own frontend players and utilities from `ui/public` to `ui/src`, which provides a robust functional test of the above.
* Executes `ui/src` imports without waiting for next tick, which is appropriate as we have positioned it as an alternative to `ui/public` which is run without delay.

## 3.0.0 - 2021-06-16

### Breaks

* Previously our `a3-boilerplate` project came with a webpack build that pushed code to the `ui/public` folder of an `asset` module. Now the webpack build is not needed because Apostrophe takes care of compiling `ui/src` for us. This is good! However, **if you are transitioning your project to this new strategy, you will need to remove the `modules/asset/ui/public` folder from your project manually** to ensure that webpack-generated code originally intended for webpack-dev-server does not fail with a `publicPath` error in the console.
* The `CORE_DEV=1` environment setting has been changed to `APOS_DEV=1` because it is appropriate for anyone who is actively developing custom Apostrophe admin UI using `ui/apos` folders in their own modules.
* Apostrophe now uses Dart Sass, aka the `sass` npm module. The `node-sass` npm module has been deprecated by its authors for some time now. Most existing projects will be unaffected, but those writing their own Apostrophe UI components will need to change any `/deep/` selectors to `::v-deep` and consider making other Dart Sass updates as well. For more information see the [Dart Sass documentation](https://sass-lang.com/dart-sass). Those embracing the new `ui/src` feature should also bear in mind that Dart Sass is being used.

### Changes

* Relationship ids are now stored as aposDocIds (without the locale and mode part). The appropriate locale and mode are known from the request. This allows easy comparison and copying of these properties across locales and fixes a bug with reverse relationships when publishing documents. A migration has been added to take care of this conversion on first startup.
- The `attachment` field type now correctly limits file uploads by file type when using the `fileGroup` field option.
- Uploading SVG files is permitted in the Media Library by default.

### Adds

- Apostrophe now enables you to ship frontend JavaScript and Sass (using the SCSS syntax) without your own webpack configuration.
- Any module may contain modern JavaScript in a `ui/src/index.js` file, which may use `import` to bring in other files in the standard way. Note that **`ui/src/index.js must export a function`**. These functions are called for you in the order modules are initialized.
- Any module may contain a Sass (SCSS) stylesheet in a `ui/src/index.scss` file, which may also import other Sass (SCSS) files.
- Any project that requires IE11 support for `ui/src` JavaScript code can enable it by setting the `es5: true` option to the `@apostrophecms/asset` module. Apostrophe produces separate builds for IE11 and modern browsers, so there is no loss of performance in modern browsers. Code is automatically compiled for IE11 using `babel` and missing language features are polyfilled using `core-js` so you can use promises, `async/await` and other standard modern JavaScript features.
- `ui/public` is still available for raw JavaScript and CSS files that should be pushed *as-is* to the browser. The best use of this feature is to deliver the output of your own custom webpack build, if you have one.
- Adds browser-side `editMode` flag that tracks the state of the current view (edit or preview), located at `window.apos.adminBar.editMode`.
- Support for automatic inline style attribute sanitization for Rich Text widgets.
- Adds text align controls for Rich Text widgets. The following tools are now supported as part of a rich text widget's `toolbar` property:
-- `alignLeft`
-- `alignRight`
-- `alignCenter`
-- `alignJustify`
- `@apostrophecms/express` module now supports the `trustProxy: true` option, allowing your reverse proxy server (such as nginx) to pass on the original hostname, protocol and client IP address.

### Fixes

* Unit tests passing again. Temporarily disabled npm audit checks as a source of critical failures owing to upstream issues with third-party packages which are not actually a concern in our use case.
* Fixed issues with the query builder code for relationships. These issues were introduced in beta 3 but did not break typical applications, except for displaying distinct choices for existing values of a relationship field.
* Checkbox field types can now be used as conditional fields.
* Tracks references to attachments correctly, and introduces a migration to address any attachments previously tracked as part of documents that merely have a relationship to the proper document, i.e. pages containing widgets that reference an image piece.
* Tracks the "previously published" version of a document as a legitimate reference to any attachments, so that they are not discarded and can be brought back as expected if "Undo Publish" is clicked.
* Reverse relationships work properly for published documents.
* Relationship subfields are now loaded properly when `reverseOf` is used.
* "Discard Draft" is available when appropriate in "Manage Pages" and "Manage Pieces."
* "Discard Draft" disables the "Submit Updates" button when working as a contributor.
* Relationship subfields can now be edited when selecting in the full "manage view" browser, as well as in the compact relationship field view which worked previously.
* Relationship subfields now respect the `def` property.
* Relationship subfields are restored if you deselect a document and then reselect it within a single editing experience, i.e. accidentally deselect and immediately reselect, for instance.
* A console warning when editing subfields for a new relationship was fixed.
* Field type `color`'s `format` option moved out of the UI options and into the general options object. Supported formats are "rgb", "prgb", "hex6", "hex3", "hex8", "name", "hsl", "hsv". Pass the `format` string like:
```js
myColorField: {
  type: 'color',
  label: 'My Color',
  options: {
    format: 'hsl'
  }
}
```
* Restored Vue dependency to using semantic versioning now that Vue 2.6.14 has been released with a fix for the bug that required us to pin 2.6.12.
* Nunjucks template loader is fully compatible with Linux in a development environment.
* Improved template performance by reusing template loaders.
* `min` and `max` work properly for both string-like and number-like fields.
* Negative numbers, leading minus and plus signs, and trailing periods are accepted in the right ways by appropriate field types.
* If a user is inadvertently inserted with no password, set a random password on the backend for safety. In tests it appears that login with a blank password was already forbidden, but this provides an additional level of certainty.
* `data.page` and `data.contextOptions` are now available in `widget.html` templates in most cases. Specifically, they are available when loading the page, (2) when a widget has just been inserted on the page, and (3) when a widget has just been edited and saved back to the page. However, bear in mind that these parameters are never available when a widget is being edited "out of context" via "Page Settings", via the "Edit Piece" dialog box, via a dialog box for a parent widget, etc. Your templates should be written to tolerate the absence of these parameters.
* Double slashes in the slug cannot be used to trick Apostrophe into serving as an open redirect (fix ported to 3.x from 2.92.0).
* The global doc respects the `def` property of schema fields when first inserted at site creation time.
* Fixed fragment keyword arguments being available when not a part of the fragment signature.

## 3.0.0-beta.3.1 - 2021-06-07

### Breaks
- This backwards compatibility break actually occurred in 3.0.0-beta.3 and was not documented at that time, but it is important to know that the following Rich Text tool names have been updated to match Tiptap2's convention:
-- `bullet_list` -> `bulletList`
-- `ordered_list` -> `orderedList`
-- `code_block` -> `codeBlock`
-- `horizontal_rule` -> `horizontalRule`

### Fixes

- Rich Text default tool names updated, no longer broken. Bug introduced in 3.0.0-beta.3.
- Fixed Rich Text's tool cascade to properly account for core defaults, project level defaults, and area-specific options.

## 3.0.0-beta.3 - 2021-06-03

### Security Fixes

The `nlbr` and `nlp` Nunjucks filters marked their output as safe to preserve the tags that they added, without first escaping their input, creating a CSRF risk. These filters have been updated to escape their input unless it has already been marked safe. No code changes are required to templates whose input to the filter is intended as plaintext, however if you were intentionally leveraging this bug to output unescaped HTML markup you will need to make sure your input is free of CSRF risks and then use the `| safe` filter before the `| nlbr` or `| nlp` filter.

### Adds

- Added the `ignoreUnusedFolderWarning` option for modules that intentionally might not be activated or inherited from in a particular startup.
- Better explanation of how to replace macros with fragments, in particular how to call the fragments with `{% render fragmentName(args) %}`.

### Fixes

- Temporarily pinned to Vue 2.6.12 to fix an issue where the "New" button in the piece manager modals disappeared. We think this is a bug in the newly released Vue 2.6.13 but we are continuing to research it.
- Updated dependencies on `sanitize-html` and `nodemailer` to new major versions, causing no bc breaks at the ApostropheCMS level. This resolved two critical vulnerabilities according to `npm audit`.
- Removed many unused dependencies.
- The data retained for "Undo Publish" no longer causes slug conflicts in certain situations.
- Custom piece types using `localized: false` or `autopublish: true,` as well as singleton types, now display the correct options on the "Save" dropdown.
- The "Save and View," "Publish and View" and/or "Save Draft and Preview" options now appear only if an appropriate piece page actually exists for the piece type.
- Duplicating a widget now properly assigns new IDs to all copied sub-widgets, sub-areas and array items as well.

- Added the `ignoreUnusedFolderWarning` option for modules that intentionally might not be activated or inherited from in a particular startup.
- If you refresh the page while previewing or editing, you will be returned to that same state.

### Notices

- Numerous `npm audit` vulnerability warnings relating to `postcss` 7.x were examined, however it was determined that these are based on the idea of a malicious SASS coder attempting to cause a denial of service. Apostrophe developers would in any case be able to contribute JavaScript as well and so are already expected to be trusted parties. This issue must be resolved upstream in packages including both `stylelint` and `vue-loader` which have considerable work to do before supporting `postcss` 8.x, and in any case public access to write SASS is not part of the attack surface of Apostrophe.

### Changes

- When logging out on a page that only exists in draft form, or a page with access controls, you are redirected to the home page rather than seeing a 404 message.

- Rich text editor upgraded to [tiptap 2.x beta](https://www.tiptap.dev) :tada:. On the surface not a lot has changed with the upgrade, but tiptap 2 has big improvements in terms of speed, composability, and extension support. [See the technical differences of tiptap 1 and 2 here](https://www.tiptap.dev/overview/upgrade-guide#reasons-to-upgrade-to-tiptap-2x)

## 3.0.0-beta.2 - 2021-05-21

### **Breaks**

- The `updateModified: false` option, formerly supported only by `apos.doc.update`, has been renamed to `setModified: false` and is now supported by `apos.doc.insert` as well. If explicitly set to false, the insert and update methods will leave the `modified` property alone, rather than trying to detect or infer whether a change has been made to the draft relative to the published version.
- The `permission` module no longer takes an `interestingTypes` option. Instead, doc type managers may set their `showPermissions` option to `true` to always be broken out separately in the permissions explorer, or explicitly set it to `false` to never be mentioned at all, even on a list of typical piece types that have the same permissions. This allows module creators to ship the right options with their modules rather than requiring the developer to hand-configure `interestingTypes`.
- When editing users, the permissions explorer no longer lists "submitted draft" as a piece type.
- Removed `apos.adminBar.group` method, which is unlikely to be needed in 3.x. One can group admin bar items into dropdowns via the `groups` option.
- Raw HTML is no longer permitted in an `apos.notify` message parameter. Instead, `options.buttons` is available. If present, it must be an array of objects with `type` and `label` properties. If `type` is `'event'` then that button object must have `name` and `data` properties, and when clicked the button will trigger an apos bus event of the given `name` with the provided `data` object. Currently `'event'` is the only supported value for `type`.

### Adds

- The name `@apostrophecms/any-page-type` is now accepted for relationships that should match any page. With this change, the doc type manager module name and the type name are now identical for all types in 3.x. However, for backwards compatibility `@apostrophecms/page` is still accepted. `apos.doc.getManager` will accept either name.
- Sets the project root-level `views` directory as the default fallback views directory. This is no longer a necessary configuration in projects unless they want to change it on the `@apostrophecms/template` option `viewsFolderFallback`.
- The new `afterAposScripts` nunjucks block allows for pushing markup after Apostrophe's asset bundle script tag, at the end of the body. This is a useful way to add a script tag for Webpack's hot reload capabilities in development while still ensuring that Apostrophe's utility methods are available first, like they are in production.
- An `uploadfs` option may be passed to the `@apostrophecms/asset` module, in order to pass options configuring a separate instance of `uploadfs` specifically for the static assets. The `@apostrophecms/uploadfs` module now exports a method to instantiate an uploadfs instance. The default behavior, in which user-uploaded attachments and static assets share a single instance of uploadfs, is unchanged. Note that asset builds never use uploadfs unless `APOS_UPLOADFS_ASSETS=1` is set in the environment.
- `AposButtonSplit` is a new UI component that combines a button with a context menu. Users can act on a primary action or change the button's function via menu button to the right of the button itself.
- Developers can now pass options to the `color` schema field by passing a `pickerOptions` object through your field. This allows for modifying/removing the default color palette, changing the resulting color format, and disabling various UI. For full set of options [see this example](https://github.com/xiaokaike/vue-color/blob/master/src/components/Sketch.vue)
- `AposModal` now emits a `ready` event when it is fully painted and can be interacted with by users or code.
- The video widget is now compatible with vimeo private videos when the domain is on the allowlist in vimeo.

### Changes

- You can now override the parked page definition for the home page without copying the entirety of `minimumPark` from the source code. Specifically, you will not lose the root archive page if you park the home page without explicitly parking the archive page as well. This makes it easier to choose your own type for the home page, in lieu of `@apostrophecms/home-page`.

### Fixes

- Piece types like users that have a slug prefix no longer trigger a false positive as being "modified" when you first click the "New" button.
- The `name` option to widget modules, which never worked in 3.x, has been officially removed. The name of the widget type is always the name of the module, with the `-widget` suffix removed.
- The home page and other parked pages should not immediately show as "pending changes."
- In-context editing works properly when the current browser URL has a hash (portion beginning with `#`), enabling the use of the hash for project-specific work. Thanks to [https://stepanjakl.com/](Štěpán Jákl) for reporting the issue.
- When present, the `apos.http.addQueryToUrl` method preserves the hash of the URL intact.
- The home page and other parked pages should not immediately show as "pending changes."
- The browser-side `apos.http.parseQuery` function now handles objects and arrays properly again.
- The in-context menu for documents has been refactored as a smart component that carries out actions on its own, eliminating a great deal of redundant code, props and events.
- Added additional retries when binding to the port in a dev environment.
- The "Submit" button in the admin bar updates properly to "Submitted" if the submission happens in the page settings modal.
- Skipping positional arguments in fragments now works as expected.
- The rich text editor now supports specifying a `styles` array with no `p` tags properly. A newly added rich text widget initially contains an element with the first style, rather than always a paragraph. If no styles are configured, a `p` tag is assumed. Thanks to Stepan Jakl for reporting the issue.

### Changes
- Editor modal's Save button (publish / save draft / submit) now updated to use the `AposSplitButton` component. Editors can choose from several follow-up actions that occur after save, including creating another piece of content of the same type, being taken to the in-context version of the document, or being returned to the manager. Editor's selection is saved in localstorage, creating a remembered preference per content type.

## 3.0.0-beta.1.1 - 2021-05-07

### Fixes

- A hotfix for an issue spotted in beta 1 in our demo: all previously published pages of sites migrated from early alpha releases had a "Draft" label until published again.

## 3.0.0-beta.1 - 2021-05-06

### **Breaks**

- Removes the `firstName` and `lastName` fields in user pieces.
- The query parameters `apos-refresh`, `apos-edit`, `apos-mode` and `apos-locale` are now `aposRefresh`, `aposEdit`, `aposMode`and `aposLocale`. Going forward all query parameters will be camelCase for consistency with query builders.

### Changes

- Archiving a page or piece deletes any outstanding draft in favor of archiving the last published version. Previously the behavior was effectively the opposite.
- "Publish Changes" button label has been changes to "Update".
- Draft mode is no longer the default view for published documents.
- The page and piece manager views now display the title, etc. of the published version of a document, unless that document only exists in draft form. However a label is also provided indicating if a newer draft is in progress.
- Notifications have been updated with a new visual display and animation style.

### **Adds**

- Four permissions roles are supported and enforced: guest, contributor, editor and admin. See the documentation for details. Pre-existing alpha users are automatically migrated to the admin role.
- Documents in managers now have context sensitive action menus that allow actions like edit, discard draft, archive, restore, etc.
- A fragment call may now have a body using `rendercall`, just like a macro call can have a body using `call`. In addition, fragments can now have named arguments, just like macros. Many thanks to Miro Yovchev for contributing this implementation.
- Major performance improvement to the `nestedModuleSubdirs` option.
- Updates URL fields and oEmbed URL requests to use the `httpsFix` option in launder's `url()` method.
- Documents receive a state label based on their document state (draft, pending, pending updates)
- Contributors can submit drafts for review ("Submit" versus "Submit Updates").
- Editors and admins can manage submitted drafts.
- Editors and admins can easily see the number of proposed changes awaiting their attention.
- Support for virtual piece types, such as submitted drafts, which in actuality manage more than one type of doc.
- Confirm modals now support a schema which can be assessed after confirmation.
- When archiving and restoring pages, editors can chose whether the action affects only this document or this document + children
- Routes support the `before` syntax, allowing routes that are added to Express prior to the routes or middleware of another module. The syntax `before: 'middleware:moduleName'` must be used to add the route prior to the middleware of `moduleName`. If `middleware:` is not used, the route is added before the routes of `moduleName`. Note that normally all middleware is added before all routes.
- A `url` property can now optionally be specified when adding middleware. By default all middleware is global.
- The pieces REST GET API now supports returning only a count of all matching pieces, using the `?count=1` query parameter.
- Admin bar menu items can now specify a custom Vue component to be used in place of `AposButton`.
- Sets `username` fields to follow the user `title` field to remove an extra step in user creation.
- Adds default data to the `outerLayoutBase.html` `<title>` tag: `data.piece.title or data.page.title`.
- Moves the core UI build task into the start up process. The UI build runs automatically when `NODE_ENV` is *not* 'production' and when:
    1. The build folder does not yet exist.
    2. The package.json file is newer than the existing UI build.
    3. You explicitly tell it to by setting the environment variable `CORE_DEV=1`
- The new `._ids(_idOrArrayOfIds)` query builder replaces `explicitOrder` and accepts an array of document `_id`s or a single one. `_id` can be used as a multivalued query parameter. Documents are returned in the order you specify, and just like with single-document REST GET requests, the locale of the `_id`s is overridden by the `aposMode` query parameter if present.
- The `.withPublished(true)` query builder adds a `_publishedDoc` property to each returned draft document that has a published equivalent. `withPublished=1` can be used as a query parameter. Note this is not the way to fetch only published documents. For that, use `.locale('en:published')` or similar.
- The server-side implementation of `apos.http.post` now supports passing a `FormData` object created with the `[form-data](https://www.npmjs.com/package/form-data)` npm module. This keeps the API parallel with the browser-side implementation and allows for unit testing the attachments feature, as well as uploading files to internal and external APIs from the server.
- `manuallyPublished` computed property moved to the `AposPublishMixin` for the use cases where that mixin is otherwise warranted.
- `columns` specified for a piece type's manage view can have a name that uses "dot notation" to access a subproperty. Also, for types that are localized, the column name can begin with `draft:` or `published:` to specifically display a property of the draft or published version of the document rather than the best available. When a prefix is not used, the property comes from the published version of the document if available, otherwise from the draft.
- For page queries, the `children` query builder is now supported in query strings, including the `depth` subproperty. For instance you could fetch `/api/v1/@apostrophecms/page/id-of-page?children=1` or `/api/v1/@apostrophecms/page/id-of-page?children[depth]=3`.
- Setting `APOS_LOG_ALL_QUERIES=1` now logs the projection, skip, limit and sort in addition to the criteria, which were previously logged.

### **Fixes**

- Fragments can now call other fragments, both those declared in the same file and those imported, just like macros calling other macros. Thanks to Miro Yovchev for reporting the issue.
- There was a bug that allowed parked properties, such as the slug of the home page, to be edited. Note that if you don't want a property of a parked page to be locked down forever you can use the `_defaults` feature of parked pages.
- A required field error no longer appears immediately when you first start creating a user.
- Vue warning in the pieces manager due to use of value rather than name of column as a Vue key. Thanks to Miro Yovchev for spotting the issue.
- "Save Draft" is not an appropriate operation to offer when editing users.
- Pager links no longer break due to `aposRefresh=1` when in edit mode. Also removed superfluous `append` query parameter from these.
- You may now intentionally clear the username and slug fields in preparation to type a new value. They do not instantly repopulate based on the title field when you clear them.
- Language of buttons, labels, filters, and other UI updated and normalized throughout.
- A contributor who enters the page tree dialog box, opens the editor, and selects "delete draft" from within the editor of an individual page now sees the page tree reflect that change right away.
- The page manager listens for content change events in general and its refresh mechanism is robust in possible situations where both an explicit refresh call and a content change event occur.
- Automatically retries once if unable to bind to the port in a dev environment. This helps with occasional `EADDRINUSE` errors during nodemon restarts.
- Update the current page's context bar properly when appropriate after actions such as "Discard Draft."
- The main archive page cannot be restored, etc. via the context menu in the page tree.
- The context menu and "Preview Draft" are both disabled while errors are present in the editor dialog box.
- "Duplicate" should lead to a "Publish" button, not an "Update" button, "Submit" rather than "Submit Update," etc.
- When you "Duplicate" the home page you should be able to set a slug for the new page (parked properties of parked pages should be editable when making a duplicate).
- When duplicating the home page, the suggested slug should not be `/` as only one page can have that slug at a time.
- Attention is properly called to a slug conflict if it exists immediately when the document is opened (such as making a copy where the suggested slug has already been used for another copy).
- "Preview Draft" never appears for types that do not use drafts.
- The toggle state of admin bar utility items should only be mapped to an `is-active` class if, like palette, they opt in with `toggle: true`
- Fixed unique key errors in the migrate task by moving the parking of parked pages to a new `@apostrophecms/migrate:after` event handler, which runs only after migrations, whether that is at startup (in dev) or at the end of the migration task (in production).
- UI does not offer "Archive" for the home page, or other archived pages.
- Notification checks and other polling requests now occur only when the tab is in the foreground, resolving a number of problems that masqueraded as other bugs when the browser hit its connection limit for multiple tabs on the same site.
- Parked pages are now parked immediately after database migrations are checked and/or run. In dev this still happens at each startup. In production this happens when the database is brand new and when the migration task is manually run.

## 3.0.0-alpha.7 - 2021-04-07

### Breaks

* The `trash` property has been renamed `archived`, and throughout the UI we refer to "archiving" and the "archive" rather than "move to trash" and the "trash can." A database migration is included to address this for existing databases. However, **if you set the minimumPark option, or used a boilerplate in which it is set,** you will need to **change the settings for the `parkedId: 'trash'` page to match those [currently found in the `minimumPark` option setting in the `@apostrophecms/page` source code](https://github.com/apostrophecms/apostrophe/blob/481252f9bd8f42b62648a0695105e6e9250810d3/modules/%40apostrophecms/page/index.js#L25-L32).

### Adds

* General UX and UI improvements to the experience of moving documents to and from the archive, formerly known as the trash.
* Links to each piece are available in the manage view when appropriate.
* Search is implemented in the media library.
* You can now pass core widgets a `className` option when configuring them as part of an area.
* `previewDraft` for pieces, adds a Preview Draft button on creation for quick in-context editing. Defaults to true.

### Changes

* Do not immediately redirect to new pages and pieces.
* Restored pieces now restore as unpublished drafts.
* Refactored the admin bar component for maintainability.
* Notification style updates

### Fixes

* Advisory lock no longer triggers an update to the modification timestamp of a document.
* Attempts to connect Apostrophe 3.x to an Apostrophe 2.x database are blocked to prevent content loss.
* "Save as Draft" is now available as soon as a new document is created.
* Areas nested in array schema fields can now be edited in context.
* When using `apos.image.first`, the alt attribute of the image piece is available on the returned attachment object as `._alt`. In addition, `_credit` and `_creditUrl` are available.
* Fixes relating to the editing of widgets in nested areas, both on the page and in the modal.
* Removed published / draft switch for unpublished drafts.
* "Publish Changes" appears only at appropriate times.
* Notifications moved from the bottom right of the viewport to the bottom center, fixing some cases of UI overlap.

## 3.0.0-alpha.6.1 - 2021-03-26

### Fixes

* Conditional fields (`if`) and the "following values" mechanism now work properly in array item fields.
* When editing "Page Settings" or a piece, the "publish" button should not be clickable if there are errors.

## 3.0.0-alpha.6 - 2021-03-24

### Adds
* You can "copy" a page or a piece via the ⠇ menu.
* When moving the current page or piece to the trash, you are taken to the home page.
* `permissions: false` is supported for piece and page insert operations.
* Adds note to remove deprecated `allowedInChooser` option on piece type filters.
* UX improvement: "Move to Trash" and "Restore" buttons added for pieces, replacing the boolean field. You can open a piece that is in the trash in a read-only way in order to review it and click "Restore."
* Advisory lock support has been completed for all content types, including on-page, in-context editing. This prevents accidental conflicts between editors.
* Image widgets now accept a `size` context option from the template, which can be used to avoid sending a full-width image for a very small placement.
* Additional improvements.

### Fixes
* Fixes error from missing `select` method in `AposPiecesManager` component.
* No more migration messages at startup for brand-new sites.
* `max` is now properly implemented for relationships when using the manager dialog box as a chooser.
* "Trash" filter now displays its state properly in the piece manager dialog box.
* Dragging an image to the media library works reliably.
* Infinite loop warning when editing page titles has been fixed.
* Users can locate the tab that still contains errors when blocked from saving a piece due to schema field errors.
* Calling `insert` works properly in the `init` function of a module.
* Additional fixes.

### Breaks

* Apostrophe's instance of `uploadfs` has moved from `apos.attachment.uploadfs` to `apos.uploadfs`. The `uploadfs` configuration option has similarly moved from the `@apostrophecms/attachment` module to the `@apostrophecms/uploadfs` module. `imageSizes` is still an option to `@apostrophecms/attachment`.

## 3.0.0-alpha.5 - 2021-02-11

* Conditional fields are now supported via the new `if` syntax. The old 2.x `showFields` feature has been replaced with `if: { ... }`.
* Adds the option to pass context options to an area for its widgets following the `with` keyword. Context options for widgets not in that area (or that don't exist) are ignored. Syntax: `{% area data.page, 'areaName' with { '@apostrophecms/image: { size: 'full' } } %}`.
* Advisory locking has been implemented for in-context editing, including nested contexts like the palette module. Advisory locking has also been implemented for the media manager, completing the advisory locking story.
* Detects many common configuration errors at startup.
* Extends `getBrowserData` in `@apostrophecms/doc-type` rather than overwriting the method.
* If a select element has no default, but is required, it should default to the first option. The select elements appeared as if this were the case, but on save you would be told to make a choice, forcing you to change and change back. This has been fixed.
* Removes 2.x piece module option code, including for `contextual`, `manageViews`, `publishMenu`, and `contextMenu`.
* Removes admin bar module options related to 2.x slide-out UI: `openOnLoad`, `openOnHomepageLoad`, `closeDelay`.
* Fixed a bug that allowed users to appear to be in edit mode while looking at published content in certain edge cases.
* The PATCH API for pages can now infer the correct _id in cases where the locale is specified in the query string as an override, just like other methods.
* Check permissions for the delete and publish operations.
* Many bug fixes.

### Breaks
* Changes the `piecesModuleName` option to `pieceModuleName` (no "s") in the `@apostrophecms/piece-page-type` module. This feature is used only when you have two or more piece page types for the same piece type.

## 3.0.0-alpha.4.2 - 2021-01-27

* The `label` option is no longer required for widget type modules. This was already true for piece type and page type modules.
* Ability to namespace asset builds. Do not push asset builds to uploadfs unless specified.

### Breaking changes

* Removes the `browser` module option, which was only used by the rich text widget in core. All browser data should now be added by extending or overriding `getBrowserData` in a module. Also updates `getComponentName` to reference `options.components` instead of `options.browser.components`.

## 3.0.0-alpha.4.1

* Hotfix: the asset module now looks for a `./release-id` file (relative to the project), not a `./data/release-id` file, because `data` is not a deployed folder and the intent of `release-id` is to share a common release identifier between the asset build step and the deployed instances.

## 3.0.0-alpha.4

* **"Fragments" have been added to the Apostrophe template API, as an alternative to Nunjucks' macros, to fully support areas and async components.** [See the A3 alpha documentation](https://a3.docs.apos.dev/guide/widgets-and-templates/fragments.html) for instructions on how to use this feature.
* **CSS files in the `ui/public` subdirectory of any module are now bundled and pushed to the browser.** This allows you to efficiently deliver your CSS assets, just as you can deliver JS assets in `ui/public`. Note that these assets must be browser-ready JS and CSS, so it is customary to use your own webpack build to generate them. See [the a3-boilerplate project](https://github.com/apostrophecms/a3-boilerplate) for an example, especially `webpack.config.js`.
* **More support for rendering HTML in REST API requests.** See the `render-areas` query parameter in [piece and page REST API documentation](https://a3.docs.apos.dev/reference/api/pieces.html#get-api-v1-piece-name).
* **Context bar takeover capability,** for situations where a secondary document should temporarily own the undo/redo/publish UI.
* **Unpublished pages in the tree** are easier to identify
* **Range fields** have been added.
* **Support for npm bundles is back.** It works just like in 2.x, but the property is `bundle`, not `moogBundle`. Thanks to Miro Yovchev.

### Breaking changes

* **A3 now uses webpack 5.** For now, **due to a known issue with vue-loader, your own project must also be updated to use webpack 5.** The a3-boilerplate project has been updated accordingly, so you may refer to [the a3-boilerplate project](https://github.com/apostrophecms/a3-boilerplate) for an example of the changes to be made, notably in `webpack.config.js` and `package.json`. We are in communication with upstream developers to resolve the issue so that projects and apostrophe core can use different major versions of webpack.

## 3.0.0-alpha.3

Third alpha release of 3.x. Introduced draft mode and the "Publish Changes" button.

## 3.0.0-alpha.2

Second alpha release of 3.x. Introduced a distinct "edit" mode.

## 3.0.0-alpha.1

First alpha release of 3.x.<|MERGE_RESOLUTION|>--- conflicted
+++ resolved
@@ -4,11 +4,8 @@
 
 ### Adds
 
-<<<<<<< HEAD
 * Dynamic choice functions in schemas now recieve their original doc id for further inspection by your function.
-=======
 * Use `mergeWithCustomize` when merging extended source Webpack configuration. Introduce overideable asset module methods `srcCustomizeArray` and `srcCustomizeObject`, with reasonable default behavior, for fine tuning Webpack config arrays and objects merging. More info - [the Webpack mergeWithCustomize docs](https://github.com/survivejs/webpack-merge#mergewithcustomize-customizearray-customizeobject-configuration--configuration)
->>>>>>> 525985b6
 
 ### Fixes
 
