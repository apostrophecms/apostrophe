--- conflicted
+++ resolved
@@ -3,7 +3,6 @@
 ## UNRELEASED
 
 ### Adds
-<<<<<<< HEAD
 
 - Support for automatic inline style attribute sanitization for Rich Text widgets.
 - Adds text align controls for Rich Text widgets. The following tools are now supported as part of a rich text widget's `toolbar` property:
@@ -11,10 +10,8 @@
 -- `alignRight`
 -- `alignCenter`
 -- `alignJustify`
-=======
 - Adds browser-side `editMode` flag that tracks the state of the current view (edit or preview), located at `window.apos.adminBar.editMode`
 - `@apostrophecms/express` module now supports the `trustProxy: true` option, allowing your reverse proxy server (such as nginx) to pass on the original hostname, protocol and client IP address.
->>>>>>> 43429284
 
 ### Fixes
 
