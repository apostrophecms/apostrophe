--- conflicted
+++ resolved
@@ -5,12 +5,9 @@
 ### Adds
 
 * Translation strings added for the layout- and layout-column-widgets.
-<<<<<<< HEAD
 * New `box` schema field type
-=======
 * When switching locale from the doc editor, ask if the user wants to localize the current document in the target locale or want to start a blank document.
 * Introduced a new `longPolling: false` option for the `@apostrophecms/notification` module. This eliminates long-pending requests when logged in, but also slows down the delivery of notifications. The behavior can be tuned further via the `pollingInterval` option, which defaults to `5000` milliseconds.
->>>>>>> 28dc2230
 
 ### Changes
 
