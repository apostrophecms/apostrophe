--- conflicted
+++ resolved
@@ -1,4 +1,10 @@
 # Changelog
+
+## UNRELEASED
+
+### Fixes
+
+* The file size of uploaded media is visible again when selected in the editor, and media information such as upload date, dimensions and file size is now properly localized. 
 
 ## 3.4.1 - 2021-09-13
 
@@ -22,15 +28,11 @@
 * Unlocalized piece types, such as users, may now be selected as part of a relationship when browsing.
 * Unpublished localized piece types may not be selected via the autocomplete feature of the relationship input field, which formerly ignored this requirement, although the browse button enforced it.
 * The server-side JavaScript and REST APIs to delete pieces now work properly for pieces that are not subject to either localization or draft/published workflow at all the (`localize: false` option). UI for this is under discussion, this is just a bug fix for the back end feature which already existed.
-<<<<<<< HEAD
-* The file size of uploaded media is visible again when selected in the editor, and media information such as upload date, dimensions and file size is now properly localized. 
-=======
 * Starting in version 3.3.1, a newly added image widget did not display its image until the page was refreshed. This has been fixed.
 * A bug that prevented Undo operations from working properly and resulted in duplicate widget _id properties has been fixed.
 * A bug that caused problems for Undo operations in nested widgets, i.e. layout or multicolumn widgets, has been fixed.
 * Duplicate widget _id properties within the same document are now prevented on the server side at save time.
 * Existing duplicate widget _id properties are corrected by a one-time migration.
->>>>>>> d564c5d5
 
 ### Adds
 
