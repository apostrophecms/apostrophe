--- conflicted
+++ resolved
@@ -13,13 +13,10 @@
 
 * Fix `if` on pages. When you open the `AposDocEditor` modal on pages, you now see an up to date view of the visible fields.
 * Pass on complete annotation information for nested areas when adding or editing a nested widget using an external front, like Astro.
-<<<<<<< HEAD
 * Pass on the module name and the full, namespaced template name to external front ends, e.g. Astro.
 Also make this information available to other related methods for future and project-level use.
-=======
 * We can now close the image modal in rich-text widgets when we click outside of the modal.
 The click on the cancel button now works too.
->>>>>>> b11aa829
 
 ## 3.60.1 (2023-12-06)
 
