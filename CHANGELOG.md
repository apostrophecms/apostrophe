--- conflicted
+++ resolved
@@ -7,12 +7,9 @@
 
 * Introduced support for linking directly to other Apostrophe documents in a rich text widget. The user can choose to link to a URL, or to a page. Linking to various piece types can also be enabled with the `linkWithType` option. This is equivalent to the old `apostrophe-rich-text-permalinks` module but is included in the core in A3. See the [documentation](https://v3.docs.apostrophecms.org/guide/core-widgets.html#rich-text-widget) for details.
 * Introduced support for the `anchor` toolbar control in the rich text editor. This allows named anchors to be inserted. These are rendered as `span` tags with the given `id` and can then be linked to via `#id`, providing basic support for internal links. HTML 4-style named anchors in legacy content (`name` on `a` tags) are automatically migrated upon first edit.
-<<<<<<< HEAD
+* German translation i18n file created for the Apostrophe Admin-UI. Thanks to [Noah Gysin](https://github.com/NoahGysin) for this contribution.
 * Introduced support for keyboard shortcuts in admin UI. Hitting `?` will display the list of available shortcuts. Developpers can define their own shortcuts by using the new `@apostrophecms/command-menu` module and the `commands` property. Please check the [keyboard shortcut documentation](https://v3.docs.apostrophecms.org/guide/command-menu.html) for more details.
 
-=======
-* German translation i18n file created for the Apostrophe Admin-UI. Thanks to [Noah Gysin](https://github.com/NoahGysin) for this contribution.
->>>>>>> 87bd8bcc
 ### Fixes
 
 * The `bulletList` and `orderedList` TipTap toolbar items now work as expected.
