# Changelog

## Unreleased
<<<<<<< HEAD

### Fixes

* Resolves slug-related bug when switching between images in the archived view of the media manager. The slug field was not taking into account the double slug prefix case.
=======
### Changes
* Bolsters the CSS that backs Apostrophe UI's typography to help prevent unintended style leaks at project-level code.
>>>>>>> 0acf5a71

## 3.2.0 - 2021-08-13

### Fixes

* Apostrophe loads modules from npm if they exist there and are configured in the `modules` section of `app.js`. This was always intended only as a way to load direct, intentional dependencies of your project. However, since npm "flattens" the dependency tree, dependencies of dependencies that happen to have the same name as a project-level Apostrophe module could be loaded by default, crashing the site or causing unexpected behavior. So beginning with this release, Apostrophe scans `package.json` to verify an npm module is actually a dependency of the project itself before attempting to load it as an Apostrophe module.
* Fixes the reference to sanitize-html defaults in the rich text widget.
* Fixes the `toolbarToAllowedStyles` method in the rich text widget, which was not returning any configuration.
* Fixes the broken text alignment in rich text widgets.
* Adds a missing npm dependency on `chokidar`, which Apostrophe and Nunjucks use for template refreshes. In most environments this worked anyway due to an indirect dependency via the `sass` module, but for stability Apostrophe should depend directly on any npm module it uses.
* Fixes the display of inline range inputs, notably broken when using Palette
* Fixes occasional unique key errors from migrations when attempting to start up again with a site that experienced a startup failure before inserting its first document.

### Adds
* Adds Cut and Paste to area controls. You can now Cut a widget to a virtual clipboard and paste it in suitable areas. If an area
can include the widget on the clipboard, a special Clipboard widget will appear in area's Add UI. This works across pages as well.

### Changes
* Apostrophe's Global's UI (the @apostrophecms/global singleton has moved from the admin bar's content controls to
the admin utility tray under a cog icon.
* The context bar's document Edit button, which was a cog icon, has been rolled into the doc's context menu.

## 3.1.3 - 2021-07-16

### Fixes

* Hotfix for an incompatibility between `vue-loader` and `webpack` 5.45.0 which causes a crash at startup in development, or asset build time in production. We have temporarily pinned our dependency to `webpack` 5.44.x. We are [contributing to the discussion around the best long-term fix for vue-loader](https://github.com/vuejs/vue-loader/issues/1854).

## 3.1.2 - 2021-07-14

### Changes

* Removes an unused method, `mapMongoIdToJqtreeId`, that was used in A2 but is no longer relevant.
* Removes deprecated and non-functional steps from the `edit` method in the `AposDocsManager.vue` component.
* Legacy migrations to update 3.0 alpha and 3.0 beta sites to 3.0 stable are still in place, with no functional changes, but have been relocated to separate source files for ease of maintenance. Note that this is not a migration path for 2.x databases. Tools for that are forthcoming.

## 3.1.1 - 2021-07-08

### Fixes

* Two distinct modules may each have their own `ui/src/index.scss` file, similar to the fix already applied to allow multiple `ui/src/index.js` files.

## 3.1.0 - 2021-06-30

### Fixes

* Corrects a bug that caused Apostrophe to rebuild the admin UI on every nodemon restart, which led to excessive wait times to test new code. Now this happens only when `package-lock.json` has been modified (i.e. you installed a new module that might contain new Apostrophe admin UI code). If you are actively developing Apostrophe admin UI code, you can opt into rebuilding all the time with the `APOS_DEV=1` environment variable. In any case, `ui/src` is always rebuilt in a dev environment.
* Updates `cheerio`, `deep-get-set`, and `oembetter` versions to resolve vulnerability warnings.
* Modules with a `ui/src` folder, but no other content, are no longer considered "empty" and do not generate a warning.
* Pushing a secondary context document now always results in entry to draft mode, as intended.
* Pushing a secondary context document works reliably, correcting a race condition that could cause the primary document to remain in context in some cases if the user was not already in edit mode.

### Changes

* Deprecates `self.renderPage` method for removal in next major version.
* Since `ui/src/index.js` files must export a function to avoid a browser error in production which breaks the website experience, we now detect this at startup and throw a more helpful error to prevent a last-minute discovery in production.

## 3.0.1 - 2021-06-17

### Fixes

* Fixes an error observed in the browser console when using more than one `ui/src/index.js` file in the same project. Using more than one is a good practice as it allows you to group frontend code with an appropriate module, or ship frontend code in an npm module that extends Apostrophe.
* Migrates all of our own frontend players and utilities from `ui/public` to `ui/src`, which provides a robust functional test of the above.
* Executes `ui/src` imports without waiting for next tick, which is appropriate as we have positioned it as an alternative to `ui/public` which is run without delay.

## 3.0.0 - 2021-06-16

### Breaks

* Previously our `a3-boilerplate` project came with a webpack build that pushed code to the `ui/public` folder of an `asset` module. Now the webpack build is not needed because Apostrophe takes care of compiling `ui/src` for us. This is good! However, **if you are transitioning your project to this new strategy, you will need to remove the `modules/asset/ui/public` folder from your project manually** to ensure that webpack-generated code originally intended for webpack-dev-server does not fail with a `publicPath` error in the console.
* The `CORE_DEV=1` environment setting has been changed to `APOS_DEV=1` because it is appropriate for anyone who is actively developing custom Apostrophe admin UI using `ui/apos` folders in their own modules.
* Apostrophe now uses Dart Sass, aka the `sass` npm module. The `node-sass` npm module has been deprecated by its authors for some time now. Most existing projects will be unaffected, but those writing their own Apostrophe UI components will need to change any `/deep/` selectors to `::v-deep` and consider making other Dart Sass updates as well. For more information see the [Dart Sass documentation](https://sass-lang.com/dart-sass). Those embracing the new `ui/src` feature should also bear in mind that Dart Sass is being used.

### Changes

* Relationship ids are now stored as aposDocIds (without the locale and mode part). The appropriate locale and mode are known from the request. This allows easy comparison and copying of these properties across locales and fixes a bug with reverse relationships when publishing documents. A migration has been added to take care of this conversion on first startup.
- The `attachment` field type now correctly limits file uploads by file type when using the `fileGroup` field option.
- Uploading SVG files is permitted in the Media Library by default.

### Adds

- Apostrophe now enables you to ship frontend JavaScript and Sass (using the SCSS syntax) without your own webpack configuration.
- Any module may contain modern JavaScript in a `ui/src/index.js` file, which may use `import` to bring in other files in the standard way. Note that **`ui/src/index.js must export a function`**. These functions are called for you in the order modules are initialized.
- Any module may contain a Sass (SCSS) stylesheet in a `ui/src/index.scss` file, which may also import other Sass (SCSS) files.
- Any project that requires IE11 support for `ui/src` JavaScript code can enable it by setting the `es5: true` option to the `@apostrophecms/asset` module. Apostrophe produces separate builds for IE11 and modern browsers, so there is no loss of performance in modern browsers. Code is automatically compiled for IE11 using `babel` and missing language features are polyfilled using `core-js` so you can use promises, `async/await` and other standard modern JavaScript features.
- `ui/public` is still available for raw JavaScript and CSS files that should be pushed *as-is* to the browser. The best use of this feature is to deliver the output of your own custom webpack build, if you have one.
- Adds browser-side `editMode` flag that tracks the state of the current view (edit or preview), located at `window.apos.adminBar.editMode`.
- Support for automatic inline style attribute sanitization for Rich Text widgets.
- Adds text align controls for Rich Text widgets. The following tools are now supported as part of a rich text widget's `toolbar` property:
-- `alignLeft`
-- `alignRight`
-- `alignCenter`
-- `alignJustify`
- `@apostrophecms/express` module now supports the `trustProxy: true` option, allowing your reverse proxy server (such as nginx) to pass on the original hostname, protocol and client IP address.

### Fixes

* Unit tests passing again. Temporarily disabled npm audit checks as a source of critical failures owing to upstream issues with third-party packages which are not actually a concern in our use case.
* Fixed issues with the query builder code for relationships. These issues were introduced in beta 3 but did not break typical applications, except for displaying distinct choices for existing values of a relationship field.
* Checkbox field types can now be used as conditional fields.
* Tracks references to attachments correctly, and introduces a migration to address any attachments previously tracked as part of documents that merely have a relationship to the proper document, i.e. pages containing widgets that reference an image piece.
* Tracks the "previously published" version of a document as a legitimate reference to any attachments, so that they are not discarded and can be brought back as expected if "Undo Publish" is clicked.
* Reverse relationships work properly for published documents.
* Relationship subfields are now loaded properly when `reverseOf` is used.
* "Discard Draft" is available when appropriate in "Manage Pages" and "Manage Pieces."
* "Discard Draft" disables the "Submit Updates" button when working as a contributor.
* Relationship subfields can now be edited when selecting in the full "manage view" browser, as well as in the compact relationship field view which worked previously.
* Relationship subfields now respect the `def` property.
* Relationship subfields are restored if you deselect a document and then reselect it within a single editing experience, i.e. accidentally deselect and immediately reselect, for instance.
* A console warning when editing subfields for a new relationship was fixed.
* Field type `color`'s `format` option moved out of the UI options and into the general options object. Supported formats are "rgb", "prgb", "hex6", "hex3", "hex8", "name", "hsl", "hsv". Pass the `format` string like:
```js
myColorField: {
  type: 'color',
  label: 'My Color',
  options: {
    format: 'hsl'
  }
}
```
* Restored Vue dependency to using semantic versioning now that Vue 2.6.14 has been released with a fix for the bug that required us to pin 2.6.12.
* Nunjucks template loader is fully compatible with Linux in a development environment.
* Improved template performance by reusing template loaders.
* `min` and `max` work properly for both string-like and number-like fields.
* Negative numbers, leading minus and plus signs, and trailing periods are accepted in the right ways by appropriate field types.
* If a user is inadvertently inserted with no password, set a random password on the backend for safety. In tests it appears that login with a blank password was already forbidden, but this provides an additional level of certainty.
* `data.page` and `data.contextOptions` are now available in `widget.html` templates in most cases. Specifically, they are available when loading the page, (2) when a widget has just been inserted on the page, and (3) when a widget has just been edited and saved back to the page. However, bear in mind that these parameters are never available when a widget is being edited "out of context" via "Page Settings", via the "Edit Piece" dialog box, via a dialog box for a parent widget, etc. Your templates should be written to tolerate the absence of these parameters.
* Double slashes in the slug cannot be used to trick Apostrophe into serving as an open redirect (fix ported to 3.x from 2.92.0).
* The global doc respects the `def` property of schema fields when first inserted at site creation time.
* Fixed fragment keyword arguments being available when not a part of the fragment signature.

## 3.0.0-beta.3.1 - 2021-06-07

### Breaks
- This backwards compatibility break actually occurred in 3.0.0-beta.3 and was not documented at that time, but it is important to know that the following Rich Text tool names have been updated to match Tiptap2's convention:
-- `bullet_list` -> `bulletList`
-- `ordered_list` -> `orderedList`
-- `code_block` -> `codeBlock`
-- `horizontal_rule` -> `horizontalRule`

### Fixes

- Rich Text default tool names updated, no longer broken. Bug introduced in 3.0.0-beta.3.
- Fixed Rich Text's tool cascade to properly account for core defaults, project level defaults, and area-specific options.

## 3.0.0-beta.3 - 2021-06-03

### Security Fixes

The `nlbr` and `nlp` Nunjucks filters marked their output as safe to preserve the tags that they added, without first escaping their input, creating a CSRF risk. These filters have been updated to escape their input unless it has already been marked safe. No code changes are required to templates whose input to the filter is intended as plaintext, however if you were intentionally leveraging this bug to output unescaped HTML markup you will need to make sure your input is free of CSRF risks and then use the `| safe` filter before the `| nlbr` or `| nlp` filter.

### Adds

- Added the `ignoreUnusedFolderWarning` option for modules that intentionally might not be activated or inherited from in a particular startup.
- Better explanation of how to replace macros with fragments, in particular how to call the fragments with `{% render fragmentName(args) %}`.

### Fixes

- Temporarily pinned to Vue 2.6.12 to fix an issue where the "New" button in the piece manager modals disappeared. We think this is a bug in the newly released Vue 2.6.13 but we are continuing to research it.
- Updated dependencies on `sanitize-html` and `nodemailer` to new major versions, causing no bc breaks at the ApostropheCMS level. This resolved two critical vulnerabilities according to `npm audit`.
- Removed many unused dependencies.
- The data retained for "Undo Publish" no longer causes slug conflicts in certain situations.
- Custom piece types using `localized: false` or `autopublish: true,` as well as singleton types, now display the correct options on the "Save" dropdown.
- The "Save and View," "Publish and View" and/or "Save Draft and Preview" options now appear only if an appropriate piece page actually exists for the piece type.
- Duplicating a widget now properly assigns new IDs to all copied sub-widgets, sub-areas and array items as well.

- Added the `ignoreUnusedFolderWarning` option for modules that intentionally might not be activated or inherited from in a particular startup.
- If you refresh the page while previewing or editing, you will be returned to that same state.

### Notices

- Numerous `npm audit` vulnerabily warnings relating to `postcss` 7.x were examined, however it was determined that these are based on the idea of a malicious SASS coder attempting to cause a denial of service. Apostrophe developers would in any case be able to contribute JavaScript as well and so are already expected to be trusted parties. This issue must be resolved upstream in packages including both `stylelint` and `vue-loader` which have considerable work to do before supporting `postcss` 8.x, and in any case public access to write SASS is not part of the attack surface of Apostrophe.

### Changes

- When logging out on a page that only exists in draft form, or a page with access controls, you are redirected to the home page rather than seeing a 404 message.

- Rich text editor upgraded to [tiptap 2.x beta](https://www.tiptap.dev) :tada:. On the surface not a lot has changed with the upgrade, but tiptap 2 has big improvements in terms of speed, composability, and extension support. [See the technical differences of tiptap 1 and 2 here](https://www.tiptap.dev/overview/upgrade-guide#reasons-to-upgrade-to-tiptap-2x)

## 3.0.0-beta.2 - 2021-05-21

### **Breaks**

- The `updateModified: false` option, formerly supported only by `apos.doc.update`, has been renamed to `setModified: false` and is now supported by `apos.doc.insert` as well. If explicitly set to false, the insert and update methods will leave the `modified` property alone, rather than trying to detect or infer whether a change has been made to the draft relative to the published version.
- The `permission` module no longer takes an `interestingTypes` option. Instead, doc type managers may set their `showPermissions` option to `true` to always be broken out separately in the permissions explorer, or explicitly set it to `false` to never be mentioned at all, even on a list of typical piece types that have the same permissions. This allows module creators to ship the right options with their modules rather than requiring the developer to hand-configure `interestingTypes`.
- When editing users, the permissions explorer no longer lists "submitted draft" as a piece type.
- Removed `apos.adminBar.group` method, which is unlikely to be needed in 3.x. One can group admin bar items into dropdowns via the `groups` option.
- Raw HTML is no longer permitted in an `apos.notify` message parameter. Instead, `options.buttons` is available. If present, it must be an array of objects with `type` and `label` properties. If `type` is `'event'` then that button object must have `name` and `data` properties, and when clicked the button will trigger an apos bus event of the given `name` with the provided `data` object. Currently `'event'` is the only supported value for `type`.

### Adds

- The name `@apostrophecms/any-page-type` is now accepted for relationships that should match any page. With this change, the doc type manager module name and the type name are now identical for all types in 3.x. However, for backwards compatibility `@apostrophecms/page` is still accepted. `apos.doc.getManager` will accept either name.
- Sets the project root-level `views` directory as the default fallback views directory. This is no longer a necessary configuration in projects unless they want to change it on the `@apostrophecms/template` option `viewsFolderFallback`.
- The new `afterAposScripts` nunjucks block allows for pushing markup after Apostrophe's asset bundle script tag, at the end of the body. This is a useful way to add a script tag for Webpack's hot reload capabilities in development while still ensuring that Apostrophe's utility methods are available first, like they are in production.
- An `uploadfs` option may be passed to the `@apostrophecms/asset` module, in order to pass options configuring a separate instance of `uploadfs` specifically for the static assets. The `@apostrophecms/uploadfs` module now exports a method to instantiate an uploadfs instance. The default behavior, in which user-uploaded attachments and static assets share a single instance of uploadfs, is unchanged. Note that asset builds never use uploadfs unless `APOS_UPLOADFS_ASSETS=1` is set in the environment.
- `AposButtonSplit` is a new UI component that combines a button with a context menu. Users can act on a primary action or change the button's function via menu button to the right of the button itself.
- Developers can now pass options to the `color` schema field by passing a `pickerOptions` object through your field. This allows for modifying/removing the default color palette, changing the resulting color format, and disabling various UI. For full set of options [see this example](https://github.com/xiaokaike/vue-color/blob/master/src/components/Sketch.vue)
- `AposModal` now emits a `ready` event when it is fully painted and can be interacted with by users or code.
- The video widget is now compatible with vimeo private videos when the domain is on the allowlist in vimeo.

### Changes

- You can now override the parked page definition for the home page without copying the entirety of `minimumPark` from the source code. Specifically, you will not lose the root archive page if you park the home page without explicitly parking the archive page as well. This makes it easier to choose your own type for the home page, in lieu of `@apostrophecms/home-page`.

### Fixes

- Piece types like users that have a slug prefix no longer trigger a false positive as being "modified" when you first click the "New" button.
- The `name` option to widget modules, which never worked in 3.x, has been officially removed. The name of the widget type is always the name of the module, with the `-widget` suffix removed.
- The home page and other parked pages should not immediately show as "pending changes."
- In-context editing works properly when the current browser URL has a hash (portion beginning with `#`), enabling the use of the hash for project-specific work. Thanks to [https://stepanjakl.com/](Štěpán Jákl) for reporting the issue.
- When present, the `apos.http.addQueryToUrl` method preserves the hash of the URL intact.
- The home page and other parked pages should not immediately show as "pending changes."
- The browser-side `apos.http.parseQuery` function now handles objects and arrays properly again.
- The in-context menu for documents has been refactored as a smart component that carries out actions on its own, eliminating a great deal of redundant code, props and events.
- Added additional retries when binding to the port in a dev environment.
- The "Submit" button in the admin bar updates properly to "Submitted" if the submission happens in the page settings modal.
- Skipping positional arguments in fragments now works as expected.
- The rich text editor now supports specifying a `styles` array with no `p` tags properly. A newly added rich text widget initially contains an element with the first style, rather than always a paragraph. If no styles are configured, a `p` tag is assumed. Thanks to Stepan Jakl for reporting the issue.

### Changes
- Editor modal's Save button (publish / save draft / submit) now updated to use the `AposSplitButton` component. Editors can choose from several follow-up actions that occur after save, including creating another piece of content of the same type, being taken to the in-context version of the document, or being returned to the manager. Editor's selection is saved in localstorage, creating a remembered preference per content type.

## 3.0.0-beta.1.1 - 2021-05-07

### Fixes

- A hotfix for an issue spotted in beta 1 in our demo: all previously published pages of sites migrated from early alpha releases had a "Draft" label until published again.

## 3.0.0-beta.1 - 2021-05-06

### **Breaks**

- Removes the `firstName` and `lastName` fields in user pieces.
- The query parameters `apos-refresh`, `apos-edit`, `apos-mode` and `apos-locale` are now `aposRefresh`, `aposEdit`, `aposMode`and `aposLocale`. Going forward all query parameters will be camelCase for consistency with query builders.

### Changes

- Archiving a page or piece deletes any outstanding draft in favor of archiving the last published version. Previously the behavior was effectively the opposite.
- "Publish Changes" button label has been changes to "Update".
- Draft mode is no longer the default view for published documents.
- The page and piece manager views now display the title, etc. of the published version of a document, unless that document only exists in draft form. However a label is also provided indicating if a newer draft is in progress.
- Notifications have been updated with a new visual display and animation style.

### **Adds**

- Four permissions roles are supported and enforced: guest, contributor, editor and admin. See the documentation for details. Pre-existing alpha users are automatically migrated to the admin role.
- Documents in managers now have context sensitive action menus that allow actions like edit, discard draft, archive, restore, etc.
- A fragment call may now have a body using `rendercall`, just like a macro call can have a body using `call`. In addition, fragments can now have named arguments, just like macros. Many thanks to Miro Yovchev for contributing this implementation.
- Major performance improvement to the `nestedModuleSubdirs` option.
- Updates URL fields and oEmbed URL requests to use the `httpsFix` option in launder's `url()` method.
- Documents receive a state label based on their document state (draft, pending, pending updates)
- Contributors can submit drafts for review ("Submit" versus "Submit Updates").
- Editors and admins can manage submitted drafts.
- Editors and admins can easily see the number of proposed changes awaiting their attention.
- Support for virtual piece types, such as submitted drafts, which in actuality manage more than one type of doc.
- Confirm modals now support a schema which can be assessed after confirmation.
- When archiving and restoring pages, editors can chose whether the action affects only this document or this document + children
- Routes support the `before` syntax, allowing routes that are added to Express prior to the routes or middleware of another module. The syntax `before: 'middleware:moduleName'` must be used to add the route prior to the middleware of `moduleName`. If `middleware:` is not used, the route is added before the routes of `moduleName`. Note that normally all middleware is added before all routes.
- A `url` property can now optionally be specified when adding middleware. By default all middleware is global.
- The pieces REST GET API now supports returning only a count of all matching pieces, using the `?count=1` query parameter.
- Admin bar menu items can now specify a custom Vue component to be used in place of `AposButton`.
- Sets `username` fields to follow the user `title` field to remove an extra step in user creation.
- Adds default data to the `outerLayoutBase.html` `<title>` tag: `data.piece.title or data.page.title`.
- Moves the core UI build task into the start up process. The UI build runs automatically when `NODE_ENV` is *not* 'production' and when:
    1. The build folder does not yet exist.
    2. The package.json file is newer than the existing UI build.
    3. You explicitly tell it to by setting the environment variable `CORE_DEV=1`
- The new `._ids(_idOrArrayOfIds)` query builder replaces `explicitOrder` and accepts an array of document `_id`s or a single one. `_id` can be used as a multivalued query parameter. Documents are returned in the order you specify, and just like with single-document REST GET requests, the locale of the `_id`s is overridden by the `aposMode` query parameter if present.
- The `.withPublished(true)` query builder adds a `_publishedDoc` property to each returned draft document that has a published equivalent. `withPublished=1` can be used as a query parameter. Note this is not the way to fetch only published documents. For that, use `.locale('en:published')` or similar.
- The server-side implementation of `apos.http.post` now supports passing a `FormData` object created with the `[form-data](https://www.npmjs.com/package/form-data)` npm module. This keeps the API parallel with the browser-side implementation and allows for unit testing the attachments feature, as well as uploading files to internal and external APIs from the server.
- `manuallyPublished` computed property moved to the `AposPublishMixin` for the use cases where that mixin is otherwise warranted.
- `columns` specified for a piece type's manage view can have a name that uses "dot notation" to access a subproperty. Also, for types that are localized, the column name can begin with `draft:` or `published:` to specifically display a property of the draft or published version of the document rather than the best available. When a prefix is not used, the property comes from the published version of the document if available, otherwise from the draft.
- For page queries, the `children` query builder is now supported in query strings, including the `depth` subproperty. For instance you could fetch `/api/v1/@apostrophecms/page/id-of-page?children=1` or `/api/v1/@apostrophecms/page/id-of-page?children[depth]=3`.
- Setting `APOS_LOG_ALL_QUERIES=1` now logs the projection, skip, limit and sort in addition to the criteria, which were previously logged.

### **Fixes**

- Fragments can now call other fragments, both those declared in the same file and those imported, just like macros calling other macros. Thanks to Miro Yovchev for reporting the issue.
- There was a bug that allowed parked properties, such as the slug of the home page, to be edited. Note that if you don't want a property of a parked page to be locked down forever you can use the `_defaults` feature of parked pages.
- A required field error no longer appears immediately when you first start creating a user.
- Vue warning in the pieces manager due to use of value rather than name of column as a Vue key. Thanks to Miro Yovchev for spotting the issue.
- "Save Draft" is not an appropriate operation to offer when editing users.
- Pager links no longer break due to `aposRefresh=1` when in edit mode. Also removed superfluous `append` query parameter from these.
- You may now intentionally clear the username and slug fields in preparation to type a new value. They do not instantly repopulate based on the title field when you clear them.
- Language of buttons, labels, filters, and other UI updated and normalized throughout.
- A contributor who enters the page tree dialog box, opens the editor, and selects "delete draft" from within the editor of an individual page now sees the page tree reflect that change right away.
- The page manager listens for content change events in general and its refresh mechanism is robust in possible situations where both an explicit refresh call and a content change event occur.
- Automatically retries once if unable to bind to the port in a dev environment. This helps with occasional `EADDRINUSE` errors during nodemon restarts.
- Update the current page's context bar properly when appropriate after actions such as "Discard Draft."
- The main archive page cannot be restored, etc. via the context menu in the page tree.
- The context menu and "Preview Draft" are both disabled while errors are present in the editor dialog box.
- "Duplicate" should lead to a "Publish" button, not an "Update" button, "Submit" rather than "Submit Update," etc.
- When you "Duplicate" the home page you should be able to set a slug for the new page (parked properties of parked pages should be editable when making a duplicate).
- When duplicating the home page, the suggested slug should not be `/` as only one page can have that slug at a time.
- Attention is properly called to a slug conflict if it exists immediately when the document is opened (such as making a copy where the suggested slug has already been used for another copy).
- "Preview Draft" never appears for types that do not use drafts.
- The toggle state of admin bar utility items should only be mapped to an `is-active` class if, like palette, they opt in with `toggle: true`
- Fixed unique key errors in the migrate task by moving the parking of parked pages to a new `@apostrophecms/migrate:after` event handler, which runs only after migrations, whether that is at startup (in dev) or at the end of the migration task (in production).
- UI does not offer "Archive" for the home page, or other archived pages.
- Notification checks and other polling requests now occur only when the tab is in the foreground, resolving a number of problems that masqueraded as other bugs when the browser hit its connection limit for multiple tabs on the same site.
- Parked pages are now parked immediately after database migrations are checked and/or run. In dev this still happens at each startup. In production this happens when the database is brand new and when the migration task is manually run.

## 3.0.0-alpha.7 - 2021-04-07

### Breaks

* The `trash` property has been renamed `archived`, and throughout the UI we refer to "archiving" and the "archive" rather than "move to trash" and the "trash can." A database migration is included to address this for existing databases. However, **if you set the minimumPark option, or used a boilerplate in which it is set,** you will need to **change the settings for the `parkedId: 'trash'` page to match those [currently found in the `minimumPark` option setting in the `@apostrophecms/page` source code](https://github.com/apostrophecms/apostrophe/blob/481252f9bd8f42b62648a0695105e6e9250810d3/modules/%40apostrophecms/page/index.js#L25-L32).

### Adds

* General UX and UI improvements to the experience of moving documents to and from the archive, formerly known as the trash.
* Links to each piece are available in the manage view when appropriate.
* Search is implemented in the media library.
* You can now pass core widgets a `className` option when configuring them as part of an area.
* `previewDraft` for pieces, adds a Preview Draft button on creation for quick in-context editing. Defaults to true.

### Changes

* Do not immediately redirect to new pages and pieces.
* Restored pieces now restore as unpublished drafts.
* Refactored the admin bar component for maintainability.
* Notification style updates

### Fixes

* Advisory lock no longer triggers an update to the modification timestamp of a document.
* Attempts to connect Apostrophe 3.x to an Apostrophe 2.x database are blocked to prevent content loss.
* "Save as Draft" is now available as soon as a new document is created.
* Areas nested in array schema fields can now be edited in context.
* When using `apos.image.first`, the alt attribute of the image piece is available on the returned attachment object as `._alt`. In addition, `_credit` and `_creditUrl` are available.
* Fixes relating to the editing of widgets in nested areas, both on the page and in the modal.
* Removed published / draft switch for unpublished drafts.
* "Publish Changes" appears only at appropriate times.
* Notifications moved from the bottom right of the viewport to the bottom center, fixing some cases of UI overlap.

## 3.0.0-alpha.6.1 - 2021-03-26

### Fixes

* Conditional fields (`if`) and the "following values" mechanism now work properly in array item fields.
* When editing "Page Settings" or a piece, the "publish" button should not be clickable if there are errors.

## 3.0.0-alpha.6 - 2021-03-24

### Adds
* You can "copy" a page or a piece via the ⠇ menu.
* When moving the current page or piece to the trash, you are taken to the home page.
* `permissions: false` is supported for piece and page insert operations.
* Adds note to remove deprecated `allowedInChooser` option on piece type filters.
* UX improvement: "Move to Trash" and "Restore" buttons added for pieces, replacing the boolean field. You can open a piece that is in the trash in a read-only way in order to review it and click "Restore."
* Advisory lock support has been completed for all content types, including on-page, in-context editing. This prevents accidental conflicts between editors.
* Image widgets now accept a `size` context option from the template, which can be used to avoid sending a full-width image for a very small placement.
* Additional improvements.

### Fixes
* Fixes error from missing `select` method in `AposPiecesManager` component.
* No more migration messages at startup for brand-new sites.
* `max` is now properly implemented for relationships when using the manager dialog box as a chooser.
* "Trash" filter now displays its state properly in the piece manager dialog box.
* Dragging an image to the media library works reliably.
* Infinite loop warning when editing page titles has been fixed.
* Users can locate the tab that still contains errors when blocked from saving a piece due to schema field errors.
* Calling `insert` works properly in the `init` function of a module.
* Additional fixes.

### Breaks

* Apostrophe's instance of `uploadfs` has moved from `apos.attachment.uploadfs` to `apos.uploadfs`. The `uploadfs` configuration option has similarly moved from the `@apostrophecms/attachment` module to the `@apostrophecms/uploadfs` module. `imageSizes` is still an option to `@apostrophecms/attachment`.

## 3.0.0-alpha.5 - 2021-02-11

* Conditional fields are now supported via the new `if` syntax. The old 2.x `showFields` feature has been replaced with `if: { ... }`.
* Adds the option to pass context options to an area for its widgets following the `with` keyword. Context options for widgets not in that area (or that don't exist) are ignored. Syntax: `{% area data.page, 'areaName' with { '@apostrophecms/image: { size: 'full' } } %}`.
* Advisory locking has been implemented for in-context editing, including nested contexts like the palette module. Advisory locking has also been implemented for the media manager, completing the advisory locking story.
* Detects many common configuration errors at startup.
* Extends `getBrowserData` in `@apostrophecms/doc-type` rather than overwriting the method.
* If a select element has no default, but is required, it should default to the first option. The select elements appeared as if this were the case, but on save you would be told to make a choice, forcing you to change and change back. This has been fixed.
* Removes 2.x piece module option code, including for `contextual`, `manageViews`, `publishMenu`, and `contextMenu`.
* Removes admin bar module options related to 2.x slide-out UI: `openOnLoad`, `openOnHomepageLoad`, `closeDelay`.
* Fixed a bug that allowed users to appear to be in edit mode while looking at published content in certain edge cases.
* The PATCH API for pages can now infer the correct _id in cases where the locale is specified in the query string as an override, just like other methods.
* Check permissions for the delete and publish operations.
* Many bug fixes.

### Breaks
* Changes the `piecesModuleName` option to `pieceModuleName` (no "s") in the `@apostrophecms/piece-page-type` module. This feature is used only when you have two or more piece page types for the same piece type.

## 3.0.0-alpha.4.2 - 2021-01-27

* The `label` option is no longer required for widget type modules. This was already true for piece type and page type modules.
* Ability to namespace asset builds. Do not push asset builds to uploadfs unless specified.

### Breaking changes

* Removes the `browser` module option, which was only used by the rich text widget in core. All browser data should now be added by extending or overriding `getBrowserData` in a module. Also updates `getComponentName` to reference `options.components` instead of `options.browser.components`.

## 3.0.0-alpha.4.1

* Hotfix: the asset module now looks for a `./release-id` file (relative to the project), not a `./data/release-id` file, because `data` is not a deployed folder and the intent of `release-id` is to share a common release identifier between the asset build step and the deployed instances.

## 3.0.0-alpha.4

* **"Fragments" have been added to the Apostrophe template API, as an alternative to Nunjucks' macros, to fully support areas and async components.** [See the A3 alpha documentation](https://a3.docs.apos.dev/guide/widgets-and-templates/fragments.html) for instructions on how to use this feature.
* **CSS files in the `ui/public` subdirectory of any module are now bundled and pushed to the browser.** This allows you to efficiently deliver your CSS assets, just as you can deliver JS assets in `ui/public`. Note that these assets must be browser-ready JS and CSS, so it is customary to use your own webpack build to generate them. See [the a3-boilerplate project](https://github.com/apostrophecms/a3-boilerplate) for an example, especially `webpack.config.js`.
* **More support for rendering HTML in REST API requests.** See the `render-areas` query parameter in [piece and page REST API documentation](https://a3.docs.apos.dev/reference/api/pieces.html#get-api-v1-piece-name).
* **Context bar takeover capability,** for situations where a secondary document should temporarily own the undo/redo/publish UI.
* **Unpublished pages in the tree** are easier to identify
* **Range fields** have been added.
* **Support for npm bundles is back.** It works just like in 2.x, but the property is `bundle`, not `moogBundle`. Thanks to Miro Yovchev.

### Breaking changes

* **A3 now uses webpack 5.** For now, **due to a known issue with vue-loader, your own project must also be updated to use webpack 5.** The a3-boilerplate project has been updated accordingly, so you may refer to [the a3-boilerplate project](https://github.com/apostrophecms/a3-boilerplate) for an example of the changes to be made, notably in `webpack.config.js` and `package.json`. We are in communication with upstream developers to resolve the issue so that projects and apostrophe core can use different major versions of webpack.

## 3.0.0-alpha.3

Third alpha release of 3.x. Introduced draft mode and the "Publish Changes" button.

## 3.0.0-alpha.2

Second alpha release of 3.x. Introduced a distinct "edit" mode.

## 3.0.0-alpha.1

First alpha release of 3.x.

## 2.220.1 (2021-06-09)

### Fixes

* Simply a version bump.

## 2.220.0 (2021-06-02)

### Added

* Adds `autoCommitPageMoves` flag in workflow to commit only pages moves automatically, manages error notification.

## 2.119.1 (2021-05-27)

### Security Fixes

The `nlbr` and `nlp` Nunjucks filters marked their output as safe to preserve the tags that they added, without first escaping their input, creating a CSRF risk. These filters have been updated to escape their input unless it has already been marked safe. No code changes are required to templates whose input to the filter is intended as plaintext, however if you were intentionally leveraging this bug to output unescaped HTML markup you will need to make sure your input is free of CSRF risks and then use the `| safe` filter before the `| nlbr` or `| nlp` filter.

### Fixes

* Updates uses of "whitelist" to "allowlist" to follow project practices.

## 2.119.0 (2021-05-20)

### Fixes

* Send the `Referer` header with oembed requests. This allows vimeo private videos locked down by domain name to be embedded.

### Added
* When `enableAltField` option is set to `true`, we now copy the `alt` field from `apostrophe-images` schema to the `attachment` piece when using `apos.images.first` or `apos.attachments.first`.

## 2.118.0 (2021-05-05)

### Added
* It's now possible to set the status code when redirecting using `req.redirect` by setting `req.statusCode`. When it it is not set, `apostrophe-pages` will fallback to 302 (Found) as previously. Thanks to Jonathan Garijo for contributing this feature.

## 2.117.1 (2021-04-07)

### Fixes
* Deleted unnecessary assignment of choices in the `joinByArray` field type definition. Thanks to [Eduardo Correal](https://github.com/ecb34) for the contribution.
* Documents with locales and those without have always been considered to have different locales for purposes of the unique slug index, but the UI feature to detect slug conflicts and offer help regarded them as in the same namespace, preventing save operations in the UI.

## 2.117.0 (2021-03-24)
* The browser-pushed versions of jQuery and lodash have been updated to address security scanner reports. jQuery is now on its latest release, 3.6.0. lodash is now on version 3.10.4 as found in the [maintained branch of lodash 3.x](https://github.com/sailshq/lodash) provided by the [Sails](https://sailsjs.com) team. Note that in "lean mode," we do not push these libraries at all except when a user is logged in. If you do not want the overhead we encourage you to learn about lean mode.
* Fixes `options.arrangeFields` for `apostrophe-html-widgets`
* Address low-risk denial-of-service vulnerability. It was possible to cause a restart by attempting to get an advisory lock on a document for which a lock already existed, without logging in. This could occur only if an editor happened to be working with that document or had worked with it within the advisory lock timeout time.
* Adds suggestions list for pieces search bar, it uses autocomplete cursor and displays matching words from `highSearchWords`.

## 2.116.1 (2021-03-10)
* Fixes a user interface bug in the chooser modals where the footer pagination was hidden behind the left column.
* Fixes page slug updated twice when committing a page move.
* Eliminated potential race condition while inserting groups if Apostrophe is starting up for the very first time in two processes simultaneously.

## 2.116.0 (2021-02-25)
* Eliminated 75% of database operations required to track attachments referenced in a document when inserted or updated. This yields a significant performance boost in very large databases.
* `skipAttachments` option added for `insert` and `update` operations in those situations where this is not enough and you are absolutely certain there can never be an attachment in the schema or in a widget schema present in the document, not even via an area that is only defined in a template.

Thanks to Michelin for their support of this work.

## 2.115.1 (2021-02-24)
* Fixes an error when saving an edited Tag in the Tag Manager.

## 2.115.0 (2021-02-02)
* When `enableAltField` option is set to `true`, add an `alt` field to `apostrophe-images` schema. And use it in `apostrophe-images-widget`, in `<img>` alt attributes.

## 2.114.0 (2021-01-13)
* Fixes image manager double-scroll bar bug.
* When a `styles` config with a single object is passed to an `apostrophe-rich-text` widget, use that as the default style. Thanks to [Fredrik Ekelund](https://github.com/fredrikekelund) for the contribution.
* The media library now offers filters by orientation (landscape, portrait, square) and by file type (jpg, png, gif). Thanks to Michelin for their support of this work.
* Orientation properties for attachments have been cleaned up, and a migration provided. All attachments for images will have correct `square`, `landscape` and `portrait` boolean flags.

## 2.113.2 (2020-12-14)
* Hotfixes for Node 14 compatibility issues relating to watching template files for modification.
* Improvements to README.

## 2.113.1 (2020-11-04)
* Updates the logo in the README.

## 2.113.0 (2020-10-21)
* Remove published columns in apostrophe-users and apostrophe-groups, the modules where this field does not exist.
* Add `type` to forbiddenFields for apostrophe-pieces schemas. Thanks to [Jose96GIT](https://github.com/Jose96GIT) for the contribution. If you are using Apostrophe Workflow, you must be on `2.38.2` or later of that module because of this update.

## 2.112.1 (2020-10-07)
* When configuring columns in the pieces manager, the `listProjection` option was accidentally altered in a way that would impact other subclasses of pieces. This has been fixed.

## 2.112.0 (2020-10-02)

* Security: Apostrophe's oembed support has always consulted a list of safe sites, however the fallback support for embedding site previews via Open Graph did not consult such a list. There was no XSS risk, but this could be exploited to scan for open ports behind a firewall, and potentially to obtain title tags and page body text from webpages behind a firewall as well, if they had no login provisions. Note that this risk existed only if the public Apostrophe site was running on a server that could "see" these Intranet sites, which is rare (a public website is usually not hosted on an Intranet, port forwarding would typically be needed to make that possible). However to eliminate the risk our Open Graph fallback support now consults the same list of safe sites used for oembed. This Open Graph embed feature is not actually used by Apostrophe's video widgets, so this change will only impact developers who discovered the feature and chose to use it independently. If you are affected, add additional sites to the `safeList` option of `apostrophe-oembed`. For backwards compatibility the `whitelist` option is also accepted. Thanks to Rudi van Hierden for reporting the issue.

* Security: the `uploadfs` module has been updated. Since this is a sub-dependency you must `npm update` your Apostrophe project to get this update, which eliminates `npm audit` warnings regarding Google Cloud Storage. Note that after this update Google Cloud Storage can no longer be used with Apostrophe if your server is still running Node 8. Other storage backends still work with Node 8 as of this writing.

* Node 8 deprecation notice: for the time being, Apostrophe does still run on Node 8. However, since Node 8 has passed its end of life date, this support is unofficial and may be terminated soon. All projects should upgrade to a current Long Term Support version of Node.

* Clean up `fs.watch` calls from the nunjucks loader properly when destroying an `apos` object, so that the process can close and/or memory be recovered.

## 2.111.4 (2020-09-23)

* The `View File` button now accesses the original version of an image, not a scaled version. This was always the intention, but 2.x defaults to the `full` size and we initially missed it. Thanks to Quentin Mouraret for this contribution.
* LESS compilation errors during `apostrophe:generation` are now reported properly, resulting in a clean process exit. Previously they resulted in a hung process.

## 2.111.3 (2020-08-26)

* When Apostrophe is running behind a proxy server like nginx, you can now instruct it to trust the `X-Forwarded-*` headers by passing the `trustProxy: true` option to `apostrophe-express`. If Apostrophe is generating `http:` URLs when they should be `https:`, this is most likely what you need.

## 2.111.2 (2020-08-19)

* Fixed a conflict between `express.static` and apostrophe's automatic removal of trailing slashes from possible page URLs. Apostrophe's intent in using `express.static` is only to deliver static assets. So we have made that intent clear by disabling the `redirect` option of `express.static`, which attempts to add a trailing slash whenever a folder exists on disk by that name, resulting in an infinite redirect loop.

## 2.111.1 (2020-08-17)

* Fixed an incompatibility between apostrophe-workflow and MongoDB 4.4. Prior to version 4.4, MongoDB allowed a projection to contain both a parent property and one of its children, for instance `workflowLastCommitted` and `workflowLastCommitted.at`. Beginning with version 4.4 this causes an error, breaking the list view of pieces when workflow is present. For backwards compatibility, version 2.111.1 of Apostrophe now checks all projections coming from Apostrophe's cursors for this issue and removes the projection for the sub-property on the fly. This does not cause any compatibility issues of its own because projecting the parent always gives you the sub-property anyway.

## 2.111.0 (2020-08-12)

* By popular request, "Add Widget" dropdown menus are better organized now, with support for categories of widgets. You can configure this optional feature like so:

```
apos.area(data.page, 'areaNameHere', {
  widgets: { ... you must configure your widgets as usual ... }
  widgetGroups: {
    'Content': [ 'apostrophe-rich-text', 'apostrophe-images' ],
    'Layout': [ 'one-column', 'two-column' ]
  }
}
```

Every widget type you specify for `widgetGroups` must still be configured in `widgets`.

If `widgetGroups` is not present the "add widget" dropdown menu will appear as it always did.

* Removes the `aposBody` template macro, which was unused.

## 2.110.0 (2020-07-29)

* Security: added support for throttling login attempts. If you set the `throttle` option of `apostrophe-login` to `{ allowedAttempts: 3, perMinutes: 1, lockoutMinutes: 1 }`, a user will be locked out and unable to try again for 1 minute after three failed login attempts in 1 minute. Thanks to Michelin for making this work possible via [Apostrophe Enterprise Support](https://apostrophecms.org/support/enterprise-support).
* Schemas: you may now set a regular expression to be used to validate any `string` schema field by setting the `pattern` property of the schema field. **Please note
that `pattern` must be a string,** not a regular expression literal. Otherwise it
will only be validated on the server side, causing confusion for the user when it
is not reported on the browser side. You may also set `patternErrorMessage` to
provide a clear explanation to the user when their input does not match. When
setting `pattern` as a string always remember to escape the `\` character properly
(you will often need two `\` characters, for instance `\\w`). To avoid Denial of Service attacks, take care to avoid [evil regular expressions](https://en.wikipedia.org/wiki/ReDoS).
* Security: added an `apostrophe-login:before` promise event which is emitted with `(req)` before a login attempt is evaluated. If a handler throws a string as an error, that string is internationalized and displayed as a login error, otherwise login proceeds normally. This can be used to implement features like the new `apostrophe-login-recaptcha` module, which you can install separately.
* Security: to ease implementation of `apostrophe-login-recaptcha`, the login form now has `data-apos-login-form` and `data-apos-login-submit-button` attributes on the appropriate elements.
* Security: when requiring Google Authenticator or a similar app for login (TOTP), you may now limit the requirement to certain groups, by passing a setting like `totp: { groups: true }` to the `apostrophe-login` module rather than just `totp: true`. Admins may then select which groups actually require TOTP by selecting it when editing the group (look at the permissions tab). In addition, the existing `totp` option has been added to the module documentation.

## 2.109.0 (2020-07-15)

* Add [heic-to-jpeg-middleware](https://github.com/boutell/heic-to-jpeg-middleware) to support uploading `heic/heif` images (the standard format for recent iPhones/iPads). Many thanks to Gabriel L. Maljkovich for their contributions to the underlying middleware as well as the integration with Apostrophe.
* Add CSS to maintain spacing of admin UI.

## 2.108.1 (2020-07-01)

* Updates documentation of the `clonePermanent` utility method.
* The http response to dismissing a notification should not include any information about the mongodb connection. The response previously included relatively low-risk information, including the IP address of the MongoDB server but not enough to make an unauthorized connection when the MongoDB server and/or firewall are properly configured.

## 2.108.0 (2020-06-07)

* UX improvement: if a piece type has the `contextual: true` option set and workflow is present, do not default published to `false`. There is already a good opportunity to review before the public sees the piece afforded by workflow.

* If called with a scalar argument, `apos.utils.clonePermanent` now returns scalars (strings, booleans, numbers) as-is. This makes it easier to use the method when the argument might or might not be an object that requires cloning.

## 2.107.2 (2020-06-10)

* Fixed a regression that caused difficulty saving array fields with `color` subfields in their schema. This regression was introduced in 2.107.0.

## 2.107.1 (2020-06-03)

* The `distinctCounts` feature (also known as `counts: true` for `piecesFilters`) is now compatible with the `apostrophe-db-mongo-3-driver` module, when in use. Note that there is little benefit to that module now that `emulate-mongo-2-driver` is standard in Apostrophe and employs the MongoDB 3.x driver under the hood but provides a 2.x-compatible API. However those who strongly prefer the 3.x driver APIs for direct MongoDB queries may use `apostrophe-db-mongo-3-driver` with more confidence given this fix.

## 2.107.0 (2020-05-20)

* CKEditor has been updated to version 4.14, addressing a low-risk XSRF vulnerability. The vulnerability required that the source code editor feature be activated and that a user with editing privileges be convinced to import specially crafted markup, which is unlikely in practice.
* Users may now intentionally clear a `time` field, whether or not it has a `def` setting, in which case it is stored as `null` (unless `required: true` is present). The inability to do this was a regression introduced in version 2.102.0.
* Developers can now pass a `spectrumOptions` object to a `color` field and take full control of Spectrum, the plugin that powers Apostrophe's color picker. [Documentation for this configuration here.](https://docs.apostrophecms.org/reference/field-types/color.html#example)
* Activating the `objectNotation` option to `i18n` no longer causes problems for certain strings in Apostrophe's admin interface, which does not use it. You will see alternate Unicode characters for the `:` and `.` characters in these strings if you do choose to translate them. These are transformed back for end users.

## 2.106.3 (2020-05-06)

* Fixes a page tree interface bug that would cause pages to be lost when they
were trashed with their parent, then the parent was dragged out of the trash.
This only effected projects with `trashInSchema: true` set in the
`apostrophe-docs` module, however that includes anything using
`apostrophe-workflow`.

## 2.106.2 (2020-04-22)

* The icons of custom CKEditor plugins now appear properly. Previously they were hidden.
* Switched the continuous integration testing service to CircleCI from Travis.

## 2.106.1 (2020-04-20)

* Fixed a regression that broke the thumbnail display of images in "Manage Images." This regression was introduced in version 2.106.0, which was otherwise an important security update, so you should definitely update to 2.106.1 to get the benefit of that security fix if you haven't already.

## 2.106.0 (2020-04-17)

**Security:** the `list` route of the `apostrophe-pieces` module and the `info` route of the `apostrophe-pages` module formerly allowed site visitors to obtain the complete contents of publicly accessible pages and pieces. While there was no inappropriate access to documents that were unpublished, restricted to certain users, etc., properties not normally visible to end users were exposed. Since the global document can be fetched as part of requests made by the public, this means that any credentials in the schema of the global document are vulnerable to being viewed until your site is updated to at least Apostrophe 2.106.0. Note that if you are using Apostrophe Workflow you must also update that module to Apostrophe 2.34.0, otherwise the "Manage Workflow" view will not work.

The most important change made to resolve this issue is the use of a projection to populate the "Manage" view of pieces (the "list" route). While Apostrophe will automatically include any extra columns configured with `addColumns` in the projection, you may need to add additional properties to the projection if you have overridden the manage list view template entirely for some of your pieces to display additional information.

The easiest way to do that is to configure the `addToListProjection` option for your custom piece type, like so:

```javascript
// in lib/modules/my-module
module.exports = {
  extend: 'apostrophe-pieces',
  addToListProjection: {
    myExtraProperty: 1
  }
  // other configuration here as usual
}
```

You can also apply the `super` pattern to the new `getListProjection` method of `apostrophe-pieces`.

Many thanks to Kristian Mattila for bringing the issue to our attention, allowing us to patch the vulnerability
before any public disclosure was made. If you become aware of a security issue in Apostrophe, please contact
us via email at [security@apostrophecms.com](mailto:security@apostrophecms.com).

## 2.105.2 (2020-04-09)

* `apos.utils.emit` now works properly in IE11, addressing an issue that impacted `apostrophe-forms` submissions in IE11 in 2.105.0.
* IE11 now respects the `prefix` option properly in `apos.utils.get` and `apos.utils.post` (lean mode helpers for making API calls).

## 2.105.1 (2020-04-08)

* When using lean mode, video widgets did not support Internet Explorer 11. This issue has been fixed. Non-lean mode video widgets have always supported Internet Explorer 11.
* If the `jQuery: 3` option is not passed to `apostrophe-assets` a developer warning is now printed at startup. The use of jQuery 1.x is deprecated. All Apostrophe-published modules work fine with the `jQuery: 3` option. You may need to review the jQuery 3 changelogs for a few changes required for your own legacy code.
* Users may now intentionally clear a `date` field, whether or not it has a `def` setting, in which case it is stored as `null` (unless `required: true` is present). The inability to do this was a regression introduced in verion 2.102.0.
* The `objectNotation: true` option to `apostrophe-i18n`, which we pass on to the `i18n` module, is now compatible with the `namespaces: true` option. When both are active, the namespace separator defaults to `<@>` to avoid a conflict with the `:` character used to begin the default value when using object notation.
* Various documentation corrections and minor aesthetic improvements.

## 2.105.0 (2020-03-26)

* Security: Node 6.x has not been supported by its creators since April 2019, and Node 8.x reached its end of support date in December 2019. **As of this release of Apostrophe, we are officially acknowledging that it is not possible to maintain support for Node 6.x in Apostrophe and it is unlikely to work on that version,** since both the testing frameworks on which we rely and common sub-dependencies of essential open source modules used by Apostrophe now require Node 8 at a minimum. While we will make a good-faith effort to maintain Node 8.x usability as long as possible, we expect to similarly be forced to drop Node 8 compatibility soon. **Both Node 6 and Node 8 might not be safe to use for reasons entirely unrelated to Apostrophe**, so you should upgrade your servers as soon as practical. Few or no code changes should be needed in Apostrophe 2.x projects. **We strongly recommend moving to Node 12.x,** the most up to date LTS (Long-Term Support) release of Node. In the future, we recommend becoming familiar with the [Node.js release schedule](https://nodejs.org/en/about/releases/) so you can better plan for such upgrades.
* Security: all of the recently new `npm audit` warnings were fixed. These were considered `low` risk according to the `npm audit` tool. In the process we removed dependencies on the `tar` and `prompt` modules in favor of simpler solutions with fewer moving parts.
* Lean mode: the `apos.utils.get` and `apos.utils.post` methods no longer prepend the site's global `prefix` when the call targets a different origin (another site's API, for instance). This is a bug fix to match the behavior of `$.jsonCall()` which set the standard for this in Apostrophe.
* Lean mode: `apos.utils.emit(el, name, data)` has been introduced. This method emits a custom DOM event with the given `name` and adds the properties of the `data` object to the event. The event is emitted on `el`. When emitting events with global significance, our convention is to emit them on `document.body`. To listen for such events one uses the standard browser method `document.body.addEventListener('eventname', function(event) { ... })`.
* Lean mode: `apos.utils.get` now emits an `apos-before-get` event with `uri`, `data` and `request` properties just before the request is actually sent. You may use this hook to add headers to `request`.
* Cloud deployment: when starting up a site with `APOS_BUNDLE=1`, the asset bundle is by default extracted to the root of the project so that the assets can be found in the filesystem of each server if needed. New feature: for the benefit of environments in which the bundle files are already present and the root of the project is not writable, `APOS_EXTRACT_BUNDLE=0` may now be set to disable the extraction (note `0`, not `1`).
* Localization: Apostrophe's static i18n of its user interface can now be "namespaced," opening the door to giving your translators better guidance on whether to translate it or ignore it when working with the JSON files in the `locales/` folder of your site. You can turn this on by enabling the `namespaces: true` option for the `apostrophe-i18n` module. When you do, Apostrophe's i18n phrases will be prefaced with `apostrophe<:>` in the JSON files (not in the browser). You can create your own namespaced translations by calling `__ns('namespacename', 'phrase')` rather than `__('phrase')`, `__ns_n` rather than `__n`, etc. Note that if the namespaces option is not actually turned on, these new helpers are still available in templates; they just don't prefix a namespace. The forthcoming `apostrophe-static-i18n` module, which allows for editing static translations as pieces, will also have an option to ignore a namespace, which is helpful if you wish to avoid showing our user interface phrases to your translation team at all.

## 2.104.0 (2020-03-11)

* `apos.utils.get` and `apos.utils.post` now return a promise if invoked without a callback. This means you may use `await` with them. *It is up to you to provide a `Promise` polyfill if you use this feature without callbacks and intend to support IE11. For instance you could use the `core-js` library.* These methods are similar to `$.get` and `$.post` but do not require jQuery. `apos.utils.post` supports Apostrophe's CSRF protection natively so you do not have to add an exception if you use it. These methods are available in [lean frontend mode](https://docs.apostrophecms.org/apostrophe/core-concepts/front-end-assets/lean-frontend-assets).
* `apos.utils.get` no longer adds an unnecessary `?` to the URL it fetches if `data` has no properties. In addition, `apos.utils.get` leaves the URL unchanged if `data` is null.
* Recursion warnings now include a hint to add a projection to pieces-widgets as well as more obvious joins.
* Dependencies updated to reflect latest version of `emulate-mongo-2-driver`, which contains an important fix to `count`.

## 2.103.1 (2020-03-04)

* An incompatibility with apostrophe-headless was introduced in Apostrophe 2.102.0. This version addresses that incompatibility, however you must also upgrade apostrophe-headless to version 2.9.3. The issue had to do with a change that was made to allow users to intentionally clear default values in forms. We are updating our regression test procedures to ensure that if a new release of apostrophe would break the unit tests of apostrophe-headless, it will not be published until that issue is resolved.

## 2.103.0 (2020-03-02)

* Frustrations with conflict resolution have been much improved. First, Apostrophe no longer displays the "another user has taken control of the document" message multiple times in a row. Second, due to changes in what browsers allow to happen when you leave the page, beginning in version 2.102.0 Apostrophe displayed too many messages about a conflict with your **own** work in another tab. We no longer display these messages. However, if there really *is* work lost for the same document in another tab, Apostrophe will still tell you what happened in order to teach the habit of not editing the same page in two tabs simultaneously.
* You may now use `select` schema field with dynamic choices as a filter in "Manage Pieces."
* `required` is now enforced on the server side for `joinByOne`. However, note that it is always possible for the document you joined with to be moved to the trash at a later time. You must therefore always check that the join was really loaded before relying on it. Thanks to Ricardo José Rodríguez Álvarez.
* Hidden information at the bottom of certain modals has been restored to view.

## 2.102.5 (2020-02-26)

* Explicitly require emulate-mongo-2-driver 1.2.1 or better, to address a bug in 1.2.0.

## 2.102.4 (2020-02-25)

* Explicitly require emulate-mongo-2-driver 1.2.0 or better, which provides a deprecation-free wrapper for `count` and fixes bugs in the wrapper for `aggregate`.

## 2.102.3 (2020-02-24)

* Security fix for [Prototype Override Protection Bypass vulnerability in the qs module](https://snyk.io/vuln/npm:qs:20170213). It appears this risk only occurs when our `build` Nunjucks filter is used in conjunction with a URL based on what the browser sent, rather than starting with the `_url` property of the page and adding parameters to that with `build`, thus it is not an issue "out of the box" in all or most ApostropheCMS sites. However the vulnerability should be patched promptly because it could definitely exist in current or future project level code that uses `build`. To eliminate the risk, update to this version of Apostrophe and make sure you "npm update" to get the required updated version of `qs` via Apostrophe's dependencies.

* This version also corrects a bug that prevented the recently released disableInactiveAccounts feature from working.

## 2.102.2 (2020-02-11)

* Removed the restriction preventing the use of `mongodb+srv` connection
URIs with MongoDB. `emulate-mongo-2-driver` has no problem with these, since
it passes them on to the 3.x driver.
* Updated dependency to `emulate-mongo-2-driver` 1.1.0, which knocks out 100% of the common MongoDB deprecation warnings when using Apostrophe, with one exception: you should set the `useUnifiedTopology: true` option yourself. We do not do this for you because we cannot break legacy configurations using other topologies. However most of you can just turn this option on and enjoy more reliable connections and no more warnings.

Here is how to configure that in Apostrophe:

```javascript
// in app.js, where your modules key is...
modules: {
  'apostrophe-db': {
    connect: {
      useUnifiedTopology: true
    }
  }
}
```

## 2.102.1 (2020-02-10)

* Temporarily pinned to `less` version 3.10.x to work around an
[upstream bug](https://github.com/less/less.js/issues/3469) that broke
deployments.

## 2.102.0 (2020-01-30)

* Apostrophe now displays "Saving... Saved" indicators near the context
menu in the lower left indicator. In our UX tests, users often did not
realize Apostrophe automatically saved their work and were concerned
by the lack of an explicit save button. In addition, Apostrophe no longer
attempts to save your remaining changes via a synchronous HTTP request when you
close the page, because this is deprecated in all browsers and disabled
in many. Instead, Apostrophe uses the standard "you have unsaved changes,
are you sure you wish to leave this page?" dialog. Together with the
"saving... saved" indicator, this provides a mechanism for preventing
lost work that is robust in modern browsers.

This does impact Apostrophe's "advisory locking" mechanism that warns users
if another user is already editing. Since we cannot guarantee a synchronous
request to unlock the page will ever be received, we have instead
shortened the expiration time for document locks to 30 seconds. Since
these are refreshed every 5 seconds there should be no negative impacts
in typical use.

Thanks to Freshworks for making this improvement possible via [Apostrophe Enterprise Support](https://apostrophecms.org/support/enterprise-support).

* New `disableInactiveAccounts` option, which can be set like so:
```javascript
  'apostrophe-users': {
    disableInactiveAccounts: true
  }
```

By default, users from the "admin" group are whitelisted and the inactivity period is 90 days. This can be changed:

```javascript
{
  // in your project level lib/modules/apostrophe-users/index.js file
  disableInactiveAccounts: {
    neverDisabledGroups: [ 'test', 'otherGroup' ],
    // After 30 days without logging in, the account is marked disabled
    // on next login attempt, until an admin explicitly enables it again
    inactivityDuration: 30
  }
}
```

* A longstanding bug relating to schemas has been fixed. Previously, if you attempted to clear a string field that had a `def` property, that field would be repopulated with the `def` value. This was never intended; `def` is only for the initial population of a newly created object. If you were relying on this bug, update your code to use `apos.schemas.newInstance(schema)` from the start so that you begin with an object that has the right defaults for each field. Note that pieces, pages, etc. already do this.

* Added a `bodyAttributes` block to `outerLayoutBase.html`. You may override this block to add new attributes to `body` without overriding the entire `outerLayoutBase.html` template. It is a best practice to not override this template, use the provided blocks.

* Fields of type `attachment` with `required` not set to `true` now work properly.

* You may now set the `loginUrl` option of the `apostrophe-login` module to change the login URL from `/login` to something else. Thanks to Giuseppe Monteleone for this contribution.

* `help` property is now supported for array fields.

* Uploads with a capitalized file extension are now accepted where appropriate. Thanks to Fernando Figaroli for this contribution.

* When editing a join with pages, a nonfunctional edit pencil icon is no longer displayed. Actual inline editing of page settings from another page may be a 3.0 feature.

## 2.101.1 (2020-01-08)

* Dependency on `emulate-mongo-2-driver` is now explicitly set to require at least version 1.0.3 to bring in various fixes.
* Reported `landscape` and `portrait` properties of an image attachment object now correspond to the crop in use, if any.

## 2.101.0 (2019-12-14)

* Due to `npm audit` security vulnerability warnings and the end of upstream support, the 2.x version of the `mongodb` npm module (the driver we used to connect to MongoDB, not MongoDB itself) can no longer be responsibly used in Apostrophe. Therefore we have replaced it with the new [emulate-mongo-2-driver](https://www.npmjs.com/package/emulate-mongo-2-driver) module, which strives to match the interface of the MongoDB driver version 2.x while acting as a wrapper for the official, supported MongoDB driver version 3.x. This has been tested in many projects. Therefore no code changes should be required for your project to `npm update` to version 2.101.0. However if you encounter incompatibilities, most likely in driver features not used in Apostrophe, please [contribute additional wrappers and test coverage to emulate-mongo-2-driver](https://www.npmjs.com/package/emulate-mongo-2-driver). Another option is to use [apostrophe-db-mongo-3-driver](https://www.npmjs.com/package/apostrophe-db-mongo-3-driver), which allows you to use the 3.x driver API directly and also provides a `findWithProjection` collection method as a migration path for quickly patching legacy code.
* The `def` property of schema fields associated with specific page types is now displayed in the editor when creating new pages. Thanks to Michelin for making this work possible via [Apostrophe Enterprise Support](https://apostrophecms.org/support/enterprise-support).
* A schema field named `fields` can now be included in a projection without surprising behavior.
* EPS (`.eps`) files are now accepted as Apostrophe attachments and categorized in the `office` group, meaning they can be uploaded as "files."
* The `aspectRatio` option, when specified directly for attachment schema field properties, now implies permission to crop as forced center-cropping differed from what we do when applying aspect ratios to image widgets.
* Cross-browser fix for the back button when using our page-refresh-free AJAX features for browsing pieces. Thanks to sergiodop92 for this fix.

## 2.100.3 (2019-12-03)

* The `aspectRatio` option to the `attachments` schema field type is now fully implemented. We always had this for selecting images, e.g. in our `apostrophe-images-widgets` module, but it is now also available when directly using an `attachment` schema field as a property of your own doc. You can also set `crop: true` to allow manual cropping in that case. This is a useful technique when including the image in a reusable media library does not make sense.

## 2.100.2 (2019-12-02)

* Corrected a significant performance problem with the `apostrophe-users:add` command line task when thousands of users exist.

## 2.100.1 (2019-11-21)

* Must confirm when resetting password, since there are no do-overs if we do not have the email confirmation method available (with `resetLegacyPassword: true`) and since it's generally a pain not to have this.
* Fixed the "Reset TOTP authentication" feature of "Manage Users".

## 2.100.0 (2019-11-21)

* New feature: Google Authenticator two-factor authentication (TOTP) support for Apostrophe accounts. Set the `totp: true` option of the `apostrophe-login` module. When enabled, users (including admins) are required to set up and complete authentication with Google Authenticator or a compatible TOTP app on their mobile device. On the user's next login they set up Google Authenticator; after that they must supply a code from Google Authenticator at each login. If a user loses their device, an admin can reset their access by editing that user via "Manage Users" and selecting "Reset TOTP 2-Factor Authentication." If the admin loses their device, they can use the new `apostrophe-users:reset-totp` command line task. Thanks to Michelin for making this work possible via [Apostrophe Enterprise Support](https://apostrophecms.org/support/enterprise-support).
* New feature: `resetLegacyPassword: true` option for `apostrophe-login`. When the `passwordRules` and `passwordMinLength` options are present, enabling `resetLegacyPassword` permits the user to change their password right away at login time if it is correct, but does not meet your new standards for adequate passwords. This does not require receiving a confirmation email; if you are concerned by that, consider enabling `passwordReset` instead if you are willing to [configure email delivery](https://docs.apostrophecms.org/apostrophe/tutorials/howtos/email). Thanks to Michelin for making this work possible via [Apostrophe Enterprise Support](https://apostrophecms.org/support/enterprise-support).
* New feature: `resetKnownPassword: true` option for `apostrophe-login`. When enabled, a currently logged-in user is permitted to change their own password without receiving an email, as long as they know their current password. This adds an additional admin bar item, which you may want to group. Thanks to Michelin for making this work possible via [Apostrophe Enterprise Support](https://apostrophecms.org/support/enterprise-support).
* Performance: Apostrophe is now much faster when editing a piece with hundreds of areas in its schema. Thanks to Bharathkumar Chandrasekaran of Freshworks for his contributions to finding the solution.
* Bug fix: `passwordRules` and `passwordMinLength` no longer break support for new users created via `apostrophe-passport` who use single sign-on and do not have explicit passwords in Apostrophe.
* Developer warning: a module that implements a widget must have a name ending in `-widgets` or the editor will not work properly in the browser. We now display a warning.
* Developer warning: if the developer tries to configure `piecesFilters` for the pieces module, rather than the corresponding pieces-pages module, a warning is displayed.
* UI fix: modal dialog box height corrected. Thanks to Paul Grieselhuber for this contribution.
* UI fix: better Microsoft Edge support. Thanks to Denis Lysenko.

## 2.99.0 (2019-10-30)

* Optional password complexity rules. You may set `passwordMinLength` to a number of your choice. You may also set `passwordRules` to an array of rule names. Those available by default are `noSlashes`, `noSpaces`, `mixedCase`, `digits`, and `noTripleRepeats`. To block **existing** passwords that don't meet this standard, you should also set `passwordRulesAtLoginTime: true`. Additional password rules may be registered by calling `apos.login.addPasswordRule('name', { test: fn, message: 'error message' })`. The function will receive the password and must return `true` if it is acceptable. Thanks to Michelin for making this work possible via [Apostrophe Enterprise Support](https://apostrophecms.org/support/enterprise-support).
* `apos.utils.attachmentUrl` has been added to lean mode. It works exactly like `apos.attachments.url`, which is not available in lean mode, with one exception: to avoid adding more overhead to lean mode, the default size is the original. So you must take care to specify the `size` option for performance when working with images.
* When an in-page edit is made and an area is updated as a result, the `update` method of the appropriate module is now called, rather than `apos.docs.update`. This allows for `beforeSave`, etc. to fire in this situation. Thanks to Kalia Martin of swiss4ward for this contribution.
* Apostrophe now provides a `res.rawRedirect` method, which performs a redirect without adding the sitewide prefix. On sites without a prefix it is equivalent to `res.redirect`. This is useful when working with a URL that is already prefixed, such as the `_url` property of a page or piece.
* Using the `groups` option to `apostrophe-users` together with a very large database can lead to slow startup because the groups are found by title, and title is not an indexed field. You may now specify the `slug` for each group in the array, in which case they are found by `slug` instead, which is an optimized query. However most very large sites would be better off removing the `groups` option and allowing groups to be managed flexibly via the admin bar.
* `apos.tasks.getReq` now provides more simulated i18n support.
* The occasional but irritating "not blessed" bug when editing content on the page has been fixed via a new "reinforced blessing" mechanism.

## 2.98.1 (2019-10-21)

* When selecting pages for a join, you are now permitted to choose any page you have access to view. This was never intended to be locked down to pages you can edit. For instance, you should be able to link to any page you can see when editing a navigation widget. Thanks to Freshworks for making this fix possible via [Apostrophe Enterprise Support](https://apostrophecms.org/support/enterprise-support).
* Beginning with this version we are whitelisting `npm audit` advisories that are not relevant to Apostrophe. Specifically, advisory `1203` has no bearing on Apostrophe because end users cannot specify collection names to MongoDB via Apostrophe.

## 2.98.0 (2019-10-11)

* Bug fix: the `sendPage` method now emits the `apostrophe-pages:beforeSend` promise event no matter which module is calling `self.sendPage`. This was always the intention, as shown by the fact that the legacy `pageBeforeSend` method is called. The purpose of `sendPage` has always been to allow a custom route to render a page exactly as Apostrophe normally does, and that includes calling all `apostrophe-pages:beforeSend` handlers.
* Bug fix: the `title` field is now required in the `apostrophe-users` module. Thanks to Jose Garcia of swiss4ward.
* The `apostrophe-templates` module now has an internal `i18n` method intended to be overridden by those who want to monitor and/or alter static internationalization results. This will be used by the forthcoming `apostrophe-i18n-debugger` module. You don't need to call this method, you can use the standard [i18n](https://www.npmjs.com/package/i18n) helpers.

## 2.97.2 (2019-10-03)

* All [i18n](https://www.npmjs.com/package/i18n) helpers are now available in templates, not just the `__` helper. See the [i18n module documentation](https://www.npmjs.com/package/i18n) for more information. Test coverage was added to ensure this remains in place.
* UX improvements in "reorganize" (Manage Pages).
* contributing.md now points to the [apostrophecms Discord chat community](https://chat.apostrophecms.org) for live community help, rather than Gitter, which has been retired.

## 2.97.1 (2019-09-26)

* Hotfix for a potential Denial Of Service issue reported by NPM. A user with login privileges could eventually exhaust available memory by submitting thousands of batch job requests.

## 2.97.0 (2019-09-25)

* The simplified `APOS_BUNDLE=1` feature for asset deployment in the cloud now uses the actual `tar` utility when extracting assets locally, rather than the `tar` npm module, as a blocking bug was encountered and the actual utility is faster.
* Improved support for subclasses of `apostrophe-rich-text-widgets`. These now receive the same CSS UX considerations and store their content under the appropriate widget name. This opens the door to the new `tiptap` option offered by the latest release of [apostrophe-tiptap-rich-text-widgets](https://github.com/apostrophecms/apostrophe-tiptap-rich-text-widgets), which can be used to selectively enable or disable the use of tiptap as an alternative to CKEditor for some subclasses but not others.
* Low-level support for namespacing asset themes. By default this has no effect, however if getThemeName is overridden to return a theme name then asset masters, minified assets, bundles in the collection, etc. all get namespaced to play side by side with other themes used by other apos objects in the same project. Meant for use with apostrophe-multisite, this is not equivalent to a Wordpress or Drupal theme as such.
* The widget editor's `afterShow` method takes no callback; removed an invocation that did not make sense. Thanks to Amin Shazrin for this contribution.
* Improved sizing for video widgets. This is now based on the parent element. Also added empty alt tag to the placeholder image as a hint not to read it aloud.

Thanks to Michelin for making much of this work possible via [Apostrophe Enterprise Support](https://apostrophecms.org/support/enterprise-support).

## 2.96.2 (2019-09-17)

* Bug fix: missing required fields nested in `array` or `object` fields hidden fvia `showFields` no longer result in a server-side error. They adhere to the usual rule that if you can't see it, you're not expected to enter it.
* Bug fix: autocomplete now works again for tags and joins. This was caused by a difference of z-index introduced by an upgrade of jQuery UI in July.
* Better UX for drag and drop.
* The `findTestModule` method now works properly in Windows, opening the door to testing Apostrophe modules more easily on Windows. Thanks to Amin Shazrin for this contribution.
* The base name of the master stylesheet has been factored out to a `getStylesheetsMasterBase` method in `apostrophe-assets`, for easier overrides in multisite projects.
* Thanks to refactoring of the implementation, it is now possible to override the behavior of the `apostrophe-email` module to use different transports in different circumstances. Thanks to Aurélien Wolz for this contribution.

## 2.96.1 (2019-09-09)

* Setting PORT to `0`, or passing `0` as the `port` option to `apostrophe-express`, now works per the TCP documentation: you get a random port number. You can access that port number as `apos.modules['apostrophe-express'].port`. Thanks to J. Garijo for this contribution.
* The ability to add a new image while selecting one for a widget has been restored. Similar scenarios while editing other joins are also fixed.
* Double-clicking the "Edit" button of a widget no longer causes a race condition. Thanks to Mayank Bansal for pointing out the issue and how to reproduce it.
* Undisplayed tooltips no longer take up space in a way that causes interface frustration.

## 2.96.0 (2019-09-04)

* Reverse joins no longer result in an empty tab when they are the only unarranged field, since they have no editing UI in any case.
* The "context menu" (aka "Page Settings," "Published," etc.) has been cleaned up in several ways. It no longer appears unless the user at least has edit access to either `data.page` or `data.piece`. This deciding factor can be altered by overriding `apos.templates.showContextMenu`, which accepts `req` and must return `true` or `false`. In addition, the "Unpublished" dropdown works properly in all cases.
* Notifications now have an explicit "close" button to help those who did not realize they were clickable. Also, they display the proper cursor when hovered and use a suitable HTML tag for improved accessibility.

## 2.95.1 (2019-09-01)

* Drag and drop operations within an area, and various other operations, no longer result in a race condition where the same document is locked more than once and content can be lost. This is especially noticeable on slower connections but can happen anytime. This was a longstanding problem. Thanks to Eric Wong for his patient reporting and testing of this issue.
* eslint has been updated, addressing npm audit complaints.

## 2.95.0 (2019-08-21)

* Nested content in sub-areas is no longer lost when editing schema properties of the widget that contains the areas.
* The `slugPrefix` option for pieces modules now works correctly. This option prefixes the slugs of all pieces of that type with the given string. It is recommended, but not required, that the prefix end in `-`. The editor requires that the slug be prefixed with the `slugPrefix`, the editor suggests slugs that include the prefix, and a migration now runs to add the `slugPrefix` to pieces that lack the prefix. If this results in a slug conflict the offending piece is left alone and flagged for your manual attention. A slug without the prefix does not cause any harm, other than cluttering up the namespace of slugs.
* `apostrophe-images` and `apostrophe-files` now use the `slugPrefix` option to prefix their slugs. This will result in a **one-time** migration for each at startup, after which your image and file slugs will no longer be in frequent conflict with other pieces when you try to give them friendly slugs. Note that **image and file slugs are not used in actual media asset filenames**, so there is no bc break there. And although most sites don't have an `apostrophe-images-pages` or `apostrophe-files-pages` module, those that do will experience no 404 errors due to Apostrophe's robust redirect features.
* Apostrophe migrations are now more stable in MongoDB Atlas and other environments in which it is unwise to keep a single MongoDB cursor alive for long periods. To achieve greater stability, the `apos.migrations.eachDoc` method now fetches the `_id` properties of all relevant docs first, and they are then processed in small batches.
* The `APOS_TRACE_DB=1` environment variable, which is useful for tracking down MongoDB issues, now includes traces for `distinct` calls.
* A division-by-zero error in the migration progress display was fixed, correcting some strange-looking output.
* In `apostrophe-assets`, the logic to determine the dev environment asset generation id was factored out to the `determineDevGeneration` method to simplify overriding it in `apostrophe-multisite`.
* `apos.utils.post` and `apos.utils.get` now report HTTP errors (status >= 400) properly to their callbacks. The object provided as the error includes a `status` property with the HTTP status code. The body is still available in the second argument to the callback.

## 2.94.1 (2019-08-12)

* Bug fix for a regression that impacted the ability to edit an array field again after cancelling the first time. Thanks to Amin Shazrin for this contribution.

## 2.94.0 (2019-08-09)

* Bug fix for the new simplified static asset bundling: URLs beginning with `/` in CSS files are correctly rewritten to point to the bundle in the cloud when using the simple bundle feature (`APOS_BUNDLE=1`). This was already done for the old method.
* In the browser, the lean methods `apos.utils.post` and `apos.utils.get` now accept non-JSON responses from APIs. To maximize bc, if the response has the `application/json` content type, it is always parsed for you; if not, it is still parsed for you if it is valid JSON, but otherwise it is delivered to you as-is (as a string).
* When you edit the slug of a piece or page manually and a slug conflict with another piece or page is created, you can now optionally click a button in order to edit the conflicting piece or page, and change its slug to eliminate the conflict.

## 2.93.0 (2019-07-25)

* New, simplified static asset bundling feature for deploying to cloud hosts like Heroku. See the [ApostropheCMS Heroku HOWTO](https://docs.apostrophecms.org/apostrophe/tutorials/howtos/deploying-apostrophe-in-the-cloud-with-heroku) for details. There is more to successful Heroku deployment than just static assert bundling.

First, make sure the `APOS_BUNDLE=1` environment variable is set in your production environment, i.e. in your Heroku environment settings.

Next, set up a ["release tasks" script](https://devcenter.heroku.com/articles/release-phase):

```
# Remember, APOS_BUNDLE=1 must be set globally in your Heroku
# environment settings already - not just this script but also
# the regular dyno startup must see it

node app apostrophe:generation
node app apostrophe-migrations:migrate
```

And that's all you have to do! No more creating named bundles and committing them to git. That technique still works, but it is much more work for you.

This new method does require that the release tasks script have access to the production database, as MongoDB is used to store the bundle until the Heroku dynos have a chance to unpack it locally.

> Due to the temporary storage of the bundle in MongoDB, if your asset bundle is larger than 16MB this technique will not work... and your users will be miserable, waiting for a 16MB asset bundle to download on their phones! So please, just don't push that much code to the browser. If you must though, you can use the old technique.

Again, see the [ApostropheCMS Heroku HOWTO](https://docs.apostrophecms.org/apostrophe/tutorials/howtos/deploying-apostrophe-in-the-cloud-with-heroku) for details. There is more to successful Heroku deployment than just static assert bundling, most importantly you need to use S3 for media storage.

* In the lean library (`apos.utils.post`), use the csrf-fallback value for the csrf token if there is no csrf cookie name, same as the regular jquery library would. This achieves compatibility with the `disableAnonSessions: true` option of `apostrophe-express`.

* When copying the permissions of a parent page to subpages, you now have the option to append them rather than replacing all existing permissions. Thanks to Siddharth Joshi.

## 2.92.1 (2019-07-09)

Unit tests passing.

Regression tests passing.

* Fixes for several bugs relating to tooltips persisting on the page longer than they should.
* Fixes for three bugs relating to array fields: a `required` array field that is hidden by `showFields` is now correctly treated as not required (like other fields). Clicking "cancel" when editing an array now correctly reverts to the original contents of the array. And dynamic choice methods for `select` and `checkboxes` fields now work correctly when nested in an `array` or `object` field.
* Nested areas can now be edited properly when found inside a dialog box, such as the "Edit" dialog box of a piece type.
* Upgraded `diff` package to continue passing `npm audit`.
* Upgraded `jQuery` from version 3.3.1 to version 3.4.1, for those who have set `jQuery: 3` as an option to `apostrophe-assets`. This addresses a minor prototype pollution bug in jQuery. Please note that if you are not using `jQuery: 3`, you are still using jQuery 1.x. If you have jQuery code that will not work with 3.x, you should take the plunge and fix it, as there are no new fixes forthcoming for any issues with jQuery 1.x. You can also use the new `lean: true` option to eliminate jQuery altogether when no user is logged in (in Apostrophe 3.x this will be the behavior all the time).

## 2.92.0 (2019-06-26)

Unit tests passing.

Regression tests passing.

* Bug fix: an open redirect vulnerability has been fixed. It was possible to convince Apostrophe to redirect to a third-party website by appending an escaped URL with a trailing slash added at the end. Apostrophe's trailing-slash remover would then cause a redirect to the un-escaped version of the slug part of the URL. The fix removes all multiple-slash sequences from the slug part of the URL. Thanks to Bharath for reporting this issue.
* Bug fix: attempting to save a doc with a `required` `array` field without ever opening the array editor formerly caused strange behavior. You now get a standard indication that the field is required.
* Feature: the method that supplies the choices for a dynamic `select` element may be a simple synchronous function, if desired. Formerly returning a promise (or using an async function) was mandatory.
* Feature: `apos.utils.post` will now accept a `FormData` object as the `data` prameter. In this situation JSON encoding is not used. This may be used to easily submit file uploads with Apostrophe's CSRF protection and is supported at least back to IE11.

## 2.91.1 (2019-06-05)

Unit tests passing.

Regression tests passing.

* Bug fix: the `apos.utils.post` method introduced in version 2.90.0 now correctly submits the CSRF header.

## 2.91.0 (2019-06-05)

* Feature: it is much easier to write sites with **no jQuery, lodash, etc.** on the front end. The `apostrophe-lean-frontend` module has been deprecated and its functionality has been merged into the core. All of the functionality of the `apos.lean` object is now available on the `apos.utils` object at all times. And if you set the `lean: true` option for the `apostrophe-assets` module, **only lean JavaScript is pushed** when logged out (assets pushed with `when: 'lean'`, including the lean methods of `apos.utils`). This creates a migration path to a leaner frontend: developers can write NPM modules that rely only the lean `apos.utils` methods without worrying about whether they are present or not. Note that this is also the official frontend library for the forthcoming Apostrophe 3.x (Of course, as always, you can choose to push more code, use webpack, etc.)
* Bug fix: a regression introduced in 2.90.0 caused all uses of "Copy Page" to copy the home page. This is fixed.
* Bug fix: copying a page with custom fields now copies those fields properly.
* Bug fix: "Copy Page" now correctly copies parked page fields to the new, unparked page and then allows them to be edited for the new page.
* Bug fix: addressed browser errors that occurred when using an empty rich text toolbar. Unfortunately it is not possible to completely eliminate the ckeditor 4 toolbar when there are no tools present. This is due to a ckeditor bug.

Thanks to Michelin for making much of this work possible via [Apostrophe Enterprise Support](https://apostrophecms.org/support/enterprise-support).

## 2.90.0 (2019-05-23)

Unit tests passing.

Regression tests passing.

* New feature: `select` schema fields now support dynamic choices. To use this feature, set `choices` to the name of a method of your module. Apostrophe will invoke that method on the fly to get the choices. Your method receives `(req)` and must return an array of choices. **Your method can be an `async` function, or return a promise for the choices array.** This means you can contact external APIs to obtain the choices. The choices array is in the same format as ever (objects with `label` and `value` properties). Note that if you just want to choose Apostrophe objects of various types, there is a better way: use `joinByOne` or `joinByArray` fields. Fields with dynamic choices do not support the `showFields` option.
* New feature: `checkboxes` schema fields also support dynamic choices. The syntax is exactly the same as above. This allows multiple selection.
* New feature: any `select` or `checkboxes` field in the schema of a widget can be moved to a compact select element that appears "in context" on the page, among the widget's controls. To do that, just set `widgetControls: true` in the schema field definition. If you wish, you can also set `contextual: true` so that the field no longer appears in the schema's editing dialog box. By default the field appears in both places. For space reasons, the interface for `checkboxes` is also powered by a select element, but you can add multiple choices by selecting the dropdown more than once. Each time you make a change via one of these fields, the widget is refreshed to show the impact of the change. **You may use dynamic choices as described above.**
* New feature: the `viewsFolderFallback` option to `apostrophe-templates` may now be an array. Thanks to Amin Shazrin.
* New feature: help has been added to the video widget explaining that what is needed is a URL to a YouTube or other oEmbed-friendly video.
* New feature: you may now specify `htmlHelp` as a schema field option if you want to include simple markup, like links. The existing `help` option expects plaintext and escapes accordingly.
* New feature: the `req` objects returned by `apos.tasks.getReq` and `apos.tasks.getAnonReq` now include a `session` object for broader compatibility with methods that expect a proper `req`. It is a plain object and does not remember anything beyond the lifetime of the `req`.
* Bug fix: copying the "Home" page works properly.
* Bug fix: the Apostrophe migrations progress meter no longer crashes if the operation reports more steps than the expected total.
* Bug fix: watch all inlined stylesheets for changes, not just those implicitly inlined due to the use of the `css` extension when pushing them.
* Bug fix: improved clearing of tooltips. Addresses various situations where a tooltip could linger on the screen.
* Developer warnings: warning at startup if your module tries to use "extends" rather than "extend" to extend another module.
* Developer warnings: warning at startup if your module attempts to "extend" `apostrophe-assets` or one of a few other core modules that are normally singletons, and probably should not ever have a competing instance under another name. Advice is given to write project level code for the module without `extend`, or to use `improve` when enhancing it via an npm module.

## 2.89.1 (2019-05-13)

Unit tests passing.

Regression tests passing.

* `getSchemaOptions` method no longer throws inappropriate errors when the alternate form of `apos.area` or `apos.singleton` is used. Bug introduced in 2.89.0.
* The CSRF cookie is once again always reset on each request, to ensure no discrepancy between the session (and session cookie) lifespan and the CSRF cookie lifespan. This does not force sessions to exist unnecessarily, it just ensures CSRF errors do not mysteriously begin to appear in long-idle sessions, or when making cross-domain locale switches via the editing interface in apostrophe-workflow.
* Edits to raw .css files once again trigger less-middleware to recognize a change has occurred and avoid sending a stale cached file in development. When `.css` (rather than `.less`) assets are pushed inline, which is necessary to match the behavior we formerly received from clean-css and avoid crashes on CSS that the LESS parser cannot handle, we now monitor them for changes ourselves and "touch" the master LESS file to help the `less-middleware` module figure out that they have been changed.

Thanks to Michelin for making this work possible via [Apostrophe Enterprise Support](https://apostrophecms.org/support/enterprise-support). Your organization can also take advantage of the opportunity to fund development of the features you would like to see as well as receiving fast, personal support from Apostrophe's core development team.

## 2.89.0 (2019-05-01)

Unit tests passing.

Regression tests passing.

* Many significant improvements to make crashes and restarts less likely.
* The most frequently used methods now sanity-check their arguments and invoke their callback, or as appropriate, if they are not valid. This replaces many full-process crashes with polite 500 errors.
* New, safer and easier alternatives to `self.route`:
  * `self.apiRoute`, which accepts a `next` function that can be passed either an error, or `(null, value)`, where `value` is an object to be sent to the browser with a `status: 'ok'` property automatically added — the convention for APIs in Apostrophe 2.x. In addition, errors reported to `next` are converted to `status` properties and/or logged gracefully, including more complete information about where the error took place for easier debugging. Most core routes have been refactored to use it. This approach extends Express 4.0's concept of error handlers with the ability to handle success as well. You can still use `res` if you need to, for instance to issue a redirect.
  * `self.renderRoute`, which accepts a `next` function that can be passed either an error that will be mapped to an appropriate HTTP status code, or `(null, { template: 'templateName', data: { ... props for the template ... })`. The named template is rendered with `self.render`, and any exceptions thrown are caught properly and logged as errors without a process crash — unlike what frequently happened before in such routes.
  * `self.htmlRoute`, similar to renderRoute but it does not render the markup for you; instead you pass markup as the second argument to `next()`. Useful if you are rendering by some means other than `self.render`.
* For template errors, a great deal of redundant error logging has been removed.
* Introduced `apos.utils.warnDevOnce`, refactored some existing warnings to use it, and added a call for CSRF errors to help developers understand what these mean.
* New trace feature to help debug crashes in Apostrophe's startup process. Try: `APOS_TRACE_STARTUP=1 node app`

Thanks to Michelin for making this work possible via [Apostrophe Enterprise Support](https://apostrophecms.org/support/enterprise-support). Your organization can also take advantage of the opportunity to fund development of the features you would like to see as well as receiving fast, personal support from Apostrophe's core development team.

## 2.88.1 (2019-04-25)

Unit tests passing.

Regression tests passing.

* Fix: widgets are not lost when dragged to a different area.
* Fix: widgets are not duplicated when dragged to a different area.
* Fix: area save operations now use a lock to avoid lost information if several requests are made simultaneously for different areas, as can happen when dragging a widget between areas, which modifies both.
* Fix: widgets can be edited again after being dragged, without a page refresh.
* Fix: the "purple screen of death" error page now has a 500 status code, not 200.

## 2.88.0 (2019-04-23)

Unit tests passing.

Regression tests passing.

* An optional improvement to eliminate the use of session storage for most site visitors. By default, Apostrophe creates a session for every site visitor, even an anonymous visitor, to provide full CSRF protection. You may now optionally disable this for anonymous visitors:

```javascript
modules: {
  'apostrophe-express': {
    csrf: {
      disableAnonSession: true
    }
  }
}
```

When you do this, anonymous visitors receive only basic CSRF protection based on a known header value and the fact that the Same Origin Policy does not allow requests to be made by JavaScript unless the page is on the proper site.

For performance reasons the largest sites will likely find this to be a valuable option.

* `apos.global.findGlobal` now officially supports returning a promise. This was an unofficial side effect in earlier releases that ceased to work in recent releases.

* Updated the version of `moment` that ships on the front end to the latest minor release.

* Eliminated unnecessary arrangeFields warnings. `apostrophe-groups` is set up properly, the `trash` field no longer generates warnings when workflow is active, and reverse joins no longer generate warnings as they have no editing UI.

* `null` values were able to crash the schema converters for strings, integers and floats when those fields were `required`. This has been fixed.

## 2.87.0 (2019-04-10)

Unit tests passing.

Regression tests passing.

* Tooltips have been added to improve the editor experience. For instance, tooltips appear on hover for the "up," "down," "clone" and "trash" buttons when working with areas.
* Building on the performance work in version 2.86.0, all `ensureIndex` calls have been moved to the `migrate` startup phase and can thus be skipped with `APOS_NO_MIGRATE=1`. Note that as with the other recent changes, this means that if your site is *always* run with `APOS_NO_MIGRATE=1`, including at the time the database is created, it is imperative that you run `node app apostrophe-migrations:migrate` at least once. If your database starts out in a dev environment and is later moved to a production environment, or you use stagecoach or a similar deployment tool that guarantees migrations are run on all code deployments (and you should definitely do that), then this will not be an issue.
* Building on the support for namespaced npm modules as apostrophe modules added in 2.86.0, the `testModule: true` flag used to test apostrophe in the context of an npm module like `apostrophe-workflow` can now be used in a namespaced npm module. Thanks to Aurélien Wolz for this contribution.

Thanks to Michelin for making much of this work possible through [Apostrophe Enterprise Support](https://apostrophecms.org/support/enterprise-support).

## 2.86.0 (2019-04-03)

Unit tests passing.

Regression tests passing.

* Apostrophe now supports namespaced NPM modules as apostrophe modules. This allows NPM private modules to be used to deliver, for instance, an apostrophe piece type, page type or widget type. Here is an example of valid configuration:

```javascript
require('apostrophe', {
  modules: {
    // ordinary npm module
    'apostrophe-blog': {},
    // namespaced npm module
    '@somenamespace/somemodule': {}
  }
}
```

```javascript
// in lib/modules/@somenamespace/somemodule/index.js
module.exports = {
  nifty: true
};
```

* In addition, modules may be namespaced NPM-style inside a [bundle](https://docs.apostrophecms.org/apostrophe/other/more-modules#packaging-apostrophe-modules-together-creating-bundles). You will need to use a subdirectory structure, as seen above. As a best practice, you should only use this for module names you would have to publish to npm if the bundle feature did not exist. The "lead module" of the bundle should be in the same npm namespace.
* If you are using the `partial` feature of `addColumn` with your pieces, you can now accept `piece` as a second argument. For bc, the value of that particular column property is still the first argument.
* All of Apostrophe's "sanity-checking" database operations at startup, plus all Apostrophe migrations, now execute during a new `migrate` startup phase. This phase emits the `apostrophe:migrate` promise event. This phase occurs immediately after `afterInit` is invoked for modules, but before it is invoked for the global `afterInit` hook, if any. This change ensures there is a "sane" database before any interaction with the site takes place, and means that developers no longer have to remember to run `apostrophe-migrations:migrate` when upgrading during development.
* You can also suppress these database operations at startup completely by setting the `APOS_NO_MIGRATE` environment variable to `1`, or by passing the `migrate: false` top-level option to Apostrophe. In this case, these operations all occur only when the `apostrophe-migrations:migrate` command line task is run. This option saves a great deal of startup time for the enterprise customers with the largest databases. Thus the best practice in production is the same as ever: run `node app apostrophe-migrations:migrate` before launching the new version of the app. In addition, you may set `APOS_NO_MIGRATE=1` in your production environment to save valuable startup time, especially during process restarts, etc.
* Apostrophe now always instructs `less` to import CSS (not LESS) files `inline`. This is necessary because CleanCSS, which we no longer use, formerly automatically did it and without it import paths are incorrect. Thanks to Fredrik Ekelund for this fix.
* UX improvement: if you edit a page, then follow a link from that page, and then click the "back" button, you should see your changes intact without the need to click "Refresh" thanks to the use of cachebusting headers. Thanks to Fredrik Ekelund for recommending an approach to the problem.
* Bug fix: if your site startup or migration task invokes multiple time-consuming operations you'll now see a progress meter for each one, not just the first.
* To save space and make sure developers don't just tune out, the warning about fields not properly arranged into tabs now appears at startup just for the first such module, unless you pass `--all-unarranged-fields` to get more information.

Thanks to Michelin for making many of these features possible through [Apostrophe Enterprise Support](https://apostrophecms.org/support/enterprise-support).

## 2.85.0 (2019-03-27)

Unit tests passing.

Regression tests passing.

* If a JPEG file has EXIF data such as the description, credit, etc. this information is
now copied into new properties of the attachment field and made available automatically
on corresponding new schema properties of `apostrophe-images` pieces.
* `req.data.global` now becomes available even before its joins and area loaders are
executed, as `req.aposGlobalCore`. This allows modules such as `apostrophe-pieces-orderings-bundle` to avoid recursive scenarios and performance problems.
* Sortable columns in the manage view can now indicate whether the first click sorts forwards
or backwards, simply by specifying the sort direction in the usual MongoDB way with `1` or
`-1`.
* Sortable columns can now be toggled from "no sort" to "forward" to "backward" and back to "no sort" again, and the hover state indicates all of these "next" states.
* The `limitByAll` and `limitByTag` options of the `apostrophe-pieces-widgets` module now correctly remove these fields from the `showFields` of the select element that chooses how the widget will select content to display.
* To select many consecutive pieces or pages quickly in the "Manage Pieces" and "Reorganize Pages" views, hold down the shift button while clicking a second piece. All pieces between the two pieces selected so far will be chosen.
* Fixed a bug where removing an array item other than the last could cause a failure of the array field editor if the last array item were active. Thanks to anwarhussain93.

## 2.84.1 (2019-03-25)

* Documentation issue only. No code changes.

## 2.84.0 (2019-03-25)

Unit tests passing.

Regression tests passing.

* `npm audit` issue: `nunjucks`
  * Created maintenance-only fork of `nunjucks` 2.x as `@apostrophecms/nunjucks`
  * We will use Nunjucks 3.x in Apostrophe 3.x, this is a maintenance fork only
  * Addressed dependency on old version of `chokidar` in `nunjucks` 2.x

* `npm audit` issue: `clean-css`
  * Verified this module offers no significant improvement in minification over the `compress` flag of `less`
  * Removed this module from ApostropheCMS
  * Verified CSS still minifies

* You may now sort the "Manage Pieces" view by clicking on any column that has a `sort`
property. By default `title` and `updatedAt` are now sortable. When using `addColumns`
specify a `sort` property like:

```javascript
sort: {
  title: 1
}
```

For more information see [custom columns and sortable columns for the "manage pieces"
modal](https://apostrophecms.org/docs/tutorials/getting-started/reusable-content-with-pieces.html#custom-columns-and-sortable-columns-for-the-quot-manage-quot-modal).

* Fixed several situations formerly requiring a page refresh before editing. More
such fixes to come. Thanks to `hexitex` for the bug reports and insight into the
causes.

* A recent change broke the display of the minimum image size to the user. This
has been fixed.

* A new warning has been added for failure to use `arrangeFields` comprehensively for
all of your fields to make the "manage pieces" modal as clear as possible for the user.

* Fixes were made allowing contextual editing of more types of content nested in `object` fields on the page. Thanks to bharathkumarc.

Many thanks to Michelin for making much of this work possible via [Apostrophe Enterprise Support](https://apostrophecms.org/support/enterprise-support).

## 2.83.1 (2019-03-13)

Unit tests passing.

Regression tests passing.

* Bug fix: a crash in the lock refresh route was possible if an advisory lock was taken away by another tab or user. Thanks to `hexitex` for the report and the solution.

## 2.83.0 (2019-03-12)

Unit tests passing.

Regression tests passing.

* When using the `apostrophe-pieces-import` module, you may now set the `importAsRichText: true` option on an `area` or `singleton` field to import markup rather than treating it as plaintext. With this setting in place the behavior matches `apostrophe-pieces-export`. Also note that both `apostrophe-pieces-import` and `apostrophe-pieces-export` have been updated to be more compatible with one another.

## 2.82.0 (2019-03-08)

Unit tests passing.

Regression tests passing.

* If the `APOS_ALWAYS_COPY_ASSETS` environment variable is set, always copy assets rather than symlinking them. This is useful when running under Docker. Thanks to hexitex for this contribution. See also [building Docker images for Apostrophe projects](https://apostrophecms.org/docs/tutorials/howtos/docker.html).

## 2.81.2 (2019-03-06)

Unit tests passing.

Regression tests passing.

* Stability improvement: search index method of the `tags` type will not crash if the `tags` type is somehow truthy without being an array.

## 2.81.1 (2019-03-05)

Unit tests passing.

Regression tests passing.

* Default values are now respected by the global doc. Specifically, if your field has a `def` property when the global doc is first created, it will be set accordingly. In addition, if a field is added to the schema and your site is restarted, it will also be added with the correct default at this time. Tests coverage has been added for this scenario.

## 2.81.0 (2019-03-04)

Unit tests passing.

Regression tests passing.

* The conflict resolution mechanism for simultaneous edits has been improved. Previously, Apostrophe tracked how long it had been since the "last edit" by the previous person. But if the browser window closed without sending an "unlock" message, that "last edit" might be a very long time ago. This led to nuisance confirmation prompts and a tendency to ignore their message.

Beginning with this release, the browser instead actively refreshes the lock periodically. And if the browser does not do so for 5 minutes, the lock is automatically discarded.

This greatly reduces the chance that you will see a "someone else is editing that document" message when this is not actually the case.

However, do note that you will no longer see an indication of the "last edit" time. This is because this time was never really meaningful for the "Edit Piece" dialog box, and often misleading for on-page editing as well. Instead, you may assume that the other person is still at the very least on the page in question if you see this message at all.

* Although it was released separately as part of the `launder` module, and an `npm update` should fetch it for you automatically, it should be mentioned that `launder` version 1.1.1 has been released and prevents crashes if the `value` of some of your select element choices is null or undefined. Such choices do not work and cannot be selected reliably (only strings and numbers are supported, including the empty string), but since versions prior to 1.1.0 did not crash on such choices, we have patched 1.1.1 to also tolerate their presence.

Thanks to our [Apostrophe Enterprise Support](https://apostrophecms.org/support/enterprise-support) clients for making these enhancements possible.

* The case-insensitive sort for filter choices no longer crashes if a choice cannot be converted to a string. Thanks to Fawzi Fakhro.

## 2.80.0 (2019-02-28)

Unit tests passing.

Regression tests passing.

* A recently introduced change broke the filtering that prevented users from selecting too-small images when `minSize` is in effect. This has been corrected. Note that site visitors never actually saw too-small images because filtering did take effect later in the process.
* Numbers (in addition to strings) are now permissible choices for select elements. If the choice selected is a number, a number will be stored in the field. Most of this fix is in the `launder` module but there is a small fix in apostrophe core as well.
* If a doc is in the trash already, the edit dialog box should have a "Rescue" button rather than a "Trash" button on the "More" dropdown menu.
* `boolean` fields can now be made `mandatory`. If a boolean field is mandatory, the form will not validate unless the user selects "Yes." This is useful for simple "terms and conditions" forms. You must specify a message to be shown to the user if they do not select "Yes," like this:

```
{
  name: 'toc',
  label: 'Accept the Terms and Conditions',
  type: 'boolean',
  // Displayed if you try to save without picking Yes
  mandatory: 'You must accept the Terms and Conditions to continue.',
  // Always displayed
  help: 'I have read and accept the Terms and Conditions.'
}
```

Although the documentation formerly claimed that `required: true` would have this effect for boolean fields, it was pointed out that this functionality did not work, and as a result far too many sites already use `required: true` for booleans in a way that would break if we implemented the original documented behavior. Therefore we are changing the documentation to match this new implementation that maintains backwards compatibility.

## 2.79.0 (2019-02-22)

Unit tests passing.

Regression tests passing.

* Built-in migration progress meter is much improved. The new implementation:
  * Does not display anything if the task completes within 1 second;
  * Allows work to begin even before the total number of items is known;
  * Has a much more stable ETA;
  * Does not crop the total off the far end;
  * Displays steps/sec (very useful metric for development); and
  * Has highly stable formatting (not distracting to the eye).
* Eliminates unnecessary warnings about unconsumed promises in migrations.

## 2.78.0 (2019-02-15)

Unit tests passing.

Regression tests passing.

* You can now set permissions for many pieces at once via the new "set permissions for..."
batch operation in the "manage pieces" dialog box. Batch operations are accessible via a
dropdown at the bottom of the dialog box after you check the boxes to select various pieces.
Note that if you check the box to select all the pieces on this page, you will be asked
if you want to select *all* pieces. So it is possible to set the permissions of all of the
pieces at once.

Note that **permissions have no effect on file attachment URLs unless you use
the optional [apostrophe-secure-attachments](https://github.com/apostrophecms/apostrophe-secure-attachments) module.** Once you add that module, the new batch operation becomes a powerful
way to lock down all of your PDFs at once.

* The "Select Everything" checkbox for pieces, which becomes accessible after you "Select All"
pieces on the current page, now operates much faster on large databases and does not block
the main thread of browser execution for an extended time.

Thanks to our [enterprise clients](https://apostrophecms.org/support/enterprise-support),
including Michelin, for their support of our work on these items.

## 2.77.2 (2019-02-12)

Unit tests passing.

Regression tests passing (including new migrations test).

* Most migrations were failing when run in a non-interactive session.
This was due to a stray piece of code that tried to interact with the
progress meter when it was not available. This has been fixed. This
was the underlying major issue in version 2.77.0.
* The recent migration to set the `docIds` and `trashDocIds` properties of
attachments correctly, allowing them to become inaccessible at the
proper time, now runs and completes correctly, at the end of which
all attachment permissions are properly restored. This resolves the issue
that began with version 2.77.0.
* The migration was also updated to avoid any chance of needlessly
disabling permissions on a temporary basis during the migration run.
* **If you temporarily lost access to your media due to running migrations
with 2.77.0, which was available for a few hours today, you can restore access**
with the following command line task:

```
node app apostrophe-attachments:recompute-all-doc-references
```

**If you manually set your permissions globally as a workaround**, you should run
this task to reset them appropriately:

```
node app apostrophe-attachments:reset-uploadfs-permissions
```

Although there is no reason to expect a recurrence of this issue, these
command line tasks will continue to be available going forward, just in case.

### Regression test updates

Our regression tests are being updated to prevent a recurrence by
noninteractively invoking `apostrophe-migrations:migrate`
and checking for a clean exit code.

## 2.77.1 (2019-02-12)

Unit tests passing.

Regression tests passing.

* Unfortunately the new migration in 2.77.0 appears to have caused
all permissions to revert to 000 on uploaded media on at least one site.
In an abundance of caution we have pushed out 2.77.1 which does not
carry out that migration. We are working on 2.77.2 which will carry it out
properly. You may restore your permissions with
`chmod 644 public/uploads/attachments/*`, if you are using S3 you
can do this by restoring public access to each file, for Azure the
suffix added to the name to disable each file would need to be removed.
Fortunately this issue was caught quickly so there are probably no
instances of the latter two in the wild.

We apologize for this serious issue and will provide a complete postmortem
with 2.77.2.

## 2.77.0 (2019-02-12)

* **The home page now works correctly when it is a pieces-page** powered by
`apostrophe-pieces-pages`. Specifically, the URLs of pieces are generated
correctly in this situation. This allows the home page to be a blog page,
for example. Regression tests have been added to ensure this does
not break in the future.

* **Attachments (files) now become inaccessible properly** when the
last file or image piece that directly contains them moves to the trash.
Formerly, attachments were incorrectly marked as "part of" pages that
merely loaded them as part of a join or similar relationship. **A migration
has been added** to correctly reset the `docIds` and `trashDocIds` arrays
of all attachments on a one-time basis after which they will be tracked
properly going forward.

* **Migrations now have a progress display when iterating over all
documents.** This progress display automatically goes away if the
migrations task is not running with access to a TTY (for instance,
it is running in a deployment pipeline). You may note that not all
migrations use this feature; generally the most time-consuming will however.

* **You can now specify a projection for a reverse join without the need to explicitly include the `idsField`, or even know what it is.** This was one of several reasons why developers often gave up on projections for reverse joins, or went back to the old approach of specifying `idsField` rather than using `reverseOf`.

Here is an example from the [apostrophe-samples](https://github.com/apostrophecms/apostrophe-samples) project:

```javascript
// Forward join: in schema of products
{
  name: '_specialists',
  type: 'joinByArray',
  withType: 'specialist',
  label: 'Specialists',
  help: 'The right people to ask about this product.'
}
```

```javascript
// Reverse join: in schema of specialists
{
  name: '_products',
  type: 'joinByArrayReverse',
  withType: 'product',
  reverseOf: '_specialists',
  projection: {
    _url: 1,
    title: 1
  }
}
```

> Note that we can also project `_url: 1` to get all the fields necessary
to populate `_url` when the product is fetched, even though it is not
a real property in the database.

* Unnecessary schema validation errors are no longer thrown when using
`joinByOneReverse` with `reverseOf`.

* Schema fields named `format` are now allowed for pieces. There was a
conflict with the UI code and backend routes of the "Manage Pieces" dialog box.

* "Drag and drop" now works properly for widgets that have just been
added to the page. There is no need to refresh the page first.

## 2.76.1 (2019-02-06)

Unit tests passing.

Regression tests passing.

* Removed unneeded call to `self.apos.utils.readOnlySession` in `apos.notify`, preventing crashes when this is invoked from a command line task. This fixes `apostrophe-favicons`.
* Also updated `self.apos.utils.readOnlySession` so it will gracefully ignore calls made with no session in `req` (typically command line tasks).
* Eliminated uses of `async/await` in core unit tests. This module still supports Node 6.x, so we use promises directly, not via async/await, in core code; of course you can still `await` most of our APIs in your own projects, because `await` works with anything that returns a promise.
* Fixed a bug that prevented page permissions from propagating properly when "Apply to Subpages" is checked in "Page Settings." Thanks to Mayank Bansal. Unit tests were also added to prevent a regression in the future.
* A bug that prevented the home page type from being changed via the UI in certain situations has been fixed.

## 2.76.0 (2019-02-01)

Unit tests passing.

Regression tests passing.

* Email schema field type added. Thanks to Andrea Di Mario.
* Developer warnings for bad `showFields` configuration now apply to all field types that support `showFields`.
* Schemas are now validated for nested `array` and `object` schemas, giving developers more information to help them fix their code.
* The `poll-notifications` API now runs as middleware that is scheduled as early as `req.user` becomes available, avoiding the overhead of loading `req.data.global` in this frequently polled API.
* The `poll-notifications` API does not crash if the `apos` object has been destroyed. This is not an issue for typical sites. However, this fix removes scary error messages displayed by the very useful [apostrophe-monitor](https://github.com/apostrophecms/apostrophe-monitor) module, which is similar to `nodemon` but specialized to Apostrophe for much faster restarts.
* Although technically released in the `moog-require` module, not here, a recent fix in that module bears mentioning because it prevents both `apostrophe-monitor` and `apostrophe-multisite` from misbehaving when the options objects of modules are modified. Specifically, the modifications are now reliably distinct for each `apos` object.
*
* The logic that removes certain typically unwanted buttons from CKEditor is now conditional and does not remove them when they are explicitly requested in the toolbar. Thanks to Fredrik Ekelund.
* Placeholder markup when a pieces widget is empty. Although not often used directly, this template is often copied as a starting point.
* An open "add widget" area menu now appears above any hovered widget controls rather than being lost behind them.
* `showFields` support for fields of type `checkboxes` has been restored.
* The "recursion warning" that appears when the same doc is loaded more than 5 times in a single request can now be suppressed on a per-request basis by setting `req.suppressAreaLoaderRecursionWarnings` to `true`. However the runaway loading process is still prevented. This is mainly of use for workflow API routes that examine many documents but are OK with stopping in this situation without generating extra log messages.

Thanks to Michelin for sponsoring much of this work through [Apostrophe Enterprise Support](https://apostrophecms.org/support/enterprise-support).

## 2.75.1 (2019-01-24)

Unit tests passing.

Regression tests passing.

* If a user has the type-specific `admin-product` permission, they should always be able to view a `product`, no matter whether it is published or not. This logic was correct for editing but not for viewing. Fixed a bug that led to crashes with the workflow module in this scenario.

Thanks to Michelin for making this fix possible via [Apostrophe Enterprise Support](https://apostrophecms.org/support/enterprise-support).

## 2.75.0 (2019-01-15)

Unit tests passing.

Regression tests passing.

* An "Undo" button has been added for the "Remove Widget" feature. Although such changes can be undone via "Page Versions," that feature is advanced and somewhat hard to find, whereas this simple "Undo" button is immediately helpful to most users.
* Apostrophe now displays warnings for several common developer errors. Previously it was difficult to understand why a module didn't work if `extend` was missing for certain common cases, like a `-widgets` or `-pieces-pages` subclass module. We will expand these warnings over time; options are provided to disable them if they do not apply to your situation.
* The server side notification persistence feature introduced in version 2.74.0 led to an intermittent bug: the "long polling" used to deliver notifications quickly interacted badly with the "resave" behavior of Express sessions, resulting in frequent loss of other session changes, such as draft/live mode switching. This has been fixed. Since we cannot disable `resave` with the standard session store in Apostrophe 2.x, an `apos.utils.readOnlySession(req)` method was added, and the route that "long polls" for new notifications now uses it to disable any modification to the session for the duration of the request.
* `limitByAll`, `limitByTag` and `limitById` options for `apostrophe-pieces-widgets`. When set the user is not prompted to choose their own maximum.
* Fixed conditions in which editing the first or last name of a new `apostrophe-user` did not affect their `slug` in the expected way.
* Fixed bug: if trashInSchema is in effect, subpages should not have their trash status overridden to match the new parent when their ancestor is moved. This is important when using "Reorganize" with workflow. Additional improvements to better integrate "Reorganize" into the workflow module are separately forthcoming.
* Fixed a bug that prevented `view` permissions from being given out programmatically in certain edge cases.
* The `slug` cursor filter now has a `launder` method, for use when marking it safe for `req.query`. Thanks to Anthony Tarlao.

Thanks to our customers at Michelin and NPM for making much of the above work possible via [Apostrophe Enterprise Support](https://apostrophecms.org/support/enterprise-support).

## 2.74.0 (2018-12-13)

Unit tests passing.

Manual regression tests passing.

* Server-side code may now call `apos.notify(req, 'This is a message')` to send a message to the logged-in user associated with `req`. That message will pop up on the browser and will remain visible until they dismiss it. If the user is not logged in right now, they will see it when they do log in.

You may use `%s` to interpolate additional string arguments, and you may pass an `options` object with `dismiss: true` for a self-dismissing notification. You may also set the `type` option to `error`, `warn` or `success` for different visual treatments. For example:

```
apos.notify(req, 'Sorry, you did not win a shiny new %s!', req.piece.title, { type: 'error' });
```

The API is identical to that for `apos.notify` on the browser side, except that `req` must be passed as the first argument. Also the method returns a promise, which resolves when the notification has reached the database. You may also optionally pass a final callback for the same purpose. This is useful when sending a notification just before a task exits the process. The rest of the time you won't need to worry about it.

* In `2.73.0`, an optional second argument, `locale`, was added to the `date` Nunjucks filter. As it turns out this was done in a way that could have a knock-on effect on later uses of `date` that did not specify a locale. This has been fixed and unit tests have been added. Thanks to Fredrik Ekelund.

* The values of fields hidden via `showFields` are now saved to the database, as long as they contain no errors. This allows you to return to an old setting and discover all of its sub-settings intact.

* By default, Apostrophe deletes old asset bundles from uploadfs (S3, azure, etc.) five minutes after the launch of the site. The assumption is that the deployment of static assets has reached all peer servers and there is no need to keep old assets around. The `uploadfsBundleCleanup` option to `apostrophe-assets` may now be set explicitly to `false` to prevent this, as may be needed if asset bundles are shared between sub-deployments that are made at greatly varying times.

* When `apostrophe-workflow` is present, "Batch Commit" and other inappropriate options are no longer offered for groups, which are not subject to workflow.

Thanks to Michelin for making much of the above work possible via [Apostrophe Enterprise Support](https://apostrophecms.org/support/enterprise-support).

## 2.73.0 (2018-12-06)

Unit tests passing.

Regression tests passing.

* Added in-context editing support, support for the `contextual` flag, and `skipInitialModal` support for areas and singletons nested in fields of type `object`. Many thanks to Michelin for making this feature possible through their participation in [Apostrophe Enterprise Support](https://apostrophecms.org/support/enterprise-support).
* The `date` Nunjucks filter now accepts `locale` as a second argument. If `locale` is not present and `req.locale` is set, that locale is used, rather than the default system locale. Thanks to Tim Otlik.
* Removed nuisance warnings about tolerant sanitization.
* When using the `passwordReset: true` feature of `apostrophe-login`, you may also set the `passwordResetSubject` option to a custom subject line for the password reset email message.
* The mechanism that sends the password reset request confirmation email has been factored out to the `apos.login.sendPasswordResetEmail(req, user)` method, so you can trigger it for your own reasons. This method returns a promise; when that promise resolves the password reset email has been successfully handed off for delivery. Note that the promise will be rejected if the user object has no `email` property.

## 2.72.3 (2018-12-03)

Unit tests passing.

Regression tests passing.

* The "apply to subpages" feature for page permissions has been greatly simplified and made easier to understand. There is now just one shared "copy these permissions to subpages now?" dropdown, which applies to ALL current permissions for the current page: "who can view this page," "these users can view," "these groups can edit," etc.

As the help text now properly explains, if you pick "yes" and save page settings as usual, the permissions of all subpages are updated to match **on a one-time basis.** After that, you can edit them normally for the subpages. This is an action that takes place at "save" time, it is not a setting that is remembered.

This is good for laying down a baseline and then making fine-tuned adjustments per page, which is typical practice.

Previously this choice appeared in several places, including as a highly confusing and visually cluttered dropdown within the list of permissions per user and group. While theoretically this allowed for propagating fine-tuned adjustments to subpages one at a time, in practice users did not understand it, including many enterprise customers who invest significant time in Apostrophe. Therefore a simpler solution is of greater overall value.

* Regression fix: support for in-context, on-page editing of areas in array fields has been restored.

* Attempts to save a field of type `object` with a missing `required` field now behave sensibly, you no longer see a spinner forever on a grayed-out page. Note that the use of `required` for the object itself has no meaning because there is always an object; you should make its fields required, or not, as you see fit.

* "Move" and "Trash" operations on widgets now emit the Apostrophe events `widgetMoved` and `widgetTrashed`. The widget's container div is emitted as the argument to the event.

## 2.72.2 (2018-11-28)

Unit tests passing.

Regression tests passing.

* The `apostrophe-jobs` `runNonBatch` method no longer crashes if the job-runner function provided does not return an object (for instance, because it takes a callback so its return value does not matter).
* `apostrophe-attachments:list` task lists the URLs of all valid attachments, including all crops in all sizes.
* `array` fields may be used in the `relationship` of a join. Thanks to Anthony Tarlao.
* Added missing callback to asset bundle cleanup for cloud deployments, ensuring that the lock is eventually released and the old bundles are eventually removed.
* Fixed documentation for `apos.jobs` methods re: the `labels` option.

## 2.72.1 (2018-11-07)

Unit tests passing.

Regression tests passing.

* Moving a page beneath a parent that happens to be considered "not trash" should not automatically cause the child to be considered "not trash" when workflow is in effect, or when the `trashInSchema` flag has been opted into for `apostrophe-docs`. In these cases the trash flag is just another schema property. This bug led to pages inadvertently becoming live across all locales when moved in the page tree.
* The server-side video schema field converter no longer crashes the process if given a `null` property, and correctly flags the field as in error if it is `required` and not present.
* Any missing values for join relationships relating to permissions are now handled in a proper migration in apostrophe core, rather than a hack in apostrophe-workflow that adds significant startup time in certain situations.
* Migration completion is now logged.
* UX fix: UI/area controls no longer compete with "Add Content."

Thanks to our enterprise support customers for their support of this work.

## 2.72.0 (2018-10-30)

Unit tests passing.

Regression tests passing.

* Support for subdirectories of `lib/modules`. You must set the `nestedModuleSubdirs` option to `true` in `app.js`. You can then place your modules in nested subdirectories of `lib/modules`. **The names of the parent folders do not matter,** and **the name of the actual module folder must still match the name of the module.**

In addition, when using this feature you may optionally move part of your `modules` configuration into a `modules.js` file in each directory. Here is an example:

```javascript
module.exports = {
  'module-name': {},
  'other-module-name': {}
};
```

By following through with this approach you can make `app.js` much shorter. Configuration of Apostrophe modules installed via `npm` must still be done in `app.js`.

* The `apostrophe-html-widgets` module now properly concatenates fields to the standard HTML field when `addFields` is used with it.

* Fixed a crashing bug when an API was used in an atypical way. Thanks to Max Schlueter.

## 2.71.1 (2018-10-24)

Unit tests passing.

Regression tests passing.

Recent changes to the markup for buttons broke drag and drop for widgets. This has been fixed.

## 2.71.0 (2018-10-23)

Unit tests passing.

Regression tests passing.

* When two pieces or pages would have the same slug as the result of an insert or update, Apostrophe automatically appends a unique string. This makes sense for data integrity but as a user experience it leaves something to be desired.

Beginning with this release, if you are editing the title in the piece or page settings editor and apostrophe is making automatic slug suggestions, these suggestions will *now include the suffix* needed to avoid a conflict. This gives you a chance to see what will happen, and decide to change the title or the slug in a better way. However, you can disable this by setting the `deconflictSlugs` option of the `apostrophe-docs` module explicitly to `false`. If you do, then from now on you will *receive a straightforward error message if the suggested slug is in conflict with another slug on the site.*

* If you edit the slug directly and try to save it with a conflict, Apostrophe will always report a straightforward error in the editor, requiring you to fix it manually. This makes sense when you are editing the slug yourself, because it means you care about the exact value.

For backwards compatibility and to resolve race conditions, the server will still automatically modify the slug to be unique in the rare event that a conflict arises during the save operation itself.

* A simpler yet even better slug prevention feature, in many ways: all `apostrophe-pieces` modules now accept a `slugPrefix` option. For instance, if you set this option to `people-` for your `people` module and to `image-` for the `apostrophe-images` module, the slugs for your people and the photos of them you are uploading will never be in conflict.

We appreciate our enterprise customers and their support of this work.

## 2.70.1 (2018-10-18)

Unit tests passing.

Regression tests passing.

* Bug fix: when you attempt to edit a piece that someone else has open in the edit dialog box, you should receive a warning, and the option to take over or leave it alone. This worked, however the "advisory lock" was not released when *closing* the dialog box. So users saw superfluous warnings. The bug was related to calling `$.jsonCall` with the wrong order of arguments.
* Bug fix: a user without permissions to lock a particular document could cause a process restart by attempting to lock it. No inappropriate access was granted.
* When configuring the `csrf` option of `apostrophe-express`, you may now pass the `cookie` subproperty in order to pass configuration options to `res.cookie`, such as `secure: true`.
* The jQuery `onSafe` plugin now respects the return value of the event handler, allowing the use of `return false;` in such handlers. Thanks to Fredrik Ekelund.
* The Apostrophe `button` macro now renders a `button` rather than an anchor tag, except when the `url` option is present. Thanks to Fredrik Ekelund.

## 2.70.0 (2018-10-08)

Unit tests passing.

Regression tests passing.

Apostrophe now allows direct import of unparsed CSS files via import flags of LESS. The best use of this option is to push a CSS file created by a SASS compiler or other LESS alternative.

To push a CSS asset *without* compiling it as LESS, you may write:

```
self.pushAsset('stylesheet', {
  name: 'bundle',
  import: {
    inline: true
  }
});
```

Or, if you are pushing assets via the `stylesheets` option of the `apostrophe-assets` module, you may write:

```
'apostrophe-assets': {
  stylesheets: [
    {
      name: 'bundle',
      import: {
        inline: true
      }
    }
  ]
}
```

The extension of the file may be either `.css` or `.less`; either way it is imported with no LESS compilation. Apostrophe will still modify URLs to accommodate the global `prefix` option, if present.

## 2.69.1 (2018-10-04)

Unit tests passing.

Regression tests passing.

* In-context editing of areas nested in arrays now works correctly when the widget containing the array has just been added to the page for the first time.

## 2.69.0 (2018-10-03)

Unit tests passing.

Regression tests passing.

* Promisified all of the apis for migrations, including the option of iterators that return promises, and implemented migrations for old piece and page slugs that have not been deduplicated and thus can block new pages or pieces from taking a slug even though we have logic for this for new pages and pieces.
* In-context editing support for areas and singletons that are schema fields of arrays. Leaves other, noncontextual data alone. Creating and editing entire array items contextually is outside the scope of this change; use an area rather than an array for that. Directly nested arrays are not supported, but you may use an area in an array in a widget in an array, etc.
* `.jpeg` files were slipping through with that extension. All new uploads will be correctly converted to `.jpg` and go through the proper sizing process.
* The `enableShowFields` option was missing some of its logic for fields of type `checkboxes`. Thanks to Anthony Tarlao.
* A `_title` property is now included in attachments returned by `apos.images.all` and `apos.images.first`.
* When apostrophe cannot fix a unique key error, it is helpful to be able to see the last error, as well as the original one. This helps you figure it out if both a unique slug error and an unrelated unique key error are part of the puzzle. We still throw the original error, but we also attach the last error as a property of it, so you can see both.
* The `apos.areas.fromPlaintext` method now takes an `options` parameter. You may set the `el` property to an element name, in which case the markup is wrapped in that HTML element. `options` may be omitted.

## 2.68.1 (2018-09-27)

Unit tests passing.

Regression tests passing.

* When we introduced allowedSubpageTypes and allowedHomepageTypes in 2.67.0, we  broke support for different schemas in different page types. Those regressions are fixed here.
* The default page type choice offered for a new page is the first type permitted by its parent page.

## 2.68.0 (2018-09-26)

Unit tests passing.

Regression tests passing.

* The `lateCriteria` cursor filter now works properly, allowing special mongodb criteria that are not allowed inside `$and` to be merged into the criteria object at the last minute.
* A noisy warning produced on every page send by the latest version of Bluebird has been silenced.
* Performance: explicitly shut off `sort()` for certain cases where we know only one document will be returned. This allows MongoDB to select a more efficient index more often.
* `nlbr` Nunjucks filter no longer results in double-escaped markup. Thanks to Ulf Seltmann.
* The `apostrophe-global` module now supports the `separateWhileBusyMiddleware` option. Iby separate middleware that checks for the lock flag in apostrophe-global even if the regular middleware of this method has been disabled and/or overridden to cache in such a way as to make it unsuitable for this purpose. For normal use this option is not necessary.
* Fixes made to further reduce conflicts between sites with `apostrophe-multisite`. For instance, the `apostrophe-workflow` module no longer breaks the dashboard.
* The home page can now be copied. If you copy the home page, you get a new child of the home page with the same content. Thanks to Tim Otlik.

## 2.67.0

Unit tests passing.

Regression tests passing.

* Pages can now be locked down with the `allowedHomepageTypes` and `allowedSubpageTypes` options, like this:

```javascript
// Only one type allowed for the home page
allowedHomepageTypes: [ 'home' ],

allowedSubpageTypes: {
  // Two subpage types allowed for the home page
  'home': [ 'default', 'apostrophe-blog-page' ],
  // No subpages for the blog page ("show pages" don't count)
  'apostrophe-blog-page': [],
  // default page type can only have another default page as a subpage
  'default': [ 'default' ]
}
```

These options make it easy to prevent users from creating unintended scenarios, like nesting pages too deeply for your navigation design.

* Pages now support batch operations, just like pieces do. The initial set includes trash, rescue, publish, unpublish, tag and untag. You can only rescue pages in this way if you are using the `trashInSchema` option of the docs module, which is always the case with `apostrophe-workflow`. With the conventional trash can, it is unclear what should happen because you have not indicated where you want each page to be restored. New batch operations for pages can be added in the same way that they are added for pieces.

* Important performance fix needed for those using the `apostrophe-pieces-orderings-bundle` module to create custom sort orders for pieces. Without this fix it is also possible to get a loader error and stop fetching content prematurely.

* The "revert" button for versions is now labeled "Revert to" to emphasize that it reverts to what you had at the end of that operation, not its beginning. Thanks to Fredrik Ekelund.

## 2.66.0

* Updated to CKEditor version 4.10.0. The CKEditor build now includes the CKEditor "widgets" feature (not to be confused with Apostrophe widgets). These are essential for modules like the forthcoming `apostrophe-rich-text-merge-tags`.
* `apos.areas.richText` and `apos.areas.plaintext` no longer produce duplicate text. To achieve this, the `apos.docs.walk` method no longer walks through the `_originalWidgets` property. This property is only used to preserve the previous versions of widgets that the user lacks permission to edit due to schema field permissions. Exploration of this property by `apos.docs.walk` led to the observed bug.
* The browser-side implementation of `apos.utils.escapeHtml` now works properly.

## 2.65.0

Unit tests passing.

Regression tests passing.

* **Important fix for MongoDB replica sets:** previously we used the `autoReconnect` option of the MongoDB driver by default. From now on, we use it only if the MongoDB URI does not refer to a replica set. The use of `autoReconnect` is [inappropriate with a replica set](https://github.com/apostrophecms/apostrophe/issues/1508) because it will keep trying to connect to the node that went down. Leaving this option out results in automatic use of nodes that are up. Also see the [apostrophe-db-mongo-3-driver](https://npmjs.org/package/apostrophe-db-mongo-3-driver) module for a way to use the newer `mongodb+srv` URIs. Thanks to Matt Broadstone of MongoDB for his advice.

* An `apostrophe-file` now has a default URL. The default `_url` property of an `apostrophe-file` piece is simply the URL of the file itself. This allows `apostrophe-file` to be included in your configuration for [apostrophe-permalinks](https://npmjs.org/package/apostrophe-permalinks); picking a PDF in this way generates a direct link to the PDF, which is what the user expects. Note that if the developer elects to set up an `apostrophe-files-pages` module that extends `apostrophe-pieces-pages`, that will still take precedence, so there is no bc break.

* Clicking directly from one rich text widget into another did not work properly; the toolbar did not appear in this situation. This bug has been fixed. The bug only occurred when clicking in a second rich text widget without any intervening clicks outside of all rich text widgets.

* Also see expanded notes on version `2.64.1`, below, which contained several features missed in the original changelog.

## 2.64.1

Unit tests passing.

Regression tests passing.

* Improved Apostrophe's ability to redisplay the appropriate widget, array element, and field and call the user's attention to it when a schema field error is not detected until server-side validation takes place. This addresses problems that come up when fields become `required` at a later time, and/or data was originally created with an earlier release of Apostrophe that did not enforce `required` in all situations. Browser-side validation is still preferred for ease of use but server-side validation no longer creates situations the user cannot easily resolve.

* Introduced the `apos.global.whileBusy` method. This method accepts a function to be run *while no one is permitted to access the site.* The provided function may return a promise, and that promise resolves before the site becomes accessible again. In the presence of `apostrophe-workflow` it is possible to mark only one locale as busy.

* By default, the `apos.locks.lock` method waits until the lock is available before proceeding. However there is now a `wait` option which can be set to `false` to avoid waiting at all, or to any number of milliseconds. If the method fails because of `wait`, the error is the string `locked`.

* The `apos.locks.lock` method also now accepts a `waitForSelf` option. By default, if the same process invokes `apos.locks.lock` for the same lock in two requests simultaneously, one of the two will receive an error. With `waitForSelf`, the second invocation will wait for the first to resolve and then obtain the lock.

## 2.64.0

Unit tests passing.

Regression tests passing.

* Apostrophe's "search suggestions" feature for `notFound.html` templates is now fully baked. It only takes two steps:

1. Include an element like this in your `notFound.html` template:

```
<div data-apos-notfound-search-results></div>
```

2. Set the `suggestions` option to `true` for the `apostrophe-search` module.

With `suggestions: true`, this feature no longer requires that you have a `/search` page, it uses a dedicated route. See the documentation of the `apostrophe-search` module for more information.

* The `showFields` option is now available for checkboxes. The syntax is as follows:

```
{
  "name": "awesomeBoolean",
  "label": "Awesome Boolean",
  "type": "boolean",
  "choices": [
    {
      "value": true,
      "showFields": ["otherField1"]
    },
    {
      "value": false,
      "showFields": ["otherField2"]
    }
  ]
}
```

Thanks to falkodev.

* A useful error message appears if you try to use a `mongodb+srv` URL. These are meant for newer versions of the MongoDB driver. You **can** use them, but you must install the [apostrophe-db-mongo-3-driver](https://npmjs.com/package/apostrophe-db-mongo-3-driver) module first. The error message now explains this, addressing a common question on stackoverflow.
* Basic styles added for the most common rich text markup tags when within the bounds of an Apostrophe modal. Thanks to Lars Houmark.
* Fixed UI overlap issue when joining with `apostrophe-page`.
* `apos.images.all`, `apos.images.first`, etc. now include `_description`, `_credit` and `_creditUrl` when they can be inferred from an `apostrophe-image` containing the attachment.
* `apos.images.srcset` helper improved. It is now smart enough to limit the image sizes it offers based on what it knows about the size of the original. Thanks to Fredrik Ekelund.
* Fixes to CSS asset URL generation to pass validation.
* Performance: eliminated use of `$or` MongoDB queries with regard to pages in the trash. MongoDB tests demonstrate that `$ne: true` is faster than `$or` for our purposes.

## 2.63.0

Unit tests passing.

Regression tests passing.

* “Promise events” have arrived. This is a major feature. Promise events will completely
replace `callAll` in Apostrophe 3.x. For 2.x, all existing invocations of `callAll` in the
core Apostrophe module now also emit a promise event. For instance, when the `docBeforeInsert`
callAll method is invoked, Apostrophe also emits the `beforeInsert` promise event on the
apostrophe-docs` module.

Other modules may listen for this event by writing code like this:

```javascript
`self.on('apostrophe-docs:beforeInsert', 'chooseASpecialist', function(req, doc, options) {
  // Modify `doc` here. You may return a promise, and it will resolve before
  // any more handlers run. Then the doc is inserted
});
```

The above code adds a new `chooseASpecialist` method to your module. This way, the method can be overridden by assigning a new function to `self.chooseASpecialist` in a module that
extends it, or its behavior can be extended in the usual way following the `super` pattern.

But, since it does not have the same name as
the event (attempting to register a method of the same name will throw an error), it is unlikely
that parent class modules and subclass modules will have unintentional conflicts.

See the [original github issue](https://github.com/apostrophecms/apostrophe/issues/1415) for a more
complete description of the feature and the reasoning behind it.

**Your existing callAll methods will still work.** But, we recommend you start migrating to be
ready to move to 3.x in the future... and because returning promises is just a heck of
a lot nicer. You will have fewer problems.

* Optional SVG support for `apostrophe-attachments`. To enable it, set the `svgImages` option to
`true` when configuring the `apostrophe-attachments` module. SVG files can be uploaded just like
other image types. Manual cropping is not available. However, since most SVG files play very well
with backgrounds, the SVG file is displayed in its entirety without distortion at the largest size
that fits within the aspect ratio of the widget in question, if any (`background-size: contain`
is used). If you have overridden `widget.html` for `apostrophe-images-widgets`, you will want
to refer to the latest version of `widgetBase.html` for the technique we used here to ensure
SVG files do not break the slideshow’s overall height.
* New `apos.templates.prepend` and `apos.templates.append` methods. Call
`apos.templates.prepend('head', function(req) { ... })` to register a function to be called just after
the head tag is opened each time a page is rendered. The output of your function is inserted into
the markup. The standard named locations are `head`, `body`, `contextMenu` and `main`. This is
convenient when writing modules that add new features to Apostrophe. For project level work also see the
named Nunjucks blocks already provided in `outerLayoutBase.html`.
* `apos.singleton` now accepts an `areaOptions` option, which can receive any option that can be
passed to `apos.area`. Thanks to Manoj Krishnan.
* Apostrophe’s “projector” jQuery plugin now respects the `outerHeight` of the tallest slideshow item,
not just the inner height.
* `apos.area` now accepts an `addLabel` option for each widget type in the area. Thanks to
Fredrik Ekelund.
* UI improvements to versioning. Thanks to Lars Houmark.
* Button to revert to the current version has been replaced with a label indicating it is current,
since reverting to the current version has no effect.
* “Page settings” can now be accessed for any page in the trash via “reorganize.” When
working with `apostrophe-workflow`, this is
often required to commit the fact that a page is in the trash.
* The `uploadfs` module now has a `prefix` option. If present, the prefix is prepended to all uploadfs paths before they reach the storage layer, and is also prepended to URLs. In practice, this means that a single S3 bucket can be used to host multiple sites without all of the uploaded media jumbling together in `/attachments`. The `apostrophe-multisite` module now leverages this.

## 2.62.0

Unit tests passing.

Regression tests passing.

* Introduced a `findWithProjection()` method that is added to all MongoDB collection objects. All Apostrophe core modules are migrating towards using this method rather than `find()` when working **directly with MongoDB collections**. If you are using the standard MongoDB 2.x driver that is included with Apostrophe, this just calls regular `find()`. When using the forthcoming `apostrophe-db-mongo-3-driver` module to replace that with a newer driver that supports the full features of MongoDB 3.6, 4.0 and beyond, this method will provide backwards compatibility by accepting a projection as the second argument like `find()` did until the 3.x driver was released. Developers wishing to be compatible with both drivers will want to start using this method. Again, this **only concerns you if you are querying MongoDB directly and passing a projection to find() as the second argument**. And if you don't care about using the 3.x driver, you **do not have to change anything**.
* Various UX improvements and bug fixes to the page versions dialog box. Thanks to Lars Houmark.
* The widget wrapper is updated on the fly with new classes if they change due to edits. Thanks to Fredrik Ekelund.
* When configuring a `date` field, you may pass a `pikadayOptions` property. This object is passed on to the `pikaday` library. Thanks to Lars Houmark.
* The `counts: true` option for `piecesFilters` now works properly with joins.

## 2.61.0

Unit tests passing.

Regression tests passing.

* New "secrets" feature in `apostrophe-users` makes it easy to hash other "secrets" similar in spirit to passwords.
* This feature is now used for password reset tokens, making them more secure.
* Additional joins can now be added to the schema of a widget that extends `apostrophe-pieces-widgets`.
* Brute force password attacks against an Apostrophe server are now more difficult. Thanks to Lars Houmark.
* Tolerant sanitization of array items while they are still in the editor. This avoids confusion caused by `required` fields in the array editor.
* Error messages now behave sensibly when multiple label elements appear in a field. Thanks to Lars Houmark.
* Fix background color on notification on uploads when file extension is not accepted. Thanks to Lars Houmark.
* If you can't move a widget out of an area, you can no longer move widgets into that area either (movable: false is fully enforced). Thanks to Fredrik Ekelund.
* New browser-side events are emitted during the attachment upload process, and the built-in facility that delays the saving of a form until attachment uploads are complete has been fixed. Thanks to Lars Houmark.
* Fixes to the active state display of array items. Thanks to Lars Houmark.
* [Contributor Guide](https://github.com/apostrophecms/apostrophe/blob/master/CONTRIBUTING.md) expanded with lots of new information about practical ways to contribute to Apostrophe.
* [Contributor Covenant Code of Conduct](https://github.com/apostrophecms/apostrophe/blob/master/CODE_OF_CONDUCT.md) added to the project. The Apostrophe community is a welcoming place, and now is a great time to lock that in for the future.

## 2.60.4

Unit tests passing.

Regression tests passing.

* Shallowly clone the required definition in defineRelatedType to prevent yet more crosstalk between instances of apos when `apostrophe-multisite` is used. No other changes.

## 2.60.3

Unit tests passing.

Regression tests passing.

* Improved support for nested areas and widgets. Apostrophe now pushes the correct doc id and dot path all the way to the page in various situations where this could previously have led to errors at save time.
* The new `apos.locks.withLock(lockName, fn)` method can be used to execute a function while the process has the named lock. This ensures that other processes cannot run that function simultaneously. You may optionally pass a callback, otherwise a promise is returned. Similarly `fn` may take a callback, or no arguments at all, in which case it is expected to return a promise.
* Cleanup: don't call `server.close` unless we've succeeded in listening for connections.

## 2.60.2

Unit tests passing.

Regression tests passing.

* Version 2.60.1 broke validation of schema fields which were
`required`, but blank because they were hidden by `showFields`.
This is of course permitted, `required` applies only if the field
is active according to `showFields` or not addressed by any
`showFields` possibilities at all. Comprehensive unit testing was
added for this issue to prevent a recurrence.
* Version 2.60.1 also introduced a more subtle issue: if constraints
like `required` or `min`, or general improvements to validation such
as NaN detection for integers and floats, were added to a widget schema later
after content already existed then it became impossible to open a widget
editor and correct the issues. Validation tolerance was added for this
situation.
* When a user edits an area "in context" on the page, the server now
reports errors using a path that can be used to identify the widget
responsible and open its editing dialog box. A more relevant notification
is also displayed. This remains a secondary mechanism. Server-side
validation is mostly about preventing intentional abuse. Browser-side
validation is still the best way to provide feedback during data entry.

## 2.60.1

Unit tests passing.

Regression tests passing.

* Fields of type `checkboxes` now play nicely with the `live/draft` toggle of `apostrophe-workflow`.
* Improved validation of integers and floats. Thanks to Lars Houmark.
* The "Global" dialog box now follows the same pattern as that for other piece types, which means that the workflow dropdown menu is available if workflow is present.
* Options may be passed to the `express.static` middleware that serves the `public` folder, via the `static` option of the `apostrophe-express` module. Thanks to Leonhard Melzer.
* `apostrophe` now depends on `bluebird` properly and there are no lingering references to the wrong version fo `lodash`. Formerly we got away with this because some of our dependencies did depend on these, and npm flattens dependencies. Thanks to Leonhard Melzer.
* The new `eslint-config-punkave` ruleset is in place, and includes a check for "unofficial dependencies" in `require` calls that could go away suddenly.
* `fieldClasses` and `fieldAttributes` may be set on form fields themselves, similar to the existing `classes` and `attributes` properties that are applied to the `fieldset`. Thanks to Lars Houmark.
* The "Pages" admin UI now includes a "New Page" button, in addition to the usual "reorganize" functionality. Thanks to Lars Houmark.
* Fixed a crash when an `apostrophe-pieces-widget` is configured to always show all pieces via `by: 'all'`. Thanks to Aurélien Wolz.
* General UI styling improvements and fixes.

## 2.60.0

Unit tests passing.

Regression tests passing.

* New feature: you can now display counts for each tag, joined item, etc. when using the `piecesFilters` option of `apostrophe-pieces-pages`. Just add `counts: true` to the configuration for that filter. The count is then available in a `.count` property for each value in the array. See [creating filter UI with apostrophe-pieces-pages](https://apostrophecms.org/docs/tutorials/intermediate/cursors.html#creating-filter-u-i-with-code-apostrophe-pieces-pages-code) for more information.
* New feature: command line tasks such as `apostrophe-blog:generate` may now be run programmatically, for example: `apos.tasks.invoke('apostrophe-blog:generate', { total: 50 })`. A promise is returned if a callback is not passed. Note that not all tasks are written to behave politely and invoke their callback normally, however most do. This feature is most useful when writing tasks that logically should incorporate other tasks.
* Many UX and UI improvements that make the experience more pleasant in subtle and not-so-subtle ways. Thanks to Carsten, Marco Arnone and the prolific Lars Houmark for their contributions. This was an excellent week for Apostrophe PRs.
* The full set of controls for joined items are again available in the chooser, as well as in the browse modal.
* The automatic opening of the admin bar menu on page load can now be configured with the `openOnLoad`, `openOnHomepageLoad`, and `closeDelay` options.
* `autocomplete="off"` for date fields prevents chrome autocomplete suggestions from wrecking calendar UI.
* Always remove .apos-global-busy on unlock, even if the transition event never fires. Yes, that is sadly a thing. Prevents the UI from becoming unusable in rare situations (less rare inside functional tests).
* Use `one` to reduce the overhead of .apos-global-busy's transition event handler. We could do more here to reduce overhead, i.e. unhooking it entirely.
* Much-improved validation of `min`, `max` and `required` for strings, integers and floats on both the server and the browser side. Thanks to Lars Houmark.

## 2.59.1

Unit tests passing.

Regression tests passing.

* Widget schemas now support the `def` property for fields. This always worked for pieces and pages.
* Accommodations for functional testing in nightwatch. The currently active Apostrophe modal, and all of its proxies such as its controls that are in a separate div for presentation reasons, now has the attribute `data-apos-modal-current` which is set to the class name of the modal. This powers the new [apostrophe-nightwatch-tools](https://npmjs.org/package/apostrophe-nightwatch-tools) module, which provides reusable commands and steps that can be used to create test projects similar to our [apostrophe-enterprise-testbed](https://github.com/apostrophecms/apostrophe-enterprise-testbed). Testing with the enterprise testbed project is a standard part of our release process.
* Previously if workflow was in use slugs could not be reused by new pages when the original page was in the trash. This has been addressed; the slug is now deduplicated in the same way that email addresses and usernames of users are when in the trash.
* The infinite scroll feature of `apostrophe-pieces-pages` now works as documented with the styles provided. The code is also more efficient and scroll events are throttled for performance. Thanks to Lars Houmark.
* Various UX fixes, thanks to Lars Houmark and various members of the Apostrophe team.

## 2.59.0

Unit tests passing.

Regression tests passing.

* Fixed nested widget editing for existing widgets whose modal dialog boxes have been accessed (#1428).
* A clear warning message with instructions has been added for those who are seeing "unblessed" messages due to widget schemas and in-template `apos.area` calls that do not match (#1429). The easiest way to avoid this is to just mark the area `contextual: true` in your widget schema so it is edited *only* on the page. But if you really want to do both, the widget options must match.
* The mechanism that automatically makes slugs, paths and other keys unique now gives up eventually and reports the original duplicate key error. This makes it easier to debug your code if you are violating your own custom indexes that feature unique keys. It is possible to make the deduplicator aware of your own own properties that need to be made more unique on inserts if you wish, by implementing a `docFixUniqueError` method. *Please note:* this change is not a regression. Code that formerly never completed its task in this situation will simply report an error promptly rather than retrying inserts forever while degrading your database performance.
* A new profiling API has been added: the `apos.utils.profile` method. This method can be called to report how long code takes to run for later analysis. It does nothing in the default implementation; modules like our forthcoming profiler override it to give feedback on the speed of your code.

## 2.58.0

Unit tests passing.

Regression tests passing.

* Polymorphic joins have arrived! You may now create joins like this:

```javascript
{
  name: '_items',
  type: 'joinByArray',
  withType: [ 'apostrophe-blog', 'product', 'apostrophe-page' ]
}
```

When you join with more than one type, Apostrophe presents a chooser that allows you to pick between tabs for each type. Note that `apostrophe-page` can be included, so you can pick a mix of pages and pieces for the same join.

This feature is useful for creating navigation that may point to a variety of document types, without the need for an array of items with several different joins and a `select` element to choose between them.

Polymorphic joins work for both `joinByOne` and `joinByArray`. Currently they are **not** available for `joinByOneReverse`, `joinByArrayReverse`, or pieces filters. Their primary use case is creating navigation widgets.

* `apos.images.srcset` helper function added. You can use this function to generate a `srcset` attribute for responsive display of an image. Just pass an attachment to the helper:

`<img srcset="{{ apos.images.srcset(apos.images.first(data.piece.thumbnail)) }}" />`

A `src` attribute for backwards compatibility is always advisable too.

Thanks to Fredrik Ekelund for this contribution.

* Fast forms for big schemas are back! The issue with tags has been resolved.

* A single MongoDB connection may be reused by several `apos` objects for separate sites, a feature which is exploited by the [apostrophe-multisite](https://github.com/apostrophecms/apostrophe-multisite) module. Note that this only reuses the connection, it does not share a single MongoDB database. It *does* allow you to keep potentially hundreds of sites on a single MongoDB server or replica set, as the overhead of multiple logical "databases" is small in MongoDB's modern WiredTiger storage engine. To reuse a connection, pass it to the `apostrophe-db` module as the `db` option.

* Fixed a MongoDB 3.6 incompatibility in the "Apply to Subpages" feature for permissions. Also made this feature available again when *removing* someone's permissions. We plan further UX work here to make this feature easier to understand and use.

* UX fix to the "manage tags" dialog box: don't attempt to add an empty tag. Thanks to Anthony Tarlao.

* Warn developers if they use bad area names.

* For those deploying asset bundles to S3: the command line task that builds an asset bundle no longer requires access to your production database, although it still needs to start up normally with access to a database in the pre-production environment where you are building the bundle.

* Refactoring of the trash field deduplication features, in preparation to extend them to pages as well in an upcoming release.

## 2.57.2

Unit tests passing.

Relevant regression tests passing.

* New `extraHtml` block in `outerLayoutBase.html` allows your `outerLayout.html` to add attributes to the outer `html` element without the need to completely override the layout. It is a best practice to avoid completely overriding the layout because this maximizes your compatibility with future updates to our admin markup, etc.

## 2.57.1

Unit tests passing.

* Hotfix for bug in 2.57.0 that broke saving tags. We have reverted the "fast forms" change until the cause is understood.

## 2.57.0

Unit tests passing.

Functional tests passing.

* Displaying and saving schema-driven forms is much, much faster.
This becomes very noticeable with 100 or more fields. With about
250 fields, this formerly took about 4.5 seconds to load or to
save such a form on a fast Mac. It now takes about 250 milliseconds.
* Users may re-order the items they have selected via drag and drop
when using "Browse" to select pieces, images, etc.
* Prior to this release, asset generation ids were surprisingly short and
made up only of digits due to an accidental holdover from an old version.
Conflicts were rare, but possible. Asset generation ids are now proper cuids,
no conflicts should occur.
* IDs may be added to notifications as a simple way to give other
code access to them.
* The `apos.global.addGlobalToData` method may now be called
with just `req` (returns a promise), with `req, callback` (invokes
the callback), or as middleware (which Apostrophe does by default).
This method is handy in command line tasks and other places
where middleware does not run and `req.data.global` is not populated
by default.

## 2.56.0

Unit tests passing.

Functional tests passing.

* **Security:** numerous issues formerly flagged by the new `npm audit` command have been addressed. We are now using a [maintained branch of lodash 3.x](https://github.com/sailshq/lodash) to keep bc while addressing security (many thanks to the Sails team). We are also using LESS 3.x, which has caused no issues in our testing and corrects security concerns with LESS 2.x. Numerous `npm audit` security reports regarding `imagemin` modules were addressed by removing `imagemin` from `uploadfs` itself, however you may opt into it via the new [`postprocessors` option of `uploadfs`](https://github.com/punkave/uploadfs). As of this writing, one `npm audit` complaint remains: the `azure-storage` module needs to update a dependency to address a possible vulnerability. You may mitigate this issue by not using the `azure` backend of `uploadfs` with Apostrophe until it is resolved upstream.
* Many UI enhancements when choosing, browsing and managing items which reduce user confusion. For instance: moving items up and down in a selection no longer refreshes the entire list and forces the user to scroll down again. Trashed pages are easier to distinguish in "reorganize." "More" dropdown for pieces is again fully visible when clicked. Placeholder helpers make the search field for joins easier to understand. Chevrons added to various select elements which were difficult to identify as dropdowns before.
* Deeply nested areas now save properly. Formerly in certain situations the same widget might be duplicated.
* `apos.tasks.getReq` now supplies an empty `req.data` object for easier use with code expecting an Express request, Apostrophe-style.
* Bedeviled by case-sensitive sorting? The `sortify: true` property for `string` schema fields is now documented and automatically creates a database migration to ensure it is available for your existing data as well. When used, this flag ensures that any `sort('fieldname')` call for that field in Apostrophe is case-insensitive, ignores punctuation and otherwise behaves as end users expect.

## 2.55.2

Unit tests passing.

Relevant functional tests passing.

* Reverted change to date formatting. `moment` will produce warnings again, but dates will not be a day old in some time zones, which is more important. We are working on a better fix for this problem.

## 2.55.1

Unit tests passing.

Relevant functional tests passing.

* `apos.migrations.eachArea` no longer crashes the stack when iterating over a large number of documents without areas.

## 2.55.0

Unit tests passing.

Regression tests passing.

* Security fix: uploaded images "in the trash" were still accessible at the same URL in most sizes. This has been corrected. As documented, the only size that now remains accessible is the `one-sixth` size, and this choice can be changed or eliminated entirely. **This bug did not affect other file attachments, such as PDFs.**

As always, be sure to run the `apostrophe-migrations:migrate` task. This will make sure the permissions of your files are correct. Harmless warnings may appear for those that were already correct.

* The `apostrophe-attachments:migrate-to-disabled-file-key` and `apostrophe-attachments:migrate-from-disabled-file-key` have been added for the convenience of those using the `disabledFileKey` option to `uploadfs` to rename disabled files in a cryptographically sound way rather than changing their permissions. These are relevant only with the `local` storage option of `uploadfs`, since since the option is neither available nor necessary for S3, and is mandatory for Azure from the beginning.

* Although technically part of UploadFS 1.9.0, we'd like to note that the `azure` storage backend is now available and can be part of your `uploadfs` configuration for the `apostrophe-attachments` module.

* Server-side modules can now extend the buttons available in the "manage" modal of pieces without overriding templates, similar to the way they are extensible in the "edit" modal.

* UX fixes.

* Cropping an image through Apostrophe now works when attachments are stored in S3, Azure, etc.

* Date parsing does not generate `momentjs` warnings.

* Overrideable block in the outerLayout for the context menu.

* The `apostrophe-soft-redirects` module now accepts a `statusCode` option, which you may change to `301` to use hard redirects. Thanks to Leo Melzer.

## 2.54.3

Unit tests passing.

Regression tests passing.

* Contextual editing of pieces found in a `widget.html` template saves properly, as does contextual editing of a nested area added to the page for the first time.

* Previously executed migrations are remembered in a collection that persists, not just in a cache, avoiding extra work which could be extensive in a large database. Migrations are still required to be idempotent (they should detect whether they have any work to do, and do no harm if they are not needed again for a particular document).

* `apos.migrations.eachWidget` now delivers an accurate `dotPath`, which is crucial for the use of `apos.docs.db.update` with `$set`. No standard migrations in Apostrophe were using the feature until now.

## 2.54.2

Unit tests passing.

Regression tests passing.

* A bug in the recently introduced `apostrophe-soft-redirects` module caused crashes in cases where the context page or piece had no `_url` property... which is an unusual situation (how did you get there exactly? Overrides are clearly involved), but it can happen in customized projects. Fixed.

## 2.54.1

Unit tests passing.

Regression tests passing.

* A bug in Chrome 66 causes problems when selecting images in Apostrophe's media library. This bug did not appear before Chrome 66 and does not appear in other browsers. We resolved it by migrating to the use of the CSS grid feature in compatible browsers.

## 2.54.0

Unit tests passing.

Regression tests passing.

* Several performance improvements. In situations where Apostrophe formerly made expensive "matching nothing" queries, Apostrophe now either skips the entire query or uses an efficient query for a nonexistent `_id`, depending on whether the method in question has the right to cancel the entire operation.
* Resources released more completely by `apos.destroy`, which can now satisfy the expectations of `mocha` 5.x (no timeouts left active, etc). This was done by adding a `destroy` method to `uploadfs`.
* `range` schema fields behave better when there is no existing value.
* Save operation of a modal now triggers the global busy state to prevent race conditions and other unwanted behavior.
* Global busy state can now be pushed and popped, and modals utilize this, so that a modal can be used to gather information during the `saveContent` method of another modal.

## 2.53.0

Unit tests passing.

Regression tests passing.

* Do not send X-XSRF-TOKEN headers in an OPTIONS request. This change was mistakenly left out of the 2.52.0 release.
* The named anchor `main` can now be overridden via the `mainAnchor` nunjucks block.
* The `npmRootDir` option can be used to cause Apostrophe's module loading mechanism to seek npm modules in a location other than that specified by `rootDir` (or the project root). The new `localesDir` option of `apostrophe-i18n` does the same for localization. This makes it possible to use `rootDir` to specify an alternate location for everything else, i.e. the parent of `public`, `data`, `modules`, etc. A necessary accommodation for the evolving `apostrophe-multisite` module.
* Raw HTML widgets now offer help text out of the box.
* The `express.static` middleware now runs before the `apostrophe-global` middleware and other "standard" Apostrophe middleware.
* Your own module-level `expressMiddleware` object can specify `{ when: 'beforeRequired', middleware: function(req, res, next) { ... })` to run before the required middleware as well. Note that this means no sessions, no users and no body parser. Most of the time you'll want those things.
* CSS adjustment to tabs in modals so they don't scroll in Firefox.
* Dropzones for empty areas are easier to drop onto.

## 2.52.0

Unit tests passing.

Regression tests passing.

* No more 404's when slugs change for pages and pieces. Apostrophe now automatically implements "soft redirects" to the new URL of a page or piece. This is a major SEO improvement, with good support for any page or piece with a `._url` property. Note that this feature "learns" URLs over time as the pages and pieces are actually accessed, so if you decide to test it, remember that you must access the old URL at least once before you change it for the test. This feature can be disabled, if you really want to, by setting the `enable` option of the `apostrophe-soft-redirects` module to `false`.
* Indexed queries on the `parkedId` and `advisoryLock._id` properties. The lack of indexes for these properties could lead to full collection scans, so this is a significant performance boost on large databases.
* Apostrophe's anti-CSRF forgery X-XSRF-TOKEN header is no longer sent as part of an OPTIONS request, or as part of a cross-domain request. In the first case, cookies cannot be set by the server anyway, and in the second, we are communicating with a server that cannot see our session to verify it. In both cases, sending the headers was causing configuration headaches for developers. Thanks to Priyansh Gupta.
* A UI bug fix: the recently added "clone" button for widgets is no longer displayed for singletons, or for areas whose `limit` has been reached. Also, the `cloneable: false` option can be used to disable this feature for a particular area.
* UI bug fix: no more conflicts between the "Add Content" menu and the up/down/remove/etc. buttons for widgets.
* Clearer warnings and error messages.

## 2.51.1

Unit tests passing.

Regression tests passing.

* Do not crash when updating a doc if widgets exist but `_originalWidget` does not. This can happen in workflow scenarios where Apostrophe's `find` is bypassed.
* Accommodations for the forthcoming `apostrophe-optimizer` module.

## 2.51.0

Unit tests passing.

Regression tests passing.

* Widget fields may now have a `permission` property. If present, the user must have the named permission (such as `admin`), or they will not see that particular field in the editing dialog box. This is useful when a widget should be authorable by most users but has a sensitive field that should be restricted to a smaller group of users. Note that this feature already existed for schema fields of pieces and pages.
* Apostrophe again allows a named pipe to be specified via the `PORT` environment variable, for compatibility with Windows. Thanks to Jørgen M. Skogås for this fix.
* Apostrophe's default settings for the `bodyParser` option are now generous enough, in the case of JSON request bodies, to cover all reasonable editing scenarios in Apostrophe. This change also benefits the `apostrophe-headless` module.
* When Apostrophe must generate a `path` for a new page, it will look at the provided `slug` before it looks at the provided `title`. This is useful when titles in an import are of poor quality but slugs are unique. Prevents unnecessary numbered suffixes after both slugs and paths.
* The dropdown menu to add a widget no longer has a conflict with the hover menu offering widget controls such as "up," "down," etc. The hover menu does not appear while the dropdown menu is open.

## 2.50.0

Unit tests passing.

Regression tests passing.

* Clone button for widgets in areas, to save time when editing.
* New features for displaying the titles of array items when editing fields of type `array`. `titleField` may now use dot notation. In addition, if that isn't enough, you may use `listItemTemplate` to point to an alternative to the standard `arrayListItem.html` template, which you may use as a reference. In addition, both `titleField` dot notation and the custom `listItemTemplate` have full access to joins. Be sure to use cross-module include syntax if you don't want to put the template in `modules/apostrophe-schemas/views`. For instance, you may write `listItemTemplate: 'my-module-name:listItemTemplate.html'`.
* Bug fix: modals are the right height when jQuery 3 is in use.
* CSS class added to the `h4` that displays the title in an `apostrophe-images` widget, for your CSS styling convenience. Thanks to Gareth Cooper.

## 2.49.0

Unit tests passing.

Regression tests passing.

* New password reset feature. You will need to configure `apostrophe-email` and opt into this feature. See the new [Apostrophe password reset HOWTO](https://apostrophecms.org/docs/tutorials/howtos/password-reset.html).
* Significant performance boost to the "reorganize" modal in situations where numerous pages are in the trash when using the `apostrophe-workflow` module.
* If widget ids are not provided when inserting new documents they are automatically generated. This makes [apostrophe-headless](https://npmjs.org/package/apostrophe-headless) easier to use.

## 2.48.0

Unit tests passing.

Regression tests passing.

* New `color` and `range` schema field types. `color` provides a color picker field allowing values compatible with CSS, etc. `range` provides an `<input type="range">` element and respects `min` and `max` options.
* New `apos.utils.log`, `apos.utils.info`, `apos.utils.debug`, `apos.utils.warn` and `apos.utils.error` methods. These are now used consistently throughout Apostrophe core, both in the server and in the browser. On the server, these methods wrap the corresponding methods of a `logger` object and you can inject your own via the `logger` option of the `apostrophe-utils` module. By default a logger object that wraps the `console` object is created. For convenience, if your logger has no `log` method, `apos.utils.log` will call `logger.info`. This allows many popular loggers like `winston` to be used without modification "out of the box."
* `modulesSubdir` option to specify subdir where local modules come from, overriding `modules`. Useful when more than one `apos` object exists in a project.
* Major speedup to parked pages. Also eliminates spurious warnings about inefficient joins at startup.
* Refactored autocollapse behavior of admin bar into its own method for easier overrides.
* CSS fixes for improved usability.

## 2.47.0

Unit tests passing.

Regression tests passing.

* Developers now have the option to use jQuery 3. To enable jQuery 3, set the `jQuery` option of the `apostrophe-assets` module to the number `3`. We have packaged specific versions of jQuery 3 and jQuery UI which are known to be compatible with and tested with Apostrophe's UI, and we plan to use these in our own projects going forward. We will be making this change in the apostrophe boilerplate project. Of course Apostrophe's UI remains compatible with the older version of jQuery that loads by default. There is no bc break.

* When you join with pages, by using the virtual doc type `apostrophe-page`, the user is now invited to choose a page via a version of the reorganize dialog box, which has been made more user-friendly for this purpose. Autocomplete is still supported too.

* The reorganize dialog box is more pleasant to use. This dialog will continue to evolve to offer more of the functionality found in the "manage" dialog boxes for piece types.

* The page parking mechanism has been overhauled and improved. From now on, it is our recommendation that you set a unique `parkedId` for each parked page you configure for `apostrophe-pages`. This ensures that even if you change the slug in the configuration of the parked page, Apostrophe will still be able to understand that the page already exists and a new one should not be inserted. This is especially critical if using `apostrophe-workflow`, since you might decide to add or change locale prefixes at some point.

* The database connection keepalive mechanism now uses a query against an empty collection, rather than a server status call that the database user might not have permission to make.

* The `apos.utils.cssName` helper now preserves double dashes, as they are a common feature in modern CSS frameworks.

* There is now an `apostrophe-areas:widgetBase.html` file which can be extended block by block in a project-level `modules/apostrophe-areas/views/widget.html` file. New overrideable methods have also been added to simplify adding custom classes programmatically to the wrapper and the widget itself without overriding any templates.

* It is now possible to configure select elements (we do not recommend more than one) to be displayed inline with the other widget controls, i.e. up, down, delete, etc. The back end of this is left to the developer, however you can check out the still-evolving [apostrophe-personas](https://github.com/apostrophecms/apostrophe-personas) module for an example. This feature is primarily meant for modules like `apostrophe-personas` that impact all widgets in a general way.

## 2.46.1

Unit tests passing.

Regression tests passing.

* Attachment fields now save properly when directly part of the schema of a widget. A bug was introduced in version 2.42.0 when the `length` property was added to attachments. A fix made long ago to `apos.utils.clonePermanent` on the server side was also needed on the browser side.

## 2.46.0

Unit tests passing.

Regression tests passing.

* The "Copy" button of pieces now copies areas that do not explicitly appear in the schema, and works correctly when an `apostrophe-pieces` module is set `contextual: true`. Overrideable methods are provided for those who need to copy more than schema fields and top-level areas. We do not copy every property by default because this could have unforeseen consequences; we copy only what is in the schema, plus top-level areas because these have always been supported without an explicit schema in templates.

* It is now possible to secure widget properties so that they are not visible to end users if you do not choose to output them in the markup. To do that, set the `playerData` option of your widget module to `false`, or to an array of properties that **should** be visible in the `data` JSON attribute so that they are passed to the `play()` method. Normally widget properties are public information, intended for display, but this technique is useful if you have a `username` and `password` for use in fetching an external feed in a server-side `load` method, for instance. **Note that to allow widget editing to function, everything is still passed in `data` if the user has editing privileges for the widget.** So if you seek to verify this feature, be sure to check as a logged-out user, or a user without editing permissions for that content.

* It is now easy to override the `fieldset` markup for Apostrophe schemas. Just copy `modules/apostrophe-schemas/views/fieldset.html` to your project-level version of that path and edit it. However, please note that you must continue to have an outer wrapper element with the given attributes.

* Apostrophe's codebase now passes `eslint`. In the process many cases of callback errors being ignored were fixed, as well as global variable leaks.

* Apostrophe's `apos.locks.lock` and `apos.locks.unlock` methods now support promises.

## 2.45.0

Unit tests passing.

Regression tests passing.

* The `apostrophe-caches` module has better, clearer documentation and it now supports promises.
* All modules can now conveniently send email using [Nodemailer](https://nodemailer.com/about/). The new `email` method of all modules renders a template in that module's `views` folder, exactly as you would hope it would, and also automatically generates a plaintext version for the occasional user who does not view HTML email. The automatically generated versions include links properly.
* Extending `apostrophe-images-widgets` and other pieces widgets is easier. If your widget name doesn't correspond to the kind of piece you are displaying, a helpful error appears explaining that you need to set `piecesModuleName`. Adding fields to these widgets now behaves reasonably. Also, if you add fields to `apostrophe-images` or `apostrophe-files` at project level, this now behaves as expected too.
* A locking mechanism has been added during the movement of pages in the page tree. This prevents rare race conditions that could previously have resulted in duplicate page ranks, although the design of the page tree is such that more serious consequences were always avoided.
* Text justification options for ckeditor are now standard in our build of ckeditor. Of course you still need to configure `sanitize-html` properly when using them.
* Any widgets module may now specify a `wrapperTemplate` option. That template is rendered instead of the standard `apostrophe-areas:widget.html` template, and can use `extends` and override blocks found in that template. This is useful if you need to set attributes of the outer wrapper element of the widget.
* The migration added in 2.43.0 to address file permissions for existing attachments in the trash has been greatly accelerated, helpful on large sites.
* Better error messages for `min` and `max` options of some schema field types; provisions for expanded error messages in general.
* For those using the `testModule` option to test their own npm modules in the context of Apostrophe, a default shortname is automatically provided.
* Fixed missing space in admin bar markup, thanks to arlecchino.

## 2.44.0

Unit tests passing.

Regression tests passing.

* Apostrophe's AJAX filter features for `apostrophe-pieces-pages` now support "Load More" buttons and infinite scroll.

To add a "Load More" button:

1. Wrap a new element inside your data-apos-ajax-context element around the content that makes up the current "page" of results. This should not wrap around filter links or the "Load More" button itself.
2. Give that new element the `data-apos-ajax-append` attribute.
3. Add `append=1` to the query string of your Load More button. Example:

```
{% if data.currentPage < data.totalPages %}
  <a href="{{ data.url }} | build({ page: data.currentPage + 1, append: 1 })">Load More...</a>
{% endif %}
```

To progressively enhance this for infinite scroll, add a `data-apos-ajax-infinite-scroll` attribute to the button.

Note that we do this via progressive enhancement of a "Load More" button so that Google can still reach and index all of the pages (SEO).

* Attachment schema fields now respect the new `fileGroup` and `fileGroups` properties. If `fileGroup` is set to `images`, then only image types (GIF, JPEG, PNG) are accepted; if it is set to `office` only typical business file types are accepted. Note that we have always rejected files that didn't appear on the list for either type. You can also specify `fileGroups` as an array.
* `fileGroup: 'image'` is now configured by default for `apostrophe-images`, as was always intended but incorrectly implemented in the past.
* Attachment schema fields now respect the new `extension` and `extensions` properties. The former is handy if you only want to allow one extension, the latter if you want to allow more than one. The extensions must be those specified for `fileGroups` in the default configuration of `apostrophe-attachments` or your override of it (all lower case; JPEG is `jpg`; no period).
* The `addDocReferences` migration has been parallelized, as this one-time migration can be time-consuming on a large site.
* Broken `less` calculation fixed, thanks to Antoine COMBES.

## 2.43.0

Unit tests passing.

Regression tests passing.

* When a "file" or "image" is moved to the trash, the attachment in question now becomes inaccessible. This is particularly important to stop access to obsolete PDFs, which Google loves to access. If the file or image is removed from the trash, the attachment becomes available again. In the case of images, the 1/6th size remains available by default to provide preview when viewing the trash. If the same attachment is referenced by more than one doc, which can happen due to "Copy" operations or `apostrophe-workflow`, it remains available until all such docs are in the trash.

* Parked properties are no longer editable in page settings. Since every site restart always wiped them out anyway, this is a bug fix, not a truly new behavior. With this change, you can finally set `type: 'home'` when `park`ing the home page, and remove `home` from your page types dropdown.

* The `apostrophe-jobs` module now offers a `runNonBatch` method, which is useful for long-running operations that don't involve iterating over many instances of the same type of object.

* Improvements to background image positioning for images widgets.

* A block has been added to override the `lang` attribute easily. Thanks to Ayho.

* The `imgAlt` block can now be used to conveniently override the `alt` attribute of images when overriding `widget.html` for `apostrophe-images-widgets`. Thanks to Raphaël DiRago.

* The `required` option now works properly for fields of type `array` (there must be at least one item in the array).

* Improved error messages for unblessed widget schemas. These are usually related to a widget that is no longer in the page template but appears in the database.

* A UI bug that caused tabs to become invisible when returning from nested dialog boxes has been fixed.

* Filters for "select" fields now default to "no opinion," rather than the default choice. This is the normal behavior for other field types.

* Even more promise support! `apos.attachments.insert`, `pieces.trash` and `pieces.rescue` all return promises if no callback is given.

* A YouTube embed unit test was removed to ensure consistent results in Travis CI, which is once again in routine use.

## 2.42.1

Unit tests passing.

* Use of a capitalized filename that should have been lowercase in a `require` briefly broke Apostrophe's initialization on Linux. We are correcting this by reinstating CI in a Linux environment.

## 2.42.0

Unit tests passing.

Regression tests passing.

* Promises have landed in Apostrophe. Calling `toArray`, `toObject`, `toDistinct` or `toMongo` on an Apostrophe cursor *without a callback* will return a promise. That promise will resolve to the expected result.

In addition, `docs.insert`, `docs.update`, `pieces.insert`, `pieces.update`, and `pages.insert` will all return a promise if invoked without a callback.

These are the most frequently invoked functions in Apostrophe that formerly required callbacks.

**As always with promises, be sure to catch errors with `.catch()`** at some level.

Note that **the `await` keyword can now be used with these methods**, as long as you're running Node.js 8.x or newer or using Babel to provide that language feature.

* Apostrophe's custom `Split` CKEditor toolbar control now works correctly in 2.x. You can give your users the `Split` control to allow them to break up a large rich text widget in order to insert other types of widget "in the middle." Note that the control name is now capitalized to match the way other CKEditor toolbar buttons are named.

* You may now specify `_url: 1` or `_nameOfJoin: 1` in a projection when using Apostrophe's `find()` methods. Native MongoDB projections naturally can't see these "computed properties" because they don't live in the database — they are computed "on the fly" after documents are fetched. However, Apostrophe now automatically adds the right underlying fields to the projection.

Only `_url` and the names of `joinByOne` or `joinByArray` fields are supported. It does not make sense to use a projection on `people` to locate IDs that are actually attached to `products` via `joinByOneReverse` or `joinByArrayReverse`.

*This feature does not conflict with legitimate uses of MongoDB projections because Apostrophe discards all properties beginning with `_` when writing to the database, except for `_id`.*

* The `length` property of an Apostrophe `attachment` object is now correctly populated with the original file size. Thanks to David Keita. Note that images are also made available in many scaled sizes. Also the original may be replaced with a correctly rotated version, in which case `length` will not match. So the most useful scenario for this property is likely to be in working with office formats, especially PDF which can sometimes be very large.

* Fixed bug in the `isEmpty` methods for areas and singletons. Thanks to David Keita.

## 2.41.0

Unit tests passing.

Regression tests passing.

* The new `apostrophe-jobs` module, part of the core of Apostrophe, provides a progress meter mechanism and the ability to stop long-running user-initiated operations, such as batch operations on pieces. See the [jobs module documentation](http://apostrophecms.org/docs/modules/apostrophe-jobs/index.html). You can also refer to the pieces module for examples if you wish to use this for your own long-running user-initiated operations.
* Batch operations now have more robust support for "select everything." A number of bugs related to multiple selection of pieces have been fixed in a refactoring that made this code much more maintainable and predictable.
* The option of pushing an asset of type `template`, which never worked in 2.x and was never used by Apostrophe, has been removed for clarity. Our preference is for rendering assets on the server side dynamically when needed, rather than pushing many templates into the DOM on every page load.
* An `.editorconfig` file has been added. Thanks to Fredrik Ekelund.
* Parking a page only pushes permanent properties. `_defaults` and `_children` should never have been in the database; they are of course still interpreted to decide what should happen, but the properties *themselves* did not belong in the database. (You may need to write a migration if they are already there and this is causing issues for you.)
* Scrolling UI behavior of pieces improved; various other UI touch-ups. Thanks to Fredrik Ekelund.
* `newBrowserCalls` helper for `push` module can be used when you want JavaScript calls queued up with `req.browserCall` to be executed in an AJAX update of just part of a page.
* Fixed bugs affecting access to the published/unpublished batch operations and similar.

## 2.40.0

Unit tests passing.

Regression tests passing.

* Support for "select everything" when managing pieces. Once you check the box to select everything on the current page, you are given a secondary option to select everything that matches your current criteria. This works both when choosing pieces for widgets and when working with batch operations like "trash" or "rescue."
* Fixed various bugs affecting combinations of "select all on page", the chooser and working with images.
* Improvements to batch operations on pieces. The `requiredField` property is checked correctly, and the new `onlyIf` property allows for passing a function that accepts the doc type name and decides whether the button should appear. Multiword action names are properly camelcased. New "success" and "dataSource" options to `batchSimple` allow for carrying out additional operations afterward as well as gathering input independently at the start. And batch operations are composed late so that other modules can add them.
* The `self.api` and `self.html` methods of `apostrophe-context` and `apostrophe-modal` now support a syntax for making cross-module API calls, just like templates.
* Addressed moog versioning issue with latest npm that caused errors about "synth.instanceOf" not being found depending on the state of your npm cache.

## 2.39.2

Unit tests passing.

Startup-related regression tests passing.

* The `APOS_MONGODB_LOG_LEVEL` environment variable can now be set to `debug`, `info` or anything else supported by the MongoDB driver's `Logger.setLevel` method. This is helpful for debugging database issues at the lowest level.

## 2.39.1

Unit tests passing.

Regression tests passing.

* Factored out a `getBaseUrl` method for `apostrophe-pages`, allowing
overrides of this that pay attention to `req`.
* Report `pageBeforeSend` errors and failures to load the global doc properly, don't silently tolerate them.
* Documentation corrections. Thanks to Frederik Ekelund.


## 2.39.0

Unit tests passing.

Regression tests passing.

* Easier access to options. Introduced the `getOption` method to all modules. Calling `self.getOption(req, 'sizes.large')` from your module's server-side JavaScript code, or just `module.getOption('sizes.large')` from Nunjucks, will return the value of `self.options.sizes.large` for that module. You may also pass an array of keys, i.e. `module.getOption([ 'sizes', 'large' ])`. This method is tolerant, it returns undefined if any part of the path does not exist. See also the new [apostrophe-override-options](https://npmjs.org/package/apostrophe-override-options) which extends this feature to support customizing the returned value for any option based on the current page type, page settings, piece settings and locale. * Helpful warning when maximum area/widget loader recursion level is reached. Always use projections when adding joins to your schema to avoid a performance hit due to runaway recursion.
* New `disabledTypes` option to `apostrophe-pages`, primarily for use with `apostrophe-override-options`.
* Fixed UI bug relating to area menus at the bottom of the page.
* Fixed bug that caused a crash when invalid usernames attempted to log in. Thanks to Arthur.

## 2.38.0

Unit tests passing.

Regression tests passing.

* Various schema field validators for required fields no longer crash on the browser side if a property is nonexistent, as opposed to being the expected empty string.
* Buttons for editing pieces widgets now use less confusing language.
* Accommodations for the `apostrophe-headless` module (arriving later today), including factoring out certain login-related and piece-related functionality to separate methods in order to make it easier to introduce RESTful APIs for the same features.
* Unit tests no longer drop the entire test database between suites; instead they drop the collections. Also the unit test timeout can be set via an environment variable. This accommodates testing against various cloud databases with security that precludes dropping entire databases.
* Lots of new content in the README to get folks who haven't been to the documentation site yet a little more excited.

## 2.37.2

Unit tests passing.

Conflict resolution and template extension-related regression tests passing.

* The conflict resolution feature, which helps users avoid conflicts in which neither is successfully able to save content reliably by explaining that two users are editing the same doc and offering the option of taking control, can now be disabled by setting the `conflictResolution` option of the `apostrophe-docs` module explicitly to `false`. **We do not recommend** the use of this option in normal practice, however it has valid applications in automated testing.

* Recently a bug was introduced in which extensions other than `.html` or `.njk` did not work in `include` statements, etc. in Nunjucks templates unless the file in question existed in the project-level version of the module including it. The full cascade of template folder paths is now supported for these explicit extensions, including searching `viewsFolderFallback`.

## 2.37.1

Unit tests passing.

Piece- and schema-related regression tests passing.

* Filters are now available for schema fields of type `integer`. You can configure these for the manage view, or for pieces-pages, exactly as you would for other field types. Previously this feature existed but did not function properly, so this is a patchlevel release rather than a minor version bump.
* Previously, when viewing pieces in the trash, the batch operation button initially read "Trash Items" rather than "Rescue Items." It did not match the selected operation in the select element, and did not perform the needed operation of rescuing items unless you switched operations and switched back again. This has been fixed.

## 2.37.0

Unit tests passing.

Regression tests passing.

* New feature: you may now use the `.njk` file extension in addition to `.html` for your Nunjucks templates. In order to maximize the usefulness of this feature in the context of existing Apostrophe code, `.njk` is still checked for even if `.html` was specified when calling the `render` method. `.njk` is a convention adopted by the Nunjucks community and is supported by some syntax highlighters.
* Bug fix: drag-and-drop reordering and movement of widgets is once again functional. (The arrows worked all along.)
* Bug fix: drag-and-drop targets for widgets residing in areas nested in other widgets now appear and function properly.


## 2.36.3

Unit tests passing.

Regression tests passing.

* If an oembed provider responds with an HTTP error and a response that is not parseable as XML or JSON, Apostrophe no longer crashes (this fix is actually in the oembetter npm module). This fixes crashes on non-embeddable YouTube videos.
* If the oembed provider issues a 401 or 404 error, a relevant error message is given. Otherwise the generic error icon is still given.

## 2.36.2

Unit tests passing.

Regression tests passing.

* Dragging and dropping will now automatically scroll the "reorganize" dialog box.
* Attempts to drag a page above or below the "Home" page in "reorganize" no longer cause a restart. Also, the interface rejects them gracefully.
* Attempts to drag a page below the trashcan are rejected gracefully.
* When `trashInSchema` is active, the "traditional" trash can sorts below "in-context" trash, and the traditional trash can receives the special label "Legacy Trash" to reduce confusion.
* When on page two (or higher) in the "manage" view of pieces, performing a text search now correctly resets to page one.
* Throw an error at startup if a forbidden schema field name is used in `addFields` configuration. For instance, `type` is forbidden for widget schemas, while `docPermissions` is forbidden for doc type schemas, and `_id` is forbidden for both. Note that field names like `title` that are already in the schema are *not* forbidden because re-adding a schema field replaces it, which is often done to change the label, etc. So we'll be adding more documentation about these to help developers avoid surprises if their intention was an entirely new field.

## 2.36.1

Unit tests passing.

Regression tests passing.

* Spurious conflict resolution warnings for pieces fixed.
* Notifications are spaced properly, and in the upper right corner as intended, on all screens.
* Reorganize feature: upgraded to jqtree 1.4.2. Regression testing found no bc breaks.
* A debugging convenience: the `log(true)` cursor filter logs MongoDB criteria objects resulting from the cursor in question to the console.

## 2.36.0

Unit tests passing.

Regression tests passing.

* You may now set the `skipInitialModal` option for any widget module to `true` in order to avoid displaying the editing dialog box when the widget is first added. This makes sense if the widget has a useful default behavior, or consists of a contextually editable rich text sub-widget with a "style" select element you might or might not need to set every time.
* Fields in Apostrophe's schema-driven forms now receive globally unique `id` attributes, and the `for` attributes of `label` elements now reference them properly.

## 2.35.1

Unit tests passing.

Regression tests passing.

* Intermittent "not blessed" errors when editing joins in widget schemas have been corrected by blessing all widget schemas at page serve time, just as we already bless all doc type schemas at page serve time. Blessing them when the individual routes fire is problematic because of probable race conditions with sessions.

## 2.35.0

Unit tests passing.

Regression tests passing.

* `apos.areas.isEmpty(data.page, 'body')` will now tell you if that area is considered empty (it contains no widgets, or the widgets consider themselves empty).

* The new `controls` option may be passed to any widget, via `apos.singleton` or via the configuration for that specific widget type in an `apos.area` call. In this example, the widget cannot be removed, cannot be moved, and has its controls positioned at the upper right instead of the upper left:

```
{{
  apos.singleton(data.page, 'footer', 'apostrophe-rich-text', {
    controls: {
      removable: false,
      movable: false,
      position: 'top-right'
      }
    }
  })
}}
```

The `position` suboption may be set to `top-left`, `top-right`, `bottom-left` or `bottom-right`.

The `removable` and `movable` suboptions are primarily intended for singletons.

* By popular demand, the `insert` and `update` methods of pieces now pass the piece to their callback as the second argument.

* Better CSS reset for Apostrophe's admin UI.

* `callOne` added for convenience when you want to invoke a method normally invoked by `callAll` in the same way, but for only one module. Thanks to Arthur.

* If an attachment does not exist, `apos.attachments.url` no longer results in a template error page. Instead a fallback icon is displayed and an error message is logged. Developers should still always check whether attachments and joined objects still exist in their templates. Thanks to Raphaël DiRago.

* Notifications within modals move to lower right corner of modal for readability.

* Cleaned up font paths.

* Accommodations for the latest release of the separately published apostrophe-workflow module.

## 2.34.3

Unit tests passing.

Regression tests passing.

A bug was fixed that prevented nested area editing. The bug appeared in version 2.34.0.

Note that editing an area on the page has never been possible when it is part of the schema of an array field. That is not a new issue. It is being tracked and discussed. Today's fix was for a regression that impacted all nested areas.

## 2.34.2

All tests passing.

Fixed a bug that generated an error message regarding conflict resolution when attempting to edit an area inside a piece editor dialog box.

## 2.34.1

All tests passing.

Fixed an issue impacting unit test harness only. It didn't come up initially because it had to do with automatically creating `test/node_modules`, which existed our dev environment.

No code changes outside of tests.

## 2.34.0

All tests passing.

* Conflict resolution has been added to Apostrophe. When two users attempt to edit the same document, whether "in context" on the page or via a dialog box, Apostrophe now makes the latecomer aware of the issue and gives them the option to take control of the document after warning that the first party could lose work.

Since the first user may have simply abandoned their work, Apostrophe also indicates how long it has been since the first user last made a change.

If the same user attempts to edit a document in two tabs or windows, something very similar happens, although the message is different.

* In a related change, Apostrophe does not begin attempting to save an area on the page until the user interacts with it for the first time. This fixes many commonly reported frustrating situations in which one user is editing and the other is logged in but merely looking at the page, creating a ping-pong exchange of save requests.

* Apostrophe's unit tests have been restructured so that a single test file can be run conveniently, via `mocha test/docs.js`, for instance, and there is no longer a need for us to update `test/test.js` every time a test is added. Also, the unit tests use the same `apos.tasks.getReq` and `apos.tasks.getAnonReq` methods that are used by real-life command line tasks, which provide a more faithful simulation of an Express request object and one we anticipate extending as needed.

## 2.33.1

All tests passing.

* Fixed potential crash in version pruning mechanism.

## 2.33.0

All tests passing.

* The login page can be disabled via the new `localLogin` option of the `apostrophe-login` module. Set it explicitly to `false` to disable the login URL completely.
* Refactoring: the `apostrophe-login` module now has an `afterLogin` method which takes care of invoking the `loginAfterLogin` callAll method on all modules that have one, and then redirecting appropriately. This code was factored out to make it easier to use in the new [apostrophe-passport](https://npmjs.org/package/apostrophe-passport) module, which allows the use of almost any [Passport](http://passportjs.org)-based strategy, such as Facebook login, Google login, Github login, etc.
* `apos.users.ensureGroup` now delivers the group to its callback as the second argument.

Thanks to Michelin for their support of this work.

## 2.32.0

All tests passing.

* Fixed an S3 asset bundle generation bug that caused `.less` files to be imported with the wrong file extension if the `public` folder did not yet exist at the time `--create-bundle` was used. Thanks to Michelin for their support of this work.

* Also added an `apostrophe-caches:clear` task to aid in testing various functionality. You must specify the cache name since caches may or may not even be known to Apostrophe at task startup time based on whether and when code calls `.get` for each cache name.

## 2.31.0

All tests passing.

* The new `testModule: true` option causes Apostrophe to supply much of the boilerplate for a published npm apostrophe module that wants to test itself as part of an apostrophe instance, i.e. apostrophe-workflow, apostrophe-caches-redis, etc. See those modules for examples of usage. This is a feature for those writing their own npm modules that wish to unit test by initializing Apostrophe and loading the module in question.

* Fixed caching bugs, notably the oembed cache, which is now operating properly. Oembed responses, such as YouTube iframe markup, are now cached for an hour as originally intended which improves frontend loading time.

* Page type changes only refreshed the schema fields on the first change — now they do it properly after every change.

* Page type changes use the "busy" mechanism while refreshing the schema fields to prevent user interface race conditions and avoid user confusion.

* `trash` is never offered as a schema field of the `global` doc (mainly a concern with `apostrophe-workflow`).

## 2.30.0

All tests passing.

It is now easier to set up Redis or another alternative session store:

```
'apostrophe-express': {
  session: {
    secret: 'your-secret-here',
    store: {
      name: 'connect-redis',
      options: {
        // redis-specific options here
      }
    }
  }
}
```

For bc, you can still pass a live instance of a store as the `store` option, but this way is easier; all you have to do is `npm install --save` your connect-compatible session store of choice and configure it.

Thanks to Michelin for their support of this work.

## 2.29.2

All tests passing.

* Overrideable widgetControlGroups method takes (req, widget, options) allowing for better control when customizing these buttons.
* The `createControls` option of the `apostrophe-pages` module is now respected properly.

## 2.29.1

All tests passing.

* Fixed a short-lived issue with the reorganize feature.

## 2.29.0

All tests passing.

This is a significant update containing various accommodations required by the shortly forthcoming Apostrophe 2.x version of the `apostrophe-workflow` module, as well as other recent enhancements in our queue.

* Editing an area "in context" on the page when it is part of a widget or piece will always work, even if `contextual: true` was not set. That property is optional and prevents the area from also appearing in the dialog box for editing the content type.

* Multiple select filters are now available for the "manage" view of any piece type. Just like configuring single-select filters, except that you'll add `multiple: true` to the relevant object in your `addFilters` configuration for the module. Thanks to Michelin for their support of this work.

* When editing a previous selection of pieces for a join or widget, you can also easily edit them without locating them again in the manage view.

* "Next" and "previous" links can now be easily added to your `show.html` pages for pieces. Just set the `next` and `previous` options for your `apostrophe-pieces-pages` subclass to `true`, or to an object with a `projection` property for best performance. This will populate `data.previous` and `data.next` in your `show.html` template. *For blogs they may seem backwards; they refer to relative position on the index page, and blogs are reverse-chronological. Just switch the terms on the front end in your template in cases where they appear confusing.*

* There is now a "pages" option on the admin bar, for cases where "reorganize" is not visible because "Page Settings" is not accessible to the user for the current page.

* If the `trashInSchema` option is set to `true` when configuring `apostrophe-docs`, pages that are in the trash retain their position in the page tree rather than moving to a separate "trash" subtree. In the "reorganize" interface, they are grouped into trash cans displayed beneath each parent page, rather than a single global trash can. This is necessary for the new workflow module and also helpful in any situation where trying to find pages in the trash is more troublesome than explaining this alternative approach.

When `trashInSchema` is `true`, users can also change the trash status of a piece or page via "Page Settings" or the "Edit" dialog box of the piece, and it is possible to access "Page Settings" for any page via "Reorganize."

* The buttons displayed for each widget in an Apostrophe area can be adjusted via the `addWidgetControlGroups` option of the `apostrophe-areas` module, which can be used to introduce additional buttons.

* Empty `beforeMove` and `afterMove` methods have been added to the `apostrophe-pages` module for the convenience of modules using `improve` to enhance it.

* The `apostrophe-doc-type-manager` module now has `getEditPermissionName` and `getAdminPermissionName` methods. These can be overridden by subclasses. For instance, all page subtypes return `edit-apostrophe-page` for the former because page types can be changed.

* `apos.destroy(function() { ... })` may be called to shut down a running Apostrophe instance. This does **not** delete any data. It simply releases the database connection, HTTP server port, etc. This mechanism is extensible by implementing an `apostropheDestroy` method in your own module.

* `before` option for `expressMiddleware`. As before any module can provide middleware via an `expressMiddleware` property which may be a function or array of functions. In addition, if that property is an object, it may also have a `before` subproperty specifying a module whose middleware should run after it. In this case the actual middleware function or functions must be in a `middleware` subproperty.

* `apos.instancesOf(name)` returns an array of modules that extend `name` or a subclass of it. `apos.instanceOf(object, name)` returns true if the given `object` is a moog instance of `name` or a subclass of it.

* `apos.permissions.criteria` can now supply MongoDB criteria restricted to the types the user can edit when a general permission name like `edit` or `edit-doc` is asked for. *This was never a security bug because permissions for actual editing were checked when individual edits occurred. The change makes it easier to display lists of editable content of mixed types.*

* Extending the indexes of Apostrophe's `aposDocs` collection is easier to achieve in modules that use `improve` to extend `apostrophe-docs`.

* Removed tests for obsolete, unsupported Node.js 0.10.x. Node.js 4.x is now the minimum version. *We do not intend to break ES5 compliance in 2.x, however testing old versions of Node that are not maintained with security patches in any freely available repository is not practical.*

* `insert` method for `apos.attachments`, mirroring the other modules better. Thanks to Arthur Agombart.

## 2.28.0

All tests passing.

* Notifications are available, replacing the use of `alert`. This feature is primarily for Apostrophe's own administrative features; you can use it when extending the editing UI. Call `apos.notify('message')` to display a simple message. You can specify several `type` options such as `error` and `info`, and you can also use `%s` wildcards. Everything is localized on the server side. [See the documentation for more information](http://apostrophecms.org/docs/modules/apostrophe-notifications/browser-apostrophe-notifications.html#trigger). Thanks to Michelin for their support of this work.
* The `apostrophe-images` widget now provides a focal point editor. See the new [responsive images HOWTO](http://apostrophecms.org/docs/tutorials/howtos/responsive-images.html). Thanks to Michelin for their support of this work.
* UX: clicking "edit" on an image you have already selected no longer deselects the image. Thanks to Michelin for their support of this work.
* Bug fix: corrected issue that sometimes prevented joins with pages from editing properly.
* Bug fix: added sort index on `level` and `rank`, preventing MongoDB errors on very large page trees.
* UX: a complete URL is suggested at startup when testing locally. Thanks to Alex Gleason.

## 2.27.1

All tests passing.

* Fixed recently introduced bug preventing page type switching.

## 2.27.0

All tests passing.

* Lazy schema field configuration, in general and especially for joins. No more need to specify `idField`, `idsField`, `relationshipsField` or even `label` for your schema fields. `withType` can be inferred too in many cases, depending on the name of the join field. You can still specify all of the details by hand.

Also, for reverse joins, there is a new `reverseOf` option, allowing you to just specify the name of the join you are reversing. This is much easier to understand than specifying the `idField` of the other join. However that is still permitted.

Lazy configuration is in place for doc types (like pages and pieces) and widget types. It can be extended to other uses of schemas by calling the new validation methods.

* ckeditor 4.6.2. Resolves #896: you can now create links properly in Microsoft Edge. Our policy is now to check in periodically with new ckeditor releases and just make sure they are compatible with our editor skin before releasing them.

* `apos.areas.fromRichText` can be used to create an area with a single rich text widget from a trusted string of HTML. Not intended for mixed media, just rich text. Related: both `fromRichText` and `fromPlaintext` now correctly give their widgets an `_id` property.

## 2.26.1

All tests passing.

* Fixed short-lived bug introduced in 2.26.0 re: detecting missing widget types.

## 2.26.0

All tests passing.

* Do not crash on missing widget types, print good warning messages.

* Complete implementation of the [explicitOrder](http://apostrophecms.org/docs/modules/apostrophe-docs/server-apostrophe-cursor.html#explicit-order) cursor filter, replacing a nonfunctional implementation.

* If the mongodb connection is lost, the default behavior is now to retry it forever, so when MongoDB does get restarted Apostrophe will find it. In addition, a `connect` object may be passed to the `apostrophe-db` module to be passed on to the MongoDB connect call.

* Spaces added between DOM attributes for better HTML5 compliance.

* `required` subfields are now enforced when editing fields of type `array`.

Thanks to Michelin for their support of much of the work in this release.

## 2.25.0

All tests passing.

* There is now a `readOnly` option for the standard schema field types. Thanks to Michelin for contributing this feature.

* Apostrophe now displays useful warnings and, in some cases, errors at startup when schemas are improperly configured. This is particularly useful if you have found it frustrating to configure joins correctly. We are continuing to deepen the coverage here.

* In the manage view, the "published" and "trash" filters now always offer both "yes" and "no," regardless of whether anything is available in those categories. This is necessary because these are the respective defaults, and these are also unusual cases in which it is actually interesting to know nothing is available.

## 2.24.0

All tests passing.

There is now an `object` schema field type. It works much like the `array` schema field type, however there is just one object, represented as an object property of the doc in the database. Thanks to Michelin's development team for contributing this feature.

## 2.23.2

All tests passing.

The options object of `enhanceDate` is now passed on to `pikaday`. Considered a bug fix since the options object was erroneously ignored.

* 2.23.1

All tests passing.

cleanCss needs to know that the output CSS files are going to live in apos-minified in order to correctly parse `@import` statements that pull in plain .css files. Also, the mechanism for prefixing URLs in CSS code was not applied at the correct stage of the bundling process (the minify stage), which broke the ability to reference fonts, images, etc. via URLs beginning with /modules when using an S3 asset bundle.

## 2.23.0

All tests passing.

* The "manage" view of `apostrophe-pieces` now supports robust filters, in the same way they were already supported on the front end for `apostrophe-pieces-pages`. Use the `addFilters` option to configure them. There is bc with existing filters that relied on the old assumption that manage filters have a boolean API. However now you can specify any field with a cursor filter, which includes most schema fields, notably including joins.

Note that since all of the options are presented in a dropdown, not all fields are good candidates for this feature.

The "manage" view filters now refresh to reflect only the options that still make sense based on the other filters you have selected, reducing user frustration.

See [reusable content with pieces](http://apostrophecms.org/docs/tutorials/getting-started/reusable-content-with-pieces.html) for more information and examples.

Thanks to Michelin for their support of this work.

* `apos.utils.isFalse` allows you to check for values that are strictly `=== false` in templates.

* `apos.utils.startCase` converts property names to English, roughly speaking. It is used as a fallback if a filter does not have a `label` property. This is primarily for bc, you should add a `label` property to your fields.

* Production now matches the dev environment with regard to relative URLs in LESS files, such as those used to specify background images or font files. Previously the behavior was different in dev and production, which is a bug.

* You can now pass a `less` option to `apostrophe-assets`, which is merged with the options given to `less.render` both in dev and production. You can use this, for instance, to enable `strictMath`.

* `apostrophe.oembed`'s `fetch` method now propagates its `options` object to `oembetter` correctly. Thanks to Fotis Paraskevopoulos.

## 2.22.0

All tests passing.

* Apostrophe now supports publishing CSS and JS assets via S3 rather than serving them directly.

Apostrophe already had an option to build asset "bundles" and deploy them at startup, as described in our [cloud HOWTO](http://apostrophecms.org/docs/tutorials/howtos/deploying-apostrophe-in-the-cloud.html). However this serves the assets from the cloud webserver, such as a Heroku dyno or EC2 instance. It is now possible to serve the assets from Amazon S3.

See the [updated cloud HOWTO](http://apostrophecms.org/docs/tutorials/howtos/deploying-apostrophe-in-the-cloud.html) for details.

Thanks to Michelin for their support of this work.

* Enforce string field `min` and `max` properties on server side.

* When validation of a form with tabs fails, such as a pieces edit modal, activate the correct tab and scroll to the first error in that tab.

* thanks to Ludovic Bret for fixing a bug in the admin bar markup.

## 2.21.0

All tests passing.

* For a small performance boost, `defer` option can be set to `true` when configuring any widget module.
This defers calls to the `load` method until just before the page is rendered, allowing a single query
to fetch them all in simple cases. This is best applied
to the `apostrophe-images-widgets` module and similar widgets. It should not be applied if you wish
to access the results of the join in asynchronous code, because they are not available until the last
possible moment.

Thanks to Michelin for their support of this work.

* You can also set `deferImageLoading` to `true` for the `apostrophe-globals` module if you want the
same technique to be applied when loading the `global` doc's widgets. This does not always yield a
performance improvement.

* Bug fix: if two crops of the same image were present in separate widgets on a page, only one of the crops would be seen in template code. This issue has been resolved.

## 2.20.3

All tests passing.

* The search filter is once again available when choosing images. This involved a deeper fix to modals: filters for sliding modals were not being properly captured and hoisted into the shared part of the outer div. This is now being done exactly as it is done for the controls (buttons) and the instructions.

To avoid incompatibility with existing uses of `self.$filters`, such as in the manage modal, they are captured to `self.$modalFilters`. A small change to the manage modal was needed to take advantage of this.

* Moved a warning message from `console.log` to `console.error`. `stdout` should never be used for warnings and errors. Moving toward clean output so that command line tasks can be safely used in pipelines.

## 2.20.2

All tests passing.

Improved UI for editing widgets. The edit button is no longer separate from the area-related controls such as up, down, etc. This reduces clutter and reduces difficulty in accessing widgets while editing.

## 2.20.1

All tests passing.

When autocompleting doc titles to add them to a join, Apostrophe again utilizes search result quality to display the best results first.

## 2.20.0

All tests passing.

This is a significant update with two useful new features and various minor improvements.

* Support for batch uploads. The `apostrophe-images` and `apostrophe-files` modules now implement batch uploads by default.

When you click "New File" or "New Image," you now go directly to the file browser, and if you select multiple files they are uploaded without a modal dialog appearing for each one; the title and slug are populated from the filename, and that's that.

You can also drag one or more files directly to the chooser/manager modal.

If you are choosing files or images for a widget, they are automatically selected after a batch upload.

This feature can be disabled by setting the `insertViaUpload` option to `false` for `apostrophe-images` or `apostrophe-files`. If you are adding `required` fields to `apostrophe-images` or `apostrophe-files`, then batch uploading is not the best option for you because it would bypass that.

**If you wish, you can enable the feature for your own `apostrophe-pieces` modules that have an `attachment` field in their schema by setting the `insertViaUpload` option to `true`.** However please note that this does not currently do anything for pieces that refer to an image or file indirectly via widget.

* Global preference editing, and a standard UI to roll back to earlier versions of global content. There is now a "Global Content" admin bar button. By default, this launches the version rollback dialog box for shared global content.

However, if you use `addFields` to add schema fields to the `apostrophe-global` module, this button instead launches an editing modal where you can edit those fields, and also offers a "Versions" button accessible from there.

Global preferences set in this way are accessible in all situations where `data.global` is available. This is very useful for creating project-wide preference settings.

All the usual features of schemas can be used, including `groupFields`. Of course, if you choose to use joins or widgets in global content, you should keep the performance impact in mind.

* Various UX fixes to the manager and chooser modals.

* If there is a `minSize` setting in play, that information is displayed to the user when choosing images.

* The `checkboxes` schema field type now supports the `browseFilters` feature.

* When batch file uploads fail, a more useful set of error messages are displayed.

## 2.19.1

All tests passing.

* When saving any doc with a schema, if an attachment field does not match a valid attachment that has actually been uploaded, that field is correctly nulled out. In addition, if the attachment's file extension is not in a valid fileGroup as configured via the attachments module, the field is nulled out. Finally, the `crop: true` option for attachments is saved successfully. This option allows for attachments to have a crop that is inherent to them, useful when there is no widget standing between the doc and the attachment.

All of these changes correct bugs in intended behavior. Certain checks were present in the code but not completely functional. If you need to update your configuration to add file extensions, [apostrophe-attachments](http://apostrophecms.org/docs/modules/apostrophe-attachments/).

## 2.19.0

All tests passing.

* As always, Apostrophe always populates `req.data.home`; when `req.data.page._ancestors[0]` exists that is used, otherwise Apostrophe carries out a separate query. However as a performance enhancement, you may now disable this additional query by passing the `home: false` option to the `apostrophe-pages` module. Note that `req.data.home` is not guaranteed to exist if you do this.

As for children of the home page, for performance you may now pass `home: { children: false }` option to the `apostrophe-pages` module. This option only comes into play when using `builders: { ancestors: false }`.

Thanks to Michelin for their support of this work.

## 2.18.2

All tests passing.

* Performance enhancement: when fetching `req.data.home` directly in the absence of `req.data.page._ancestors[0]`, such as on the home page itself or a non-page route like `/login`, we must apply the same default filters before applying the filter options, namely `.areas(false).joins(false)`, otherwise duplicate queries are made.

* Fixed bug in as-yet-unused `schemas.export` method caught by babel's linter.

Thanks to Michelin for their support of this work.

## 2.18.0

All tests passing.

* New batch editing features for pieces! You can now use the checkboxes to select many items and then carry out the following operations in one step: trash, rescue from trash, publish, unpublish, tag and untag.

In addition there is a clearly documented procedure for creating new batch editing features with a minimum of new code.

* Several bugs in the array editor were fixed. Up, down and remove buttons work properly again, an aesthetic glitch was resolved and redundant ordinal numbers do not creep in when managing the order of an array without the `titleField` option.

* Logging out completely destroys the session. While the standard behavior of `req.logout` in the Passport module is only to break the relationship between the `user` object and the session, users expect a clean break.

## 2.17.2

All tests passing.

* Members of a group that has the admin permission for a specific piece type can now move pieces of that type to and from the trash. (This was always intended, so this is a bug fix.)
* For better out-of-the-box SEO, an `alt` attribute with the title of the image is now part of the `img` markup of `apostrophe-images` widgets.

## 2.17.1

All tests passing.

* Fixed XSS (cross-site scripting) vulnerability in `req.browserCall` and `apos.push.browserCall`.

* Removed confusing strikethrough of "Apply to Subpages" subform when the permission is being removed rather than added.

* Improved UX of area widget controls.

* Improved modal array tab UI and CSS.

* The `oembedReady` Apostrophe event is now emitted correctly after `apostrophe-oembed` renders an oembed-based player, such as a YouTube video player for the `apostrophe-video` widget. This event can be listened for via `apos.on('apostrophe-oembed', fn)` and receives a jQuery object referring to the relevant element.

## 2.17.0

All tests passing.

* `array` schema fields now accept a `limit` option. They also support the `def` property to set defaults for individual fields. The array editor code has been refactored for better reliability and performance and documentation for the methods has been written.

* Relative `@import` statements now work when you push plain `.css` files as Apostrophe assets. There is no change in behavior for LESS files. Thanks to Fredrik Ekelund.

* Controls such as the "Finished" button of the reorganize modal were floating off the screen. This has been fixed.

## 2.16.1

All tests passing.

* If you have tried using `piecesFilters` with a `tags` field type, you may have noticed that when the query string parameter is present but empty, you get no results. This is suboptimal because that's a common result if you use an HTML form to drive the query. An empty string for a `tags` filter now correctly does nothing.

* In `apostrophe-rich-text-widgets`, initialize CKEditor on `instanceReady`, rather than via a dodgy timeout. Thanks to Frederik Ekelund for finding a better way!

## 2.16.0

All tests passing.

* Reintroduced the reorganize feature for editors who have permissions for some pages but not others. You are able to see the pages you can edit and also their ancestors, in order to navigate the tree. However you are able to drag pages only to parents you can edit.

* Introduced the new `deleteFromTrash` option to the `apostrophe-pages` module. If this option is enabled, a new icon appears in "reorganize" when looking at pages in the trash. This icon allows you to permanently delete a page and its descendants from the site.

The use of this option can lead to unhappy customers if they do not clearly understand it is a permanent action. For that reason, it is disabled by default. However it can be quite useful when transitioning from the initial site build to long-term support. We recommend enabling it during that period and disabling it again after cleanup.

* "Reorganize" no longer displays nonfunctional "view" and "trash" icons for the trash and pages inside it.

* The tests for the `apostrophe-locks` module are now deterministic and should always pass.

## 2.15.2

All tests passing.

Fixed a bug which could cause a crash if the `sort` filter was explicitly set to `search` and no search was actually present. Conditions existed in which this could happen with the autocomplete route.

## 2.15.1

Due to a miscommunication the version number 2.15.0 had been previously used. The description below was originally intended for 2.15.0 and has been published as 2.15.1 purely to address the version numbering conflict.

All tests passing.

* `apos.permissions.addPublic` accepts multiple arguments and array arguments,
adding all of the permission names given including any listed in the arrays.
* Permissions checks for pieces admin routes longer check for req.user, checking for the appropriate `edit-` permission is sufficient and makes addPublic more useful.
* Updated the `i18n` module to address a problem where labels that happened to be numbers rather than strings would crash the template if passed to `__()`.
* Documentation improvements.

## 2.14.3

All tests passing.

The mechanism that preserves text fields when performing AJAX refreshes was preserving
other types of `input` elements. Checkboxes, radio buttons and `type="submit"` are now
properly excluded from this mechanism.

## 2.14.2

Fixed [#385](https://github.com/punkave/apostrophe/issues/385): if a page is moved to the trash, its slug must always change, even if it has been edited so that it no longer has its parent's slug as a prefix. In addition, if the resulting slug of a descendant of the page moving to the trash conflicts with an existing page in the trash, steps are taken to ensure uniqueness.

## 2.14.1

All tests passing.

* The `apos.utils.clonePermanent` method no longer turns objects into long arrays of nulls if they happen to have a `length` property. `lodash` uses the `length` property as an indicator that the object should be treated as an array, but this would be an unrealistic restriction on Apostrophe schema field names. Instead, `clonePermanent` now uses `Array.isArray` to distinguish true arrays. This fixes a nasty bug when importing content from A1.5 and subsequently editing it.

* When a user is logged in there is an `apos.user` object on the browser side. Due to a bug this was an empty object. It now contains `title`, `_id` and `username` properties as intended.

## 2.14.0

All tests passing.

* A version rollback dialog box for the `global` doc is now opened if an element with the `data-apos-versions-global` attribute is clicked. There is currently no such element in the standard UI but you may introduce one in your own layout if you have mission-critical content in the `global` doc that is awkward to recreate after an accidental deletion, such as a custom sitewide nav.
* An error message is correctly displayed when login fails.
* Many UI messages are now passed through the `__()` internationalization helper correctly. Thanks to `timaebi`.

## 2.13.2

All tests passing.

The `data-apos-ajax-context` feature had a bug which prevented ordinary anchor links from performing AJAX refreshes correctly.

## 2.13.1

All tests passing.

The `apostrophe-attachments` module now calls `apos.ui.busy` correctly on the fieldset so that the busy and completed indicators are correctly shown and hidden. Previously the string `0` was passed, which is not falsy.

## 2.12.0

All tests passing.

* Developers are no longer required to set `instantiate: false` in `app.js` when configuring an npm module that uses the `improve` property to implicitly subclass and enhance a different module. In addition, bugs were fixed in the underlying `moog-require` module to ensure that assets can be loaded from the `public` and `views` folders of modules that use `improve`.
* `string` has replaced `csv` as the property name of the schema field converters that handle plaintext. Backwards compatibility has been implemented so that existing `csv` converters will work transparently and calls to `convert` with `csv` as the `from` argument still work as well. In all new custom field types you should say `string` rather than `csv`. There is no change in the functionality or implementation other than the name.

## 2.11.0

All tests passing.

You can now add middleware to your Apostrophe site via any module in your project. Just add an `self.expressMiddleware` method to your module, which takes the usual `req, res, next` arguments. Or, if it's more convenient, set `self.expressMiddleware` to an array of such functions. "Module middleware" is added immediately after the minimum required Apostrophe middleware (bodyParser, `req.data`, etc), and before any routes.

## 2.10.3

All tests passing.

Fixed bug in `autoPreserveText` feature of our `data-apos-ajax-context` mechanism; also, restricted it to text inputs and textareas that actually have the focus so that you can replace their values normally at other times

## 2.10.2

All tests passing.

A very minor fix, but 2.10.1 had a very noisy console.log statement left in.

## 2.10.1

All tests passing.

* The built-in cursor filters for `float` and `integer` no longer incorrectly default to filtering for docs with the value `0` if the value being filtered for is undefined or null. They default to not filtering at all, which is correct.

## 2.10.0

All tests passing.

* Apostrophe now automatically recompiles modified Nunjucks templates. This means you can hit refresh in your browser after hitting save in your editor when working on `.html` files. Also note that this has always worked for `.less` files.
* Fixed a longstanding bug in `joinByArrayReverse`, which now works properly.

## 2.9.2

All tests passing.

* Starting with MongoDB 3.3.x (?), it is an error to pass `safe: true` when calling `createIndex`, and it has never done anything in any version. In our defense, cargo-cult practice was probably adopted back in the days when MongoDB would invoke your write callback without actually confirming anything unless you passed `safe: true`, but apparently this was never a thing for indexes. Removed all the `safe: true` arguments from `createIndex` calls.
* Added a `beforeAjax` Apostrophe event to facilitate progress display and animations when using the new `data-apos-ajax-content` feature.

## 2.9.1

All tests passing.

* Fixed an omission that prevented the use of the back button to undo the very first click when using the new `data-apos-ajax-context`. Later clicks worked just fine, but for the first one to work we need a call to `replaceState` to make it possible to restore the original query.

## 2.9.0

All tests passing.

* Two major new features in this release: built-in filters for most schema fields, and built-in AJAX support for `apostrophe-pieces-pages`. These combine to eliminate the need for custom code in a wide array of situations where you wish to allow users to browse and filter blog posts, events, etc. In most cases there is no longer any need to write your own `cursor.js` or your own AJAX implementation. The provided AJAX implementation handles browser history operations, bookmarking and sharing properly and is SEO-friendly.

[See the official summary of the pull request for details and examples of usage.](https://github.com/punkave/apostrophe/pull/766)

* We also fixed a bug in the `refinalize` feature of cursors. state.criteria is now cloned before finalize and restored after it. Otherwise many criteria are added twice after refinalize which causes a fatal error with a few, like text search in mongodb.

In addition, we merged a contribution from Fotis Paraskevopoulos that allows a `bodyParser` option with `json` and `urlencoded` properties to be passed to the `apostrophe-express` module. Those properties are passed on to configure those two body parser middleware functions.

## 2.8.0

All tests passing.

* `APOS_MONGODB_URI` environment variable is used to connect to MongoDB if present. Helpful for cloud hosting. See the new [deploying Apostrophe in the cloud HOWTO](http://apostrophecms.org/docs/tutorials/howtos/deploying-apostrophe-in-the-cloud.html).
* `APOS_S3_BUCKET`, `APOS_S3_ENDPOINT` (optional), `APOS_S3_SECRET`, `APOS_S3_KEY`, and `APOS_S3_REGION` environment variables can be used to configure Apostrophe to use S3 for uploaded media storage. This behavior kicks in if `APOS_S3_BUCKET` is set. See the new [deploying Apostrophe in the cloud HOWTO](http://apostrophecms.org/docs/tutorials/howtos/deploying-apostrophe-in-the-cloud.html).
* New advisory locking API accessible via `apos.locks.lock` and `apos.locks.unlock`. `apostrophe-migrations:migrate` is now wrapped in a lock. More locks are coming, although Apostrophe was carefully designed for benign worst case outcomes during race conditions.
* Better asset deployment for Heroku and other cloud services. `node app apostrophe:generation --create-bundle=NAME` now creates a new folder, `NAME`, containing assets that would otherwise have been written to `public`. Launching a server with the `APOS_BUNDLE` environment variable set to `NAME` will then copy that bundle's contents into `public` before listening for connections. See the new [deploying Apostrophe in the cloud HOWTO](http://apostrophecms.org/docs/tutorials/howtos/deploying-apostrophe-in-the-cloud.html).
* `apostrophe-pieces-pages` index pages are about 2x faster; discovered we were inefficiently deep-cloning `req` when cloning a cursor.
* Helpful error message if you forget to set the `name` property of one of your `types` when configuring `apostrophe-pages`.

## 2.7.0

* We do a better job of defaulting to a sort by search match quality if full-text search is present in a query. Under the hood this is powered by the new `defaultSort` filter, which just stores a default value for the `sort` filter to be used only if `search` (and anything else with an implicit preferred sort order) is not present. No more lame search results for blog posts. You can explicitly set the `sort()` filter in a cursor override if you really want to, but trust us, when `search` is present sorting by anything but search quality produces poor results.
* Fixed bugs in the sanitizer for page slugs. It is now impossible to save a slug with trailing or consecutive slashes (except the home page slug which is allowed to consist of a single "trailing" slash). Added unit tests.
* Apostrophe's dropdown menus, etc. will more robustly maintain their font size in the presence of project-level CSS. There is an explicit default font size for `.apos-ui`.

## 2.6.2

All tests passing.

* The auto-suggestion of titles upon uploading files also suggests slugs.
* The auto-suggestion of titles and slugs applies to both "files" and "images."
* Reduce the clutter in the versions collection by checking for meaningful change on the server side, where final sanitization of HTML, etc. has taken place to iron out distinctions without a difference.
* Use the permission name `edit-attachment` consistently, so that calling `addPublic('edit-attachment')` has the intended effect.
* Manage view of pieces does not crash if `updatedAt` is missing from a piece.

## 2.6.1

All tests passing.

* Choosers and schema arrays play nicely with the new fixed-position tabs.
* Better CSS solution to positioning the attachment upload buttons which doesn't interfere with other styles.
* Images in the chooser choices column "stay in their lane."
* Better error message when an attempt to edit an area with a hyphenated name is used.
* Array edit button fixed.
* The `type()` cursor filter now has a finalizer and merges its criteria there at the very end, so that you can override a previous call to it at any time prior to invoking `toArray` or similar.
* Area controls no longer interfere with visibility of widget type selection menu.

## 2.6.0

All tests passing.

* `relationship` fields defined for `joinByArray` can now have an `inline: true` flag. If they are inline, they are presented right in the chooser, rather than appearing in a separate modal dialog reachable by clicking an icon. This feature should be used sparingly, but that's true of relationship fields in general.
* Permissions editing for pages now takes advantage of the new inline relationship fields to make the "apply to subpages" functionality easier to discover.
* When uploading files or images, the title field is automatically suggested based on the filename.
* Improvements in form field UX and design.
* When choosing pieces (including images), if you elect to create a new piece it is automatically added to the selection.
* When choosing pieces, if the `limit` is reached and it is greater than 1, a helpful message appears, and the UI changes to make clear that you cannot add items until you remove one. If the limit is exactly 1, a new selection automatically replaces the current selection, and singular language is used to clarify what is happening.
* Syntax errors in "related types" such as cursors now produce an improved error message with filename and line number.
* Showstopper errors during startup are reported in a less redundant way.

## 2.5.2

All tests passing.

* New `blockLevelControls: true` option to areas ensures controls for "blocks," i.e. "layout" widgets whose primary purpose is to contain other widgets, can be easily distinguished from controls for "regular" areas nested inside them. Think of a "two-column" or "three-column" widget with three areas in its template. The controls for these areas are displayed in a distinct color and various visual affordances are made to ensure they are accessible when things would otherwise be tightly spaces.
* General improvements to the usability of area-related controls.
* The search index now correctly includes the text of string and select schema fields found in widgets, pieces, pages, etc., as it always did before in 0.5. You may use `searchable: false` to disable this on a per-field basis.
* Search indexing has been refactored for clarity (no changes to working APIs).
* Checkboxes for the `checkboxes` schema field type are now styled.
* "View file" links in the file library are now styled as buttons.

## 2.5.1

All tests passing.

* The `minSize` option to `apostrophe-images` widgets now works properly when cropping.
* The cropper no longer starts out cropping to the entire image, as this made it unclear what was happening. However if you click the crop button and then just save you still get reasonable behavior.
* Bigger crop handles.
* Textarea focus state receives the same "glow" as a regular text input field.
* Small documentation updates.

## 2.5.0

All tests passing.

* Implemented `apos.areas.fromPlaintext`, which accepts a string of plaintext (not markup) and returns an area with a single `apostrophe-rich-text` widget in it, containing that text. Useful in implementing importers.
* The so-called `csv` import mode of `apos.schemas.convert` works properly for areas, using the above. Although it is called csv this mode is really suitable for any situation in which you have plaintext representations of each property in an object and would like those sanitized and converted to populate a doc.
* Bug fix: emit the `enhance` Apostrophe event only once on page load. This event is emitted only when there is new content that has been added to the page, e.g. once at page load, and also when a new widget is added or updated, etc. The first argument to your event handler will be a jQuery element which will contain only new elements.
* Legacy support for `data/port` and `data/address` files has been restored. (Note that `PORT` and `ADDRESS` environment variables supersede these. In modern Stagecoach deployments `data/port` is often a space-separated list of ports, and the `deployment/start` script parses these out and launches multiple processes with different PORT variables.)

## 2.4.0

All tests passing.

Workarounds for two limitations in MongoDB that impact the use of Apostrophe cursors:

* The `addLateCriteria` cursor filter has been introduced. This filter should be used only when
you need to invoke `$near` or another MongoDB operator that cannot be used within `$and`. The object
you pass to `addLateCriteria` is merged with the criteria object that is built normally by the cursor.
**Use of this filter is strongly discouraged unless you must use operators that do
not support `$and`.**
* Custom filters that invoke `$near` or other MongoDB operators that are incompatible
with `$text` queries may call `self.set('regexSearch', true)` to force the cursor to use
a regular expression search rather than full MongoDB full-text search, if and when the
`search()` filter is called on the same cursor. This was implemented to allow combination
of full-text and geographical searches, subject of course to the limitation that regular expression
search is not indexed. It also doesn't sort by quality, but `$near` provides its own sort
by distance.

Since these are new features a minor version level bump is appropriate. However neither of these is a feature that a typical site developer will need to call directly.

## 2.3.2

All tests passing.

* The quality of the autocomplete search results shown when selecting pages or pieces via a join was low. This has been corrected by calling the `.sort('search')` filter to sort by search result quality rather than the default sort order for the doc type manager in question.
* All of the autocomplete suggestions fit on the screen on reasonably sized displays. With the recent addition of the "flip" feature to push the suggestions up rather than down if the bottom of the screen would otherwise be reached, this is critical to show the first and best suggestion. Further discussion for future UX improvement in [issue 704](https://github.com/punkave/apostrophe/issues/704).

## 2.3.1

All tests passing.

* Fixed a bug in the new "copy page" feature that affects pages that have `null` properties.
* Improved the experience of using the widget controls to manage the widgets in an area.
* The `login` module now has an alias, `apos.login`, like other core modules.
* Updated the jquery projector plugin to the latest version.

## 2.3.0

All tests passing.

* Fixed a bug affecting the use of `arrangeFields` in modules that extend another module's use of `arrangeFields`. Added unit test based directly on a real-world project.
* `baseUrl` project-wide option added, yielding the same benefit as in 0.5: you get absolute URLs for all pages everywhere. (If you don't want absolute URLs, just don't set it.) This is very beneficial when generating `og:meta` tags for Facebook, or generating emails.
* A direct link to the original file has been added to the file manager's editor modal.

## 2.2.2

All tests passing.

* Addition of slugs to projection for autocomplete is now done in a way that still allows overrides at the doc level to add other properties.
* Addition of slugs to projection for autocomplete works for joins with a specific page type, too.
* Fixed a chicken-and-egg problem in the global module that kicked in if the "global" doc contains widgets powered by modules not yet initialized at the time the global module checks for the existence of the doc.

## 2.2.1

All tests passing.

Fixed an oversight: the new `pageBeforeCopy` global method now takes `req` as its first parameter. Since `2.2.0` was first published 5 minutes ago and this method has not yet been documented this is not regarded as a bc break.

## 2.2.0

All tests passing.

* Fixed bug that broke removal of permissions for pages.
* "Copy Page" feature added to the page menu.
* Automatically reposition the autocomplete dropdown for joins if it would collide with the bottom of the window.
* Include page slugs in the autocomplete dropdown for joins with pages.
* `chooserChoiceBase.html` restored; some projects were depending on extending it, which is a useful technique.

## 2.1.5

All tests passing.

* Admin bar: previously grouped fields can be re-grouped successfully, so concatenating admin bar configuration works just as well as concatenating `addFields` arrays
* Files widget displays upload button in the same user-friendly position as the images widget
* Font size for tabs and help labels is explicit to avoid side effects from project-level CSS

## 2.1.4

All tests passing.

* Previously chosen items that now reside in the trash no longer break the chooser for editing joins
* All joins editable; certain edge cases weren't getting blessed
* A field appears properly when two diferent choices list it for `showFields`
* As in 0.5, a required field hidden by `showFields` is not required (but will be if you elect the choice that shows it)

## 2.1.3

All tests passing.

* A typo in the unit tests caused unit tests to fail. This has been fixed.
* The recent addition of the HTML5 doctype caused the login page to be invisible in the sandbox project (not the boilerplate project). This has been fixed.
* The recent addition of the HTML5 doctype caused the admin bar to appear with a slight visual defect. This has been fixed.

## 2.1.2

Fix for [#668](https://github.com/punkave/apostrophe/issues/668), crash occurring when admin bar group leader starts out too close to the end of the admin bar items array.

## 2.1.1

Full Windows compatibility restored. The "recursively copy asset folders if on Windows" behavior from 0.5 was reimplemented. This is necessary to allow Apostrophe to run as a non-administrator on Windows. Running as administrator is the moral equivalent of running as root on Linux, which we would never recommend.

Since Apostrophe did not function previously on Windows and there is no behavior change on Mac/Linux this is effectively a bug fix rather than a new feature, thus 2.1.1.

## 2.1.0

* Introduced the new `apos.areas.richText` and `apos.areas.plaintext` methods, which are also available in templates by the same names.

* Added and documented the `addImageSizes` option of the `apostrophe-attachments` module.

## 2.0.4

* The `apostrophe-login` module now invokes `loginAfterLogin(req, callback)` on all modules that have such a method, via `apos.callAll`. Modules that do not need a callback can supply this method with only one argument. Afterwards, `apostrophe-login` redirects to `req.redirect`, as is supported elsewhere in Apostrophe. So you can assign to `req.redirect` in your callback to change the user's destination after a successful login. If `req.redirect` is not set, the user is redirected to the home page.

## 2.0.3

The `ancestors` and `children` filters defaulted to `areas(false)`, but `joins(false)` was omitted, contrary to documentation which has always indicated the information returned is limited for performance. This was fixed. You can still override freely with the `filters` option to `apostrophe-pages`.

The HTML5 doctype was added to `outerLayoutBase`. HTML5 was always assumed, and the absence of the doctype broke jQuery's support for distinguishing `$(window).height()` from `$(document).height()`, causing runaway infinite scroll loading.

Warning message instructions for configuring the session secret were fixed (the actual location has not changed).

## 2.0.2

Previously the `contextual` flag of a pieces module was not considered before deciding to redirect to the "show page" for the piece, which might not exist. This has been fixed. It should only happen when the module has `contextual: true`, creating a reasonable expectation that such a page must exist.

## 2.0.1

Packaging and documentation issues only.

## 2.0.0

Inaugural npm release of Apostrophe 2.x, which was used prior to that in many projects via git dependencies.<|MERGE_RESOLUTION|>--- conflicted
+++ resolved
@@ -1,15 +1,15 @@
 # Changelog
 
 ## Unreleased
-<<<<<<< HEAD
 
 ### Fixes
 
 * Resolves slug-related bug when switching between images in the archived view of the media manager. The slug field was not taking into account the double slug prefix case.
-=======
+
+
 ### Changes
 * Bolsters the CSS that backs Apostrophe UI's typography to help prevent unintended style leaks at project-level code.
->>>>>>> 0acf5a71
+
 
 ## 3.2.0 - 2021-08-13
 
