# Changelog

## UNRELEASED

### Adds

* Add `@apostrophecms/log` module to allow structured logging. All modules have `logDebug`, `logInfo`, `logWarn` and `logError` methods now. See the [documentation](https://v3.docs.apostrophecms.org/guide/logging.html) for more details.
* Add `@apostrophecms/settings` translations.
* Add the ability to have custom modals for batch operations.
* Add the possibility to display utility operations inside a 3-dots menu on the page manager, the same way it is done for the docs manager.
* Move `AposDocContextMenu.vue` business logic to a mixin.
* Move Pages Manager modal business logic to a mixin. Add `column.extraWidth` option (number) for `AposTreeHeader.vue` to allow control over the tree cell width.

### Changes

* Rename misleading `projection` parameter into `options` in `self.find` method signature for
`@apostrophecms/any-doc-type`, `@apostrophecms/any-page-type` & `@apostrophecms/piece-type`.
* Hide save button during in-context editing if the document is autopublished. 
* Beginning with this release, the correct `moduleName` for typical
actions on the context document is automatically passed to the
modal associated with a custom context operation, unless `moduleName`
is explicitly specified. The `moduleName` parameter to `addContextOperation`
is no longer required and should not be passed at all in most cases
(just pass the object argument). If you do wish to specify a `moduleName`
to override that prop given to the modal, then it is recommended to pass
it as a `moduleName` property of the object, not as a separate argument.
For backwards compatibility the two-argument syntax is still permitted.

### Fixes

<<<<<<< HEAD
* Resolved data integrity issue with certain page tree operations by inferring the best peer to position the page relative to rather
than attempting to remember the most recent move operation.
=======
* Fixes a downstream bug in the `getFieldsByCategory` method in the `AposEditorMixin.js` by checking for a property before accessing it.
* Changes were detected in various fields such as integers, which caused the "Update" button to be active even when there was no actual modification in the doc.
>>>>>>> 51e1579a

## 3.53.0 (2023-08-03)

### Adds

* Accessibility improved for navigation inside modals and various UI elements.
Pages/Docs Manager and Doc Editor modal now have better keyboard accessibility.
They keep the focus on elements inside modals and give it back to their parent modal when closed.
This implementation is evolving and will likely switch to use the `dialog` HTML element soon.
* Adds support for a new `if` property in `addContextOperation` in order to show or not a context operation based on the current document properties.
* Add `update-doc-fields` event to call `AposDocEditor.updateDocFields` method
* Add schema field `hidden` property to always hide a field
* Hide empty schema tabs in `AposDocEditor` when all fields are hidden due to `if` conditions
* The front end UI now respects the `_aposEditorModal` and `_aposAutopublish`
properties of a document if present, and otherwise falls back to module
configuration. This is a powerful addition to custom editor components
for piece and page types, allowing "virtual piece types" on the back end that
deal with many content types to give better hints to the UI.
* Respect the `_aposAutopublish` property of a document if present, otherwise
fall back to module configuration.
* For convenience in custom editor components, pass the new prop `type`, the original type of the document being copied or edited.
* For better results in custom editor components, pass the prop `copyOfId`, which implies
the custom editor should fetch the original itself by its means of choice.
For backwards compatibility `copyOf` is still passed, but it may be an
incomplete projection and should not be used in new code.
* Custom context operations now receive a `docId` prop, which should
be used in preference to `doc` because `doc` may be an incomplete
projection.
* Those creating custom context operations for documents can now
specify both a `props` object for additional properties to be passed to
their modal and a `docProps` object to map properties from the document
to props of their choosing.
* Adds support to add context labels in admin bar.
* Adds support for admin UI language configuration in the `@apostrophecms/i18n` module. The new options allow control over the default admin UI language and configures the list of languages, that any individual logged in user can choose from. See the [documentation](https://v3.docs.apostrophecms.org/reference/modules/i18n.html) for more details.
* Adds `adminLocale` User field to allow users to set their preferred admin UI language, but only when the `@apostrophecms/i18n` is configured accordingly (see above).
* Adds `@apostrophecms/settings` module and a "Personal Settings" feature. See the [documentation](https://v3.docs.apostrophecms.org/reference/modules/settings.html) for more details.
* Adds `$and` operator on `addContextOperation` `if` property in order to check multiple fields before showing or hiding a context operation.

### Fixes

* `AposDocEditor` `onSave` method signature. We now always expect an object when a parameter is passed to the function to check
the value of `navigate` flag.
* Fixes a problem in the rich text editor where the slash would not be deleted after item selectin from the insert menu.
* Modules that have a `public` or `i18n` subdirectory no longer generate a
warning if they export no code.
* Clean up focus parent event handlers when components are destroyed. Prevents a slow degradation of performance while editing.
Thanks to [Joshua N. Miller](https://github.com/jmiller-rise8).
* Fixes a visual discrepancy in the rich text editor where empty paragraphs would appear smaller in preview mode compared to edit mode.

### Changes

* To make life easier for module developers, modules that are `npm link`ed to
the project no longer have to be listed in `package.json` as
dependencies. To prevent surprises this is still a requirement for modules
that are not symlinked.

## 3.52.0 (2023-07-06)

### Changes

* Foreign widget UI no longer uses inverted theme styles.

### Adds

* Allows users to double-click a nested widget's breadcrumb entry and open its editor.
* Adds support for a new `conditions` property in `addContextOperation` and validation of `addContextOperation` configuration.

### Fixes

* The API now allows the user to create a page without defining the page target ID. By default it takes the Home page.
* Users are no longer blocked from saving documents when a field is hidden
by an `if` condition fails to satisfy a condition such as `min` or `max`
or is otherwise invalid. Instead the invalid value is discarded for safety.
Note that `required` has always been ignored when an `if` condition is not
satisfied.
* Errors thrown in `@apostrophecms/login:afterSessionLogin` event handlers are now properly passed back to Passport as such, avoiding a process restart.

## 3.51.1 (2023-06-23)

## Fixes

* Fix a regression introduced in 3.51.0 - conditional fields work again in the array editor dialog box.

## 3.51.0 (2023-06-21)

### Adds

* Items can now be added to the user's personal menu in the
admin bar, alongside the "Log Out" option. To do so, specify
the `user: true` option when calling `self.apos.adminBar.add`.
This should be reserved for items that manage personal settings.
* When duplicating another document, the `_id` properties of
array items, widgets and areas are still regenerated to ensure
uniqueness across documents. However, an `_originalId` property
is now available for reference while the document remains in memory.
This facilitates change detection within array items in
`beforeSave` handlers and the like.
* Adds the possibility to add custom admin bars via the `addBar()` method from the `admin-bar` module.
* Adds support for conditional fields within `array` and `object` field schema. See the [documentation](https://v3.docs.apostrophecms.org/guide/conditional-fields/) for more information.

### Fixes

* Uses `findForEditing` method in the page put route.
* The "Duplicate" option in the page or piece manager now correctly duplicates the
entire document. This was a regression introduced in 3.48.0. The "Duplicate" option
in the editor dialog box always worked correctly.

### Changes

* Browser URL now changes to reflect the slug of the document according to the mode that is being viewed.

## 3.50.0 (2023-06-09)

### Adds

* As a further fix for issues that could ensue before the improvements
to locale renaming support that were released in 3.49.0, an
`@apostrophecms/page:reattach` task has been added. This command line task
takes the `_id` or `slug` of a page and reattaches it to the page tree as
the last child of the home page, even if page tree data for that page
is corrupted. You may wish to use the `--new-slug` and `--locale` options. This task should not
be needed in normal circumstances.

## 3.49.0 (2023-06-08)

### Changes

* Updates area UX to not display Add Content controls when a widget is focused.
* Updates area UX to unfocus widget on esc key.
* Updates widget UI to use dashed outlines instead of borders to indicate bounds.
* Updates UI for Insert Menu.
* Updates Insert Menu UX to allow mid-node insertion.
* Rich Text Widget's Insert components are now expected to emit `done` and `cancel` for proper RT cleanup. `close` still supported for BC, acts as `done`.
* Migrated the business logic of the login-related Vue components to external mixins, so that the templates and styles can be overridden by
copying the component `.vue` file to project level without copying all of the business logic. If you have already copied the components to style them,
we encourage you to consider replacing your `script` tag with the new version, which just imports the mixin, so that fixes we make there will be
available in your project.

### Adds

* Adds keyboard accessibility to Insert menu.
* Adds regex pattern feature for string fields.
* Adds `pnpm` support. Introduces new optional Apostrophe root configuration `pnpm` to force opt-in/out when auto detection fails. See the [documentation](https://v3.docs.apostrophecms.org/guide/using-pnpm.html) for more details.
* Adds a warning if database queries involving relationships
are made before the last `apostrophe:modulesRegistered` handler has fired.
If you need to call Apostrophe's `find()` methods at startup,
it is best to wait for the `@apostrophecms/doc:beforeReplicate` event.
* Allow `@` when a piece is a template and `/@` for page templates (doc-template-library module).
* Adds a `prefix` option to the http frontend util module.
If explicitly set to `false`, prevents the prefix from being automatically added to the URL,
when making calls with already-prefixed URLs for instance.
* Adds the `redirectToFirstLocale` option to the `i18n` module to prevent users from reaching a version of their site that would not match any locale when requesting the site without a locale prefix in the URL.
* If just one instance of a piece type should always exist (per locale if localized), the
`singletonAuto` option may now be set to `true` or to an object with a `slug` option in
order to guarantee it. This implicitly sets `singleton: true` as well. This is now used
internally by `@apostrophecms/global` as well as the optional `@apostrophecms-pro/palette` module.

### Fixes

* Fix 404 error when viewing/editing a doc which draft has a different version of the slug than the published one.
* Fixed a bug where multiple home pages can potentially be inserted into the database if the
default locale is renamed. Introduced the `async apos.doc.bestAposDocId(criteria)` method to
help identify the right `aposDocId` when inserting a document that might exist in
other locales.
* Fixed a bug where singletons like the global doc might not be inserted at all if they
exist under the former name of the default locale and there are no other locales.

## 3.48.0 (2023-05-26)

### Adds

* For performance, add `apos.modules['piece-type']getManagerApiProjection` method to reduce the amount of data returned in the manager
    modal. The projection will contain the fields returned in the method in addition to the existing manager modal
    columns.
* Add `apos.schema.getRelationshipQueryBuilderChoicesProjection` method to set the projection used in
    `apos.schema.relationshipQueryBuilderChoices`.
* Rich-text inline images now copies the `alt` attribute from the original image from the Media Library.

### Changes

* Remove `stripPlaceholderBrs` and `restorePlaceholderBrs` from `AposRichTextWidgetEditor.vue` component.
* Change tiptap `Gapcursor` display to use a vertical blinking cursor instead of an horizontal cursor, which allow users to add text before and after inline images and tables.
* You can set `max-width` on `.apos-rich-text-toolbar__inner` to define the width of the rich-text toolbar. It will now
    flow on multiple lines if needed.
* The `utilityRail` prop of `AposSchema` now defaults to `false`, removing
the need to explicitly pass it in almost all contexts.
* Mark `apos.modules['doc-type']` methods `getAutocompleteTitle`, `getAutocompleteProjection` and `autocomplete` as
    deprecated. Our admin UI does not use them, it uses the `autocomplete('...')` query builder.
    More info at https://v3.docs.apostrophecms.org/reference/query-builders.html#autocomplete'.
* Print a warning with a clear explanation if a module's `index.js` file contains
no `module.exports` object (often due to a typo), or it is empty.

### Fixes

* Now errors and exits when a piece-type or widget-type module has a field object with the property `type`. Thanks to [NuktukDev](https://github.com/nuktukdev) for this contribution.
* Add a default page type value to prevent the dropdown from containing an empty value.

## 3.47.0 (2023-05-05)

### Changes

* Since Node 14 and MongoDB 4.2 have reached their own end-of-support dates,
we are **no longer supporting them for A3.** Note that our dependency on
`jsdom` 22 is incompatible with Node 14. Node 16 and Node 18 are both
still supported. However, because Node 16 reaches its
end-of-life date quite soon (September), testing and upgrading directly
to Node 18 is strongly recommended.
* Updated `sluggo` to version 1.0.0.
* Updated `jsdom` to version `22.0.0` to address an installation warning about the `word-wrap` module.

### Fixes

* Fix `extendQueries` to use super pattern for every function in builders and methods (and override properties that are not functions).

## 3.46.0 (2023-05-03)

### Fixes

* Adding or editing a piece no longer immediately refreshes the main content area if a widget editor is open. This prevents interruption of the widget editing process
when working with the `@apostrophecms/ai-helper` module, and also helps in other situations.
* Check that `e.doc` exists when handling `content-changed` event.
* Require updated `uploadfs` version with no dependency warnings.

### Adds

* Allow sub-schema fields (array and object) to follow parent schema fields using the newly introduced `following: '<parentField'` syntax, where the starting `<` indicates the parent level. For example `<parentField` follows a field in the parent level, `<<grandParentField` follows a field in the grandparent level, etc. The change is fully backward compatible with the current syntax for following fields from the same schema level.

### Changes

* Debounce search to prevent calling search on every key stroke in the manager modal.
* Various size and spacing adjustments in the expanded Add Content modal UI

## 3.45.1 (2023-04-28)

### Fixes

* Added missing styles to ensure consistent presentation of the rich text insert menu.
* Fixed a bug in which clicking on an image in the media manager would close the "insert
image" dialog box.
* Update `html-to-text` package to the latest major version.

## 3.45.0 (2023-04-27)

### Adds

* Rich text widgets now support the `insert` option, an array
which currently may contain the strings `image` and `table` in order to add a
convenient "insert menu" that pops up when the slash key is pressed.
This provides a better user experience for rich text features that shouldn't
require that the user select existing text before using them.
* Auto expand inline array width if needed using `width: max-content` in the admin UI.
* The "browse" button is now available when selecting pages and pieces
to link to in the rich text editor.
* The "browse" button is also available when selecting inline images
in the rich text editor.
* Images are now previewed in the relationship field's compact list view.
* The new `apos-refreshing` Apostrophe bus event can be used to prevent
Apostrophe from refreshing the main content zone of the page when images
and pieces are edited, by clearing the `refresh` property of the object
passed to the event.
* To facilitate custom click handlers, an `apos.modal.onTopOf(el1, el2)` function is now
available to check whether an element is considered to be "on top of" another element in
the modal stack.

### Changes

* The `v-click-outside-element` Vue directive now understands that modals "on top of"
an element should be considered to be "inside" the element, e.g. clicks on them
shouldn't close the link dialog etc.

### Fixes

* Fix various issues on conditional fields that were occurring when adding new widgets with default values or selecting a falsy value in a field that has a conditional field relying on it.
Populate new or existing doc instances with default values and add an empty `null` choice to select fields that do not have a default value (required or not) and to the ones configured with dynamic choices.
* Rich text widgets save more reliably when many actions are taken quickly just before save.
* Fix an issue in the `oembed` field where the value was kept in memory after cancelling the widget editor, which resulted in saving the value if the widget was nested and the parent widget was saved.
Also improve the `oembed` field UX by setting the input as `readonly` rather than `disabled` when fetching the video metadata, in order to avoid losing its focus when typing.

## 3.44.0 (2023-04-13)

### Adds

* `checkboxes` fields now support a new `style: 'combobox'` option for a better multiple-select experience when there
are many choices.
* If the new `guestApiAccess` option is set to `true` for a piece type or for `@apostrophecms/page`,
Apostrophe will allow all logged-in users to access the GET-method REST APIs of that
module, not just users with editing privileges, even if `publicApiProjection` is not set.
This is useful when the goal is to allow REST API access to "guest" users who have
project-specific reasons to fetch access content via REST APIs.
* `test-lib/utils.js` has new `createUser` and `loginAs` methods for the convenience of
those writing mocha tests of Apostrophe modules.
* `batchOperations` permissions: if a `permission` property is added to any entry in the `batchOperations` cascade of a piece-type module, this permission will be checked for every user. See `batchOperations` configuration in `modules/@apostrophecms/piece-type/index.js`. The check function `checkBatchOperationsPermissions` can be extended. Please note that this permission is checked only to determine whether to offer the operation.

### Fixes
* Fix child page slug when title is deleted

## 3.43.0 (2023-03-29)

### Adds

* Add the possibility to override the default "Add Item" button label by setting the `itemLabel` option of an `array` field.
* Adds `touch` task for every piece type. This task invokes `update` on each piece, which will execute all of the same event handlers that normally execute when a piece of that type is updated. Example usage: `node app article:touch`.

### Fixes

* Hide the suggestion help from the relationship input list when the user starts typing a search term.
* Hide the suggestion hint from the relationship input list when the user starts typing a search term except when there are no matches to display.
* Disable context menu for related items when their `relationship` field has no sub-[`fields`](https://v3.docs.apostrophecms.org/guide/relationships.html#providing-context-with-fields) configured.

## 3.42.0 (2023-03-16)

### Adds

* You can now set `style: table` on inline arrays. It will display the array as a regular HTML table instead of an accordion.
See the [array field documentation](https://v3.docs.apostrophecms.org/reference/field-types/array.html#settings) for more information.
* You can now set `draggable: false` on inline arrays. It will disable the drag and drop feature. Useful when the order is not significant.
See the [array field documentation](https://v3.docs.apostrophecms.org/reference/field-types/array.html#settings) for more information.
* You can now set the label and icon to display on inline arrays when they are empty.
See the [array field documentation](https://v3.docs.apostrophecms.org/reference/field-types/array.html#whenEmpty) for more information.
* We have added a new and improved suggestion UI to relationship fields.
* The `utilityOperations` feature of piece types now supports additional properties:
`relationship: true` (show the operation only when editing a relationship), `relationship: false` (never show
the operation when editing a relationship), `button: true`, `icon` and `iconOnly: true`.
When `button: true` is specified, the operation appears as a standalone button rather than
being tucked away in the "more" menu.
* In addition, `utilityOperations` can now specify `eventOptions` with an `event` subproperty
instead of `modalOptions`. This is useful with the new `edit` event (see below).
* Those extending our admin UI on the front end can now open a modal to create or edit a page or piece by calling
`await apos.doc.edit({ type: 'article' })` (the type here is an example). To edit an existing document add an
`_id` property. To copy an existing document (like our "duplicate" feature) add a `copyOf`
property. When creating new pages, `type` can be sent to `@apostrophecms/page` for convenience
(note that the `type` property does not override the default or current page type in the editor).
* The `edit` Apostrophe event is now available and takes an object with the same properties
as above. This is useful when configuring `utilityOperations`.
* The `content-changed` Apostrophe event can now be emitted with a `select: true` property. If a
document manager for the relevant content type is open, it will attempt to add the document to the
current selection. Currently this works best with newly inserted documents.
* Localized strings in the admin UI can now use `$t(key)` to localize a string inside
an interpolated variable. This was accomplished by setting `skipOnVariables` to false
for i18next, solely on the front end for admin UI purposes.
* The syntax of the method defined for dynamic `choices` now accepts a module prefix to get the method from, and the `()` suffix.
This has been done for consistency with the external conditions syntax shipped in the previous release. See the documentation for more information.
* Added the `viewPermission` property of schema fields, and renamed `permission` to `editPermission` (with backwards
compatibility) for clarity. You can now decide if a schema field requires permissions to be visible or editable.
See the documentation for more information.
* Display the right environment label on login page. By default, based on `NODE_ENV`, overriden by `environmentLabel` option in `@apostrophecms/login` module. The environment variable `APOS_ENV_LABEL` will override this. Note that `NODE_ENV` should generally only be set to `development` (the default) or `production` as many Node.js modules opt into optimizations suitable for all deployed environments when it is set to `production`. This is why we offer the separate `APOS_ENV_LABEL` variable.

### Fixes

* Do not log unnecessary "required" errors for hidden fields.
* Fixed a bug that prevented "Text Align" from working properly in the rich text editor in certain cases.
* Fix typo in `@apostrophecms/doc-type` and `@apostrophecms/submitted-drafts` where we were using `canCreate` instead of `showCreate` to display the `Create New` button or showing the `Copy` button in `Manager` modals.
* Send external condition results in an object so that numbers are supported as returned values.

## 3.41.1 (2023-03-07)

No changes. Publishing to make sure 3.x is tagged `latest` in npm, rather than 2.x.

## 3.41.0 (2023-03-06)

### Adds

* Handle external conditions to display fields according to the result of a module method, or multiple methods from different modules.
This can be useful for displaying fields according to the result of an external API or any business logic run on the server. See the documentation for more information.

### Fixes

* Replace `deep-get-set` dependency with `lodash`'s `get` and `set` functions to fix the [Prototype Pollution in deep-get-set](https://github.com/advisories/GHSA-mjjj-6p43-vhhv) vulnerability. There was no actual vulnerability in Apostrophe due to the way the module was actually used, and this was done to address vulnerability scan reports.
* The "soft redirects" for former URLs of documents now work better with localization. Thanks to [Waldemar Pankratz](https://github.com/waldemar-p).
* Destroy `AreaEditor` Vue apps when the page content is refreshed in edit mode. This avoids a leak of Vue apps components being recreated while instances of old ones are still alive.

### Security

* Upgrades passport to the latest version in order to ensure session regeneration when logging in or out. This adds additional security to logins by mitigating any risks due to XSS attacks. Apostrophe is already robust against XSS attacks. For passport methods that are internally used by Apostrophe everything is still working. For projects that are accessing the passport instance directly through `self.apos.login.passport`, some verifications may be necessary to avoid any compatibility issue. The internally used methods are `authenticate`, `use`, `serializeUser`, `deserializeUser`, `initialize`, `session`.

## 3.40.1 (2023-02-18)

* No code change. Patch level bump for package update.

## 3.40.0 (2023-02-17)

### Adds

* For devops purposes, the `APOS_BASE_URL` environment variable is now respected as an override of the `baseUrl` option.

### Fixes

* Do not display shortcut conflicts at startup if there are none.
* Range field correctly handles the `def` attribute set to `0` now. The `def` property will be used when the field has no value provided; a value going over the max or below the min threshold still returns `null`.
* `select` fields now work properly when the `value` of a choice is a boolean rather than a string or a number.

## 3.39.2 (2023-02-03)

### Fixes
* Hotfix for a backwards compatibility break in webpack that triggered a tiptap bug. The admin UI build will now succeed as expected.

## 3.39.1 (2023-02-02)

### Fixes

* Rescaling cropped images with the `@apostrophecms/attachment:rescale` task now works correctly. Thanks to [Waldemar Pankratz](https://github.com/waldemar-p) for this contribution.

## 3.39.0 (2023-02-01)

### Adds

* Basic support for editing tables by adding `table` to the rich text toolbar. Enabling `table` allows you to create tables, including `td` and `th` tags, with the ability to merge and split cells. For now the table editing UI is basic, all of the functionality is there but we plan to add more conveniences for easy table editing soon. See the "Table" dropdown for actions that are permitted based on the current selection.
* `superscript` and `subscript` may now be added to the rich text widget's `toolbar` option.
* Early beta-quality support for adding inline images to rich text, by adding `image` to the rich text toolbar. This feature works reliably, however the UI is not mature yet. In particular you must search for images by typing part of the title. We will support a proper "browse" experience here soon. For good results you should also configure the `imageStyles` option. You will also want to style the `figure` tags produced. See the documentation for more information.
* Support for `div` tags in the rich text toolbar, if you choose to include them in `styles`. This is often necessary for A2 content migration and can potentially be useful in new work when combined with a `class` if there is no suitable semantic block tag.
* The new `@apostrophecms/attachment:download-all --to=folder` command line task is useful to download all of your attachments from an uploadfs backend other than local storage, especially if you do not have a more powerful "sync" utility for that particular storage backend.
* A new `loadingType` option can now be set for `image-widget` when configuring an `area` field. This sets the `loading` attribute of the `img` tag, which can be used to enable lazy loading in most browsers. Thanks to [Waldemar Pankratz](https://github.com/waldemar-p) for this contribution.
* Two new module-level options have been added to the `image-widget` module: `loadingType` and `size`. These act as fallbacks for the same options at the area level. Thanks to [Waldemar Pankratz](https://github.com/waldemar-p) for this contribution.

### Fixes

* Adding missing require (`bluebird`) and fallback (`file.crops || []`) to `@apostrophecms/attachment:rescale`-task

## 3.38.1 (2023-01-23)

### Fixes

* Version 3.38.0 introduced a regression that temporarily broke support for user-edited content in locales with names like `de-de` (note the lowercase country name). This was inadvertently introduced in an effort to improve support for locale fallback when generating static translations of the admin interface. Version 3.38.1 brings back the content that temporarily appeared to be missing for these locales (it was never removed from the database), and also achieves the original goal. **However, if you created content for such locales using `3.38.0` (released five days ago) and wish to keep that content,** rather than reverting to the content from before `3.38.0`, see below.

### Adds

* The new `i18n:rename-locale` task can be used to move all content from one locale name to another, using the `--old` and `--new` options. By default, any duplicate keys for content existing in both locales will stop the process. However you can specify which content to keep in the event of a duplicate key error using the `--keep=localename` option. Note that the value of `--new` should match the a locale name that is currently configured for the `@apostrophecms/i18n` module.

Example:

```
# If you always had de-de configured as a locale, but created
# a lot of content with Apostrophe 3.38.0 which incorrectly stored
# it under de-DE, you can copy that content. In this case we opt
# to keep de-de content in the event of any conflicts
node app @apostrophecms/i18n:rename-locale --old=de-DE --new=de-de --keep=de-de
```

## 3.38.0 (2023-01-18)

### Adds

* Emit a `beforeSave` event from the `@apostrophecms:notification` module, with `req` and the `notification` as arguments, in order to give the possibility to override the notification.
* Emit a `beforeInsert` event from the `@apostrophecms:attachment` module, with `req` and the `doc` as arguments, in order to give the possibility to override the attachment.
* Emit a `beforeSaveSafe` event from the `@apostrophecms:user` module, with `req`, `safeUser` and `user` as arguments, in order to give the possibility to override properties of the `safeUser` object which contains password hashes and other information too sensitive to be stored in the aposDocs collection.
* Automatically convert failed uppercase URLs to their lowercase version - can be disabled with `redirectFailedUpperCaseUrls: false` in `@apostrophecms/page/index.js` options. This only comes into play if a 404 is about to happen.
* Automatically convert country codes in locales like `xx-yy` to `xx-YY` before passing them to `i18next`, which is strict about uppercase country codes.
* Keyboard shortcuts conflicts are detected and logged on to the terminal.

### Fixes

* Invalid locales passed to the i18n locale switching middleware are politely mapped to 400 errors.
* Any other exceptions thrown in the i18n locale switching middleware can no longer crash the process.
* Documents kept as the `previous` version for undo purposes were not properly marked as such, breaking the public language switcher in some cases. This was fixed and a migration was added for existing data.
* Uploading an image in an apostrophe area with `minSize` requirements will not trigger an unexpected error anymore. If the image is too small, a notification will be displayed with the minimum size requirements. The `Edit Image` modal will now display the minimum size requirements, if any, above the `Browse Images` field.
* Some browsers saw the empty `POST` response for new notifications as invalid XML. It will now return an empty JSON object with the `Content-Type` set to `application/json`.

## 3.37.0 (2023-01-06)

### Adds

* Dynamic choice functions in schemas now also receive a data object with their original doc id for further inspection by your function.
* Use `mergeWithCustomize` when merging extended source Webpack configuration. Introduce overideable asset module methods `srcCustomizeArray` and `srcCustomizeObject`, with reasonable default behavior, for fine tuning Webpack config arrays and objects merging. More info - [the Webpack mergeWithCustomize docs](https://github.com/survivejs/webpack-merge#mergewithcustomize-customizearray-customizeobject-configuration--configuration)
* The image widget now accepts a `placeholderImage` option that works like `previewImage` (just specify a file extension, like `placeholderImage: 'jpg'`, and provide the file `public/placeholder.jpg` in the module). The `placeholderUrl` option is still available for backwards compatibility.

### Fixes

* `docId` is now properly passed through array and object fields and into their child schemas.
* Remove module `@apostrophecms/polymorphic-type` name alias `@apostrophecms/polymorphic`. It was causing warnings
    e.g. `A permission.can() call was made with a type that has no manager: @apostrophecms/polymorphic-type`.
* The module `webpack.extensions` configuration is not applied to the core Admin UI build anymore. This is the correct and intended behavior as explained in the [relevant documentation](https://v3.docs.apostrophecms.org/guide/webpack.html#extending-webpack-configuration).
* The `previewImage` option now works properly for widget modules loaded from npm and those that subclass them. Specifically, the preview image may be provided in the `public/` subdirectory of the original module, the project-level configuration of it, or a subclass.

## 3.36.0 (2022-12-22)

### Adds

* `shortcut` option for piece modules, allowing easy re-mapping of the manager command shortcut per module.

### Fixes

* Ensure there are no conflicting command shortcuts for the core modules.

## 3.35.0 (2022-12-21)

### Adds

* Introduced support for linking directly to other Apostrophe documents in a rich text widget. The user can choose to link to a URL, or to a page. Linking to various piece types can also be enabled with the `linkWithType` option. This is equivalent to the old `apostrophe-rich-text-permalinks` module but is included in the core in A3. See the [documentation](https://v3.docs.apostrophecms.org/guide/core-widgets.html#rich-text-widget) for details.
* Introduced support for the `anchor` toolbar control in the rich text editor. This allows named anchors to be inserted. These are rendered as `span` tags with the given `id` and can then be linked to via `#id`, providing basic support for internal links. HTML 4-style named anchors in legacy content (`name` on `a` tags) are automatically migrated upon first edit.
* German translation i18n file created for the Apostrophe Admin-UI. Thanks to [Noah Gysin](https://github.com/NoahGysin) for this contribution.
* Introduced support for keyboard shortcuts in admin UI. Hitting `?` will display the list of available shortcuts. Developpers can define their own shortcuts by using the new `@apostrophecms/command-menu` module and the `commands` property. Please check the [keyboard shortcut documentation](https://v3.docs.apostrophecms.org/guide/command-menu.html) for more details.

### Fixes

* The `bulletList` and `orderedList` TipTap toolbar items now work as expected.
* When using the autocomplete/typeahead feature of relationship fields, typing a space at the start no longer results in an error.
* Replace [`credential`](https://www.npmjs.com/package/credential) package with [`credentials`](https://www.npmjs.com/package/credentials) to fix the [`mout` Prototype Pollution vulnerability](https://cve.mitre.org/cgi-bin/cvename.cgi?name=CVE-2020-7792). There was no actual vulnerability in Apostrophe or credential due to the way the module was actually used, and this was done to address vulnerability scan reports.
* Added a basic implementation of the missing "Paste from Clipboard" option to Expanded Widget Previews.


## 3.34.0 (2022-12-12)

### Fixes

* Nested areas work properly in widgets that have the `initialModal: false` property.
* Apostrophe's search index now properly incorporates most string field types as in A2.

### Adds

* Relationships load more quickly.
* Parked page checks at startup are faster.
* Tasks to localize and unlocalize piece type content (see `node app help [yourModuleName]:localize` and `node app help [yourModuleName]:unlocalize`).
## 3.33.0 (2022-11-28)

### Adds

* You can now set `inline: true` on schema fields of type `array`. This displays a simple editing interface in the context of the main dialog box for the document in question, avoiding the need to open an additional dialog box. Usually best for cases with just one field or just a few. If your array field has a large number of subfields the default behavior (`inline: false`) is more suitable for your needs. See the [array field](https://v3.docs.apostrophecms.org/reference/field-types/array.html) documentation for more information.
* Batch feature for publishing pieces.
* Add extensibility for `rich-text-widget` `defaultOptions`. Every key will now be used in the `AposRichTextWidgetEditor`.

### Fixes

* Prior to this release, widget templates that contained areas pulled in from related documents would break the ability to add another widget beneath.
* Validation of object fields now works properly on the browser side, in addition to server-side validation, resolving UX issues.
* Provisions were added to prevent any possibility of a discrepancy in relationship loading results under high load. It is not clear whether this A2 bug was actually possible in A3.

## 3.32.0 (2022-11-09)

### Adds

* Adds Reset Password feature to the login page. Note that the feature must be enabled and email delivery must be properly configured. See the [documentation](https://v3.docs.apostrophecms.org/reference/modules/login.html) for more details.
* Allow project-level developer to override bundling decisions by configuring the `@apostrophecms/asset` module. Check the [module documentation](https://v3.docs.apostrophecms.org/reference/modules/asset.html#options) for more information.

### Fixes

* Query builders for regular select fields have always accepted null to mean "do not filter on this property." Now this also works for dynamic select fields.
* The i18n UI state management now doesn't allow actions while it's busy.
* Fixed various localization bugs in the text of the "Update" dropdown menu.
* The `singleton: true` option for piece types now automatically implies `showCreate: false`.
* Remove browser console warnings by handling Tiptap Editor's breaking changes and duplicated plugins.
* The editor modal now allocates more space to area fields when possible, resolving common concerns about editing large widgets inside the modal.

## 3.31.0 (2022-10-27)

### Adds

* Adds `placeholder: true` and `initialModal: false` features to improve the user experience of adding widgets to the page. Checkout the [Widget Placeholders documentation](https://v3.docs.apostrophecms.org/guide/areas-and-widgets.html#adding-placeholder-content-to-widgets) for more detail.

### Fixes

* When another user is editing the document, the other user's name is now displayed correctly.

## 3.30.0 (2022-10-12)

### Adds

* New `APOS_LOG_ALL_ROUTES` environment variable. If set, Apostrophe logs information about all middleware functions and routes that are executed on behalf of a particular URL.
* Adds the `addFileGroups` option to the `attachment` module. Additionally it exposes a new method, `addFileGroup(group)`. These allow easier addition of new file groups or extension of the existing groups.

### Fixes

* Vue 3 may now be used in a separate webpack build at project level without causing problems for the admin UI Vue 2 build.
* Fixes `cache` module `clear-cache` CLI task message
* Fixes help message for `express` module `list-routes` CLI task

## 3.29.1 (2022-10-03)

### Fixes

* Hotfix to restore Node 14 support. Of course Node 16 is also supported.


## 3.29.0 (2022-10-03)

### Adds

* Areas now support an `expanded: true` option to display previews for widgets. The Expanded Widget Preview Menu also supports grouping and display columns for each group.
* Add "showQuery" in piece-page-type in order to override the query for the "show" page as "indexQuery" does it for the index page

### Fixes

* Resolved a bug in which users making a password error in the presence of pre-login checks such as a CAPTCHA were unable to try again until they refreshed the page.

## 3.28.1 (2022-09-15)

### Fixes

* `AposInputBoolean` can now be `required` and have the value `false`.
* Schema fields containing boolean filters can now list both `yes` and `no` choices according to available values in the database.
* Fix attachment `getHeight()` and `getWidth()` template helpers by changing the assignment of the `attachment._crop` property.
* Change assignment of `attachment._focalPoint` for consistency.

## 3.28.0 (2022-08-31)

### Fixes

* Fix UI bug when creating a document via a relationship.

### Adds

* Support for uploading `webp` files for display as images. This is supported by all current browsers now that Microsoft has removed IE11. For best results, you should run `npm update` on your project to make sure you are receiving the latest release of `uploadfs` which uses `sharp` for image processing. Thanks to [Isaac Preston](https://github.com/ixc7) for this addition.
* Clicking outside a modal now closes it, the same way the `Escape` key does when pressed.
* `checkboxes` fields now support `min` and `max` properties. Thanks to [Gabe Flores](https://github.com/gabeflores-appstem).

## 3.27.0 (2022-08-18)

### Adds

* Add `/grid` `POST` route in permission module, in addition to the existing `GET` one.
* New utility script to help find excessively heavy npm dependencies of apostrophe core.

### Changes

* Extract permission grid into `AposPermissionGrid` vue component.
* Moved `stylelint` from `dependencies` to `devDependencies`. The benefit may be small because many projects will depend on `stylelint` at project level, but every little bit helps install speed, and it may make a bigger difference if different major versions are in use.

## 3.26.1 (2022-08-06)

### Fixes

Hotfix: always waits for the DOM to be ready before initializing the Apostrophe Admin UI. `setTimeout` alone might not guarantee that every time. This issue has apparently become more frequent in the latest versions of Chrome.
* Modifies the `login` module to return an empty object in the API session cookie response body to avoid potential invalid JSON error if `response.json()` is retrieved.

## 3.26.0 (2022-08-03)

### Adds

* Tasks can now be registered with the `afterModuleReady` flag, which is more useful than `afterModuleInit` because it waits for the module to be more fully initialized, including all "improvements" loaded via npm. The original `afterModuleInit` flag is still supported in case someone was counting on its behavior.
* Add `/grid` `POST` route in permission module, in addition to the existing `GET` one, to improve extensibility.
* `@apostrophecms/express:list-routes` command line task added, to facilitate debugging.

### Changes

* Since Microsoft has ended support for IE11 and support for ES5 builds is responsible for a significant chunk of Apostrophe's installation time, the `es5: true` option no longer produces an IE11 build. For backwards compatibility, developers will receive a warning, but their build will proceed without IE11 support. IE11 ES5 builds can be brought back by installing the optional [@apostrophecms/asset-es5](https://github.com/apostrophecms/asset-es5) module.

### Fixes

* `testModule: true` works in unit tests of external Apostrophe modules again even with modern versions of `mocha`, thanks to [Amin Shazrin](https://github.com/ammein).
* `getObjectManager` is now implemented for `Object` field types, fixing a bug that prevented the use of areas found in `object` schema fields within templates. Thanks to [James R T](https://github.com/jamestiotio).

## 3.25.0 (2022-07-20)

### Adds

* `radio` and `checkboxes` input field types now support a server side `choices` function for supplying their `choices` array dynamically, just like `select` fields do. Future custom field types can opt into this functionality with the field type flag `dynamicChoices: true`.

### Fixes

* `AposSelect` now emits values on `change` event as they were originally given. Their values "just work" so you do not have to think about JSON anymore when you receive it.
* Unpinned tiptap as the tiptap team has made releases that resolve the packaging errors that caused us to pin it in 3.22.1.
* Pinned `vue-loader` to the `15.9.x` minor release series for now. The `15.10.0` release breaks support for using `npm link` to develop the `apostrophe` module itself.
* Minimum version of `sanitize-html` bumped to ensure a potential denial-of-service vector is closed.

## 3.24.0 (2022-07-06)

### Adds

* Handle `private: true` locale option in i18n module, preventing logged out users from accessing the content of a private locale.

### Fixes

* Fix missing title translation in the "Array Editor" component.
* Add `follow: true` flag to `glob` functions (with `**` pattern) to allow registering symlink files and folders for nested modules
* Fix disabled context menu for relationship fields editing ([#3820](https://github.com/apostrophecms/apostrophe/issues/3820))
* In getReq method form the task module, extract the right `role` property from the options object.
* Fix `def:` option in `array` fields, in order to be able to see the default items in the array editor modal

## 3.23.0 (2022-06-22)

### Adds

* Shared Drafts: gives the possibility to share a link which can be used to preview the draft version of page, or a piece `show` page.
* Add `Localize` option to `@apostrophecms/image`. In Edit mode the context bar menu includes a "Localize" option to start cloning this image into other locales.

### Fixes

* Update `sass` to [`1.52.3`+](https://github.com/sass/dart-sass/pull/1713) to prevent the error `RangeError: Invalid value: Not in inclusive range 0..145: -1`. You can now fix that by upgrading with `npm update`. If it does not immediately clear up the issue in development, try `node app @apostrophecms/asset:clear-cache`.
* Fix a potential issue when URLs have a query string, in the `'@apostrophecms/page:notFound'` handler of the `soft-redirect` module.

## 3.22.1 (2022-06-17)

* Hotfix: temporarily pin versions of tiptap modules to work around packaging error that breaks import of the most recent releases. We will unpin as soon as this is fixed upstream. Fixes a bug where `npm update` would fail for A3 projects.

## 3.22.0 (2022-06-08)

### Adds

* Possibility to pass options to webpack extensions from any module.

### Fixes

* Fix a Webpack cache issue leading to modules symlinked in `node_modules` not being rebuilt.
* Fixes login maximum attempts error message that wasn't showing the plural when lockoutMinutes is more than 1.
* Fixes the text color of the current array item's slat label in the array editor modal.
* Fixes the maximum width of an array item's slat label so as to not obscure the Remove button in narrow viewports.
* If an array field's titleField option is set to a select field, use the selected option's label as the slat label rather its value.
* Disable the slat controls of the attachment component while uploading.
* Fixes bug when re-attaching the same file won't trigger an upload.
* AposSlat now fully respects the disabled state.

## 3.21.1 (2022-06-04)

### Fixes

* Work around backwards compatibility break in `sass` module by pinning to `sass` `1.50.x` while we investigate. If you saw the error `RangeError: Invalid value: Not in inclusive range 0..145: -1` you can now fix that by upgrading with `npm update`. If it does not immediately clear up the issue in development, try `node app @apostrophecms/asset:clear-cache`.

## 3.21.0 (2022-05-25)

### Adds

* Trigger only the relevant build when in a watch mode (development). The build paths should not contain comma (`,`).
* Adds an `unpublish` method, available for any doc-type.
An _Unpublish_ option has also been added to the context menu of the modal when editing a piece or a page.
* Allows developers to group fields in relationships the same way it's done for normal schemas.

### Fixes

* Vue files not being parsed when running eslint through command line, fixes all lint errors in vue files.
* Fix a bug where some Apostrophe modules symlinked in `node_modules` are not being watched.
* Recover after webpack build error in watch mode (development only).
* Fixes an edge case when failing (throw) task invoked via `task.invoke` will result in `apos.isTask()` to always return true due to `apos.argv` not reverted properly.

## 3.20.1 (2022-05-17)

### Fixes

* Minor corrections to French translation.

## 3.20.0

### Adds

* Adds French translation of the admin UI (use the `fr` locale).

## 3.19.0

### Adds

* New schema field type `dateAndTime` added. This schema field type saves in ISO8601 format, as UTC (Universal Coordinated Time), but is edited in a user-friendly way in the user's current time zone and locale.
* Webpack disk cache for better build performance in development and, if appropriately configured, production as well.
* In development, Webpack rebuilds the front end without the need to restart the Node.js process, yielding an additional speedup. To get this speedup for existing projects, see the `nodemonConfig` section of the latest `package.json` in [a3-boilerplate](https://github.com/apostrophecms/a3-boilerplate) for the new "ignore" rules you'll need to prevent nodemon from stopping the process and restarting.
* Added the new command line task `apostrophecms/asset:clear-cache` for clearing the webpack disk cache. This should be necessary only in rare cases where the configuration has changed in ways Apostrophe can't automatically detect.
* A separate `publishedLabel` field can be set for any schema field of a page or piece. If present it is displayed instead of `label` if the document has already been published.

### 3.18.1

### Fixes

* The admin UI now rebuilds properly in a development environment when new npm modules are installed in a multisite project (`apos.rootDir` differs from `apos.npmRootDir`).

## 3.18.0 (2022-05-03)

### Adds

* Images may now be cropped to suit a particular placement after selecting them. SVG files may not be cropped as it is not possible in the general case.
* Editors may also select a "focal point" for the image after selecting it. This ensures that this particular point remains visible even if CSS would otherwise crop it, which is a common issue in responsive design. See the `@apostrophecms/image` widget for a sample implementation of the necessary styles.
* Adds the `aspectRatio` option for image widgets. When set to `[ w, h ]` (a ratio of width to height), images are automatically cropped to this aspect ratio when chosen for that particular widget. If the user does not crop manually, then cropping happens automatically.
* Adds the `minSize` option for image widgets. This ensures that the images chosen are at least the given size `[ width, height ]`, and also ensures the user cannot choose something smaller than that when cropping.
* Implements OpenTelemetry instrumentation.
* Developers may now specify an alternate Vue component to be used for editing the subfields of relationships, either at the field level or as a default for all relationships with a particular piece type.
* The widget type base module now always passes on the `components` option as browser data, so that individual widget type modules that support contextual editing can be implemented more conveniently.
* In-context widget editor components now receive a `focused` prop which is helpful in deciding when to display additional UI.
* Adds new configuration option - `beforeExit` async handler.
* Handlers listening for the `apostrophe:run` event are now able to send an exit code to the Apostrophe bootstrap routine.
* Support for Node.js 17 and 18. MongoDB connections to `localhost` will now successfully find a typical dev MongoDB server bound only to `127.0.0.1`, Apostrophe can generate valid ipv6 URLs pointing back to itself, and `webpack` and `vue-loader` have been updated to address incompatibilities.
* Adds support for custom context menus provided by any module (see `apos.doc.addContextOperation()`).
* The `AposSchema` component now supports an optional `generation` prop which may be used to force a refresh when the value of the object changes externally. This is a compromise to avoid the performance hit of checking numerous subfields for possible changes every time the `value` prop changes in response to an `input` event.
* Adds new event `@apostrophecms/doc:afterAllModesDeleted` fired after all modes of a given document are purged.

### Fixes

* Documentation of obsolete options has been removed.
* Dead code relating to activating in-context widget editors have been removed. They are always active and have been for some time. In the future they might be swapped in on scroll, but there will never be a need to swap them in "on click."
* The `self.email` method of modules now correctly accepts a default `from` address configured for a specific module via the `from` subproperty of the `email` option to that module. Thanks to `chmdebeer` for pointing out the issue and the fix.
* Fixes `_urls` not added on attachment fields when pieces API index is requested (#3643)
* Fixes float field UI bug that transforms the value to integer when there is no field error and the first number after the decimal is `0`.
* The `nestedModuleSubdirs` feature no longer throws an error and interrupts startup if a project contains both `@apostrophecms/asset` and `asset`, which should be considered separate module names.

## 3.17.0 (2022-03-31)

### Adds

* Full support for the [`object` field type](https://v3.docs.apostrophecms.org/reference/field-types/object.html), which works just like `array` but stores just one sub-object as a property, rather than an array of objects.
* To help find documents that reference related ones via `relationship` fields, implement backlinks of related documents by adding a `relatedReverseIds` field to them and keeping it up to date. There is no UI based on this feature yet but it will permit various useful features in the near future.
* Adds possibility for modules to [extend the webpack configuration](https://v3.docs.apostrophecms.org/guide/webpack.html).
* Adds possibility for modules to [add extra frontend bundles for scss and js](https://v3.docs.apostrophecms.org/guide/webpack.html). This is useful when the `ui/src` build would otherwise be very large due to code used on rarely accessed pages.
* Loads the right bundles on the right pages depending on the page template and the loaded widgets. Logged-in users have all the bundles on every page, because they might introduce widgets at any time.
* Fixes deprecation warnings displayed after running `npm install`, for dependencies that are directly included by this package.
* Implement custom ETags emission when `etags` cache option is enabled. [See the documentation for more information](https://v3.docs.apostrophecms.org/guide/caching.html).
It allows caching of pages and pieces, using a cache invalidation mechanism that takes into account related (and reverse related) document updates, thanks to backlinks mentioned above.
Note that for now, only single pages and pieces benefit from the ETags caching system (pages' and pieces' `getOne` REST API route, and regular served pages).
The cache of an index page corresponding to the type of a piece that was just saved will automatically be invalidated. However, please consider that it won't be effective when a related piece is saved, therefore the cache will automatically be invalidated _after_ the cache lifetime set in `maxAge` cache option.

### Fixes

* Apostrophe's webpack build now works properly when developing code that imports module-specific npm dependencies from `ui/src` or `ui/apos` when using `npm link` to develop the module in question.
* The `es5: true` option to `@apostrophecms/asset` works again.

## 3.16.1 (2022-03-21)

### Fixes

* Fixes a bug in the new `Cache-Control` support introduced by 3.16.0 in which we get the logged-out homepage right after logging in. This issue only came into play if the new caching options were enabled.

## 3.16.0 (2022-03-18)

### Adds

* Offers a simple way to set a Cache-Control max-age for Apostrophe page and GET REST API responses for pieces and pages. [See the documentation for more information](https://v3.docs.apostrophecms.org/guide/caching.html).
* API keys and bearer tokens "win" over session cookies when both are present. Since API keys and bearer tokens are explicitly added to the request at hand, it never makes sense to ignore them in favor of a cookie, which is implicit. This also simplifies automated testing.
* `data-apos-test=""` selectors for certain elements frequently selected in QA tests, such as `data-apos-test="adminBar"`.
* Offer a simple way to set a Cache-Control max-age for Apostrophe page and GET REST API responses for pieces and pages.
* To speed up functional tests, an `insecurePasswords` option has been added to the login module. This option is deliberately named to discourage use for any purpose other than functional tests in which repeated password hashing would unduly limit performance. Normally password hashing is intentionally difficult to slow down brute force attacks, especially if a database is compromised.

### Fixes

* `POST`ing a new child page with `_targetId: '_home'` now works properly in combination with `_position: 'lastChild'`.

## 3.15.0 (2022-03-02)

### Adds

* Adds throttle system based on username (even when not existing), on initial login route. Also added for each late login requirement, e.g. for 2FA attempts.

## 3.14.2 (2022-02-27)

* Hotfix: fixed a bug introduced by 3.14.1 in which non-parked pages could throw an error during the migration to fix replication issues.

## 3.14.1 (2022-02-25)

* Hotfix: fixed a bug in which replication across locales did not work properly for parked pages configured via the `_children` feature. A one-time migration is included to reconnect improperly replicated versions of the same parked pages. This runs automatically, no manual action is required. Thanks to [justyna1](https://github.com/justyna13) for identifying the issue.

## 3.14.0 (2022-02-22)

### Adds

* To reduce complications for those implementing caching strategies, the CSRF protection cookie now contains a simple constant string, and is not recorded in `req.session`. This is acceptable because the real purpose of the CSRF check is simply to verify that the browser has sent the cookie at all, which it will not allow a cross-origin script to do.
* As a result of the above, a session cookie is not generated and sent at all unless `req.session` is actually used or a user logs in. Again, this reduces complications for those implementing caching strategies.
* When logging out, the session cookie is now cleared in the browser. Formerly the session was destroyed on the server side only, which was sufficient for security purposes but could create caching issues.
* Uses `express-cache-on-demand` lib to make similar and concurrent requests on pieces and pages faster.
* Frontend build errors now stop app startup in development, and SCSS and JS/Vue build warnings are visible on the terminal console for the first time.

### Fixes

* Fixed a bug when editing a page more than once if the page has a relationship to itself, whether directly or indirectly. Widget ids were unnecessarily regenerated in this situation, causing in-context edits after the first to fail to save.
* Pages no longer emit double `beforeUpdate` and `beforeSave` events.
* When the home page extends `@apostrophecms/piece-page-type`, the "show page" URLs for individual pieces should not contain two slashes before the piece slug. Thanks to [Martí Bravo](https://github.com/martibravo) for the fix.
* Fixes transitions between login page and `afterPasswordVerified` login steps.
* Frontend build errors now stop the `@apostrophecms/asset:build` task properly in production.
* `start` replaced with `flex-start` to address SCSS warnings.
* Dead code removal, as a result of following up on JS/Vue build warnings.

## 3.13.0 - 2022-02-04

### Adds

* Additional requirements and related UI may be imposed on native ApostropheCMS logins using the new `requirements` feature, which can be extended in modules that `improve` the `@apostrophecms/login` module. These requirements are not imposed for single sign-on logins via `@apostrophecms/passport-bridge`. See the documentation for more information.
* Adds latest Slovak translation strings to SK.json in `i18n/` folder. Thanks to [Michael Huna](https://github.com/Miselrkba) for the contribution.
* Verifies `afterPasswordVerified` requirements one by one when emitting done event, allows to manage errors ans success before to go to the next requirement. Stores and validate each requirement in the token. Checks the new `askForConfirmation` requirement option to go to the next step when emitting done event or waiting for the confirm event (in order to manage success messages). Removes support for `afterSubmit` for now.

### Fixes

* Decodes the testReq `param` property in `serveNotFound`. This fixes a problem where page titles using diacritics triggered false 404 errors.
* Registers the default namespace in the Vue instance of i18n, fixing a lack of support for un-namespaced l10n keys in the UI.

## 3.12.0 - 2022-01-21

### Adds

* It is now best practice to deliver namespaced i18n strings as JSON files in module-level subdirectories of `i18n/` named to match the namespace, e.g. `i18n/ourTeam` if the namespace is `ourTeam`. This allows base class modules to deliver phrases to any namespace without conflicting with those introduced at project level. The `i18n` option is now deprecated in favor of the new `i18n` module format section, which is only needed if `browser: true` must be specified for a namespace.
* Brought back the `nestedModuleSubdirs` feature from A2, which allows modules to be nested in subdirectories if `nestedModuleSubdirs: true` is set in `app.js`. As in A2, module configuration (including activation) can also be grouped in a `modules.js` file in such subdirectories.

### Fixes

* Fixes minor inline documentation comments.
* UI strings that are not registered localization keys will now display properly when they contain a colon (`:`). These were previously interpreted as i18next namespace/key pairs and the "namespace" portion was left out.
* Fixes a bug where changing the page type immediately after clicking "New Page" would produce a console error. In general, areas and checkboxes now correctly handle their value being changed to `null` by the parent schema after initial startup of the `AposInputArea` or `AposInputCheckboxes` component.
* It is now best practice to deliver namespaced i18n strings as JSON files in module-level subdirectories of `i18n/` named to match the namespace, e.g. `i18n/ourTeam` if the namespace is `ourTeam`. This allows base class modules to deliver phrases to any namespace without conflicting with those introduced at project level. The `i18n` option is now deprecated in favor of the new `i18n` module format section, which is only needed if `browser: true` must be specified for a namespace.
* Removes the `@apostrophecms/util` module template helper `indexBy`, which was using a lodash method not included in lodash v4.
* Removes an unimplemented `csrfExceptions` module section cascade. Use the `csrfExceptions` *option* of any module to set an array of URLs excluded from CSRF protection. More information is forthcoming in the documentation.
* Fix `[Object Object]` in the console when warning `A permission.can() call was made with a type that has no manager` is printed.

### Changes

* Temporarily removes `npm audit` from our automated tests because of a sub-dependency of vue-loader that doesn't actually cause a security vulnerability for apostrophe.

## 3.11.0 - 2022-01-06

### Adds

* Apostrophe now extends Passport's `req.login` to emit an `afterSessionLogin` event from the `@apostrophecms:login` module, with `req` as an argument. Note that this does not occur at all for login API calls that return a bearer token rather than establishing an Express session.

### Fixes

* Apostrophe's extension of `req.login` now accounts for the `req.logIn` alias and the skippable `options` parameter, which is relied upon in some `passport` strategies.
* Apostrophe now warns if a nonexistent widget type is configured for an area field, with special attention to when `-widget` has been erroneously included in the name. For backwards compatibility this is a startup warning rather than a fatal error, as sites generally did operate successfully otherwise with this type of bug present.

### Changes

* Unpins `vue-click-outside-element` the packaging of which has been fixed upstream.
* Adds deprecation note to `__testDefaults` option. It is not in use, but removing would be a minor BC break we don't need to make.
* Allows test modules to use a custom port as an option on the `@apostrophecms/express` module.
* Removes the code base pull request template to instead inherit the organization-level template.
* Adds `npm audit` back to the test scripts.

## 3.10.0 - 2021-12-22

### Fixes

* `slug` type fields can now have an empty string or `null` as their `def` value without the string `'none'` populating automatically.
* The `underline` feature works properly in tiptap toolbar configuration.
* Required checkbox fields now properly prevent editor submission when empty.
* Pins `vue-click-outside-element` to a version that does not attempt to use `eval` in its distribution build, which is incompatible with a strict Content Security Policy.

### Adds

* Adds a `last` option to fields. Setting `last: true` on a field puts that field at the end of the field's widget order. If more than one field has that option active the true last item will depend on general field registration order. If the field is ordered with the `fields.order` array or field group ordering, those specified orders will take precedence.

### Changes

* Adds deprecation notes to the widget class methods `getWidgetWrapperClasses` and `getWidgetClasses` from A2.
* Adds a deprecation note to the `reorganize` query builder for the next major version.
* Uses the runtime build of Vue. This has major performance and bundle size benefits, however it does require changes to Apostrophe admin UI apps that use a `template` property (components should require no changes, just apps require an update). These apps must now use a `render` function instead. Since custom admin UI apps are not yet a documented feature we do not regard this as a bc break.
* Compatible with the `@apostrophecms/security-headers` module, which supports a strict `Content-Security-Policy`.
* Adds a deprecation note to the `addLateCriteria` query builder.
* Updates the `toCount` doc type query method to use Math.ceil rather than Math.floor plus an additional step.

## 3.9.0 - 2021-12-08

### Adds

* Developers can now override any Vue component of the ApostropheCMS admin UI by providing a component of the same name in the `ui/apos/components` folder of their own module. This is not always the best approach, see the documentation for details.
* When running a job, we now trigger the notification before to run the job, this way the progress notification ID is available from the job and the notification can be dismissed if needed.
* Adds `maxUi`, `maxLabel`, `minUi`, and `minLabel` localization strings for array input and other UI.

### Fixes

* Fully removes references to the A2 `self.partial` module method. It appeared only once outside of comments, but was not actually used by the UI. The `self.render` method should be used for simple template rendering.
* Fixes string interpolation for the confirmation modal when publishing a page that has an unpublished parent page.
* No more "cannot set headers after they are sent to the client" and "req.res.redirect not defined" messages when handling URLs with extra trailing slashes.
* The `apos.util.runPlayers` method is not called until all of the widgets in a particular tree of areas and sub-areas have been added to the DOM. This means a parent area widget player will see the expected markup for any sub-widgets when the "Edit" button is clicked.
* Properly activates the `apostropheI18nDebugPlugin` i18next debugging plugin when using the `APOS_SHOW_I18N` environment variable. The full set of l10n emoji indicators previously available for the UI is now available for template and server-side strings.
* Actually registers piece types for site search unless the `searchable` option is `false`.
* Fixes the methods required for the search `index` task.

### Changes

* Adds localization keys for the password field component's min and max error messages.

## 3.8.1 - 2021-11-23

### Fixes

* The search field of the pieces manager modal works properly. Thanks to [Miro Yovchev](https://github.com/myovchev) for pointing out the issue and providing a solution.
* Fixes a bug in `AposRichTextWidgetEditor.vue` when a rich text widget was specifically configured with an empty array as the `styles` option. In that case a new empty rich text widget will initiate with an empty paragraph tag.
* The`fieldsPresent` method that is used with the `presentFieldsOnly` option in doc-type was broken, looking for properties in strings and wasn't returning anything.

## 3.8.0 - 2021-11-15

### Adds

* Checkboxes for pieces are back, a main checkbox allows to select all page items. When all pieces on a page are checked, a banner where the user can select all pieces appears. A launder for mongo projections has been added.
* Registered `batchOperations` on a piece-type will now become buttons in the manager batch operations "more menu" (styled as a kebab icon). Batch operations should include a label, `messages` object, and `modalOptions` for the confirmation modal.
* `batchOperations` can be grouped into a single button with a menu using the `group` cascade subproperty.
* `batchOperations` can be conditional with an `if` conditional object. This allows developers to pass a single value or an array of values.
* Piece types can have `utilityOperations` configured as a top-level cascade property. These operations are made available in the piece manager as new buttons.
* Notifications may now include an `event` property, which the AposNotification component will emit on mount. The `event` property should be set to an object with `name` (the event name) and optionally `data` (data included with the event emission).
* Adds support for using the attachments query builder in REST API calls via the query string.
* Adds contextual menu for pieces, any module extending the piece-type one can add actions in this contextual menu.
* When clicking on a batch operation, it opens a confirmation modal using modal options from the batch operation, it also works for operations in grouped ones. operations name property has been renamed in action to work with AposContextMenu component.
* Beginning with this release, a module-specific static asset in your project such as `modules/mymodulename/public/images/bg.png` can always be referenced in your `.scss` and `.css` files as `/modules/mymodulename/images/bg.png`, even if assets are actually being deployed to S3, CDNs, etc. Note that `public` and `ui/public` module subdirectories have separate functions. See the documentation for more information.
* Adds AposFile.vue component to abstract file dropzone UI, uses it in AposInputAttachment, and uses it in the confirmation modal for pieces import.
* Optionally add `dimensionAttrs` option to image widget, which sets width & height attributes to optimize for Cumulative Layout Shift. Thank you to [Qiao Lin](https://github.com/qclin) for the contribution.

### Fixes

* The `apos.util.attachmentUrl` method now works correctly. To facilitate that, `apos.uploadsUrl` is now populated browser-side at all times as the frontend logic originally expected. For backwards compatibility `apos.attachment.uploadsUrl` is still populated when logged in.
* Widget players are now prevented from being played twice by the implementing vue component.

### Changes
* Removes Apostrophe 2 documentation and UI configuration from the `@apostrophecms/job` module. These options were not yet in use for A3.
* Renames methods and removes unsupported routes in the `@apostrophecms/job` module that were not yet in use. This was not done lightly, but specifically because of the minimal likelihood that they were in use in project code given the lack of UI support.
  * The deprecated `cancel` route was removed and will likely be replaced at a later date.
  * `run` was renamed `runBatch` as its purpose is specifically to run processes on a "batch selected" array of pieces or pages.
  * `runNonBatch` was renamed to `run` as it is the more generic job-running method. It is likely that `runBatch` will eventually be refactored to use this method.
  * The `good` and `bad` methods are renamed `success` and `failure`, respectively. The expected methods used in the `run` method were similarly renamed. They still increment job document properties called `good` and `bad`.
* Comments out the unused `batchSimpleRoute` methods in the page and piece-type modules to avoid usage before they are fully implemented.
* Optionally add `dimensionAttrs` option to image widget, which sets width & height attributes to optimize for Cumulative Layout Shift.
* Temporarily removes `npm audit` from our automated tests because of a sub-dependency of uploadfs that doesn't actually cause a security vulnerability for apostrophe.

## 3.7.0 - 2021-10-28

### Adds

* Schema select field choices can now be populated by a server side function, like an API call. Set the `choices` property to a method name of the calling module. That function should take a single argument of `req`, and return an array of objects with `label` and `value` properties. The function can be async and will be awaited.
* Apostrophe now has built-in support for the Node.js cluster module. If the `APOS_CLUSTER_PROCESSES` environment variable is set to a number, that number of child processes are forked, sharing the same listening port. If the variable is set to `0`, one process is forked for each CPU core, with a minimum of `2` to provide availability during restarts. If the variable is set to a negative number, that number is added to the number of CPU cores, e.g. `-1` is a good way to reserve one core for MongoDB if it is running on the same server. This is for production use only (`NODE_ENV=production`). If a child process fails it is restarted automatically.

### Fixes

* Prevents double-escaping interpolated localization strings in the UI.
* Rich text editor style labels are now run through a localization method to get the translated strings from their l10n keys.
* Fixes README Node version requirement (Node 12+).
* The text alignment buttons now work immediately in a new rich text widget. Previously they worked only after manually setting a style or refreshing the page. Thanks to Michelin for their support of this fix.
* Users can now activate the built-in date and time editing popups of modern browsers when using the `date` and `time` schema field types.
* Developers can now `require` their project `app.js` file in the Node.js REPL for debugging and inspection. Thanks to [Matthew Francis Brunetti](https://github.com/zenflow).
* If a static text phrase is unavailable in both the current locale and the default locale, Apostrophe will always fall back to the `en` locale as a last resort, which ensures the admin UI works if it has not been translated.
* Developers can now `require` their project `app.js` in the Node.js REPL for debugging and inspection
* Ensure array field items have valid _id prop before storing. Thanks to Thanks to [Matthew Francis Brunetti](https://github.com/zenflow).

### Changes

* In 3.x, `relationship` fields have an optional `builders` property, which replaces `filters` from 2.x, and within that an optional `project` property, which replaces `projection` from 2.x (to match MongoDB's `cursor.project`). Prior to this release leaving the old syntax in place could lead to severe performance problems due to a lack of projections. Starting with this release the 2.x syntax results in an error at startup to help the developer correct their code.
* The `className` option from the widget options in a rich text area field is now also applied to the rich text editor itself, for a consistently WYSIWYG appearance when editing and when viewing. Thanks to [Max Mulatz](https://github.com/klappradla) for this contribution.
* Adds deprecation notes to doc module `afterLoad` events, which are deprecated.
* Removes unused `afterLogin` method in the login module.

## 3.6.0 - 2021-10-13

### Adds

* The `context-editing` apostrophe admin UI bus event can now take a boolean parameter, explicitly indicating whether the user is actively typing or performing a similar active manipulation of controls right now. If a boolean parameter is not passed, the existing 1100-millisecond debounced timeout is used.
* Adds 'no-search' modifier to relationship fields as a UI simplification option.
* Fields can now have their own `modifiers` array. This is combined with the schema modifiers, allowing for finer grained control of field rendering.
* Adds a Slovak localization file. Activate the `sk` locale to use this. Many thanks to [Michael Huna](https://github.com/Miselrkba) for the contribution.
* Adds a Spanish localization file. Activate the `es` locale to use this. Many thanks to [Eugenio Gonzalez](https://github.com/egonzalezg9) for the contribution.
* Adds a Brazilian Portuguese localization file. Activate the `pt-BR` locale to use this. Many thanks to [Pietro Rutzen](https://github.com/pietro-rutzen) for the contribution.

### Fixes

* Fixed missing translation for "New Piece" option on the "more" menu of the piece manager, seen when using it as a chooser.
* Piece types with relationships to multiple other piece types may now be configured in any order, relative to the other piece types. This sometimes appeared to be a bug in reverse relationships.
* Code at the project level now overrides code found in modules that use `improve` for the same module name. For example, options set by the `@apostrophecms/seo-global` improvement that ships with `@apostrophecms/seo` can now be overridden at project level by `/modules/@apostrophecms/global/index.js` in the way one would expect.
* Array input component edit button label is now propertly localized.
* A memory leak on each request has been fixed, and performance improved, by avoiding the use of new Nunjucks environments for each request. Thanks to Miro Yovchev for pointing out the leak.
* Fragments now have access to `__t()`, `getOptions` and other features passed to regular templates.
* Fixes field group cascade merging, using the original group label if none is given in the new field group configuration.
* If a field is conditional (using an `if` option), is required, but the condition has not been met, it no longer throws a validation error.
* Passing `busy: true` to `apos.http.post` and related methods no longer produces an error if invoked when logged out, however note that there will likely never be a UI for this when logged out, so indicate busy state in your own way.
* Bugs in document modification detection have been fixed. These bugs caused edge cases where modifications were not detected and the "Update" button did not appear, and could cause false positives as well.

### Changes

* No longer logs a warning about no users if `testModule` is true on the app.

## 3.5.0 - 2021-09-23

* Pinned dependency on `vue-material-design-icons` to fix `apos-build.js` build error in production.
* The file size of uploaded media is visible again when selected in the editor, and media information such as upload date, dimensions and file size is now properly localized.
* Fixes moog error messages to reflect the recommended pattern of customization functions only taking `self` as an argument.
* Rich Text widgets now instantiate with a valid element from the `styles` option rather than always starting with an unclassed `<p>` tag.
* Since version 3.2.0, apostrophe modules to be loaded via npm must appear as explicit npm dependencies of the project. This is a necessary security and stability improvement, but it was slightly too strict. Starting with this release, if the project has no `package.json` in its root directory, the `package.json` in the closest ancestor directory is consulted.
* Fixes a bug where having no project modules directory would throw an error. This is primarily a concern for module unit tests where there are no additional modules involved.
* `css-loader` now ignores `url()` in css files inside `assets` so that paths are left intact, i.e. `url(/images/file.svg)` will now find a static file at `/public/images/file.svg` (static assets in `/public` are served by `express.static`). Thanks to Matic Tersek.
* Restored support for clicking on a "foreign" area, i.e. an area displayed on the page whose content comes from a piece, in order to edit it in an appropriate way.
* Apostrophe module aliases and the data attached to them are now visible immediately to `ui/src/index.js` JavaScript code, i.e. you can write `apos.alias` where `alias` matches the `alias` option configured for that module. Previously one had to write `apos.modules['module-name']` or wait until next tick. However, note that most modules do not push any data to the browser when a user is not logged in. You can do so in a custom module by calling `self.enableBrowserData('public')` from `init` and implementing or extending the `getBrowserData(req)` method (note that page, piece and widget types already have one, so it is important to extend in those cases).
* `options.testModule` works properly when implementing unit tests for an npm module that is namespaced.

### Changes

* Cascade grouping (e.g., grouping fields) will now concatenate a group's field name array with the field name array of an existing group of the same name. Put simply, if a new piece module adds their custom fields to a `basics` group, that field will be added to the default `basics` group fields. Previously the new group would have replaced the old, leaving inherited fields in the "Ungrouped" section.
* AposButton's `block` modifier now less login-specific

### Adds

* Rich Text widget's styles support a `def` property for specifying the default style the editor should instantiate with.
* A more helpful error message if a field of type `area` is missing its `options` property.

## 3.4.1 - 2021-09-13

No changes. Publishing to correctly mark the latest 3.x release as "latest" in npm.

## 3.4.0 - 2021-09-13

### Security

* Changing a user's password or marking their account as disabled now immediately terminates any active sessions or bearer tokens for that user. Thanks to Daniel Elkabes for pointing out the issue. To ensure all sessions have the necessary data for this, all users logged in via sessions at the time of this upgrade will need to log in again.
* Users with permission to upload SVG files were previously able to do so even if they contained XSS attacks. In Apostrophe 3.x, the general public so far never has access to upload SVG files, so the risk is minor but could be used to phish access from an admin user by encouraging them to upload a specially crafted SVG file. While Apostrophe typically displays SVG files using the `img` tag, which ignores XSS vectors, an XSS attack might still be possible if the image were opened directly via the Apostrophe media library's convenience link for doing so. All SVG uploads are now sanitized via DOMPurify to remove XSS attack vectors. In addition, all existing SVG attachments not already validated are passed through DOMPurify during a one-time migration.

### Fixes

* The `apos.attachment.each` method, intended for migrations, now respects its `criteria` argument. This was necessary to the above security fix.
* Removes a lodash wrapper around `@apostrophecms/express` `bodyParser.json` options that prevented adding custom options to the body parser.
* Uses `req.clone` consistently when creating a new `req` object with a different mode or locale for localization purposes, etc.
* Fixes bug in the "select all" relationship chooser UI where it selected unpublished items.
* Fixes bug in "next" and "previous" query builders.
* Cutting and pasting widgets now works between locales that do not share a hostname, provided that you switch locales after cutting (it does not work between tabs that are already open on separate hostnames).
* The `req.session` object now exists in task `req` objects, for better compatibility. It has no actual persistence.
* Unlocalized piece types, such as users, may now be selected as part of a relationship when browsing.
* Unpublished localized piece types may not be selected via the autocomplete feature of the relationship input field, which formerly ignored this requirement, although the browse button enforced it.
* The server-side JavaScript and REST APIs to delete pieces now work properly for pieces that are not subject to either localization or draft/published workflow at all the (`localize: false` option). UI for this is under discussion, this is just a bug fix for the back end feature which already existed.
* Starting in version 3.3.1, a newly added image widget did not display its image until the page was refreshed. This has been fixed.
* A bug that prevented Undo operations from working properly and resulted in duplicate widget _id properties has been fixed.
* A bug that caused problems for Undo operations in nested widgets, i.e. layout or multicolumn widgets, has been fixed.
* Duplicate widget _id properties within the same document are now prevented on the server side at save time.
* Existing duplicate widget _id properties are corrected by a one-time migration.

### Adds

* Adds a linter to warn in dev mode when a module name include a period.
* Lints module names for `apostrophe-` prefixes even if they don't have a module directory (e.g., only in `app.js`).
* Starts all `warnDev` messages with a line break and warning symbol (⚠️) to stand out in the console.
* `apos.util.onReady` aliases `apos.util.onReadyAndRefresh` for brevity. The `apos.util.onReadyAndRefresh` method name will be deprecated in the next major version.
* Adds a developer setting that applies a margin between parent and child areas, allowing developers to change the default spacing in nested areas.

### Changes

* Removes the temporary `trace` method from the `@apostrophecms/db` module.
* Beginning with this release, the `apostrophe:modulesReady` event has been renamed `apostrophe:modulesRegistered`, and the `apostrophe:afterInit` event has been renamed `apostrophe:ready`. This better reflects their actual roles. The old event names are accepted for backwards compatibility. See the documentation for more information.
* Only autofocuses rich text editors when they are empty.
* Nested areas now have a vertical margin applied when editing, allowing easier access to the parent area's controls.

## 3.3.1 - 2021-09-01

### Fixes

* In some situations it was possible for a relationship with just one selected document to list that document several times in the returned result, resulting in very large responses.
* Permissions roles UI localized correctly.
* Do not crash on startup if users have a relationship to another type. This was caused by the code that checks whether any users exist to present a warning to developers. That code was running too early for relationships to work due to event timing issues.

## 3.3.0 - 2021-08-30

### Fixes

* Addresses the page jump when using the in-context undo/redo feature. The page will immediately return users to their origin scroll position after the content refreshes.
* Resolves slug-related bug when switching between images in the archived view of the media manager. The slug field was not taking into account the double slug prefix case.
* Fixes migration task crash when parking new page. Thanks to [Miro Yovchev](https://www.corllete.com/) for this fix.
* Fixes incorrect month name in `AposCellDate`, which can be optionally used in manage views of pieces. Thanks to [Miro Yovchev](https://www.corllete.com/) for this fix.

### Adds

* This version achieves localization (l10n) through a rich set of internationalization (i18n) features. For more information, [see the documentation](https://v3.docs.apostrophecms.org/).
* There is support for both static string localization and dynamic content localization.
* The home page, other parked pages, and the global document are automatically replicated to all configured locales at startup. Parked properties are refreshed if needed. Other pages and pieces are replicated if and when an editor chooses to do so.
* An API route has been added for voluntary replication, i.e. when deciding a document should exist in a second locale, or desiring to overwrite the current draft contents in locale `B` with the draft contents of locale `A`.
* Locales can specify `prefix` and `hostname` options, which are automatically recognized by middleware that removes the prefix dynamically where appropriate and sets `req.locale`. In 3.x this works more like the global site `prefix` option. This is a departure from 2.x which stored the prefix directly in the slug, creating maintenance issues.
* Locales are stateless: they are never recorded in the session. This eliminates many avenues for bugs and bad SEO. However, this also means the developer must fully distinguish them from the beginning via either `prefix` or `hostname`. A helpful error message is displayed if this is not the case.
* Switching locales preserves the user's editing session even if on separate hostnames. To enable this, if any locales have hostnames, all configured locales must have hostnames and/or baseUrl must be set for those that don't.
* An API route has been added to discover the locales in which a document exists. This provides basic information only for performance (it does not report `title` or `_url`).
* Editors can "localize" documents, copying draft content from one locale to another to create a corresponding document in a different locale. For convenience related documents, such as images and other pieces directly referenced by the document's structure, can be localized at the same time. Developers can opt out of this mechanism for a piece type entirely, check the box by default for that type, or leave it as an "opt-in" choice.
* The `@apostrophecms/i18n` module now uses `i18next` to implement static localization. All phrases in the Vue-based admin UI are passed through `i18next` via `this.$t`, and `i18next` is also available via `req.t()` in routes and `__t()` in templates. Apostrophe's own admin UI phrases are in the `apostrophe` namespace for a clean separation. An array of locale codes, such as `en` or `fr` or `en-au`, can be specified using the `locales` option to the `@apostrophecms/i18n` module. The first locale is the default, unless the `defaultLocale` option is set. If no locales are set, the locale defaults to `en`. The `i18next-http-middleware` locale guesser is installed and will select an available locale if possible, otherwise it will fall back to the default.
* In the admin UI, `v-tooltip` has been extended as `v-apos-tooltip`, which passes phrases through `i18next`.
* Developers can link to alternate locales by iterating over `data.localizations` in any page template. Each element always has `locale`, `label` and `homePageUrl` properties. Each element also has an `available` property (if true, the current context document is available in that locale), `title` and a small number of other document properties are populated, and `_url` redirects to the context document in that locale. The current locale is marked with `current: true`.
* To facilitate adding interpolated values to phrases that are passed as a single value through many layers of code, the `this.$t` helper provided in Vue also accepts an object argument with a `key` property. Additional properties may be used for interpolation.
* `i18next` localization JSON files can be added to the `i18n` subdirectory of *any* module, as long as its `i18n` option is set. The `i18n` object may specify `ns` to give an `i18next` namespace, otherwise phrases are in the default namespace, used when no namespace is specified with a `:` in an `i18next` call. The default namespace is yours for use at project level. Multiple modules may contribute to the same namespace.
* If `APOS_DEBUG_I18N=1` is set in the environment, the `i18next` debug flag is activated. For server-side translations, i.e. `req.t()` and `__t()`, debugging output will appear on the server console. For browser-side translations in the Vue admin UI, debugging output will appear in the browser console.
* If `APOS_SHOW_I18N=1` is set in the environment, all phrases passed through `i18next` are visually marked, to make it easier to find those that didn't go through `i18next`. This does not mean translations actually exist in the JSON files. For that, review the output of `APOS_DEBUG_I18N=1`.
* There is a locale switcher for editors.
* There is a backend route to accept a new locale on switch.
* A `req.clone(properties)` method is now available. This creates a clone of the `req` object, optionally passing in an object of properties to be set. The use of `req.clone` ensures the new object supports `req.get` and other methods of a true `req` object. This technique is mainly used to obtain a new request object with the same privileges but a different mode or locale, i.e. `mode: 'published'`.
* Fallback wrappers are provided for the `req.__()`, `res.__()` and `__()` localization helpers, which were never official or documented in 3.x but may be in use in projects ported from 2.x. These wrappers do not localize but do output the input they are given along with a developer warning. You should migrate them to use `req.t()` (in server-side javascript) or `__t()` (Nunjucks templates).

### Changes

* Bolsters the CSS that backs Apostrophe UI's typography to help prevent unintended style leaks at project-level code.
* Removes the 2.x series changelog entries. They can be found in the 2.0 branch in Github.

## 3.2.0 - 2021-08-13

### Fixes

* `req.hostname` now works as expected when `trustProxy: true` is passed to the `@apostrophecms/express` module.
* Apostrophe loads modules from npm if they exist there and are configured in the `modules` section of `app.js`. This was always intended only as a way to load direct, intentional dependencies of your project. However, since npm "flattens" the dependency tree, dependencies of dependencies that happen to have the same name as a project-level Apostrophe module could be loaded by default, crashing the site or causing unexpected behavior. So beginning with this release, Apostrophe scans `package.json` to verify an npm module is actually a dependency of the project itself before attempting to load it as an Apostrophe module.
* Fixes the reference to sanitize-html defaults in the rich text widget.
* Fixes the `toolbarToAllowedStyles` method in the rich text widget, which was not returning any configuration.
* Fixes the broken text alignment in rich text widgets.
* Adds a missing npm dependency on `chokidar`, which Apostrophe and Nunjucks use for template refreshes. In most environments this worked anyway due to an indirect dependency via the `sass` module, but for stability Apostrophe should depend directly on any npm module it uses.
* Fixes the display of inline range inputs, notably broken when using Palette
* Fixes occasional unique key errors from migrations when attempting to start up again with a site that experienced a startup failure before inserting its first document.
* Requires that locale names begin with a letter character to ensure order when looping over the object entries.
* Unit tests pass in MongoDB 5.x.

### Adds
* Adds Cut and Paste to area controls. You can now Cut a widget to a virtual clipboard and paste it in suitable areas. If an area
can include the widget on the clipboard, a special Clipboard widget will appear in area's Add UI. This works across pages as well.

### Changes
* Apostrophe's Global's UI (the @apostrophecms/global singleton has moved from the admin bar's content controls to the admin utility tray under a cog icon.
* The context bar's document Edit button, which was a cog icon, has been rolled into the doc's context menu.

## 3.1.3 - 2021-07-16

### Fixes

* Hotfix for an incompatibility between `vue-loader` and `webpack` 5.45.0 which causes a crash at startup in development, or asset build time in production. We have temporarily pinned our dependency to `webpack` 5.44.x. We are [contributing to the discussion around the best long-term fix for vue-loader](https://github.com/vuejs/vue-loader/issues/1854).

## 3.1.2 - 2021-07-14

### Changes

* Removes an unused method, `mapMongoIdToJqtreeId`, that was used in A2 but is no longer relevant.
* Removes deprecated and non-functional steps from the `edit` method in the `AposDocsManager.vue` component.
* Legacy migrations to update 3.0 alpha and 3.0 beta sites to 3.0 stable are still in place, with no functional changes, but have been relocated to separate source files for ease of maintenance. Note that this is not a migration path for 2.x databases. Tools for that are forthcoming.

## 3.1.1 - 2021-07-08

### Fixes

* Two distinct modules may each have their own `ui/src/index.scss` file, similar to the fix already applied to allow multiple `ui/src/index.js` files.

## 3.1.0 - 2021-06-30

### Fixes

* Corrects a bug that caused Apostrophe to rebuild the admin UI on every nodemon restart, which led to excessive wait times to test new code. Now this happens only when `package-lock.json` has been modified (i.e. you installed a new module that might contain new Apostrophe admin UI code). If you are actively developing Apostrophe admin UI code, you can opt into rebuilding all the time with the `APOS_DEV=1` environment variable. In any case, `ui/src` is always rebuilt in a dev environment.
* Updates `cheerio`, `deep-get-set`, and `oembetter` versions to resolve vulnerability warnings.
* Modules with a `ui/src` folder, but no other content, are no longer considered "empty" and do not generate a warning.
* Pushing a secondary context document now always results in entry to draft mode, as intended.
* Pushing a secondary context document works reliably, correcting a race condition that could cause the primary document to remain in context in some cases if the user was not already in edit mode.

### Changes

* Deprecates `self.renderPage` method for removal in next major version.
* Since `ui/src/index.js` files must export a function to avoid a browser error in production which breaks the website experience, we now detect this at startup and throw a more helpful error to prevent a last-minute discovery in production.

## 3.0.1 - 2021-06-17

### Fixes

* Fixes an error observed in the browser console when using more than one `ui/src/index.js` file in the same project. Using more than one is a good practice as it allows you to group frontend code with an appropriate module, or ship frontend code in an npm module that extends Apostrophe.
* Migrates all of our own frontend players and utilities from `ui/public` to `ui/src`, which provides a robust functional test of the above.
* Executes `ui/src` imports without waiting for next tick, which is appropriate as we have positioned it as an alternative to `ui/public` which is run without delay.

## 3.0.0 - 2021-06-16

### Breaks

* Previously our `a3-boilerplate` project came with a webpack build that pushed code to the `ui/public` folder of an `asset` module. Now the webpack build is not needed because Apostrophe takes care of compiling `ui/src` for us. This is good! However, **if you are transitioning your project to this new strategy, you will need to remove the `modules/asset/ui/public` folder from your project manually** to ensure that webpack-generated code originally intended for webpack-dev-server does not fail with a `publicPath` error in the console.
* The `CORE_DEV=1` environment setting has been changed to `APOS_DEV=1` because it is appropriate for anyone who is actively developing custom Apostrophe admin UI using `ui/apos` folders in their own modules.
* Apostrophe now uses Dart Sass, aka the `sass` npm module. The `node-sass` npm module has been deprecated by its authors for some time now. Most existing projects will be unaffected, but those writing their own Apostrophe UI components will need to change any `/deep/` selectors to `::v-deep` and consider making other Dart Sass updates as well. For more information see the [Dart Sass documentation](https://sass-lang.com/dart-sass). Those embracing the new `ui/src` feature should also bear in mind that Dart Sass is being used.

### Changes

* Relationship ids are now stored as aposDocIds (without the locale and mode part). The appropriate locale and mode are known from the request. This allows easy comparison and copying of these properties across locales and fixes a bug with reverse relationships when publishing documents. A migration has been added to take care of this conversion on first startup.
- The `attachment` field type now correctly limits file uploads by file type when using the `fileGroup` field option.
- Uploading SVG files is permitted in the Media Library by default.

### Adds

- Apostrophe now enables you to ship frontend JavaScript and Sass (using the SCSS syntax) without your own webpack configuration.
- Any module may contain modern JavaScript in a `ui/src/index.js` file, which may use `import` to bring in other files in the standard way. Note that **`ui/src/index.js must export a function`**. These functions are called for you in the order modules are initialized.
- Any module may contain a Sass (SCSS) stylesheet in a `ui/src/index.scss` file, which may also import other Sass (SCSS) files.
- Any project that requires IE11 support for `ui/src` JavaScript code can enable it by setting the `es5: true` option to the `@apostrophecms/asset` module. Apostrophe produces separate builds for IE11 and modern browsers, so there is no loss of performance in modern browsers. Code is automatically compiled for IE11 using `babel` and missing language features are polyfilled using `core-js` so you can use promises, `async/await` and other standard modern JavaScript features.
- `ui/public` is still available for raw JavaScript and CSS files that should be pushed *as-is* to the browser. The best use of this feature is to deliver the output of your own custom webpack build, if you have one.
- Adds browser-side `editMode` flag that tracks the state of the current view (edit or preview), located at `window.apos.adminBar.editMode`.
- Support for automatic inline style attribute sanitization for Rich Text widgets.
- Adds text align controls for Rich Text widgets. The following tools are now supported as part of a rich text widget's `toolbar` property:
-- `alignLeft`
-- `alignRight`
-- `alignCenter`
-- `alignJustify`
- `@apostrophecms/express` module now supports the `trustProxy: true` option, allowing your reverse proxy server (such as nginx) to pass on the original hostname, protocol and client IP address.

### Fixes

* Unit tests passing again. Temporarily disabled npm audit checks as a source of critical failures owing to upstream issues with third-party packages which are not actually a concern in our use case.
* Fixed issues with the query builder code for relationships. These issues were introduced in beta 3 but did not break typical applications, except for displaying distinct choices for existing values of a relationship field.
* Checkbox field types can now be used as conditional fields.
* Tracks references to attachments correctly, and introduces a migration to address any attachments previously tracked as part of documents that merely have a relationship to the proper document, i.e. pages containing widgets that reference an image piece.
* Tracks the "previously published" version of a document as a legitimate reference to any attachments, so that they are not discarded and can be brought back as expected if "Undo Publish" is clicked.
* Reverse relationships work properly for published documents.
* Relationship subfields are now loaded properly when `reverseOf` is used.
* "Discard Draft" is available when appropriate in "Manage Pages" and "Manage Pieces."
* "Discard Draft" disables the "Submit Updates" button when working as a contributor.
* Relationship subfields can now be edited when selecting in the full "manage view" browser, as well as in the compact relationship field view which worked previously.
* Relationship subfields now respect the `def` property.
* Relationship subfields are restored if you deselect a document and then reselect it within a single editing experience, i.e. accidentally deselect and immediately reselect, for instance.
* A console warning when editing subfields for a new relationship was fixed.
* Field type `color`'s `format` option moved out of the UI options and into the general options object. Supported formats are "rgb", "prgb", "hex6", "hex3", "hex8", "name", "hsl", "hsv". Pass the `format` string like:
```js
myColorField: {
  type: 'color',
  label: 'My Color',
  options: {
    format: 'hsl'
  }
}
```
* Restored Vue dependency to using semantic versioning now that Vue 2.6.14 has been released with a fix for the bug that required us to pin 2.6.12.
* Nunjucks template loader is fully compatible with Linux in a development environment.
* Improved template performance by reusing template loaders.
* `min` and `max` work properly for both string-like and number-like fields.
* Negative numbers, leading minus and plus signs, and trailing periods are accepted in the right ways by appropriate field types.
* If a user is inadvertently inserted with no password, set a random password on the backend for safety. In tests it appears that login with a blank password was already forbidden, but this provides an additional level of certainty.
* `data.page` and `data.contextOptions` are now available in `widget.html` templates in most cases. Specifically, they are available when loading the page, (2) when a widget has just been inserted on the page, and (3) when a widget has just been edited and saved back to the page. However, bear in mind that these parameters are never available when a widget is being edited "out of context" via "Page Settings", via the "Edit Piece" dialog box, via a dialog box for a parent widget, etc. Your templates should be written to tolerate the absence of these parameters.
* Double slashes in the slug cannot be used to trick Apostrophe into serving as an open redirect (fix ported to 3.x from 2.92.0).
* The global doc respects the `def` property of schema fields when first inserted at site creation time.
* Fixed fragment keyword arguments being available when not a part of the fragment signature.

## 3.0.0-beta.3.1 - 2021-06-07

### Breaks
- This backwards compatibility break actually occurred in 3.0.0-beta.3 and was not documented at that time, but it is important to know that the following Rich Text tool names have been updated to match Tiptap2's convention:
-- `bullet_list` -> `bulletList`
-- `ordered_list` -> `orderedList`
-- `code_block` -> `codeBlock`
-- `horizontal_rule` -> `horizontalRule`

### Fixes

- Rich Text default tool names updated, no longer broken. Bug introduced in 3.0.0-beta.3.
- Fixed Rich Text's tool cascade to properly account for core defaults, project level defaults, and area-specific options.

## 3.0.0-beta.3 - 2021-06-03

### Security Fixes

The `nlbr` and `nlp` Nunjucks filters marked their output as safe to preserve the tags that they added, without first escaping their input, creating a CSRF risk. These filters have been updated to escape their input unless it has already been marked safe. No code changes are required to templates whose input to the filter is intended as plaintext, however if you were intentionally leveraging this bug to output unescaped HTML markup you will need to make sure your input is free of CSRF risks and then use the `| safe` filter before the `| nlbr` or `| nlp` filter.

### Adds

- Added the `ignoreUnusedFolderWarning` option for modules that intentionally might not be activated or inherited from in a particular startup.
- Better explanation of how to replace macros with fragments, in particular how to call the fragments with `{% render fragmentName(args) %}`.

### Fixes

- Temporarily pinned to Vue 2.6.12 to fix an issue where the "New" button in the piece manager modals disappeared. We think this is a bug in the newly released Vue 2.6.13 but we are continuing to research it.
- Updated dependencies on `sanitize-html` and `nodemailer` to new major versions, causing no bc breaks at the ApostropheCMS level. This resolved two critical vulnerabilities according to `npm audit`.
- Removed many unused dependencies.
- The data retained for "Undo Publish" no longer causes slug conflicts in certain situations.
- Custom piece types using `localized: false` or `autopublish: true,` as well as singleton types, now display the correct options on the "Save" dropdown.
- The "Save and View," "Publish and View" and/or "Save Draft and Preview" options now appear only if an appropriate piece page actually exists for the piece type.
- Duplicating a widget now properly assigns new IDs to all copied sub-widgets, sub-areas and array items as well.

- Added the `ignoreUnusedFolderWarning` option for modules that intentionally might not be activated or inherited from in a particular startup.
- If you refresh the page while previewing or editing, you will be returned to that same state.

### Notices

- Numerous `npm audit` vulnerability warnings relating to `postcss` 7.x were examined, however it was determined that these are based on the idea of a malicious SASS coder attempting to cause a denial of service. Apostrophe developers would in any case be able to contribute JavaScript as well and so are already expected to be trusted parties. This issue must be resolved upstream in packages including both `stylelint` and `vue-loader` which have considerable work to do before supporting `postcss` 8.x, and in any case public access to write SASS is not part of the attack surface of Apostrophe.

### Changes

- When logging out on a page that only exists in draft form, or a page with access controls, you are redirected to the home page rather than seeing a 404 message.

- Rich text editor upgraded to [tiptap 2.x beta](https://www.tiptap.dev) :tada:. On the surface not a lot has changed with the upgrade, but tiptap 2 has big improvements in terms of speed, composability, and extension support. [See the technical differences of tiptap 1 and 2 here](https://www.tiptap.dev/overview/upgrade-guide#reasons-to-upgrade-to-tiptap-2x)

## 3.0.0-beta.2 - 2021-05-21

### **Breaks**

- The `updateModified: false` option, formerly supported only by `apos.doc.update`, has been renamed to `setModified: false` and is now supported by `apos.doc.insert` as well. If explicitly set to false, the insert and update methods will leave the `modified` property alone, rather than trying to detect or infer whether a change has been made to the draft relative to the published version.
- The `permission` module no longer takes an `interestingTypes` option. Instead, doc type managers may set their `showPermissions` option to `true` to always be broken out separately in the permissions explorer, or explicitly set it to `false` to never be mentioned at all, even on a list of typical piece types that have the same permissions. This allows module creators to ship the right options with their modules rather than requiring the developer to hand-configure `interestingTypes`.
- When editing users, the permissions explorer no longer lists "submitted draft" as a piece type.
- Removed `apos.adminBar.group` method, which is unlikely to be needed in 3.x. One can group admin bar items into dropdowns via the `groups` option.
- Raw HTML is no longer permitted in an `apos.notify` message parameter. Instead, `options.buttons` is available. If present, it must be an array of objects with `type` and `label` properties. If `type` is `'event'` then that button object must have `name` and `data` properties, and when clicked the button will trigger an apos bus event of the given `name` with the provided `data` object. Currently `'event'` is the only supported value for `type`.

### Adds

- The name `@apostrophecms/any-page-type` is now accepted for relationships that should match any page. With this change, the doc type manager module name and the type name are now identical for all types in 3.x. However, for backwards compatibility `@apostrophecms/page` is still accepted. `apos.doc.getManager` will accept either name.
- Sets the project root-level `views` directory as the default fallback views directory. This is no longer a necessary configuration in projects unless they want to change it on the `@apostrophecms/template` option `viewsFolderFallback`.
- The new `afterAposScripts` nunjucks block allows for pushing markup after Apostrophe's asset bundle script tag, at the end of the body. This is a useful way to add a script tag for Webpack's hot reload capabilities in development while still ensuring that Apostrophe's utility methods are available first, like they are in production.
- An `uploadfs` option may be passed to the `@apostrophecms/asset` module, in order to pass options configuring a separate instance of `uploadfs` specifically for the static assets. The `@apostrophecms/uploadfs` module now exports a method to instantiate an uploadfs instance. The default behavior, in which user-uploaded attachments and static assets share a single instance of uploadfs, is unchanged. Note that asset builds never use uploadfs unless `APOS_UPLOADFS_ASSETS=1` is set in the environment.
- `AposButtonSplit` is a new UI component that combines a button with a context menu. Users can act on a primary action or change the button's function via menu button to the right of the button itself.
- Developers can now pass options to the `color` schema field by passing a `pickerOptions` object through your field. This allows for modifying/removing the default color palette, changing the resulting color format, and disabling various UI. For full set of options [see this example](https://github.com/xiaokaike/vue-color/blob/master/src/components/Sketch.vue)
- `AposModal` now emits a `ready` event when it is fully painted and can be interacted with by users or code.
- The video widget is now compatible with vimeo private videos when the domain is on the allowlist in vimeo.

### Changes

- You can now override the parked page definition for the home page without copying the entirety of `minimumPark` from the source code. Specifically, you will not lose the root archive page if you park the home page without explicitly parking the archive page as well. This makes it easier to choose your own type for the home page, in lieu of `@apostrophecms/home-page`.

### Fixes

- Piece types like users that have a slug prefix no longer trigger a false positive as being "modified" when you first click the "New" button.
- The `name` option to widget modules, which never worked in 3.x, has been officially removed. The name of the widget type is always the name of the module, with the `-widget` suffix removed.
- The home page and other parked pages should not immediately show as "pending changes."
- In-context editing works properly when the current browser URL has a hash (portion beginning with `#`), enabling the use of the hash for project-specific work. Thanks to [https://stepanjakl.com/](Štěpán Jákl) for reporting the issue.
- When present, the `apos.http.addQueryToUrl` method preserves the hash of the URL intact.
- The home page and other parked pages should not immediately show as "pending changes."
- The browser-side `apos.http.parseQuery` function now handles objects and arrays properly again.
- The in-context menu for documents has been refactored as a smart component that carries out actions on its own, eliminating a great deal of redundant code, props and events.
- Added additional retries when binding to the port in a dev environment.
- The "Submit" button in the admin bar updates properly to "Submitted" if the submission happens in the page settings modal.
- Skipping positional arguments in fragments now works as expected.
- The rich text editor now supports specifying a `styles` array with no `p` tags properly. A newly added rich text widget initially contains an element with the first style, rather than always a paragraph. If no styles are configured, a `p` tag is assumed. Thanks to Stepan Jakl for reporting the issue.

### Changes
- Editor modal's Save button (publish / save draft / submit) now updated to use the `AposSplitButton` component. Editors can choose from several follow-up actions that occur after save, including creating another piece of content of the same type, being taken to the in-context version of the document, or being returned to the manager. Editor's selection is saved in localstorage, creating a remembered preference per content type.

## 3.0.0-beta.1.1 - 2021-05-07

### Fixes

- A hotfix for an issue spotted in beta 1 in our demo: all previously published pages of sites migrated from early alpha releases had a "Draft" label until published again.

## 3.0.0-beta.1 - 2021-05-06

### **Breaks**

- Removes the `firstName` and `lastName` fields in user pieces.
- The query parameters `apos-refresh`, `apos-edit`, `apos-mode` and `apos-locale` are now `aposRefresh`, `aposEdit`, `aposMode`and `aposLocale`. Going forward all query parameters will be camelCase for consistency with query builders.

### Changes

- Archiving a page or piece deletes any outstanding draft in favor of archiving the last published version. Previously the behavior was effectively the opposite.
- "Publish Changes" button label has been changes to "Update".
- Draft mode is no longer the default view for published documents.
- The page and piece manager views now display the title, etc. of the published version of a document, unless that document only exists in draft form. However a label is also provided indicating if a newer draft is in progress.
- Notifications have been updated with a new visual display and animation style.

### **Adds**

- Four permissions roles are supported and enforced: guest, contributor, editor and admin. See the documentation for details. Pre-existing alpha users are automatically migrated to the admin role.
- Documents in managers now have context sensitive action menus that allow actions like edit, discard draft, archive, restore, etc.
- A fragment call may now have a body using `rendercall`, just like a macro call can have a body using `call`. In addition, fragments can now have named arguments, just like macros. Many thanks to Miro Yovchev for contributing this implementation.
- Major performance improvement to the `nestedModuleSubdirs` option.
- Updates URL fields and oEmbed URL requests to use the `httpsFix` option in launder's `url()` method.
- Documents receive a state label based on their document state (draft, pending, pending updates)
- Contributors can submit drafts for review ("Submit" versus "Submit Updates").
- Editors and admins can manage submitted drafts.
- Editors and admins can easily see the number of proposed changes awaiting their attention.
- Support for virtual piece types, such as submitted drafts, which in actuality manage more than one type of doc.
- Confirm modals now support a schema which can be assessed after confirmation.
- When archiving and restoring pages, editors can chose whether the action affects only this document or this document + children
- Routes support the `before` syntax, allowing routes that are added to Express prior to the routes or middleware of another module. The syntax `before: 'middleware:moduleName'` must be used to add the route prior to the middleware of `moduleName`. If `middleware:` is not used, the route is added before the routes of `moduleName`. Note that normally all middleware is added before all routes.
- A `url` property can now optionally be specified when adding middleware. By default all middleware is global.
- The pieces REST GET API now supports returning only a count of all matching pieces, using the `?count=1` query parameter.
- Admin bar menu items can now specify a custom Vue component to be used in place of `AposButton`.
- Sets `username` fields to follow the user `title` field to remove an extra step in user creation.
- Adds default data to the `outerLayoutBase.html` `<title>` tag: `data.piece.title or data.page.title`.
- Moves the core UI build task into the start up process. The UI build runs automatically when `NODE_ENV` is *not* 'production' and when:
    1. The build folder does not yet exist.
    2. The package.json file is newer than the existing UI build.
    3. You explicitly tell it to by setting the environment variable `CORE_DEV=1`
- The new `._ids(_idOrArrayOfIds)` query builder replaces `explicitOrder` and accepts an array of document `_id`s or a single one. `_id` can be used as a multivalued query parameter. Documents are returned in the order you specify, and just like with single-document REST GET requests, the locale of the `_id`s is overridden by the `aposMode` query parameter if present.
- The `.withPublished(true)` query builder adds a `_publishedDoc` property to each returned draft document that has a published equivalent. `withPublished=1` can be used as a query parameter. Note this is not the way to fetch only published documents. For that, use `.locale('en:published')` or similar.
- The server-side implementation of `apos.http.post` now supports passing a `FormData` object created with the `[form-data](https://www.npmjs.com/package/form-data)` npm module. This keeps the API parallel with the browser-side implementation and allows for unit testing the attachments feature, as well as uploading files to internal and external APIs from the server.
- `manuallyPublished` computed property moved to the `AposPublishMixin` for the use cases where that mixin is otherwise warranted.
- `columns` specified for a piece type's manage view can have a name that uses "dot notation" to access a subproperty. Also, for types that are localized, the column name can begin with `draft:` or `published:` to specifically display a property of the draft or published version of the document rather than the best available. When a prefix is not used, the property comes from the published version of the document if available, otherwise from the draft.
- For page queries, the `children` query builder is now supported in query strings, including the `depth` subproperty. For instance you could fetch `/api/v1/@apostrophecms/page/id-of-page?children=1` or `/api/v1/@apostrophecms/page/id-of-page?children[depth]=3`.
- Setting `APOS_LOG_ALL_QUERIES=1` now logs the projection, skip, limit and sort in addition to the criteria, which were previously logged.

### **Fixes**

- Fragments can now call other fragments, both those declared in the same file and those imported, just like macros calling other macros. Thanks to Miro Yovchev for reporting the issue.
- There was a bug that allowed parked properties, such as the slug of the home page, to be edited. Note that if you don't want a property of a parked page to be locked down forever you can use the `_defaults` feature of parked pages.
- A required field error no longer appears immediately when you first start creating a user.
- Vue warning in the pieces manager due to use of value rather than name of column as a Vue key. Thanks to Miro Yovchev for spotting the issue.
- "Save Draft" is not an appropriate operation to offer when editing users.
- Pager links no longer break due to `aposRefresh=1` when in edit mode. Also removed superfluous `append` query parameter from these.
- You may now intentionally clear the username and slug fields in preparation to type a new value. They do not instantly repopulate based on the title field when you clear them.
- Language of buttons, labels, filters, and other UI updated and normalized throughout.
- A contributor who enters the page tree dialog box, opens the editor, and selects "delete draft" from within the editor of an individual page now sees the page tree reflect that change right away.
- The page manager listens for content change events in general and its refresh mechanism is robust in possible situations where both an explicit refresh call and a content change event occur.
- Automatically retries once if unable to bind to the port in a dev environment. This helps with occasional `EADDRINUSE` errors during nodemon restarts.
- Update the current page's context bar properly when appropriate after actions such as "Discard Draft."
- The main archive page cannot be restored, etc. via the context menu in the page tree.
- The context menu and "Preview Draft" are both disabled while errors are present in the editor dialog box.
- "Duplicate" should lead to a "Publish" button, not an "Update" button, "Submit" rather than "Submit Update," etc.
- When you "Duplicate" the home page you should be able to set a slug for the new page (parked properties of parked pages should be editable when making a duplicate).
- When duplicating the home page, the suggested slug should not be `/` as only one page can have that slug at a time.
- Attention is properly called to a slug conflict if it exists immediately when the document is opened (such as making a copy where the suggested slug has already been used for another copy).
- "Preview Draft" never appears for types that do not use drafts.
- The toggle state of admin bar utility items should only be mapped to an `is-active` class if, like palette, they opt in with `toggle: true`
- Fixed unique key errors in the migrate task by moving the parking of parked pages to a new `@apostrophecms/migrate:after` event handler, which runs only after migrations, whether that is at startup (in dev) or at the end of the migration task (in production).
- UI does not offer "Archive" for the home page, or other archived pages.
- Notification checks and other polling requests now occur only when the tab is in the foreground, resolving a number of problems that masqueraded as other bugs when the browser hit its connection limit for multiple tabs on the same site.
- Parked pages are now parked immediately after database migrations are checked and/or run. In dev this still happens at each startup. In production this happens when the database is brand new and when the migration task is manually run.

## 3.0.0-alpha.7 - 2021-04-07

### Breaks

* The `trash` property has been renamed `archived`, and throughout the UI we refer to "archiving" and the "archive" rather than "move to trash" and the "trash can." A database migration is included to address this for existing databases. However, **if you set the minimumPark option, or used a boilerplate in which it is set,** you will need to **change the settings for the `parkedId: 'trash'` page to match those [currently found in the `minimumPark` option setting in the `@apostrophecms/page` source code](https://github.com/apostrophecms/apostrophe/blob/481252f9bd8f42b62648a0695105e6e9250810d3/modules/%40apostrophecms/page/index.js#L25-L32).

### Adds

* General UX and UI improvements to the experience of moving documents to and from the archive, formerly known as the trash.
* Links to each piece are available in the manage view when appropriate.
* Search is implemented in the media library.
* You can now pass core widgets a `className` option when configuring them as part of an area.
* `previewDraft` for pieces, adds a Preview Draft button on creation for quick in-context editing. Defaults to true.

### Changes

* Do not immediately redirect to new pages and pieces.
* Restored pieces now restore as unpublished drafts.
* Refactored the admin bar component for maintainability.
* Notification style updates

### Fixes

* Advisory lock no longer triggers an update to the modification timestamp of a document.
* Attempts to connect Apostrophe 3.x to an Apostrophe 2.x database are blocked to prevent content loss.
* "Save as Draft" is now available as soon as a new document is created.
* Areas nested in array schema fields can now be edited in context.
* When using `apos.image.first`, the alt attribute of the image piece is available on the returned attachment object as `._alt`. In addition, `_credit` and `_creditUrl` are available.
* Fixes relating to the editing of widgets in nested areas, both on the page and in the modal.
* Removed published / draft switch for unpublished drafts.
* "Publish Changes" appears only at appropriate times.
* Notifications moved from the bottom right of the viewport to the bottom center, fixing some cases of UI overlap.

## 3.0.0-alpha.6.1 - 2021-03-26

### Fixes

* Conditional fields (`if`) and the "following values" mechanism now work properly in array item fields.
* When editing "Page Settings" or a piece, the "publish" button should not be clickable if there are errors.

## 3.0.0-alpha.6 - 2021-03-24

### Adds
* You can "copy" a page or a piece via the ⠇ menu.
* When moving the current page or piece to the trash, you are taken to the home page.
* `permissions: false` is supported for piece and page insert operations.
* Adds note to remove deprecated `allowedInChooser` option on piece type filters.
* UX improvement: "Move to Trash" and "Restore" buttons added for pieces, replacing the boolean field. You can open a piece that is in the trash in a read-only way in order to review it and click "Restore."
* Advisory lock support has been completed for all content types, including on-page, in-context editing. This prevents accidental conflicts between editors.
* Image widgets now accept a `size` context option from the template, which can be used to avoid sending a full-width image for a very small placement.
* Additional improvements.

### Fixes
* Fixes error from missing `select` method in `AposPiecesManager` component.
* No more migration messages at startup for brand-new sites.
* `max` is now properly implemented for relationships when using the manager dialog box as a chooser.
* "Trash" filter now displays its state properly in the piece manager dialog box.
* Dragging an image to the media library works reliably.
* Infinite loop warning when editing page titles has been fixed.
* Users can locate the tab that still contains errors when blocked from saving a piece due to schema field errors.
* Calling `insert` works properly in the `init` function of a module.
* Additional fixes.

### Breaks

* Apostrophe's instance of `uploadfs` has moved from `apos.attachment.uploadfs` to `apos.uploadfs`. The `uploadfs` configuration option has similarly moved from the `@apostrophecms/attachment` module to the `@apostrophecms/uploadfs` module. `imageSizes` is still an option to `@apostrophecms/attachment`.

## 3.0.0-alpha.5 - 2021-02-11

* Conditional fields are now supported via the new `if` syntax. The old 2.x `showFields` feature has been replaced with `if: { ... }`.
* Adds the option to pass context options to an area for its widgets following the `with` keyword. Context options for widgets not in that area (or that don't exist) are ignored. Syntax: `{% area data.page, 'areaName' with { '@apostrophecms/image: { size: 'full' } } %}`.
* Advisory locking has been implemented for in-context editing, including nested contexts like the palette module. Advisory locking has also been implemented for the media manager, completing the advisory locking story.
* Detects many common configuration errors at startup.
* Extends `getBrowserData` in `@apostrophecms/doc-type` rather than overwriting the method.
* If a select element has no default, but is required, it should default to the first option. The select elements appeared as if this were the case, but on save you would be told to make a choice, forcing you to change and change back. This has been fixed.
* Removes 2.x piece module option code, including for `contextual`, `manageViews`, `publishMenu`, and `contextMenu`.
* Removes admin bar module options related to 2.x slide-out UI: `openOnLoad`, `openOnHomepageLoad`, `closeDelay`.
* Fixed a bug that allowed users to appear to be in edit mode while looking at published content in certain edge cases.
* The PATCH API for pages can now infer the correct _id in cases where the locale is specified in the query string as an override, just like other methods.
* Check permissions for the delete and publish operations.
* Many bug fixes.

### Breaks
* Changes the `piecesModuleName` option to `pieceModuleName` (no "s") in the `@apostrophecms/piece-page-type` module. This feature is used only when you have two or more piece page types for the same piece type.

## 3.0.0-alpha.4.2 - 2021-01-27

* The `label` option is no longer required for widget type modules. This was already true for piece type and page type modules.
* Ability to namespace asset builds. Do not push asset builds to uploadfs unless specified.

### Breaking changes

* Removes the `browser` module option, which was only used by the rich text widget in core. All browser data should now be added by extending or overriding `getBrowserData` in a module. Also updates `getComponentName` to reference `options.components` instead of `options.browser.components`.

## 3.0.0-alpha.4.1

* Hotfix: the asset module now looks for a `./release-id` file (relative to the project), not a `./data/release-id` file, because `data` is not a deployed folder and the intent of `release-id` is to share a common release identifier between the asset build step and the deployed instances.

## 3.0.0-alpha.4

* **"Fragments" have been added to the Apostrophe template API, as an alternative to Nunjucks' macros, to fully support areas and async components.** [See the A3 alpha documentation](https://a3.docs.apos.dev/guide/widgets-and-templates/fragments.html) for instructions on how to use this feature.
* **CSS files in the `ui/public` subdirectory of any module are now bundled and pushed to the browser.** This allows you to efficiently deliver your CSS assets, just as you can deliver JS assets in `ui/public`. Note that these assets must be browser-ready JS and CSS, so it is customary to use your own webpack build to generate them. See [the a3-boilerplate project](https://github.com/apostrophecms/a3-boilerplate) for an example, especially `webpack.config.js`.
* **More support for rendering HTML in REST API requests.** See the `render-areas` query parameter in [piece and page REST API documentation](https://a3.docs.apos.dev/reference/api/pieces.html#get-api-v1-piece-name).
* **Context bar takeover capability,** for situations where a secondary document should temporarily own the undo/redo/publish UI.
* **Unpublished pages in the tree** are easier to identify
* **Range fields** have been added.
* **Support for npm bundles is back.** It works just like in 2.x, but the property is `bundle`, not `moogBundle`. Thanks to Miro Yovchev.

### Breaking changes

* **A3 now uses webpack 5.** For now, **due to a known issue with vue-loader, your own project must also be updated to use webpack 5.** The a3-boilerplate project has been updated accordingly, so you may refer to [the a3-boilerplate project](https://github.com/apostrophecms/a3-boilerplate) for an example of the changes to be made, notably in `webpack.config.js` and `package.json`. We are in communication with upstream developers to resolve the issue so that projects and apostrophe core can use different major versions of webpack.

## 3.0.0-alpha.3

Third alpha release of 3.x. Introduced draft mode and the "Publish Changes" button.

## 3.0.0-alpha.2

Second alpha release of 3.x. Introduced a distinct "edit" mode.

## 3.0.0-alpha.1

First alpha release of 3.x.<|MERGE_RESOLUTION|>--- conflicted
+++ resolved
@@ -28,13 +28,10 @@
 
 ### Fixes
 
-<<<<<<< HEAD
 * Resolved data integrity issue with certain page tree operations by inferring the best peer to position the page relative to rather
 than attempting to remember the most recent move operation.
-=======
 * Fixes a downstream bug in the `getFieldsByCategory` method in the `AposEditorMixin.js` by checking for a property before accessing it.
 * Changes were detected in various fields such as integers, which caused the "Update" button to be active even when there was no actual modification in the doc.
->>>>>>> 51e1579a
 
 ## 3.53.0 (2023-08-03)
 
