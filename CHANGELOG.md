# Changelog

## UNRELEASED

### Adds
<<<<<<< HEAD

* Elements inside modals can have a `data-apos-focus-priority` attribute that prioritizes them inside the focusable elements list.
* Modals will continute trying to find focusable elements until an element marked `data-apos-focus-priority` appears or the max retry threshold is reached.

### Fixes

* Takes care of an edge case where Media Manager would duplicate search results.
=======

* Modules can now have a `before: "module-name"` property in their configuration to run (initialization) before another module.

### Fixes
  
>>>>>>> 2d942624
* Modifies the `AposAreaMenu.vue` component to set the `disabled` attribute to `true` if the max number of widgets have been added in an area with `expanded: true`.
* `pnpm: true` option in `app.js` is no longer breaking the application. 
* Remove unused `vue-template-compiler` dependency.
* Prevent un-publishing the `@apostrophecms/global` doc and more generally all singletons.

## 4.8.0 (2024-10-03)

### Adds

* Adds a mobile preview feature to the admin UI. The feature can be enabled using the `@apostrophecms/asset` module's new `breakpointPreviewMode` option. Once enabled, the asset build process will duplicate existing media queries as container queries. There are some limitations in the equivalence between media queries and container queries. You can refer to the [CSS @container at-rule](https://developer.mozilla.org/en-US/docs/Web/CSS/@container) documentation for more information. You can also enable `breakpointPreviewMode.debug` to be notified in the console when the build encounters an unsupported media query.
* Apostrophe now automatically adds the appropriate default values for new properties in the schema, even for existing documents in the database. This is done automatically during the migration phase of startup.
* Adds focus states for media library's Uploader tile.
* Adds focus states file attachment's input UI.
* Simplified importing rich text widgets via the REST API. If you  you have HTML that contains `img` tags pointing to existing images, you can now import them all quickly. When supplying the rich text widget object, include an `import` property with an `html` subproperty, rather than the usual `content` property. You can optionally provide a `baseUrl` subproperty as well. Any images present in `html` will be imported automatically and the correct `figure` tags will be added to the new rich text widget, along with any other markup acceptable to the widget's configuration.

### Changes

* The various implementations of `newInstance` found in Apostrophe, e.g. for widgets, array items, relationship fields and documents themselves, have been consolidated in one implementation. The same code is now reused both on the front and the back end, ensuring the same result without the need to introduce additional back end API calls.

### Fixes

* Apostrophe's migration logic is no longer executed twice on every startup and three times in the migration task. It is executed exactly once, always at the same point in the startup process. This bug did not cause significant performance issues because migrations were always only executed once, but there is a small performance improvement due to not checking for them more than once.
* The `@apostrophecms/page` module APIs no longer allow a page to become a child of itself. Thanks to [Maarten Marx](https://github.com/Pixelguymm) for reporting the issue.
* Uploaded SVGs now permit `<use>` tags granted their `xlink:href` property is a local reference and begins with the `#` character. This improves SVG support while mitgating XSS vulnerabilities.
* Default properties of object fields present in a widget now populate correctly even if never focused in the editor.
* Fixed the "choices" query builder to correctly support dynamic choices, ensuring compatibility with the [`piecesFilters`](https://docs.apostrophecms.org/reference/modules/piece-page-type.html#piecesfilters) feature when using dynamic choices.
* Fix a reordering issue for arrays when dragging and dropping items in the admin UI.
* The inline array item extract the label now using `title` as `titleField` value by default (consistent with the Slat list).

## 4.7.1 (2024-09-20)

### Fixes

* Ensure parked fields are not modified for parked pages when not configured in `_defaults`.

## 4.7.0 (2024-09-05)

### Changes

* UI and UX of inline arrays and their table styles

### Adds

* To aid debugging, when a file extension is unacceptable as an Apostrophe attachment the rejected extension is now printed as part of the error message.
* The new `big-upload-client` module can now be used to upload very large files to any route that uses the new `big-upload-middleware`.
* Add option `skipReplace` for `apos.doc.changeDocIds` method to skip the replacing of the "old" document in the database.
* The `@apostrophecms/i18n` module now exposes a `locales` HTTP GET API to aid in implementation of native apps for localized sites.
* Context menus can be supplied a `menuId` so that interested components can listen to their opening/closing.
* Allow to set mode in `AposWidget` component through props.
* Add batch operations to pages.
* Add shortcuts to pages manager.
* Add `replaces` (boolean, `false` by default) option to the context operation definition (registered via `apos.doc.addContextOperation()`) to allow the operation to require a replace confirmation before being executed. The user confirmation results in the Editor modal being closed and the operation being executed. The operation is not executed if the user cancels the confirmation.

### Changes

* Wait for notify before navigating to a new page.
* Send also `checkedTypes` via the pages body toolbar operations (e.g. 'batch') to the modal.

### Fixes

* Fix link to pages in rich-text not showing UI to select page during edit.
* Bumps `uploadfs` dependency to ensure `.tar.gz`, `.tgz` and `.gz` files uploaded to S3 download without double-gzipping.
This resolves the issue for new uploads.
* Registering duplicate icon is no longer breaking the build.
* Fix widget focus state so that the in-context Add Content menu stays visible during animation
* Fix UI of areas in schemas so that their context menus are layered overtop sibling schema fields UI
* Fix unhandled promise rejections and guard against potential memory leaks, remove 3rd party `debounce-async` dependency
* Adds an option to center the context menu arrow on the button icon. Sets this new option on some context menus in the admin UI.
* Fixes the update function of `AposSlatLists` so that elements are properly reordered on drag

## 4.6.1 (2024-08-26)

### Fixes

* Registering duplicate icon is no longer breaking the build.
* Fix widget focus state so that the in-context Add Content menu stays visible during animation.
* Fix UI of areas in schemas so that their context menus are layered overtop sibling schema fields UI.

### Removes
* Inline array option for `alwaysOpen` replaced with UI toggles

## 4.6.0 (2024-08-08)

### Adds

* Add a locale switcher in pieces and pages editor modals. This is available for localized documents only, and allows you to switch between locales for the same document.
  The locale can be switched at only one level, meaning that sub documents of a document that already switched locale will not be able to switch locale itself.
* Adds visual focus states and keyboard handlers for engaging with areas and widgets in-context
* Adds method `simulateRelationshipsFromStorage` method in schema module. 
This method populates the relationship field with just enough information to allow convert to accept it. It does not fully fetch the related documents. It does the opposite of prepareForStorage.
* A new options object has been added to the convert method. 
Setting the `fetchRelationships` option to false will prevent convert from actually fetching relationships to check which related documents currently exist. 
The shape of the relationship field is still validated.

### Changes

* Refactors Admin UI SASS to eliminate deprecation warnings from declarations coming after nested rules.
* Bumps the sass-loader version and adds a webpack option to suppress mixed declaration deprecation warnings to be removed when all modules are updated.
* Add `title` and `_url` to select all projection.
* Display `Select all` message on all pages in the manager modal.
* Refresh `checked` in manager modal after archive action.
* Update `@apostrophecms/emulate-mongo-3-driver` dependency to keep supporting `mongodb@3.x` queries while using `mongodb@6.x`.
* Updates rich text link tool's keyboard key detection strategy.
* Buttons that appear on slats (preview, edit crop/relationship, remove) are visually focusable and keyboard accessible.
* Added tooltip for update button. Thanks to [gkumar9891](https://github.com/gkumar9891) for this addition.

### Fixes

* Fixes the rendering of conditional fields in arrays where the `inline: true` option is used.
* Fixes the rich text link tool's detection and display of the Remove Link button for removing existing links
* Fixes the rich text link tool's detection and display of Apostrophe Page relationship field.
* Overriding standard Vue.js components with `editorModal` and `managerModal` are now applied all the time.
* Accommodate old-style replica set URIs with comma-separated servers by passing any MongoDB URIs that Node.js cannot parse directly to the MongoDB driver, and avoiding unnecessary parsing of the URI in general.
* Bump `oembetter` dependency to guarantee compatibility with YouTube. YouTube recently deployed broken `link rel="undefined"` tags on some of their video pages.
* It is now possible to see the right filename and line number when debugging the admin UI build in the browser. This is automatically disabled when `@apostrophecms/security-headers` is installed, because its defaults are incompatible by design.

## 4.5.4 (2024-07-22)

### Fixes

* Add a default projection to ancestors of search results in order to load a reasonable amount of data and avoid request timeouts.

## 4.5.3 (2024-07-17)

### Fixes

* Enhanced media selection with touchpad on Windows by extending focus timeout.

## 4.5.2 (2024-07-11)

### Fixes

* Ensure that `apos.doc.walk` never gets caught in an infinite loop even if circular references are present in the data. This is a hotfix for an issue that can arise when the new support for breadcrumbs in search results is combined with a more inclusive projection for page ancestors.
* Correct a longstanding bug in `apos.doc.walk` that led items to be listed twice in the `ancestors` array passed to the iterator.
* Correct a longstanding bug in `apos.doc.walk` that led ancestors that are themselves arrays to be misrepresented as a series of objects in the `ancestors` array passed to the iterator.
* For additional guarantees of reliability the `_dotPath` and `_ancestors` arguments to `apos.doc.walk`, which were always clearly documented as for internal use only, can no longer be passed in externally.

## 4.5.1 (2024-07-11)

### Changes

* Allow tiptap rich-text widget to open modals for images and links without closing the toolbar.

## 4.5.0 (2024-07-10)

### Adds

* Allow to disable shortcut by setting the option `shortcut: false`
* Adds a new color picker tool for the rich-text-widget toolbar that matches the existing `color` schema field. This also adds the same `pickerOptions` and `format` options to the rich-text-widget configuration that exist in the `color` schema field.
* Add missing UI translation keys.
* Infite scroll in media manager instead of pagination and related search fixes.
* Improves loaders by using new `AposLoadingBlock` that uses `AposLoading` instead of the purple screen in media manager.
* Select the configured aspect ratio and add `data-apos-field` attributes to the fields inside `AposImageRelationshipEditor.vue`.
* Add `getShowAdminBar` method. This method can be overriden in projects to drive the admin bar visibility for logged-in users.

### Fixes

* Removes unnecessary, broadly applied line-height setting that may cause logged-in vs logged-out visual discrepencies.
* Remove double GET request when saving image update.
* Fix filter menu forgetting selecting filters and not instantiating them.
* Remove blur emit for filter buttons and search bar to avoid re requesting when clicking outside…
* `this.modified` was not working properly (set to false when saving). We can now avoid to reload images when saving no changes.
* In media manager images checkboxes are disabled when max is reached.
* In media manager when updating an image or archiving, update the list instead of fetching and update checked documents to see changes in the right panel selected list.
* The `password` field type now has a proper fallback default, the empty string, just like the string field type
and its derivatives. This resolves bugs in which the unexpected `null` caused problems during validation. This bug
was old, but was masked in some situations until the release of version `4.4.3`.
* Identify and mark server validation errors in the admin UI. This helps editors identify already existing data fields, having validation errors when schema changes (e.g. optional field becomes required).
* Removes `menu-offset` props that were causing `AposContextMenu` to not display properly. 
* Allows to pass a number or an array to `AposContextMenu` to set the offset of the context menu (main and cross axis see `floating-ui` documentation).
* Fixes the relationship fields not having the data when coming from the relationship modal.
* Fixes watch on `checkedDocs` passed to `AposSlatList` not being reactive and not seeing updated relationship fields.
* Adds styles for 1 column expanded area ([#4608](https://github.com/apostrophecms/apostrophe/issues/4608))
* Fixes weird slug computations based on followed values like title. Simplifies based on the new tech design.
* Prevent broken admin UI when there is a missing widget.
* Fixes media manager not loading images when last infinite scroll page have been reached (when uploading image for example).
* Upgrade oembetter versions to allow all vimeo urls.

### Changes

* Update `Choose Images` selection behavior. When choosing images as part of a relationship, you click on the image or checkbox to add the image to the selection.
If a max is set to allow only one image, clicking on the selected image will remove it from the selection. Clicking on another image will update the selection with the newly clicked image. 
If a max is set to allow multiple images, you can remove images from the selection by using the checkbox. Clicking on the image will bring the image schema in the right panel.
You can upload images even if the max has been reached. We will append the uploaded images to the existing selection up to the max if any.
* Update `@apostrophecms/emulate-mongo-3-driver` dependency to keep supporting `mongodb@3.x` queries while using `mongodb@6.x`.

## 4.4.3 (2024-06-17)

### Fixes

* Do not use schema `field.def` when calling `convert`. Applying defaults to new documents is the job of `newInstance()` and similar code.
If you wish a field to be mandatory use `required: true`.
* As a convenience, using `POST` for pieces and pages with `_newInstance: true` keeps any additional `req.body` properties in the API response.
This feature unofficially existed before, it is now supported.
* Rollbacks watcher on `checked` array. Fixes, checked docs not being properly updated.


## 4.4.2 (2024-06-14)

### Fixes

* Hotfix: the new `_parent` property of pieces, which refers to the same piece page as `_parentUrl`, is now a carefully pruned
subset to avoid the risk of infinite recursion when the piece page has a relationship to a piece. Those who want `_parent`
to be more complete can extend the new `pruneParent` method of the relevant piece page module. This regression was
introduced in version 4.4.0.

## 4.4.1 (2024-06-12)

### Fixes

* Depend on `stylelint-config-apostrophe` properly via npm, not github.

## 4.4.0 (2024-06-12)

### Adds

* Adds a pinia store to handle modals logic. 
* Methods from the store are registered on `apos.modal` instead of methods from `TheAposModals` component.
* No more need to emit `safe-close` when defining an `AposModal`, modal is automatically resolved when closed.
* Adds field components access to the reactive document value.
* Expose `AposContextMenu` owned method for re-calculation of the content position.
* Field Meta components of `slug` and `string` types can now fire `replace-field-value` events with text value payload, which will replace the respective field value.
* `AposInputString` now accepts a `rows` prop, in effect only when `field.textarea` is set to `true`.
* Add `T,S` shortcut to open the Personal Settings.
* Add `T,D` shortcut to open the Submitted Drafts.
* Add a scrollbar to the shortcut list.
* Add breadcrumbs to search results page.
* Pages relationships have now their checkboxes disabled when max is reached.

### Changes

* Improves widget tabs for the hidden entries, improves UX when validation errors are present in non-focused tabs.
* When moving a page, recognize when the slug of a new child
already contains the new parent's slug and not double it.
For example, given we have two pages as children of the home page, page A and page B.
Page A and page B are siblings.
Page A has the slug `/peer` and page B has the slug `/peer/page`.
Now we want page B to be the child of page A.
We will now end up with page B slug as `/peer/page` and not `/peer/peer/page` as before.
* `AposSpinner` now respects the colors for `heavy` weight mode and also accepts second, "light" color in this mode. Props JSDoc blocks are added.
* `AposContextMenu` now respects the `menuOffset` component property.
* Set `G,Shift+I` shortcut to open the Image Tags manager modal.
* Set `G,Shift+F` shortcut to open the File Tags manager modal.
* Remove slug from suggestion for images.
* Increase suggestion search image size to 50px.
* For suggestions with image, keep title on a single line and truncate title field with `...` when it hits the right side.

### Fixes

* Rich Text editor properly unsets marks on heading close.
* Widget client side schema validation.
* Allow `G,Shift+I` shortcut style.
* Detect shortcut conflicts when using multiple shortcuts.
* Updating schema fields as read-only no longer reset the value when updating the document.
* Fixes stylelint config file, uses config from our shared configuration, fixes all lint errors. 
* Fixes `TheAposCommandMenu` modals not computing shortcuts from the current opened modal.
* Fixes select boxes of relationships, we can now check manually published relationships, and `AposSlatList` renders properly checked relationships.
* Fixes issues in `AposInputArray` on production build to be able to add, remove and edit array items after `required` error.
* Relationships browse button isn't disabled when max is reached.
* In media manager images checkboxes are disabled when max is reached.

## 4.3.3 (2024-06-04)

### Fixes

* Removes `$nextTick` use to re render schema in `AposArrayEditor` because it was triggering weird vue error in production.
Instead, makes the AposSchema for loop keys more unique using `modelValue.data._id`, 
if document changes it re-renders schema fields.
* In media manager image checkboxes are disabled when max is reached.
* Fixes tiptap bubble menu jumping on Firefox when clicking on buttons. Also fixes the fact that 
double clicking on bubble menu out of buttons would prevent it from closing when unfocusing the rich text area.
* In media manager images checkboxes are disabled when max is reached.
* Makes the final fields accessible in the media manager right rail.

## 4.3.2 (2024-05-18)

### Fixes

* Corrects a regression introduced in version 4.3.0 that broke the validation of widget modals, resulting in a confusing
error on the page. A "required" field in a widget, for instance, once again blocks the save operation properly.

### Changes

* Improves widget tab UI for the hidden entries, improves UX when validation errors are present in non-focused tabs.

## 4.3.1 (2024-05-17)

### Fixes

* Databases containing documents that no longer correspond to any module no longer cause the migration that adds missing mode properties
to fail (an issue introduced in version 4.2.0). Databases with no such "orphaned" documents were not affected.

## 4.3.0 (2024-05-15)

### Adds

* Allows to disable page refresh on content changed for page types.
* Widget editor can now have tabs.
* Adds prop to `AposInputMixin` to disable blur emit.
* Adds `throttle` function in ui module utils.
* Adds a `publicBundle` option to `@apostrophecms/asset`. When set to `false`, the `ui/src` public asset bundle is not built at all in most cases
except as part of the admin UI bundle which depends on it. For use with external front ends such as [apostrophe-astro](https://github.com/apostrophecms/apostrophe-astro).
Thanks to Michelin for contributing this feature.

### Fixes

* Do not show widget editor tabs when the developer hasn't created any groups.
* `npm link` now works again for Apostrophe modules that are dependencies of a project.
* Re-crop image attachments found in image widgets, etc. when replacing an image in the Media Manager.
* Fixes visual transitions between modals, as well as slider transition on overlay opacity.
* Changing the aspect ratio multiple times in the image cropper modal no longer makes the stencil smaller and smaller.

### Changes

* Improves `debounce` function to handle async properly (waiting for previous async call to finish before triggering a new one).
* Adds the `copyOfId` property to be passed to the `apos.doc.edit()` method, while still allowing the entire `copyOf` object for backwards compatibility.

### Fixes


## 4.2.1 (2024-04-29)

### Fixes

* Fixes drag and drop regression in the page tree where pages were not able to be moved between parent and child.

## 4.2.0 (2024-04-18)

* Typing a `/` in the title field of a page no longer confuses the slug field. Thanks to [Gauav Kumar](https://github.com/gkumar9891).

### Changes

* Rich text styles are now split into Nodes and Marks, with independent toolbar controls for a better user experience when applying text styles.
There is no change in how the `styles` option is configured.
* Rich text style labels are fully localized.
* `i18n` module now uses the regular `req.redirect` instead of a direct `res.redirect` to ensure redirection, enabling more possibilities for `@apostrophecms/redirect` module
* Refactors `AposModal` component with composition api to get rid of duplicated code in `AposFocusMixin` and `AposFocus`.
* `APOS_MONGODB_LOG_LEVEL` has been removed. According to [mongodb documentation](https://github.com/mongodb/node-mongodb-native/blob/main/etc/notes/CHANGES_5.0.0.md#mongoclientoptionslogger-and-mongoclientoptionsloglevel-removed) "Both the logger and the logLevel options had no effect and have been removed."
* Update `connect-mongo` to `5.x`. Add `@apostrophecms/emulate-mongo-3-driver` dependency to keep supporting `mongodb@3.x` queries while using `mongodb@6.x`.

### Fixes

* Updates the docs `beforeInsert` handler to avoid ending with different modes being set between `_id`, `aposLocale` and `aposMode`.
* Adds a migration to fix potential corrupted data having different modes set between `_id`, `aposLocale` and `aposMode`.
* Fix a crash in `notification` when `req.body` was not present. Thanks to Michelin for contributing this fix.
* Addresses a console error observed when opening and closing the `@apostrophecms-pro/palette` module across various projects.
* Fixes the color picker field in `@apostrophecms-pro/palette` module.
* Ensures that the `data-apos-test` attribute in the admin bar's tray item buttons is set by passing the `action` prop to `AposButton`.
* Prevents stripping of query parameters from the URL when the page is either switched to edit mode or reloaded while in edit mode.
* Add the missing `metaType` property to newly inserted widgets.

### Security

* New passwords are now hashed with `scrypt`, the best password hash available in the Node.js core `crypto` module, following guidance from [OWASP](https://cheatsheetseries.owasp.org/cheatsheets/Password_Storage_Cheat_Sheet.html).
This reduces login time while improving overall security.
* Old passwords are automatically re-hashed with `scrypt` on the next successful login attempt, which
adds some delay to that next attempt, but speeds them up forever after compared to the old implementation.
* Custom `scrypt` parameters for password hashing can be passed to the `@apostrophecms/user` module via the `scrypt` option. See the [Node.js documentation for `scrypt`]. Note that the `maxmem` parameter is computed automatically based on the other parameters.

## 4.1.1 (2024-03-21)

### Fixes

* Hotfix for a bug that broke the rich text editor when the rich text widget has
a `styles` property. The bug was introduced in 4.0.0 as an indirect side effect of deeper
watching behavior by Vue 3.

## 4.1.0 (2024-03-20)

### Fixes

* Don't crash if a document of a type no longer corresponding to any module is present
together with the advanced permission module.
* AposLoginForm.js now pulls its schema from the user module rather than hardcoding it. Includes the
addition of `enterUsername` and `enterPassword` i18n fields for front end customization and localization.
* Simulated Express requests returned by `apos.task.getReq` now include a `req.headers` property, for
greater accuracy and to prevent unexpected bugs in other code.
* Fix the missing attachment icon. The responsibility for checking whether an attachment
actually exists before calling `attachment.url` still lies with the developer.

### Adds

* Add new `getChanges` method to the schema module to get an array of document changed field names instead of just a boolean like does the `isEqual` method.
* Add highlight class in UI when comparing documents.

## 4.0.0 (2024-03-12)

### Adds
* Add Marks tool to the Rich Text widget for handling toggling marks.
* Add translation keys used by the multisite assembly module.
* Add side by side comparison support in AposSchema component.
* Add `beforeLocalize` and `afterLocalize` events.
* Add custom manager indicators support via `apos.schema.addManagerIndicator({ component, props, if })`. The component registered this way will be automatically rendered in the manager modal.
* Add the possibility to make widget modals wider, which can be useful for widgets that contain areas taking significant space. See [documentation](https://v3.docs.apostrophecms.org/reference/modules/widget-type.html#options).
* Temporarily add `translation` module to support document translations via the `@apostrophecms-pro/automatic-translation` module.
**The `translation` core module may be removed or refactored to reduce overhead in the core,** so its presence should
not be relied upon.

### Changes

* Migrate to Vue 3. This entails changes to some admin UI code, as detailed in our public announcement.
There are no other backwards incompatible changes in apostrophe version 4.0.0.
Certain other modules containing custom admin UI have also been updated in a new major version to be compatible,
as noted in our announcement and on the migration page of our website.

### Fixes

* Adds `textStyle` to Tiptap types so that spans are rendered on RT initialization
* `field.help` and `field.htmlHelp` are now correctly translated when displayed in a tooltip.
* Bump the `he` package to most recent version.
* Notification REST APIs should not directly return the result of MongoDB operations.

## 3.63.2 (2024-03-01)

### Security

* Always validate that method names passed to the `external-condition` API actually appear in `if` or `requiredIf`
clauses for the field in question. This fix addresses a serious security risk in which arbitrary methods of
Apostrophe modules could be called over the network, without arguments, and the results returned to the caller.
While the lack of arguments mitigates the data exfiltration risk, it is possible to cause data loss by
invoking the right method. Therefore this is an urgent upgrade for all Apostrophe 3.x users. Our thanks to the Michelin
penetration test red team for disclosing this vulnerability. All are welcome to disclose security vulnerabilities
in ApostropheCMS code via [security@apostrophecms.com](mailto:security@apostrophecms.com).
* Disable the `alwaysIframe` query parameter of the oembed proxy. This feature was never used in Apostrophe core, and could be misused to carry out arbitrary GET requests in the context of an iframe, although it could not be used to exfiltrate any information other than the success or failure of the request, and the request was still performed by the user's browser only. Thanks to the Michelin team.
* Remove vestigial A2 code relating to polymorphic relationship fields. The code in question had no relevance to the way such a feature would be implemented in A3, and could be used to cause a denial of service by crashing and restarting the process. Thanks to the Michelin team.

## 3.63.1 (2024-02-22)

### Security

* Bump dependency on `sanitize-html` to `^2.12.1` at a minimum, to ensure that `npm update apostrophe` is sufficient to guarantee a security update is installed. This security update prevents specially crafted HTML documents from revealing the existence or non-existence of files on the server. The vulnerability did not expose any other information about those files. Thanks to the [Snyk Security team](https://snyk.io/) for the disclosure and to [Dylan Armstrong](https://dylan.is/) for the fix.

## 3.63.0 (2024-02-21)

### Adds

* Adds a `launder` method to the `slug` schema field query builder to allow for use in API queries.
* Adds support for browsing specific pages in a relationship field when `withType` is set to a page type, like `@apostrophecms/home-page`, `default-page`, `article-page`...
* Add support for `canCreate`, `canPreview` & `canShareDraft` in context operations conditions.
* Add support for `canCreate`, `canEdit`, `canArchive` & `canPublish` in utility operations definitions.
* Add `uponSubmit` requirement in the `@apostrophecms/login` module. `uponSubmit` requirements are checked each time the user submit the login form. See the documentation for more information.
* Add field metadata feature, where every module can add metadata to fields via public API offered by `apos.doc.setMeta()`, `apos.doc.getMeta()`, `apos.doc.getMetaPath()` and `apos.doc.removeMeta()`. The metadata is stored in the database and can be used to store additional information about a field.
* Add new `apos.schema.addFieldMetadataComponent(namespace, component)` method to allow adding custom components. They have access to the server-side added field metadata and can decide to show indicators on the admin UI fields. Currently supported fields are "string", "slug", "array", "object" and "area".

### Fixes

* When deleting a draft document, we remove related reverse IDs of documents having a relation to the deleted one.
* Fix publishing or moving published page after a draft page on the same tree level to work as expected.
* Check create permissions on create keyboard shortcut.
* Copy requires create and edit permission.
* Display a more informative error message when publishing a page because the parent page is not published and the current user has no permission to publish the parent page (while having permission to publish the current one).
* The `content-changed` event for the submit draft action now uses a complete document.
* Fix the context bar overlap on palette for non-admin users that have the permission to modify it.
* Show widget icons in the editor area context menu.

### Changes

* Share Drafts modal styles made larger and it's toggle input has a larger hitbox.

## 3.62.0 (2024-01-25)

### Adds

* Adds support for `type` query parameter for page autocomplete. This allows to filter the results by page type. Example: `/api/v1/@apostrophecms/page?autocomplete=something&type=my-page-type`.
* Add testing for the `float` schema field query builder.
* Add testing for the `integer` schema field query builder.
* Add support for link HTML attributes in the rich text widget via configurable fields `linkFields`, extendable on a project level (same as it's done for `fields`). Add an `htmlAttribute` property to the standard fields that map directly to an HTML attribute, except `href` (see special case below), and set it accordingly, even if it is the same as the field name. Setting `htmlAttribute: 'href'` is not allowed and will throw a schema validation exception (on application boot).
* Adds support in `can` and `criteria` methods for `create` and `delete`.
* Changes support for image upload from `canEdit` to `canCreate`.
* The media manager is compatible with per-doc permissions granted via the `@apostrophecms-pro/advanced-permission` module.
* In inline arrays, the trash icon has been replaced by a close icon.

### Fixes

* Fix the `launder` and `finalize` methods of the `float` schema field query builder.
* Fix the `launder` and `finalize` methods of the `integer` schema field query builder.
* A user who has permission to `publish` a particular page should always be allowed to insert it into the
published version of the site even if they could not otherwise insert a child of the published
parent.
* Display the "Browse" button in a relationship inside an inline array.

## 3.61.1 (2023-01-08)

### Fixes

* Pinned Vue dependency to 2.7.15. Released on December 24th, Vue 2.7.16 broke the rich text toolbar in Apostrophe.

## 3.61.0 (2023-12-21)

### Adds

* Add a `validate` method to the `url` field type to allow the use of the `pattern` property.
* Add `autocomplete` attribute to schema fields that implement it (cf. [HTML attribute: autocomplete](https://developer.mozilla.org/en-US/docs/Web/HTML/Attributes/autocomplete)).
* Add the `delete` method to the `@apostrophecms/cache` module so we don't have to rely on direct MongoDB manipulation to remove a cache item.
* Adds tag property to fields in order to show a tag next to the field title (used in advanced permission for the admin field). Adds new sensitive label color.
* Pass on the module name and the full, namespaced template name to external front ends, e.g. Astro.
Also make this information available to other related methods for future and project-level use.
* Fixes the AposCheckbox component to be used more easily standalone, accepts a single model value instead of an array.

### Fixes

* Fix `date` schema field query builder to work with arrays.
* Fix `if` on pages. When you open the `AposDocEditor` modal on pages, you now see an up to date view of the visible fields.
* Pass on complete annotation information for nested areas when adding or editing a nested widget using an external front, like Astro.
* We can now close the image modal in rich-text widgets when we click outside of the modal.
The click on the cancel button now works too.
* Fixes the `clearLoginAttempts` method to work with the new `@apostrophecms/cache` module `delete` method.

## 3.60.1 (2023-12-06)

### Fixes

* corrected an issue where the use of the doc template library can result in errors at startup when
replicating certain content to new locales. This was not a bug in the doc template library.
Apostrophe was not invoking `findForEditing` where it should have.

## 3.60.0 (2023-11-29)

### Adds

* Add the possibility to add custom classes to notifications.
Setting the `apos-notification--hidden` class will hide the notification, which can be useful when we only care about the event carried by it.
* Give the possibility to add horizontal rules from the insert menu of the rich text editor with the following widget option: `insert: [ 'horizontalRule' ]`.
Improve also the UX to focus back the editor after inserting a horizontal rule or a table.

### Fixes

* The `render-widget` route now provides an `options` property on the widget, so that
schema-level options of the widget are available to the external front end when
rendering a newly added or edited widget in the editor. Note that when rendering a full page,
this information is already available on the parent area: `area.options.widgets[widget.type]`
* Pages inserted directly in the published mode are now given a
correct `lastPublishedAt` property, correcting several bugs relating
to the page tree.
* A migration has been added to introduce `lastPublishedAt` wherever
it is missing for existing pages.
* Fixed a bug that prevented page ranks from renumbering properly during "insert after" operations.
* Added a one-time migration to make existing page ranks unique among peers.
* Fixes conditional fields not being properly updated when switching items in array editor.
* The `beforeSend` event for pages and the loading of deferred widgets are now
handled in `renderPage` with the proper timing so that areas can be annotated
successfully for "external front" use.
* The external front now receives 100% of the serialization-friendly data that Nunjucks receives,
including the `home` property etc. Note that the responsibility to avoid passing any nonserializable
or excessively large data in `req.data` falls on the developer when choosing to use the
`apos-external-front` feature.
* Wraps the group label in the expanded preview menu component in `$t()` to allow translation

## 3.59.1 (2023-11-14)

### Fixes

* Fix `if` and `requiredIf` fields inside arrays. With regard to `if`, this is a hotfix for a regression introduced in 3.59.0.

## 3.59.0 (2023-11-03)

### Changes

* Webpack warnings about package size during the admin UI build process have been turned off by default. Warnings are still enabled for the public build, where a large bundle can be problematic for SEO.

### Fixes

* Apostrophe warns you if you have more than one piece page for the same piece type and you have not overridden `chooseParentPage`
to help Apostrophe decide which page is suitable as the `_url` of each piece. Beginning with this release, Apostrophe can recognize
when you have chosen to do this via `extendMethods`, so that you can call `_super()` to fall back to the default implementation without
receiving this warning. The default implementation still just returns the first page found, but always following the
`_super()` pattern here opens the door to npm modules that `improve` `@apostrophecms/piece-page` to do something more
sophisticated by default.
* `newInstance` always returns a reasonable non-null empty value for area and
object fields in case the document is inserted without being passed through
the editor, e.g. in a parked page like the home page. This simplifies
the new external front feature.

### Adds

* An adapter for Astro is under development with support from Michelin.
Starting with this release, adapters for external fronts, i.e. "back for front"
frameworks such as Astro, may now be implemented more easily. Apostrophe recognizes the
`x-requested-with: AposExternalFront` header and the `apos-external-front-key` header.
If both are present and `apos-external-front-key` matches the `APOS_EXTERNAL_FRONT_KEY`
environment variable, then Apostrophe returns JSON in place of a normal page response.
This mechanism is also available for the `render-widget` route.
* Like `type`, `metaType` is always included in projections. This helps
ensure that `apos.util.getManagerOf()` can be used on any object returned
by the Apostrophe APIs.

## 3.58.1 (2023-10-18)

### Security

* Update `uploadfs` to guarantee users get a fix for a [potential security vulnerability in `sharp`](https://security.snyk.io/vuln/SNYK-JS-SHARP-5922108).
This was theoretically exploitable only by users with permission to upload media to Apostrophe
* Remove the webpack bundle analyzer feature, which had been nonfunctional for some time, to address a harmless npm audit warning
* Note: there is one remaining `npm audit` warning regarding `postcss`. This is not a true vulnerability because only developers
with access to the entire codebase can modify styles passed to `postcss` by Apostrophe, but we are working with upstream
developers to determine the best steps to clear the warning

### Fixes

* Automatically add `type` to the projection only if there are no exclusions in the projection. Needed to prevent `Cannot do
exclusion on field in inclusion projection` error.

## 3.58.0 (2023-10-12)

### Fixes

* Ensure Apostrophe can make appropriate checks by always including `type` in the projection even if it is not explicitly listed.
* Never try to annotate a widget with permissions the way we annotate a document, even if the widget is simulating a document.
* The `areas` query builder now works properly when an array of area names has been specified.

### Adds

* Widget schema can now follow the parent schema via the similar to introduced in the `array` field type syntax (`<` prefix). In order a parent followed field to be available to the widget schema, the area field should follow it. For example, if area follows the root schema `title` field via `following: ['title']`, any field from a widget schema inside that area can do `following: ['<title']`.
* The values of fields followed by an `area` field are now available in custom widget preview Vue components (registered with widget option `options.widget = 'MyComponentPreview'`). Those components will also receive additional `areaField` prop (the parent area field definition object).
* Allows to insert attachments with a given ID, as well as with `docIds` and `archivedDocIds` to preserve related docs.
* Adds an `update` method to the attachment module, that updates the mongoDB doc and the associated file.
* Adds an option to the `http` `remote` method to allow receiving the original response from `node-fetch` that is a stream.

## 3.57.0 2023-09-27

### Changes
* Removes a 25px gap used to prevent in-context widget UI from overlapping with the admin bar
* Simplifies the way in-context widget state is rendered via modifier classes
### Adds

* Widgets detect whether or not their in-context editing UI will collide with the admin bar and adjust it appropriately.
* Italian translation i18n file created for the Apostrophe Admin-UI. Thanks to [Antonello Zanini](https://github.com/Tonel) for this contribution.
* Fixed date in piece type being displayed as current date in column when set as undefined and without default value. Thanks to [TheSaddestBread](https://github.com/AllanKoder) for this contribution.

### Fixes

* Bumped dependency on `oembetter` to ensure Vimeo starts working again
for everyone with this release. This is necessary because Vimeo stopped
offering oembed discovery meta tags on their video pages.

### Fixes

* The `118n` module now ignores non-JSON files within the i18n folder of any module and does not crash the build process.

## 3.56.0 (2023-09-13)

### Adds

* Add ability for custom tiptap extensions to access the options passed to rich text widgets at the area level.
* Add support for [npm workspaces](https://docs.npmjs.com/cli/v10/configuring-npm/package-json#workspaces) dependencies. A workspace dependency can now be used as an Apostrophe module even if it is not a direct dependency of the Apostrophe project. Only direct workspaces dependencies of the Apostrophe project are supported, meaning this will only work with workspaces set in the Apostrophe project. Workspaces set in npm modules are not supported, please use [`bundle`](https://v3.docs.apostrophecms.org/reference/module-api/module-overview.html#bundle) instead. For instance, I have an Apostrophe project called `website`. `website` is set with two [npm workspaces](https://docs.npmjs.com/cli/v10/using-npm/workspaces), `workspace-a` & `workspace-b`. `workspace-a` `package.json` contains a module named `blog` as a dependency. `website` can reference `blog` as enabled in the Apostrophe `modules` configuration.
* The actual invocation of `renderPageForModule` by the `sendPage` method of all modules has been
factored out to `renderPage`, which is no longer deprecated. This provides a convenient override point
for those who wish to substitute something else for Nunjucks or just wrap the HTML in a larger data
structure. For consistent results, one might also choose to override the `renderWidget` and `render`
methods of the `@apostrophecms/area` module, which are used to render content while editing.
Thanks to Michelin for their support of this work.
* Add `@apostrophecms/rich-text-widget:lint-fix-figure` task to wrap text nodes in paragraph tags when next to figure tags. Figure tags are not valid children of paragraph tags.
* Add `@apostrophecms/rich-text-widget:remove-empty-paragraph` task to remove empty paragraphs from all existing rich-texts.

## 3.55.1 (2023-09-11)

### Fixes

* The structured logging for API routes now responds properly if an API route throws a `string` as an exception, rather than
a politely `Error`-derived object with a `stack` property. Previously this resulted in an error message about the logging
system itself, which was not useful for debugging the original exception.

## 3.55.0 (2023-08-30)

### Adds

* Add `publicApiCheckAsync` wrapper method (and use it internally) to allow for overrides to do async permission checks of REST APIs. This feature doesn't introduce any breaking changes because the default implementation still invokes `publicApiCheck` in case developers have overridden it.

### Fixes

* Refresh schema field with same name in `AposDocEditor` when the schema changes.
* Infer parent ID mode from the request when retrieving the parent (target) page to avoid `notfound`.
* Log the actual REST API error message and not the one meant for the user.
* Hide dash on autopublished pages title.

## 3.54.0 (2023-08-16)

### Adds

* Add `@apostrophecms/log` module to allow structured logging. All modules have `logDebug`, `logInfo`, `logWarn` and `logError` methods now. See the [documentation](https://v3.docs.apostrophecms.org/guide/logging.html) for more details.
* Add `@apostrophecms/settings` translations.
* Add the ability to have custom modals for batch operations.
* Add the possibility to display utility operations inside a 3-dots menu on the page manager, the same way it is done for the docs manager.
* Custom context operations now accept a `moduleIf` property, which tests options at the module level
the same way that `if` tests properties of the document to determine if the operation should be
offered for a particular document. Note that not all options are passed to the front end unless
`getBrowserData` is extended to suit the need.
* Move Pages Manager modal business logic to a mixin.
* Add `column.extraWidth` option (number) for `AposTreeHeader.vue` to allow control over the tree cell width.
* Move `AposDocContextMenu.vue` business logic to a mixin.
* Move Pages Manager modal business logic to a mixin. Add `column.extraWidth` option (number) for `AposTreeHeader.vue` to allow control over the tree cell width.

### Changes

* Rename misleading `projection` parameter into `options` in `self.find` method signature for
`@apostrophecms/any-doc-type`, `@apostrophecms/any-page-type` & `@apostrophecms/piece-type`.
**This was never really a projection in A3,** so it is not a backwards compatibility issue.
* Hide save button during in-context editing if the document is autopublished.
* Beginning with this release, the correct `moduleName` for typical
actions on the context document is automatically passed to the
modal associated with a custom context operation, unless `moduleName`
is explicitly specified. The `moduleName` parameter to `addContextOperation`
is no longer required and should not be passed at all in most cases
(just pass the object argument). If you do wish to specify a `moduleName`
to override that prop given to the modal, then it is recommended to pass
it as a `moduleName` property of the object, not as a separate argument.
For backwards compatibility the two-argument syntax is still permitted.

### Fixes

* Resolved data integrity issue with certain page tree operations by inferring the best peer to position the page relative to rather
than attempting to remember the most recent move operation.
* Fixes a downstream bug in the `getFieldsByCategory` method in the `AposEditorMixin.js` by checking for a property before accessing it.
* In Nunjucks templates, `data.url` now includes any sitewide and locale URL prefixes. This fixes local prefixing for pagination of piece-type index pages.
* Changes were detected in various fields such as integers, which caused the "Update" button to be active even when there was no actual modification in the doc.
* Fix a bug that prevented adding multiple operations in the same batch operation group.
* The `getTarget` method of the page module should use `findForEditing` to make sure it is able to see
pages that would be filtered out of a public view by project level or npm module overrides.

## 3.53.0 (2023-08-03)

### Adds

* Accessibility improved for navigation inside modals and various UI elements.
Pages/Docs Manager and Doc Editor modal now have better keyboard accessibility.
They keep the focus on elements inside modals and give it back to their parent modal when closed.
This implementation is evolving and will likely switch to use the `dialog` HTML element soon.
* Adds support for a new `if` property in `addContextOperation` in order to show or not a context operation based on the current document properties.
* Add `update-doc-fields` event to call `AposDocEditor.updateDocFields` method
* Add schema field `hidden` property to always hide a field
* Hide empty schema tabs in `AposDocEditor` when all fields are hidden due to `if` conditions
* The front end UI now respects the `_aposEditorModal` and `_aposAutopublish`
properties of a document if present, and otherwise falls back to module
configuration. This is a powerful addition to custom editor components
for piece and page types, allowing "virtual piece types" on the back end that
deal with many content types to give better hints to the UI.
* Respect the `_aposAutopublish` property of a document if present, otherwise
fall back to module configuration.
* For convenience in custom editor components, pass the new prop `type`, the original type of the document being copied or edited.
* For better results in custom editor components, pass the prop `copyOfId`, which implies
the custom editor should fetch the original itself by its means of choice.
For backwards compatibility `copyOf` is still passed, but it may be an
incomplete projection and should not be used in new code.
* Custom context operations now receive a `docId` prop, which should
be used in preference to `doc` because `doc` may be an incomplete
projection.
* Those creating custom context operations for documents can now
specify both a `props` object for additional properties to be passed to
their modal and a `docProps` object to map properties from the document
to props of their choosing.
* Adds support to add context labels in admin bar.
* Adds support for admin UI language configuration in the `@apostrophecms/i18n` module. The new options allow control over the default admin UI language and configures the list of languages, that any individual logged in user can choose from. See the [documentation](https://v3.docs.apostrophecms.org/reference/modules/i18n.html) for more details.
* Adds `adminLocale` User field to allow users to set their preferred admin UI language, but only when the `@apostrophecms/i18n` is configured accordingly (see above).
* Adds `@apostrophecms/settings` module and a "Personal Settings" feature. See the [documentation](https://v3.docs.apostrophecms.org/reference/modules/settings.html) for more details.
* Adds `$and` operator on `addContextOperation` `if` property in order to check multiple fields before showing or hiding a context operation.

### Fixes

* `AposDocEditor` `onSave` method signature. We now always expect an object when a parameter is passed to the function to check
the value of `navigate` flag.
* Fixes a problem in the rich text editor where the slash would not be deleted after item selectin from the insert menu.
* Modules that have a `public` or `i18n` subdirectory no longer generate a
warning if they export no code.
* Clean up focus parent event handlers when components are destroyed. Prevents a slow degradation of performance while editing.
Thanks to [Joshua N. Miller](https://github.com/jmiller-rise8).
* Fixes a visual discrepancy in the rich text editor where empty paragraphs would appear smaller in preview mode compared to edit mode.

### Changes

* To make life easier for module developers, modules that are `npm link`ed to
the project no longer have to be listed in `package.json` as
dependencies. To prevent surprises this is still a requirement for modules
that are not symlinked.

## 3.52.0 (2023-07-06)

### Changes

* Foreign widget UI no longer uses inverted theme styles.

### Adds

* Allows users to double-click a nested widget's breadcrumb entry and open its editor.
* Adds support for a new `conditions` property in `addContextOperation` and validation of `addContextOperation` configuration.

### Fixes

* The API now allows the user to create a page without defining the page target ID. By default it takes the Home page.
* Users are no longer blocked from saving documents when a field is hidden
by an `if` condition fails to satisfy a condition such as `min` or `max`
or is otherwise invalid. Instead the invalid value is discarded for safety.
Note that `required` has always been ignored when an `if` condition is not
satisfied.
* Errors thrown in `@apostrophecms/login:afterSessionLogin` event handlers are now properly passed back to Passport as such, avoiding a process restart.

## 3.51.1 (2023-06-23)

## Fixes

* Fix a regression introduced in 3.51.0 - conditional fields work again in the array editor dialog box.

## 3.51.0 (2023-06-21)

### Adds

* Items can now be added to the user's personal menu in the
admin bar, alongside the "Log Out" option. To do so, specify
the `user: true` option when calling `self.apos.adminBar.add`.
This should be reserved for items that manage personal settings.
* When duplicating another document, the `_id` properties of
array items, widgets and areas are still regenerated to ensure
uniqueness across documents. However, an `_originalId` property
is now available for reference while the document remains in memory.
This facilitates change detection within array items in
`beforeSave` handlers and the like.
* Adds the possibility to add custom admin bars via the `addBar()` method from the `admin-bar` module.
* Adds support for conditional fields within `array` and `object` field schema. See the [documentation](https://v3.docs.apostrophecms.org/guide/conditional-fields/) for more information.

### Fixes

* Uses `findForEditing` method in the page put route.
* The "Duplicate" option in the page or piece manager now correctly duplicates the
entire document. This was a regression introduced in 3.48.0. The "Duplicate" option
in the editor dialog box always worked correctly.

### Changes

* Browser URL now changes to reflect the slug of the document according to the mode that is being viewed.

## 3.50.0 (2023-06-09)

### Adds

* As a further fix for issues that could ensue before the improvements
to locale renaming support that were released in 3.49.0, an
`@apostrophecms/page:reattach` task has been added. This command line task
takes the `_id` or `slug` of a page and reattaches it to the page tree as
the last child of the home page, even if page tree data for that page
is corrupted. You may wish to use the `--new-slug` and `--locale` options. This task should not
be needed in normal circumstances.

## 3.49.0 (2023-06-08)

### Changes

* Updates area UX to not display Add Content controls when a widget is focused.
* Updates area UX to unfocus widget on esc key.
* Updates widget UI to use dashed outlines instead of borders to indicate bounds.
* Updates UI for Insert Menu.
* Updates Insert Menu UX to allow mid-node insertion.
* Rich Text Widget's Insert components are now expected to emit `done` and `cancel` for proper RT cleanup. `close` still supported for BC, acts as `done`.
* Migrated the business logic of the login-related Vue components to external mixins, so that the templates and styles can be overridden by
copying the component `.vue` file to project level without copying all of the business logic. If you have already copied the components to style them,
we encourage you to consider replacing your `script` tag with the new version, which just imports the mixin, so that fixes we make there will be
available in your project.

### Adds

* Adds keyboard accessibility to Insert menu.
* Adds regex pattern feature for string fields.
* Adds `pnpm` support. Introduces new optional Apostrophe root configuration `pnpm` to force opt-in/out when auto detection fails. See the [documentation](https://v3.docs.apostrophecms.org/guide/using-pnpm.html) for more details.
* Adds a warning if database queries involving relationships
are made before the last `apostrophe:modulesRegistered` handler has fired.
If you need to call Apostrophe's `find()` methods at startup,
it is best to wait for the `@apostrophecms/doc:beforeReplicate` event.
* Allow `@` when a piece is a template and `/@` for page templates (doc-template-library module).
* Adds a `prefix` option to the http frontend util module.
If explicitly set to `false`, prevents the prefix from being automatically added to the URL,
when making calls with already-prefixed URLs for instance.
* Adds the `redirectToFirstLocale` option to the `i18n` module to prevent users from reaching a version of their site that would not match any locale when requesting the site without a locale prefix in the URL.
* If just one instance of a piece type should always exist (per locale if localized), the
`singletonAuto` option may now be set to `true` or to an object with a `slug` option in
order to guarantee it. This implicitly sets `singleton: true` as well. This is now used
internally by `@apostrophecms/global` as well as the optional `@apostrophecms-pro/palette` module.

### Fixes

* Fix 404 error when viewing/editing a doc which draft has a different version of the slug than the published one.
* Fixed a bug where multiple home pages can potentially be inserted into the database if the
default locale is renamed. Introduced the `async apos.doc.bestAposDocId(criteria)` method to
help identify the right `aposDocId` when inserting a document that might exist in
other locales.
* Fixed a bug where singletons like the global doc might not be inserted at all if they
exist under the former name of the default locale and there are no other locales.

## 3.48.0 (2023-05-26)

### Adds

* For performance, add `apos.modules['piece-type']getManagerApiProjection` method to reduce the amount of data returned in the manager
    modal. The projection will contain the fields returned in the method in addition to the existing manager modal
    columns.
* Add `apos.schema.getRelationshipQueryBuilderChoicesProjection` method to set the projection used in
    `apos.schema.relationshipQueryBuilderChoices`.
* Rich-text inline images now copies the `alt` attribute from the original image from the Media Library.

### Changes

* Remove `stripPlaceholderBrs` and `restorePlaceholderBrs` from `AposRichTextWidgetEditor.vue` component.
* Change tiptap `Gapcursor` display to use a vertical blinking cursor instead of an horizontal cursor, which allow users to add text before and after inline images and tables.
* You can set `max-width` on `.apos-rich-text-toolbar__inner` to define the width of the rich-text toolbar. It will now
    flow on multiple lines if needed.
* The `utilityRail` prop of `AposSchema` now defaults to `false`, removing
the need to explicitly pass it in almost all contexts.
* Mark `apos.modules['doc-type']` methods `getAutocompleteTitle`, `getAutocompleteProjection` and `autocomplete` as
    deprecated. Our admin UI does not use them, it uses the `autocomplete('...')` query builder.
    More info at https://v3.docs.apostrophecms.org/reference/query-builders.html#autocomplete'.
* Print a warning with a clear explanation if a module's `index.js` file contains
no `module.exports` object (often due to a typo), or it is empty.

### Fixes

* Now errors and exits when a piece-type or widget-type module has a field object with the property `type`. Thanks to [NuktukDev](https://github.com/nuktukdev) for this contribution.
* Add a default page type value to prevent the dropdown from containing an empty value.

## 3.47.0 (2023-05-05)

### Changes

* Since Node 14 and MongoDB 4.2 have reached their own end-of-support dates,
we are **no longer supporting them for A3.** Note that our dependency on
`jsdom` 22 is incompatible with Node 14. Node 16 and Node 18 are both
still supported. However, because Node 16 reaches its
end-of-life date quite soon (September), testing and upgrading directly
to Node 18 is strongly recommended.
* Updated `sluggo` to version 1.0.0.
* Updated `jsdom` to version `22.0.0` to address an installation warning about the `word-wrap` module.

### Fixes

* Fix `extendQueries` to use super pattern for every function in builders and methods (and override properties that are not functions).

## 3.46.0 (2023-05-03)

### Fixes

* Adding or editing a piece no longer immediately refreshes the main content area if a widget editor is open. This prevents interruption of the widget editing process
when working with the `@apostrophecms/ai-helper` module, and also helps in other situations.
* Check that `e.doc` exists when handling `content-changed` event.
* Require updated `uploadfs` version with no dependency warnings.

### Adds

* Allow sub-schema fields (array and object) to follow parent schema fields using the newly introduced `following: '<parentField'` syntax, where the starting `<` indicates the parent level. For example `<parentField` follows a field in the parent level, `<<grandParentField` follows a field in the grandparent level, etc. The change is fully backward compatible with the current syntax for following fields from the same schema level.

### Changes

* Debounce search to prevent calling search on every key stroke in the manager modal.
* Various size and spacing adjustments in the expanded Add Content modal UI

## 3.45.1 (2023-04-28)

### Fixes

* Added missing styles to ensure consistent presentation of the rich text insert menu.
* Fixed a bug in which clicking on an image in the media manager would close the "insert
image" dialog box.
* Update `html-to-text` package to the latest major version.

## 3.45.0 (2023-04-27)

### Adds

* Rich text widgets now support the `insert` option, an array
which currently may contain the strings `image` and `table` in order to add a
convenient "insert menu" that pops up when the slash key is pressed.
This provides a better user experience for rich text features that shouldn't
require that the user select existing text before using them.
* Auto expand inline array width if needed using `width: max-content` in the admin UI.
* The "browse" button is now available when selecting pages and pieces
to link to in the rich text editor.
* The "browse" button is also available when selecting inline images
in the rich text editor.
* Images are now previewed in the relationship field's compact list view.
* The new `apos-refreshing` Apostrophe bus event can be used to prevent
Apostrophe from refreshing the main content zone of the page when images
and pieces are edited, by clearing the `refresh` property of the object
passed to the event.
* To facilitate custom click handlers, an `apos.modal.onTopOf(el1, el2)` function is now
available to check whether an element is considered to be "on top of" another element in
the modal stack.

### Changes

* The `v-click-outside-element` Vue directive now understands that modals "on top of"
an element should be considered to be "inside" the element, e.g. clicks on them
shouldn't close the link dialog etc.

### Fixes

* Fix various issues on conditional fields that were occurring when adding new widgets with default values or selecting a falsy value in a field that has a conditional field relying on it.
Populate new or existing doc instances with default values and add an empty `null` choice to select fields that do not have a default value (required or not) and to the ones configured with dynamic choices.
* Rich text widgets save more reliably when many actions are taken quickly just before save.
* Fix an issue in the `oembed` field where the value was kept in memory after cancelling the widget editor, which resulted in saving the value if the widget was nested and the parent widget was saved.
Also improve the `oembed` field UX by setting the input as `readonly` rather than `disabled` when fetching the video metadata, in order to avoid losing its focus when typing.

## 3.44.0 (2023-04-13)

### Adds

* `checkboxes` fields now support a new `style: 'combobox'` option for a better multiple-select experience when there
are many choices.
* If the new `guestApiAccess` option is set to `true` for a piece type or for `@apostrophecms/page`,
Apostrophe will allow all logged-in users to access the GET-method REST APIs of that
module, not just users with editing privileges, even if `publicApiProjection` is not set.
This is useful when the goal is to allow REST API access to "guest" users who have
project-specific reasons to fetch access content via REST APIs.
* `test-lib/utils.js` has new `createUser` and `loginAs` methods for the convenience of
those writing mocha tests of Apostrophe modules.
* `batchOperations` permissions: if a `permission` property is added to any entry in the `batchOperations` cascade of a piece-type module, this permission will be checked for every user. See `batchOperations` configuration in `modules/@apostrophecms/piece-type/index.js`. The check function `checkBatchOperationsPermissions` can be extended. Please note that this permission is checked only to determine whether to offer the operation.

### Fixes
* Fix child page slug when title is deleted

## 3.43.0 (2023-03-29)

### Adds

* Add the possibility to override the default "Add Item" button label by setting the `itemLabel` option of an `array` field.
* Adds `touch` task for every piece type. This task invokes `update` on each piece, which will execute all of the same event handlers that normally execute when a piece of that type is updated. Example usage: `node app article:touch`.

### Fixes

* Hide the suggestion help from the relationship input list when the user starts typing a search term.
* Hide the suggestion hint from the relationship input list when the user starts typing a search term except when there are no matches to display.
* Disable context menu for related items when their `relationship` field has no sub-[`fields`](https://v3.docs.apostrophecms.org/guide/relationships.html#providing-context-with-fields) configured.
* Logic for checking whether we are running a unit test of an external module under mocha now uses `includes` for a simpler, safer test that should be more cross-platform.

## 3.42.0 (2023-03-16)

### Adds

* You can now set `style: table` on inline arrays. It will display the array as a regular HTML table instead of an accordion.
See the [array field documentation](https://v3.docs.apostrophecms.org/reference/field-types/array.html#settings) for more information.
* You can now set `draggable: false` on inline arrays. It will disable the drag and drop feature. Useful when the order is not significant.
See the [array field documentation](https://v3.docs.apostrophecms.org/reference/field-types/array.html#settings) for more information.
* You can now set the label and icon to display on inline arrays when they are empty.
See the [array field documentation](https://v3.docs.apostrophecms.org/reference/field-types/array.html#whenEmpty) for more information.
* We have added a new and improved suggestion UI to relationship fields.
* The `utilityOperations` feature of piece types now supports additional properties:
`relationship: true` (show the operation only when editing a relationship), `relationship: false` (never show
the operation when editing a relationship), `button: true`, `icon` and `iconOnly: true`.
When `button: true` is specified, the operation appears as a standalone button rather than
being tucked away in the "more" menu.
* In addition, `utilityOperations` can now specify `eventOptions` with an `event` subproperty
instead of `modalOptions`. This is useful with the new `edit` event (see below).
* Those extending our admin UI on the front end can now open a modal to create or edit a page or piece by calling
`await apos.doc.edit({ type: 'article' })` (the type here is an example). To edit an existing document add an
`_id` property. To copy an existing document (like our "duplicate" feature) add a `copyOf`
property. When creating new pages, `type` can be sent to `@apostrophecms/page` for convenience
(note that the `type` property does not override the default or current page type in the editor).
* The `edit` Apostrophe event is now available and takes an object with the same properties
as above. This is useful when configuring `utilityOperations`.
* The `content-changed` Apostrophe event can now be emitted with a `select: true` property. If a
document manager for the relevant content type is open, it will attempt to add the document to the
current selection. Currently this works best with newly inserted documents.
* Localized strings in the admin UI can now use `$t(key)` to localize a string inside
an interpolated variable. This was accomplished by setting `skipOnVariables` to false
for i18next, solely on the front end for admin UI purposes.
* The syntax of the method defined for dynamic `choices` now accepts a module prefix to get the method from, and the `()` suffix.
This has been done for consistency with the external conditions syntax shipped in the previous release. See the documentation for more information.
* Added the `viewPermission` property of schema fields, and renamed `permission` to `editPermission` (with backwards
compatibility) for clarity. You can now decide if a schema field requires permissions to be visible or editable.
See the documentation for more information.
* Display the right environment label on login page. By default, based on `NODE_ENV`, overriden by `environmentLabel` option in `@apostrophecms/login` module. The environment variable `APOS_ENV_LABEL` will override this. Note that `NODE_ENV` should generally only be set to `development` (the default) or `production` as many Node.js modules opt into optimizations suitable for all deployed environments when it is set to `production`. This is why we offer the separate `APOS_ENV_LABEL` variable.

### Fixes

* Do not log unnecessary "required" errors for hidden fields.
* Fixed a bug that prevented "Text Align" from working properly in the rich text editor in certain cases.
* Fix typo in `@apostrophecms/doc-type` and `@apostrophecms/submitted-drafts` where we were using `canCreate` instead of `showCreate` to display the `Create New` button or showing the `Copy` button in `Manager` modals.
* Send external condition results in an object so that numbers are supported as returned values.

## 3.41.1 (2023-03-07)

No changes. Publishing to make sure 3.x is tagged `latest` in npm, rather than 2.x.

## 3.41.0 (2023-03-06)

### Adds

* Handle external conditions to display fields according to the result of a module method, or multiple methods from different modules.
This can be useful for displaying fields according to the result of an external API or any business logic run on the server. See the documentation for more information.

### Fixes

* Replace `deep-get-set` dependency with `lodash`'s `get` and `set` functions to fix the [Prototype Pollution in deep-get-set](https://github.com/advisories/GHSA-mjjj-6p43-vhhv) vulnerability. There was no actual vulnerability in Apostrophe due to the way the module was actually used, and this was done to address vulnerability scan reports.
* The "soft redirects" for former URLs of documents now work better with localization. Thanks to [Waldemar Pankratz](https://github.com/waldemar-p).
* Destroy `AreaEditor` Vue apps when the page content is refreshed in edit mode. This avoids a leak of Vue apps components being recreated while instances of old ones are still alive.

### Security

* Upgrades passport to the latest version in order to ensure session regeneration when logging in or out. This adds additional security to logins by mitigating any risks due to XSS attacks. Apostrophe is already robust against XSS attacks. For passport methods that are internally used by Apostrophe everything is still working. For projects that are accessing the passport instance directly through `self.apos.login.passport`, some verifications may be necessary to avoid any compatibility issue. The internally used methods are `authenticate`, `use`, `serializeUser`, `deserializeUser`, `initialize`, `session`.

## 3.40.1 (2023-02-18)

* No code change. Patch level bump for package update.

## 3.40.0 (2023-02-17)

### Adds

* For devops purposes, the `APOS_BASE_URL` environment variable is now respected as an override of the `baseUrl` option.

### Fixes

* Do not display shortcut conflicts at startup if there are none.
* Range field correctly handles the `def` attribute set to `0` now. The `def` property will be used when the field has no value provided; a value going over the max or below the min threshold still returns `null`.
* `select` fields now work properly when the `value` of a choice is a boolean rather than a string or a number.

## 3.39.2 (2023-02-03)

### Fixes
* Hotfix for a backwards compatibility break in webpack that triggered a tiptap bug. The admin UI build will now succeed as expected.

## 3.39.1 (2023-02-02)

### Fixes

* Rescaling cropped images with the `@apostrophecms/attachment:rescale` task now works correctly. Thanks to [Waldemar Pankratz](https://github.com/waldemar-p) for this contribution.

## 3.39.0 (2023-02-01)

### Adds

* Basic support for editing tables by adding `table` to the rich text toolbar. Enabling `table` allows you to create tables, including `td` and `th` tags, with the ability to merge and split cells. For now the table editing UI is basic, all of the functionality is there but we plan to add more conveniences for easy table editing soon. See the "Table" dropdown for actions that are permitted based on the current selection.
* `superscript` and `subscript` may now be added to the rich text widget's `toolbar` option.
* Early beta-quality support for adding inline images to rich text, by adding `image` to the rich text toolbar. This feature works reliably, however the UI is not mature yet. In particular you must search for images by typing part of the title. We will support a proper "browse" experience here soon. For good results you should also configure the `imageStyles` option. You will also want to style the `figure` tags produced. See the documentation for more information.
* Support for `div` tags in the rich text toolbar, if you choose to include them in `styles`. This is often necessary for A2 content migration and can potentially be useful in new work when combined with a `class` if there is no suitable semantic block tag.
* The new `@apostrophecms/attachment:download-all --to=folder` command line task is useful to download all of your attachments from an uploadfs backend other than local storage, especially if you do not have a more powerful "sync" utility for that particular storage backend.
* A new `loadingType` option can now be set for `image-widget` when configuring an `area` field. This sets the `loading` attribute of the `img` tag, which can be used to enable lazy loading in most browsers. Thanks to [Waldemar Pankratz](https://github.com/waldemar-p) for this contribution.
* Two new module-level options have been added to the `image-widget` module: `loadingType` and `size`. These act as fallbacks for the same options at the area level. Thanks to [Waldemar Pankratz](https://github.com/waldemar-p) for this contribution.

### Fixes

* Adding missing require (`bluebird`) and fallback (`file.crops || []`) to `@apostrophecms/attachment:rescale`-task

## 3.38.1 (2023-01-23)

### Fixes

* Version 3.38.0 introduced a regression that temporarily broke support for user-edited content in locales with names like `de-de` (note the lowercase country name). This was inadvertently introduced in an effort to improve support for locale fallback when generating static translations of the admin interface. Version 3.38.1 brings back the content that temporarily appeared to be missing for these locales (it was never removed from the database), and also achieves the original goal. **However, if you created content for such locales using `3.38.0` (released five days ago) and wish to keep that content,** rather than reverting to the content from before `3.38.0`, see below.

### Adds

* The new `i18n:rename-locale` task can be used to move all content from one locale name to another, using the `--old` and `--new` options. By default, any duplicate keys for content existing in both locales will stop the process. However you can specify which content to keep in the event of a duplicate key error using the `--keep=localename` option. Note that the value of `--new` should match the a locale name that is currently configured for the `@apostrophecms/i18n` module.

Example:

```
# If you always had de-de configured as a locale, but created
# a lot of content with Apostrophe 3.38.0 which incorrectly stored
# it under de-DE, you can copy that content. In this case we opt
# to keep de-de content in the event of any conflicts
node app @apostrophecms/i18n:rename-locale --old=de-DE --new=de-de --keep=de-de
```

## 3.38.0 (2023-01-18)

### Adds

* Emit a `beforeSave` event from the `@apostrophecms:notification` module, with `req` and the `notification` as arguments, in order to give the possibility to override the notification.
* Emit a `beforeInsert` event from the `@apostrophecms:attachment` module, with `req` and the `doc` as arguments, in order to give the possibility to override the attachment.
* Emit a `beforeSaveSafe` event from the `@apostrophecms:user` module, with `req`, `safeUser` and `user` as arguments, in order to give the possibility to override properties of the `safeUser` object which contains password hashes and other information too sensitive to be stored in the aposDocs collection.
* Automatically convert failed uppercase URLs to their lowercase version - can be disabled with `redirectFailedUpperCaseUrls: false` in `@apostrophecms/page/index.js` options. This only comes into play if a 404 is about to happen.
* Automatically convert country codes in locales like `xx-yy` to `xx-YY` before passing them to `i18next`, which is strict about uppercase country codes.
* Keyboard shortcuts conflicts are detected and logged on to the terminal.

### Fixes

* Invalid locales passed to the i18n locale switching middleware are politely mapped to 400 errors.
* Any other exceptions thrown in the i18n locale switching middleware can no longer crash the process.
* Documents kept as the `previous` version for undo purposes were not properly marked as such, breaking the public language switcher in some cases. This was fixed and a migration was added for existing data.
* Uploading an image in an apostrophe area with `minSize` requirements will not trigger an unexpected error anymore. If the image is too small, a notification will be displayed with the minimum size requirements. The `Edit Image` modal will now display the minimum size requirements, if any, above the `Browse Images` field.
* Some browsers saw the empty `POST` response for new notifications as invalid XML. It will now return an empty JSON object with the `Content-Type` set to `application/json`.

## 3.37.0 (2023-01-06)

### Adds

* Dynamic choice functions in schemas now also receive a data object with their original doc id for further inspection by your function.
* Use `mergeWithCustomize` when merging extended source Webpack configuration. Introduce overideable asset module methods `srcCustomizeArray` and `srcCustomizeObject`, with reasonable default behavior, for fine tuning Webpack config arrays and objects merging. More info - [the Webpack mergeWithCustomize docs](https://github.com/survivejs/webpack-merge#mergewithcustomize-customizearray-customizeobject-configuration--configuration)
* The image widget now accepts a `placeholderImage` option that works like `previewImage` (just specify a file extension, like `placeholderImage: 'jpg'`, and provide the file `public/placeholder.jpg` in the module). The `placeholderUrl` option is still available for backwards compatibility.

### Fixes

* `docId` is now properly passed through array and object fields and into their child schemas.
* Remove module `@apostrophecms/polymorphic-type` name alias `@apostrophecms/polymorphic`. It was causing warnings
    e.g. `A permission.can() call was made with a type that has no manager: @apostrophecms/polymorphic-type`.
* The module `webpack.extensions` configuration is not applied to the core Admin UI build anymore. This is the correct and intended behavior as explained in the [relevant documentation](https://v3.docs.apostrophecms.org/guide/webpack.html#extending-webpack-configuration).
* The `previewImage` option now works properly for widget modules loaded from npm and those that subclass them. Specifically, the preview image may be provided in the `public/` subdirectory of the original module, the project-level configuration of it, or a subclass.

## 3.36.0 (2022-12-22)

### Adds

* `shortcut` option for piece modules, allowing easy re-mapping of the manager command shortcut per module.

### Fixes

* Ensure there are no conflicting command shortcuts for the core modules.

## 3.35.0 (2022-12-21)

### Adds

* Introduced support for linking directly to other Apostrophe documents in a rich text widget. The user can choose to link to a URL, or to a page. Linking to various piece types can also be enabled with the `linkWithType` option. This is equivalent to the old `apostrophe-rich-text-permalinks` module but is included in the core in A3. See the [documentation](https://v3.docs.apostrophecms.org/guide/core-widgets.html#rich-text-widget) for details.
* Introduced support for the `anchor` toolbar control in the rich text editor. This allows named anchors to be inserted. These are rendered as `span` tags with the given `id` and can then be linked to via `#id`, providing basic support for internal links. HTML 4-style named anchors in legacy content (`name` on `a` tags) are automatically migrated upon first edit.
* German translation i18n file created for the Apostrophe Admin-UI. Thanks to [Noah Gysin](https://github.com/NoahGysin) for this contribution.
* Introduced support for keyboard shortcuts in admin UI. Hitting `?` will display the list of available shortcuts. Developpers can define their own shortcuts by using the new `@apostrophecms/command-menu` module and the `commands` property. Please check the [keyboard shortcut documentation](https://v3.docs.apostrophecms.org/guide/command-menu.html) for more details.

### Fixes

* The `bulletList` and `orderedList` TipTap toolbar items now work as expected.
* When using the autocomplete/typeahead feature of relationship fields, typing a space at the start no longer results in an error.
* Replace [`credential`](https://www.npmjs.com/package/credential) package with [`credentials`](https://www.npmjs.com/package/credentials) to fix the [`mout` Prototype Pollution vulnerability](https://cve.mitre.org/cgi-bin/cvename.cgi?name=CVE-2020-7792). There was no actual vulnerability in Apostrophe or credential due to the way the module was actually used, and this was done to address vulnerability scan reports.
* Added a basic implementation of the missing "Paste from Clipboard" option to Expanded Widget Previews.


## 3.34.0 (2022-12-12)

### Fixes

* Nested areas work properly in widgets that have the `initialModal: false` property.
* Apostrophe's search index now properly incorporates most string field types as in A2.

### Adds

* Relationships load more quickly.
* Parked page checks at startup are faster.
* Tasks to localize and unlocalize piece type content (see `node app help [yourModuleName]:localize` and `node app help [yourModuleName]:unlocalize`).
## 3.33.0 (2022-11-28)

### Adds

* You can now set `inline: true` on schema fields of type `array`. This displays a simple editing interface in the context of the main dialog box for the document in question, avoiding the need to open an additional dialog box. Usually best for cases with just one field or just a few. If your array field has a large number of subfields the default behavior (`inline: false`) is more suitable for your needs. See the [array field](https://v3.docs.apostrophecms.org/reference/field-types/array.html) documentation for more information.
* Batch feature for publishing pieces.
* Add extensibility for `rich-text-widget` `defaultOptions`. Every key will now be used in the `AposRichTextWidgetEditor`.

### Fixes

* Prior to this release, widget templates that contained areas pulled in from related documents would break the ability to add another widget beneath.
* Validation of object fields now works properly on the browser side, in addition to server-side validation, resolving UX issues.
* Provisions were added to prevent any possibility of a discrepancy in relationship loading results under high load. It is not clear whether this A2 bug was actually possible in A3.

## 3.32.0 (2022-11-09)

### Adds

* Adds Reset Password feature to the login page. Note that the feature must be enabled and email delivery must be properly configured. See the [documentation](https://v3.docs.apostrophecms.org/reference/modules/login.html) for more details.
* Allow project-level developer to override bundling decisions by configuring the `@apostrophecms/asset` module. Check the [module documentation](https://v3.docs.apostrophecms.org/reference/modules/asset.html#options) for more information.

### Fixes

* Query builders for regular select fields have always accepted null to mean "do not filter on this property." Now this also works for dynamic select fields.
* The i18n UI state management now doesn't allow actions while it's busy.
* Fixed various localization bugs in the text of the "Update" dropdown menu.
* The `singleton: true` option for piece types now automatically implies `showCreate: false`.
* Remove browser console warnings by handling Tiptap Editor's breaking changes and duplicated plugins.
* The editor modal now allocates more space to area fields when possible, resolving common concerns about editing large widgets inside the modal.

## 3.31.0 (2022-10-27)

### Adds

* Adds `placeholder: true` and `initialModal: false` features to improve the user experience of adding widgets to the page. Checkout the [Widget Placeholders documentation](https://v3.docs.apostrophecms.org/guide/areas-and-widgets.html#adding-placeholder-content-to-widgets) for more detail.

### Fixes

* When another user is editing the document, the other user's name is now displayed correctly.

## 3.30.0 (2022-10-12)

### Adds

* New `APOS_LOG_ALL_ROUTES` environment variable. If set, Apostrophe logs information about all middleware functions and routes that are executed on behalf of a particular URL.
* Adds the `addFileGroups` option to the `attachment` module. Additionally it exposes a new method, `addFileGroup(group)`. These allow easier addition of new file groups or extension of the existing groups.

### Fixes

* Vue 3 may now be used in a separate webpack build at project level without causing problems for the admin UI Vue 2 build.
* Fixes `cache` module `clear-cache` CLI task message
* Fixes help message for `express` module `list-routes` CLI task

## 3.29.1 (2022-10-03)

### Fixes

* Hotfix to restore Node 14 support. Of course Node 16 is also supported.


## 3.29.0 (2022-10-03)

### Adds

* Areas now support an `expanded: true` option to display previews for widgets. The Expanded Widget Preview Menu also supports grouping and display columns for each group.
* Add "showQuery" in piece-page-type in order to override the query for the "show" page as "indexQuery" does it for the index page

### Fixes

* Resolved a bug in which users making a password error in the presence of pre-login checks such as a CAPTCHA were unable to try again until they refreshed the page.

## 3.28.1 (2022-09-15)

### Fixes

* `AposInputBoolean` can now be `required` and have the value `false`.
* Schema fields containing boolean filters can now list both `yes` and `no` choices according to available values in the database.
* Fix attachment `getHeight()` and `getWidth()` template helpers by changing the assignment of the `attachment._crop` property.
* Change assignment of `attachment._focalPoint` for consistency.

## 3.28.0 (2022-08-31)

### Fixes

* Fix UI bug when creating a document via a relationship.

### Adds

* Support for uploading `webp` files for display as images. This is supported by all current browsers now that Microsoft has removed IE11. For best results, you should run `npm update` on your project to make sure you are receiving the latest release of `uploadfs` which uses `sharp` for image processing. Thanks to [Isaac Preston](https://github.com/ixc7) for this addition.
* Clicking outside a modal now closes it, the same way the `Escape` key does when pressed.
* `checkboxes` fields now support `min` and `max` properties. Thanks to [Gabe Flores](https://github.com/gabeflores-appstem).

## 3.27.0 (2022-08-18)

### Adds

* Add `/grid` `POST` route in permission module, in addition to the existing `GET` one.
* New utility script to help find excessively heavy npm dependencies of apostrophe core.

### Changes

* Extract permission grid into `AposPermissionGrid` vue component.
* Moved `stylelint` from `dependencies` to `devDependencies`. The benefit may be small because many projects will depend on `stylelint` at project level, but every little bit helps install speed, and it may make a bigger difference if different major versions are in use.

## 3.26.1 (2022-08-06)

### Fixes

Hotfix: always waits for the DOM to be ready before initializing the Apostrophe Admin UI. `setTimeout` alone might not guarantee that every time. This issue has apparently become more frequent in the latest versions of Chrome.
* Modifies the `login` module to return an empty object in the API session cookie response body to avoid potential invalid JSON error if `response.json()` is retrieved.

## 3.26.0 (2022-08-03)

### Adds

* Tasks can now be registered with the `afterModuleReady` flag, which is more useful than `afterModuleInit` because it waits for the module to be more fully initialized, including all "improvements" loaded via npm. The original `afterModuleInit` flag is still supported in case someone was counting on its behavior.
* Add `/grid` `POST` route in permission module, in addition to the existing `GET` one, to improve extensibility.
* `@apostrophecms/express:list-routes` command line task added, to facilitate debugging.

### Changes

* Since Microsoft has ended support for IE11 and support for ES5 builds is responsible for a significant chunk of Apostrophe's installation time, the `es5: true` option no longer produces an IE11 build. For backwards compatibility, developers will receive a warning, but their build will proceed without IE11 support. IE11 ES5 builds can be brought back by installing the optional [@apostrophecms/asset-es5](https://github.com/apostrophecms/asset-es5) module.

### Fixes

* `testModule: true` works in unit tests of external Apostrophe modules again even with modern versions of `mocha`, thanks to [Amin Shazrin](https://github.com/ammein).
* `getObjectManager` is now implemented for `Object` field types, fixing a bug that prevented the use of areas found in `object` schema fields within templates. Thanks to [James R T](https://github.com/jamestiotio).

## 3.25.0 (2022-07-20)

### Adds

* `radio` and `checkboxes` input field types now support a server side `choices` function for supplying their `choices` array dynamically, just like `select` fields do. Future custom field types can opt into this functionality with the field type flag `dynamicChoices: true`.

### Fixes

* `AposSelect` now emits values on `change` event as they were originally given. Their values "just work" so you do not have to think about JSON anymore when you receive it.
* Unpinned tiptap as the tiptap team has made releases that resolve the packaging errors that caused us to pin it in 3.22.1.
* Pinned `vue-loader` to the `15.9.x` minor release series for now. The `15.10.0` release breaks support for using `npm link` to develop the `apostrophe` module itself.
* Minimum version of `sanitize-html` bumped to ensure a potential denial-of-service vector is closed.

## 3.24.0 (2022-07-06)

### Adds

* Handle `private: true` locale option in i18n module, preventing logged out users from accessing the content of a private locale.

### Fixes

* Fix missing title translation in the "Array Editor" component.
* Add `follow: true` flag to `glob` functions (with `**` pattern) to allow registering symlink files and folders for nested modules
* Fix disabled context menu for relationship fields editing ([#3820](https://github.com/apostrophecms/apostrophe/issues/3820))
* In getReq method form the task module, extract the right `role` property from the options object.
* Fix `def:` option in `array` fields, in order to be able to see the default items in the array editor modal

## 3.23.0 (2022-06-22)

### Adds

* Shared Drafts: gives the possibility to share a link which can be used to preview the draft version of page, or a piece `show` page.
* Add `Localize` option to `@apostrophecms/image`. In Edit mode the context bar menu includes a "Localize" option to start cloning this image into other locales.

### Fixes

* Update `sass` to [`1.52.3`+](https://github.com/sass/dart-sass/pull/1713) to prevent the error `RangeError: Invalid value: Not in inclusive range 0..145: -1`. You can now fix that by upgrading with `npm update`. If it does not immediately clear up the issue in development, try `node app @apostrophecms/asset:clear-cache`.
* Fix a potential issue when URLs have a query string, in the `'@apostrophecms/page:notFound'` handler of the `soft-redirect` module.

## 3.22.1 (2022-06-17)

* Hotfix: temporarily pin versions of tiptap modules to work around packaging error that breaks import of the most recent releases. We will unpin as soon as this is fixed upstream. Fixes a bug where `npm update` would fail for A3 projects.

## 3.22.0 (2022-06-08)

### Adds

* Possibility to pass options to webpack extensions from any module.

### Fixes

* Fix a Webpack cache issue leading to modules symlinked in `node_modules` not being rebuilt.
* Fixes login maximum attempts error message that wasn't showing the plural when lockoutMinutes is more than 1.
* Fixes the text color of the current array item's slat label in the array editor modal.
* Fixes the maximum width of an array item's slat label so as to not obscure the Remove button in narrow viewports.
* If an array field's titleField option is set to a select field, use the selected option's label as the slat label rather its value.
* Disable the slat controls of the attachment component while uploading.
* Fixes bug when re-attaching the same file won't trigger an upload.
* AposSlat now fully respects the disabled state.

## 3.21.1 (2022-06-04)

### Fixes

* Work around backwards compatibility break in `sass` module by pinning to `sass` `1.50.x` while we investigate. If you saw the error `RangeError: Invalid value: Not in inclusive range 0..145: -1` you can now fix that by upgrading with `npm update`. If it does not immediately clear up the issue in development, try `node app @apostrophecms/asset:clear-cache`.

## 3.21.0 (2022-05-25)

### Adds

* Trigger only the relevant build when in a watch mode (development). The build paths should not contain comma (`,`).
* Adds an `unpublish` method, available for any doc-type.
An _Unpublish_ option has also been added to the context menu of the modal when editing a piece or a page.
* Allows developers to group fields in relationships the same way it's done for normal schemas.

### Fixes

* Vue files not being parsed when running eslint through command line, fixes all lint errors in vue files.
* Fix a bug where some Apostrophe modules symlinked in `node_modules` are not being watched.
* Recover after webpack build error in watch mode (development only).
* Fixes an edge case when failing (throw) task invoked via `task.invoke` will result in `apos.isTask()` to always return true due to `apos.argv` not reverted properly.

## 3.20.1 (2022-05-17)

### Fixes

* Minor corrections to French translation.

## 3.20.0

### Adds

* Adds French translation of the admin UI (use the `fr` locale).

## 3.19.0

### Adds

* New schema field type `dateAndTime` added. This schema field type saves in ISO8601 format, as UTC (Universal Coordinated Time), but is edited in a user-friendly way in the user's current time zone and locale.
* Webpack disk cache for better build performance in development and, if appropriately configured, production as well.
* In development, Webpack rebuilds the front end without the need to restart the Node.js process, yielding an additional speedup. To get this speedup for existing projects, see the `nodemonConfig` section of the latest `package.json` in [a3-boilerplate](https://github.com/apostrophecms/a3-boilerplate) for the new "ignore" rules you'll need to prevent nodemon from stopping the process and restarting.
* Added the new command line task `apostrophecms/asset:clear-cache` for clearing the webpack disk cache. This should be necessary only in rare cases where the configuration has changed in ways Apostrophe can't automatically detect.
* A separate `publishedLabel` field can be set for any schema field of a page or piece. If present it is displayed instead of `label` if the document has already been published.

### 3.18.1

### Fixes

* The admin UI now rebuilds properly in a development environment when new npm modules are installed in a multisite project (`apos.rootDir` differs from `apos.npmRootDir`).

## 3.18.0 (2022-05-03)

### Adds

* Images may now be cropped to suit a particular placement after selecting them. SVG files may not be cropped as it is not possible in the general case.
* Editors may also select a "focal point" for the image after selecting it. This ensures that this particular point remains visible even if CSS would otherwise crop it, which is a common issue in responsive design. See the `@apostrophecms/image` widget for a sample implementation of the necessary styles.
* Adds the `aspectRatio` option for image widgets. When set to `[ w, h ]` (a ratio of width to height), images are automatically cropped to this aspect ratio when chosen for that particular widget. If the user does not crop manually, then cropping happens automatically.
* Adds the `minSize` option for image widgets. This ensures that the images chosen are at least the given size `[ width, height ]`, and also ensures the user cannot choose something smaller than that when cropping.
* Implements OpenTelemetry instrumentation.
* Developers may now specify an alternate Vue component to be used for editing the subfields of relationships, either at the field level or as a default for all relationships with a particular piece type.
* The widget type base module now always passes on the `components` option as browser data, so that individual widget type modules that support contextual editing can be implemented more conveniently.
* In-context widget editor components now receive a `focused` prop which is helpful in deciding when to display additional UI.
* Adds new configuration option - `beforeExit` async handler.
* Handlers listening for the `apostrophe:run` event are now able to send an exit code to the Apostrophe bootstrap routine.
* Support for Node.js 17 and 18. MongoDB connections to `localhost` will now successfully find a typical dev MongoDB server bound only to `127.0.0.1`, Apostrophe can generate valid ipv6 URLs pointing back to itself, and `webpack` and `vue-loader` have been updated to address incompatibilities.
* Adds support for custom context menus provided by any module (see `apos.doc.addContextOperation()`).
* The `AposSchema` component now supports an optional `generation` prop which may be used to force a refresh when the value of the object changes externally. This is a compromise to avoid the performance hit of checking numerous subfields for possible changes every time the `value` prop changes in response to an `input` event.
* Adds new event `@apostrophecms/doc:afterAllModesDeleted` fired after all modes of a given document are purged.

### Fixes

* Documentation of obsolete options has been removed.
* Dead code relating to activating in-context widget editors have been removed. They are always active and have been for some time. In the future they might be swapped in on scroll, but there will never be a need to swap them in "on click."
* The `self.email` method of modules now correctly accepts a default `from` address configured for a specific module via the `from` subproperty of the `email` option to that module. Thanks to `chmdebeer` for pointing out the issue and the fix.
* Fixes `_urls` not added on attachment fields when pieces API index is requested (#3643)
* Fixes float field UI bug that transforms the value to integer when there is no field error and the first number after the decimal is `0`.
* The `nestedModuleSubdirs` feature no longer throws an error and interrupts startup if a project contains both `@apostrophecms/asset` and `asset`, which should be considered separate module names.

## 3.17.0 (2022-03-31)

### Adds

* Full support for the [`object` field type](https://v3.docs.apostrophecms.org/reference/field-types/object.html), which works just like `array` but stores just one sub-object as a property, rather than an array of objects.
* To help find documents that reference related ones via `relationship` fields, implement backlinks of related documents by adding a `relatedReverseIds` field to them and keeping it up to date. There is no UI based on this feature yet but it will permit various useful features in the near future.
* Adds possibility for modules to [extend the webpack configuration](https://v3.docs.apostrophecms.org/guide/webpack.html).
* Adds possibility for modules to [add extra frontend bundles for scss and js](https://v3.docs.apostrophecms.org/guide/webpack.html). This is useful when the `ui/src` build would otherwise be very large due to code used on rarely accessed pages.
* Loads the right bundles on the right pages depending on the page template and the loaded widgets. Logged-in users have all the bundles on every page, because they might introduce widgets at any time.
* Fixes deprecation warnings displayed after running `npm install`, for dependencies that are directly included by this package.
* Implement custom ETags emission when `etags` cache option is enabled. [See the documentation for more information](https://v3.docs.apostrophecms.org/guide/caching.html).
It allows caching of pages and pieces, using a cache invalidation mechanism that takes into account related (and reverse related) document updates, thanks to backlinks mentioned above.
Note that for now, only single pages and pieces benefit from the ETags caching system (pages' and pieces' `getOne` REST API route, and regular served pages).
The cache of an index page corresponding to the type of a piece that was just saved will automatically be invalidated. However, please consider that it won't be effective when a related piece is saved, therefore the cache will automatically be invalidated _after_ the cache lifetime set in `maxAge` cache option.

### Fixes

* Apostrophe's webpack build now works properly when developing code that imports module-specific npm dependencies from `ui/src` or `ui/apos` when using `npm link` to develop the module in question.
* The `es5: true` option to `@apostrophecms/asset` works again.

## 3.16.1 (2022-03-21)

### Fixes

* Fixes a bug in the new `Cache-Control` support introduced by 3.16.0 in which we get the logged-out homepage right after logging in. This issue only came into play if the new caching options were enabled.

## 3.16.0 (2022-03-18)

### Adds

* Offers a simple way to set a Cache-Control max-age for Apostrophe page and GET REST API responses for pieces and pages. [See the documentation for more information](https://v3.docs.apostrophecms.org/guide/caching.html).
* API keys and bearer tokens "win" over session cookies when both are present. Since API keys and bearer tokens are explicitly added to the request at hand, it never makes sense to ignore them in favor of a cookie, which is implicit. This also simplifies automated testing.
* `data-apos-test=""` selectors for certain elements frequently selected in QA tests, such as `data-apos-test="adminBar"`.
* Offer a simple way to set a Cache-Control max-age for Apostrophe page and GET REST API responses for pieces and pages.
* To speed up functional tests, an `insecurePasswords` option has been added to the login module. This option is deliberately named to discourage use for any purpose other than functional tests in which repeated password hashing would unduly limit performance. Normally password hashing is intentionally difficult to slow down brute force attacks, especially if a database is compromised.

### Fixes

* `POST`ing a new child page with `_targetId: '_home'` now works properly in combination with `_position: 'lastChild'`.

## 3.15.0 (2022-03-02)

### Adds

* Adds throttle system based on username (even when not existing), on initial login route. Also added for each late login requirement, e.g. for 2FA attempts.

## 3.14.2 (2022-02-27)

* Hotfix: fixed a bug introduced by 3.14.1 in which non-parked pages could throw an error during the migration to fix replication issues.

## 3.14.1 (2022-02-25)

* Hotfix: fixed a bug in which replication across locales did not work properly for parked pages configured via the `_children` feature. A one-time migration is included to reconnect improperly replicated versions of the same parked pages. This runs automatically, no manual action is required. Thanks to [justyna1](https://github.com/justyna13) for identifying the issue.

## 3.14.0 (2022-02-22)

### Adds

* To reduce complications for those implementing caching strategies, the CSRF protection cookie now contains a simple constant string, and is not recorded in `req.session`. This is acceptable because the real purpose of the CSRF check is simply to verify that the browser has sent the cookie at all, which it will not allow a cross-origin script to do.
* As a result of the above, a session cookie is not generated and sent at all unless `req.session` is actually used or a user logs in. Again, this reduces complications for those implementing caching strategies.
* When logging out, the session cookie is now cleared in the browser. Formerly the session was destroyed on the server side only, which was sufficient for security purposes but could create caching issues.
* Uses `express-cache-on-demand` lib to make similar and concurrent requests on pieces and pages faster.
* Frontend build errors now stop app startup in development, and SCSS and JS/Vue build warnings are visible on the terminal console for the first time.

### Fixes

* Fixed a bug when editing a page more than once if the page has a relationship to itself, whether directly or indirectly. Widget ids were unnecessarily regenerated in this situation, causing in-context edits after the first to fail to save.
* Pages no longer emit double `beforeUpdate` and `beforeSave` events.
* When the home page extends `@apostrophecms/piece-page-type`, the "show page" URLs for individual pieces should not contain two slashes before the piece slug. Thanks to [Martí Bravo](https://github.com/martibravo) for the fix.
* Fixes transitions between login page and `afterPasswordVerified` login steps.
* Frontend build errors now stop the `@apostrophecms/asset:build` task properly in production.
* `start` replaced with `flex-start` to address SCSS warnings.
* Dead code removal, as a result of following up on JS/Vue build warnings.

## 3.13.0 - 2022-02-04

### Adds

* Additional requirements and related UI may be imposed on native ApostropheCMS logins using the new `requirements` feature, which can be extended in modules that `improve` the `@apostrophecms/login` module. These requirements are not imposed for single sign-on logins via `@apostrophecms/passport-bridge`. See the documentation for more information.
* Adds latest Slovak translation strings to SK.json in `i18n/` folder. Thanks to [Michael Huna](https://github.com/Miselrkba) for the contribution.
* Verifies `afterPasswordVerified` requirements one by one when emitting done event, allows to manage errors ans success before to go to the next requirement. Stores and validate each requirement in the token. Checks the new `askForConfirmation` requirement option to go to the next step when emitting done event or waiting for the confirm event (in order to manage success messages). Removes support for `afterSubmit` for now.

### Fixes

* Decodes the testReq `param` property in `serveNotFound`. This fixes a problem where page titles using diacritics triggered false 404 errors.
* Registers the default namespace in the Vue instance of i18n, fixing a lack of support for un-namespaced l10n keys in the UI.

## 3.12.0 - 2022-01-21

### Adds

* It is now best practice to deliver namespaced i18n strings as JSON files in module-level subdirectories of `i18n/` named to match the namespace, e.g. `i18n/ourTeam` if the namespace is `ourTeam`. This allows base class modules to deliver phrases to any namespace without conflicting with those introduced at project level. The `i18n` option is now deprecated in favor of the new `i18n` module format section, which is only needed if `browser: true` must be specified for a namespace.
* Brought back the `nestedModuleSubdirs` feature from A2, which allows modules to be nested in subdirectories if `nestedModuleSubdirs: true` is set in `app.js`. As in A2, module configuration (including activation) can also be grouped in a `modules.js` file in such subdirectories.

### Fixes

* Fixes minor inline documentation comments.
* UI strings that are not registered localization keys will now display properly when they contain a colon (`:`). These were previously interpreted as i18next namespace/key pairs and the "namespace" portion was left out.
* Fixes a bug where changing the page type immediately after clicking "New Page" would produce a console error. In general, areas and checkboxes now correctly handle their value being changed to `null` by the parent schema after initial startup of the `AposInputArea` or `AposInputCheckboxes` component.
* It is now best practice to deliver namespaced i18n strings as JSON files in module-level subdirectories of `i18n/` named to match the namespace, e.g. `i18n/ourTeam` if the namespace is `ourTeam`. This allows base class modules to deliver phrases to any namespace without conflicting with those introduced at project level. The `i18n` option is now deprecated in favor of the new `i18n` module format section, which is only needed if `browser: true` must be specified for a namespace.
* Removes the `@apostrophecms/util` module template helper `indexBy`, which was using a lodash method not included in lodash v4.
* Removes an unimplemented `csrfExceptions` module section cascade. Use the `csrfExceptions` *option* of any module to set an array of URLs excluded from CSRF protection. More information is forthcoming in the documentation.
* Fix `[Object Object]` in the console when warning `A permission.can() call was made with a type that has no manager` is printed.

### Changes

* Temporarily removes `npm audit` from our automated tests because of a sub-dependency of vue-loader that doesn't actually cause a security vulnerability for apostrophe.

## 3.11.0 - 2022-01-06

### Adds

* Apostrophe now extends Passport's `req.login` to emit an `afterSessionLogin` event from the `@apostrophecms:login` module, with `req` as an argument. Note that this does not occur at all for login API calls that return a bearer token rather than establishing an Express session.

### Fixes

* Apostrophe's extension of `req.login` now accounts for the `req.logIn` alias and the skippable `options` parameter, which is relied upon in some `passport` strategies.
* Apostrophe now warns if a nonexistent widget type is configured for an area field, with special attention to when `-widget` has been erroneously included in the name. For backwards compatibility this is a startup warning rather than a fatal error, as sites generally did operate successfully otherwise with this type of bug present.

### Changes

* Unpins `vue-click-outside-element` the packaging of which has been fixed upstream.
* Adds deprecation note to `__testDefaults` option. It is not in use, but removing would be a minor BC break we don't need to make.
* Allows test modules to use a custom port as an option on the `@apostrophecms/express` module.
* Removes the code base pull request template to instead inherit the organization-level template.
* Adds `npm audit` back to the test scripts.

## 3.10.0 - 2021-12-22

### Fixes

* `slug` type fields can now have an empty string or `null` as their `def` value without the string `'none'` populating automatically.
* The `underline` feature works properly in tiptap toolbar configuration.
* Required checkbox fields now properly prevent editor submission when empty.
* Pins `vue-click-outside-element` to a version that does not attempt to use `eval` in its distribution build, which is incompatible with a strict Content Security Policy.

### Adds

* Adds a `last` option to fields. Setting `last: true` on a field puts that field at the end of the field's widget order. If more than one field has that option active the true last item will depend on general field registration order. If the field is ordered with the `fields.order` array or field group ordering, those specified orders will take precedence.

### Changes

* Adds deprecation notes to the widget class methods `getWidgetWrapperClasses` and `getWidgetClasses` from A2.
* Adds a deprecation note to the `reorganize` query builder for the next major version.
* Uses the runtime build of Vue. This has major performance and bundle size benefits, however it does require changes to Apostrophe admin UI apps that use a `template` property (components should require no changes, just apps require an update). These apps must now use a `render` function instead. Since custom admin UI apps are not yet a documented feature we do not regard this as a bc break.
* Compatible with the `@apostrophecms/security-headers` module, which supports a strict `Content-Security-Policy`.
* Adds a deprecation note to the `addLateCriteria` query builder.
* Updates the `toCount` doc type query method to use Math.ceil rather than Math.floor plus an additional step.

## 3.9.0 - 2021-12-08

### Adds

* Developers can now override any Vue component of the ApostropheCMS admin UI by providing a component of the same name in the `ui/apos/components` folder of their own module. This is not always the best approach, see the documentation for details.
* When running a job, we now trigger the notification before to run the job, this way the progress notification ID is available from the job and the notification can be dismissed if needed.
* Adds `maxUi`, `maxLabel`, `minUi`, and `minLabel` localization strings for array input and other UI.

### Fixes

* Fully removes references to the A2 `self.partial` module method. It appeared only once outside of comments, but was not actually used by the UI. The `self.render` method should be used for simple template rendering.
* Fixes string interpolation for the confirmation modal when publishing a page that has an unpublished parent page.
* No more "cannot set headers after they are sent to the client" and "req.res.redirect not defined" messages when handling URLs with extra trailing slashes.
* The `apos.util.runPlayers` method is not called until all of the widgets in a particular tree of areas and sub-areas have been added to the DOM. This means a parent area widget player will see the expected markup for any sub-widgets when the "Edit" button is clicked.
* Properly activates the `apostropheI18nDebugPlugin` i18next debugging plugin when using the `APOS_SHOW_I18N` environment variable. The full set of l10n emoji indicators previously available for the UI is now available for template and server-side strings.
* Actually registers piece types for site search unless the `searchable` option is `false`.
* Fixes the methods required for the search `index` task.

### Changes

* Adds localization keys for the password field component's min and max error messages.

## 3.8.1 - 2021-11-23

### Fixes

* The search field of the pieces manager modal works properly. Thanks to [Miro Yovchev](https://github.com/myovchev) for pointing out the issue and providing a solution.
* Fixes a bug in `AposRichTextWidgetEditor.vue` when a rich text widget was specifically configured with an empty array as the `styles` option. In that case a new empty rich text widget will initiate with an empty paragraph tag.
* The`fieldsPresent` method that is used with the `presentFieldsOnly` option in doc-type was broken, looking for properties in strings and wasn't returning anything.

## 3.8.0 - 2021-11-15

### Adds

* Checkboxes for pieces are back, a main checkbox allows to select all page items. When all pieces on a page are checked, a banner where the user can select all pieces appears. A launder for mongo projections has been added.
* Registered `batchOperations` on a piece-type will now become buttons in the manager batch operations "more menu" (styled as a kebab icon). Batch operations should include a label, `messages` object, and `modalOptions` for the confirmation modal.
* `batchOperations` can be grouped into a single button with a menu using the `group` cascade subproperty.
* `batchOperations` can be conditional with an `if` conditional object. This allows developers to pass a single value or an array of values.
* Piece types can have `utilityOperations` configured as a top-level cascade property. These operations are made available in the piece manager as new buttons.
* Notifications may now include an `event` property, which the AposNotification component will emit on mount. The `event` property should be set to an object with `name` (the event name) and optionally `data` (data included with the event emission).
* Adds support for using the attachments query builder in REST API calls via the query string.
* Adds contextual menu for pieces, any module extending the piece-type one can add actions in this contextual menu.
* When clicking on a batch operation, it opens a confirmation modal using modal options from the batch operation, it also works for operations in grouped ones. operations name property has been renamed in action to work with AposContextMenu component.
* Beginning with this release, a module-specific static asset in your project such as `modules/mymodulename/public/images/bg.png` can always be referenced in your `.scss` and `.css` files as `/modules/mymodulename/images/bg.png`, even if assets are actually being deployed to S3, CDNs, etc. Note that `public` and `ui/public` module subdirectories have separate functions. See the documentation for more information.
* Adds AposFile.vue component to abstract file dropzone UI, uses it in AposInputAttachment, and uses it in the confirmation modal for pieces import.
* Optionally add `dimensionAttrs` option to image widget, which sets width & height attributes to optimize for Cumulative Layout Shift. Thank you to [Qiao Lin](https://github.com/qclin) for the contribution.

### Fixes

* The `apos.util.attachmentUrl` method now works correctly. To facilitate that, `apos.uploadsUrl` is now populated browser-side at all times as the frontend logic originally expected. For backwards compatibility `apos.attachment.uploadsUrl` is still populated when logged in.
* Widget players are now prevented from being played twice by the implementing vue component.

### Changes
* Removes Apostrophe 2 documentation and UI configuration from the `@apostrophecms/job` module. These options were not yet in use for A3.
* Renames methods and removes unsupported routes in the `@apostrophecms/job` module that were not yet in use. This was not done lightly, but specifically because of the minimal likelihood that they were in use in project code given the lack of UI support.
  * The deprecated `cancel` route was removed and will likely be replaced at a later date.
  * `run` was renamed `runBatch` as its purpose is specifically to run processes on a "batch selected" array of pieces or pages.
  * `runNonBatch` was renamed to `run` as it is the more generic job-running method. It is likely that `runBatch` will eventually be refactored to use this method.
  * The `good` and `bad` methods are renamed `success` and `failure`, respectively. The expected methods used in the `run` method were similarly renamed. They still increment job document properties called `good` and `bad`.
* Comments out the unused `batchSimpleRoute` methods in the page and piece-type modules to avoid usage before they are fully implemented.
* Optionally add `dimensionAttrs` option to image widget, which sets width & height attributes to optimize for Cumulative Layout Shift.
* Temporarily removes `npm audit` from our automated tests because of a sub-dependency of uploadfs that doesn't actually cause a security vulnerability for apostrophe.

## 3.7.0 - 2021-10-28

### Adds

* Schema select field choices can now be populated by a server side function, like an API call. Set the `choices` property to a method name of the calling module. That function should take a single argument of `req`, and return an array of objects with `label` and `value` properties. The function can be async and will be awaited.
* Apostrophe now has built-in support for the Node.js cluster module. If the `APOS_CLUSTER_PROCESSES` environment variable is set to a number, that number of child processes are forked, sharing the same listening port. If the variable is set to `0`, one process is forked for each CPU core, with a minimum of `2` to provide availability during restarts. If the variable is set to a negative number, that number is added to the number of CPU cores, e.g. `-1` is a good way to reserve one core for MongoDB if it is running on the same server. This is for production use only (`NODE_ENV=production`). If a child process fails it is restarted automatically.

### Fixes

* Prevents double-escaping interpolated localization strings in the UI.
* Rich text editor style labels are now run through a localization method to get the translated strings from their l10n keys.
* Fixes README Node version requirement (Node 12+).
* The text alignment buttons now work immediately in a new rich text widget. Previously they worked only after manually setting a style or refreshing the page. Thanks to Michelin for their support of this fix.
* Users can now activate the built-in date and time editing popups of modern browsers when using the `date` and `time` schema field types.
* Developers can now `require` their project `app.js` file in the Node.js REPL for debugging and inspection. Thanks to [Matthew Francis Brunetti](https://github.com/zenflow).
* If a static text phrase is unavailable in both the current locale and the default locale, Apostrophe will always fall back to the `en` locale as a last resort, which ensures the admin UI works if it has not been translated.
* Developers can now `require` their project `app.js` in the Node.js REPL for debugging and inspection
* Ensure array field items have valid _id prop before storing. Thanks to Thanks to [Matthew Francis Brunetti](https://github.com/zenflow).

### Changes

* In 3.x, `relationship` fields have an optional `builders` property, which replaces `filters` from 2.x, and within that an optional `project` property, which replaces `projection` from 2.x (to match MongoDB's `cursor.project`). Prior to this release leaving the old syntax in place could lead to severe performance problems due to a lack of projections. Starting with this release the 2.x syntax results in an error at startup to help the developer correct their code.
* The `className` option from the widget options in a rich text area field is now also applied to the rich text editor itself, for a consistently WYSIWYG appearance when editing and when viewing. Thanks to [Max Mulatz](https://github.com/klappradla) for this contribution.
* Adds deprecation notes to doc module `afterLoad` events, which are deprecated.
* Removes unused `afterLogin` method in the login module.

## 3.6.0 - 2021-10-13

### Adds

* The `context-editing` apostrophe admin UI bus event can now take a boolean parameter, explicitly indicating whether the user is actively typing or performing a similar active manipulation of controls right now. If a boolean parameter is not passed, the existing 1100-millisecond debounced timeout is used.
* Adds 'no-search' modifier to relationship fields as a UI simplification option.
* Fields can now have their own `modifiers` array. This is combined with the schema modifiers, allowing for finer grained control of field rendering.
* Adds a Slovak localization file. Activate the `sk` locale to use this. Many thanks to [Michael Huna](https://github.com/Miselrkba) for the contribution.
* Adds a Spanish localization file. Activate the `es` locale to use this. Many thanks to [Eugenio Gonzalez](https://github.com/egonzalezg9) for the contribution.
* Adds a Brazilian Portuguese localization file. Activate the `pt-BR` locale to use this. Many thanks to [Pietro Rutzen](https://github.com/pietro-rutzen) for the contribution.

### Fixes

* Fixed missing translation for "New Piece" option on the "more" menu of the piece manager, seen when using it as a chooser.
* Piece types with relationships to multiple other piece types may now be configured in any order, relative to the other piece types. This sometimes appeared to be a bug in reverse relationships.
* Code at the project level now overrides code found in modules that use `improve` for the same module name. For example, options set by the `@apostrophecms/seo-global` improvement that ships with `@apostrophecms/seo` can now be overridden at project level by `/modules/@apostrophecms/global/index.js` in the way one would expect.
* Array input component edit button label is now propertly localized.
* A memory leak on each request has been fixed, and performance improved, by avoiding the use of new Nunjucks environments for each request. Thanks to Miro Yovchev for pointing out the leak.
* Fragments now have access to `__t()`, `getOptions` and other features passed to regular templates.
* Fixes field group cascade merging, using the original group label if none is given in the new field group configuration.
* If a field is conditional (using an `if` option), is required, but the condition has not been met, it no longer throws a validation error.
* Passing `busy: true` to `apos.http.post` and related methods no longer produces an error if invoked when logged out, however note that there will likely never be a UI for this when logged out, so indicate busy state in your own way.
* Bugs in document modification detection have been fixed. These bugs caused edge cases where modifications were not detected and the "Update" button did not appear, and could cause false positives as well.

### Changes

* No longer logs a warning about no users if `testModule` is true on the app.

## 3.5.0 - 2021-09-23

* Pinned dependency on `vue-material-design-icons` to fix `apos-build.js` build error in production.
* The file size of uploaded media is visible again when selected in the editor, and media information such as upload date, dimensions and file size is now properly localized.
* Fixes moog error messages to reflect the recommended pattern of customization functions only taking `self` as an argument.
* Rich Text widgets now instantiate with a valid element from the `styles` option rather than always starting with an unclassed `<p>` tag.
* Since version 3.2.0, apostrophe modules to be loaded via npm must appear as explicit npm dependencies of the project. This is a necessary security and stability improvement, but it was slightly too strict. Starting with this release, if the project has no `package.json` in its root directory, the `package.json` in the closest ancestor directory is consulted.
* Fixes a bug where having no project modules directory would throw an error. This is primarily a concern for module unit tests where there are no additional modules involved.
* `css-loader` now ignores `url()` in css files inside `assets` so that paths are left intact, i.e. `url(/images/file.svg)` will now find a static file at `/public/images/file.svg` (static assets in `/public` are served by `express.static`). Thanks to Matic Tersek.
* Restored support for clicking on a "foreign" area, i.e. an area displayed on the page whose content comes from a piece, in order to edit it in an appropriate way.
* Apostrophe module aliases and the data attached to them are now visible immediately to `ui/src/index.js` JavaScript code, i.e. you can write `apos.alias` where `alias` matches the `alias` option configured for that module. Previously one had to write `apos.modules['module-name']` or wait until next tick. However, note that most modules do not push any data to the browser when a user is not logged in. You can do so in a custom module by calling `self.enableBrowserData('public')` from `init` and implementing or extending the `getBrowserData(req)` method (note that page, piece and widget types already have one, so it is important to extend in those cases).
* `options.testModule` works properly when implementing unit tests for an npm module that is namespaced.

### Changes

* Cascade grouping (e.g., grouping fields) will now concatenate a group's field name array with the field name array of an existing group of the same name. Put simply, if a new piece module adds their custom fields to a `basics` group, that field will be added to the default `basics` group fields. Previously the new group would have replaced the old, leaving inherited fields in the "Ungrouped" section.
* AposButton's `block` modifier now less login-specific

### Adds

* Rich Text widget's styles support a `def` property for specifying the default style the editor should instantiate with.
* A more helpful error message if a field of type `area` is missing its `options` property.

## 3.4.1 - 2021-09-13

No changes. Publishing to correctly mark the latest 3.x release as "latest" in npm.

## 3.4.0 - 2021-09-13

### Security

* Changing a user's password or marking their account as disabled now immediately terminates any active sessions or bearer tokens for that user. Thanks to Daniel Elkabes for pointing out the issue. To ensure all sessions have the necessary data for this, all users logged in via sessions at the time of this upgrade will need to log in again.
* Users with permission to upload SVG files were previously able to do so even if they contained XSS attacks. In Apostrophe 3.x, the general public so far never has access to upload SVG files, so the risk is minor but could be used to phish access from an admin user by encouraging them to upload a specially crafted SVG file. While Apostrophe typically displays SVG files using the `img` tag, which ignores XSS vectors, an XSS attack might still be possible if the image were opened directly via the Apostrophe media library's convenience link for doing so. All SVG uploads are now sanitized via DOMPurify to remove XSS attack vectors. In addition, all existing SVG attachments not already validated are passed through DOMPurify during a one-time migration.

### Fixes

* The `apos.attachment.each` method, intended for migrations, now respects its `criteria` argument. This was necessary to the above security fix.
* Removes a lodash wrapper around `@apostrophecms/express` `bodyParser.json` options that prevented adding custom options to the body parser.
* Uses `req.clone` consistently when creating a new `req` object with a different mode or locale for localization purposes, etc.
* Fixes bug in the "select all" relationship chooser UI where it selected unpublished items.
* Fixes bug in "next" and "previous" query builders.
* Cutting and pasting widgets now works between locales that do not share a hostname, provided that you switch locales after cutting (it does not work between tabs that are already open on separate hostnames).
* The `req.session` object now exists in task `req` objects, for better compatibility. It has no actual persistence.
* Unlocalized piece types, such as users, may now be selected as part of a relationship when browsing.
* Unpublished localized piece types may not be selected via the autocomplete feature of the relationship input field, which formerly ignored this requirement, although the browse button enforced it.
* The server-side JavaScript and REST APIs to delete pieces now work properly for pieces that are not subject to either localization or draft/published workflow at all the (`localize: false` option). UI for this is under discussion, this is just a bug fix for the back end feature which already existed.
* Starting in version 3.3.1, a newly added image widget did not display its image until the page was refreshed. This has been fixed.
* A bug that prevented Undo operations from working properly and resulted in duplicate widget _id properties has been fixed.
* A bug that caused problems for Undo operations in nested widgets, i.e. layout or multicolumn widgets, has been fixed.
* Duplicate widget _id properties within the same document are now prevented on the server side at save time.
* Existing duplicate widget _id properties are corrected by a one-time migration.

### Adds

* Adds a linter to warn in dev mode when a module name include a period.
* Lints module names for `apostrophe-` prefixes even if they don't have a module directory (e.g., only in `app.js`).
* Starts all `warnDev` messages with a line break and warning symbol (⚠️) to stand out in the console.
* `apos.util.onReady` aliases `apos.util.onReadyAndRefresh` for brevity. The `apos.util.onReadyAndRefresh` method name will be deprecated in the next major version.
* Adds a developer setting that applies a margin between parent and child areas, allowing developers to change the default spacing in nested areas.

### Changes

* Removes the temporary `trace` method from the `@apostrophecms/db` module.
* Beginning with this release, the `apostrophe:modulesReady` event has been renamed `apostrophe:modulesRegistered`, and the `apostrophe:afterInit` event has been renamed `apostrophe:ready`. This better reflects their actual roles. The old event names are accepted for backwards compatibility. See the documentation for more information.
* Only autofocuses rich text editors when they are empty.
* Nested areas now have a vertical margin applied when editing, allowing easier access to the parent area's controls.

## 3.3.1 - 2021-09-01

### Fixes

* In some situations it was possible for a relationship with just one selected document to list that document several times in the returned result, resulting in very large responses.
* Permissions roles UI localized correctly.
* Do not crash on startup if users have a relationship to another type. This was caused by the code that checks whether any users exist to present a warning to developers. That code was running too early for relationships to work due to event timing issues.

## 3.3.0 - 2021-08-30

### Fixes

* Addresses the page jump when using the in-context undo/redo feature. The page will immediately return users to their origin scroll position after the content refreshes.
* Resolves slug-related bug when switching between images in the archived view of the media manager. The slug field was not taking into account the double slug prefix case.
* Fixes migration task crash when parking new page. Thanks to [Miro Yovchev](https://www.corllete.com/) for this fix.
* Fixes incorrect month name in `AposCellDate`, which can be optionally used in manage views of pieces. Thanks to [Miro Yovchev](https://www.corllete.com/) for this fix.

### Adds

* This version achieves localization (l10n) through a rich set of internationalization (i18n) features. For more information, [see the documentation](https://v3.docs.apostrophecms.org/).
* There is support for both static string localization and dynamic content localization.
* The home page, other parked pages, and the global document are automatically replicated to all configured locales at startup. Parked properties are refreshed if needed. Other pages and pieces are replicated if and when an editor chooses to do so.
* An API route has been added for voluntary replication, i.e. when deciding a document should exist in a second locale, or desiring to overwrite the current draft contents in locale `B` with the draft contents of locale `A`.
* Locales can specify `prefix` and `hostname` options, which are automatically recognized by middleware that removes the prefix dynamically where appropriate and sets `req.locale`. In 3.x this works more like the global site `prefix` option. This is a departure from 2.x which stored the prefix directly in the slug, creating maintenance issues.
* Locales are stateless: they are never recorded in the session. This eliminates many avenues for bugs and bad SEO. However, this also means the developer must fully distinguish them from the beginning via either `prefix` or `hostname`. A helpful error message is displayed if this is not the case.
* Switching locales preserves the user's editing session even if on separate hostnames. To enable this, if any locales have hostnames, all configured locales must have hostnames and/or baseUrl must be set for those that don't.
* An API route has been added to discover the locales in which a document exists. This provides basic information only for performance (it does not report `title` or `_url`).
* Editors can "localize" documents, copying draft content from one locale to another to create a corresponding document in a different locale. For convenience related documents, such as images and other pieces directly referenced by the document's structure, can be localized at the same time. Developers can opt out of this mechanism for a piece type entirely, check the box by default for that type, or leave it as an "opt-in" choice.
* The `@apostrophecms/i18n` module now uses `i18next` to implement static localization. All phrases in the Vue-based admin UI are passed through `i18next` via `this.$t`, and `i18next` is also available via `req.t()` in routes and `__t()` in templates. Apostrophe's own admin UI phrases are in the `apostrophe` namespace for a clean separation. An array of locale codes, such as `en` or `fr` or `en-au`, can be specified using the `locales` option to the `@apostrophecms/i18n` module. The first locale is the default, unless the `defaultLocale` option is set. If no locales are set, the locale defaults to `en`. The `i18next-http-middleware` locale guesser is installed and will select an available locale if possible, otherwise it will fall back to the default.
* In the admin UI, `v-tooltip` has been extended as `v-apos-tooltip`, which passes phrases through `i18next`.
* Developers can link to alternate locales by iterating over `data.localizations` in any page template. Each element always has `locale`, `label` and `homePageUrl` properties. Each element also has an `available` property (if true, the current context document is available in that locale), `title` and a small number of other document properties are populated, and `_url` redirects to the context document in that locale. The current locale is marked with `current: true`.
* To facilitate adding interpolated values to phrases that are passed as a single value through many layers of code, the `this.$t` helper provided in Vue also accepts an object argument with a `key` property. Additional properties may be used for interpolation.
* `i18next` localization JSON files can be added to the `i18n` subdirectory of *any* module, as long as its `i18n` option is set. The `i18n` object may specify `ns` to give an `i18next` namespace, otherwise phrases are in the default namespace, used when no namespace is specified with a `:` in an `i18next` call. The default namespace is yours for use at project level. Multiple modules may contribute to the same namespace.
* If `APOS_DEBUG_I18N=1` is set in the environment, the `i18next` debug flag is activated. For server-side translations, i.e. `req.t()` and `__t()`, debugging output will appear on the server console. For browser-side translations in the Vue admin UI, debugging output will appear in the browser console.
* If `APOS_SHOW_I18N=1` is set in the environment, all phrases passed through `i18next` are visually marked, to make it easier to find those that didn't go through `i18next`. This does not mean translations actually exist in the JSON files. For that, review the output of `APOS_DEBUG_I18N=1`.
* There is a locale switcher for editors.
* There is a backend route to accept a new locale on switch.
* A `req.clone(properties)` method is now available. This creates a clone of the `req` object, optionally passing in an object of properties to be set. The use of `req.clone` ensures the new object supports `req.get` and other methods of a true `req` object. This technique is mainly used to obtain a new request object with the same privileges but a different mode or locale, i.e. `mode: 'published'`.
* Fallback wrappers are provided for the `req.__()`, `res.__()` and `__()` localization helpers, which were never official or documented in 3.x but may be in use in projects ported from 2.x. These wrappers do not localize but do output the input they are given along with a developer warning. You should migrate them to use `req.t()` (in server-side javascript) or `__t()` (Nunjucks templates).

### Changes

* Bolsters the CSS that backs Apostrophe UI's typography to help prevent unintended style leaks at project-level code.
* Removes the 2.x series changelog entries. They can be found in the 2.0 branch in Github.

## 3.2.0 - 2021-08-13

### Fixes

* `req.hostname` now works as expected when `trustProxy: true` is passed to the `@apostrophecms/express` module.
* Apostrophe loads modules from npm if they exist there and are configured in the `modules` section of `app.js`. This was always intended only as a way to load direct, intentional dependencies of your project. However, since npm "flattens" the dependency tree, dependencies of dependencies that happen to have the same name as a project-level Apostrophe module could be loaded by default, crashing the site or causing unexpected behavior. So beginning with this release, Apostrophe scans `package.json` to verify an npm module is actually a dependency of the project itself before attempting to load it as an Apostrophe module.
* Fixes the reference to sanitize-html defaults in the rich text widget.
* Fixes the `toolbarToAllowedStyles` method in the rich text widget, which was not returning any configuration.
* Fixes the broken text alignment in rich text widgets.
* Adds a missing npm dependency on `chokidar`, which Apostrophe and Nunjucks use for template refreshes. In most environments this worked anyway due to an indirect dependency via the `sass` module, but for stability Apostrophe should depend directly on any npm module it uses.
* Fixes the display of inline range inputs, notably broken when using Palette
* Fixes occasional unique key errors from migrations when attempting to start up again with a site that experienced a startup failure before inserting its first document.
* Requires that locale names begin with a letter character to ensure order when looping over the object entries.
* Unit tests pass in MongoDB 5.x.

### Adds
* Adds Cut and Paste to area controls. You can now Cut a widget to a virtual clipboard and paste it in suitable areas. If an area
can include the widget on the clipboard, a special Clipboard widget will appear in area's Add UI. This works across pages as well.

### Changes
* Apostrophe's Global's UI (the @apostrophecms/global singleton has moved from the admin bar's content controls to the admin utility tray under a cog icon.
* The context bar's document Edit button, which was a cog icon, has been rolled into the doc's context menu.

## 3.1.3 - 2021-07-16

### Fixes

* Hotfix for an incompatibility between `vue-loader` and `webpack` 5.45.0 which causes a crash at startup in development, or asset build time in production. We have temporarily pinned our dependency to `webpack` 5.44.x. We are [contributing to the discussion around the best long-term fix for vue-loader](https://github.com/vuejs/vue-loader/issues/1854).

## 3.1.2 - 2021-07-14

### Changes

* Removes an unused method, `mapMongoIdToJqtreeId`, that was used in A2 but is no longer relevant.
* Removes deprecated and non-functional steps from the `edit` method in the `AposDocsManager.vue` component.
* Legacy migrations to update 3.0 alpha and 3.0 beta sites to 3.0 stable are still in place, with no functional changes, but have been relocated to separate source files for ease of maintenance. Note that this is not a migration path for 2.x databases. Tools for that are forthcoming.

## 3.1.1 - 2021-07-08

### Fixes

* Two distinct modules may each have their own `ui/src/index.scss` file, similar to the fix already applied to allow multiple `ui/src/index.js` files.

## 3.1.0 - 2021-06-30

### Fixes

* Corrects a bug that caused Apostrophe to rebuild the admin UI on every nodemon restart, which led to excessive wait times to test new code. Now this happens only when `package-lock.json` has been modified (i.e. you installed a new module that might contain new Apostrophe admin UI code). If you are actively developing Apostrophe admin UI code, you can opt into rebuilding all the time with the `APOS_DEV=1` environment variable. In any case, `ui/src` is always rebuilt in a dev environment.
* Updates `cheerio`, `deep-get-set`, and `oembetter` versions to resolve vulnerability warnings.
* Modules with a `ui/src` folder, but no other content, are no longer considered "empty" and do not generate a warning.
* Pushing a secondary context document now always results in entry to draft mode, as intended.
* Pushing a secondary context document works reliably, correcting a race condition that could cause the primary document to remain in context in some cases if the user was not already in edit mode.

### Changes

* Deprecates `self.renderPage` method for removal in next major version.
* Since `ui/src/index.js` files must export a function to avoid a browser error in production which breaks the website experience, we now detect this at startup and throw a more helpful error to prevent a last-minute discovery in production.

## 3.0.1 - 2021-06-17

### Fixes

* Fixes an error observed in the browser console when using more than one `ui/src/index.js` file in the same project. Using more than one is a good practice as it allows you to group frontend code with an appropriate module, or ship frontend code in an npm module that extends Apostrophe.
* Migrates all of our own frontend players and utilities from `ui/public` to `ui/src`, which provides a robust functional test of the above.
* Executes `ui/src` imports without waiting for next tick, which is appropriate as we have positioned it as an alternative to `ui/public` which is run without delay.

## 3.0.0 - 2021-06-16

### Breaks

* Previously our `a3-boilerplate` project came with a webpack build that pushed code to the `ui/public` folder of an `asset` module. Now the webpack build is not needed because Apostrophe takes care of compiling `ui/src` for us. This is good! However, **if you are transitioning your project to this new strategy, you will need to remove the `modules/asset/ui/public` folder from your project manually** to ensure that webpack-generated code originally intended for webpack-dev-server does not fail with a `publicPath` error in the console.
* The `CORE_DEV=1` environment setting has been changed to `APOS_DEV=1` because it is appropriate for anyone who is actively developing custom Apostrophe admin UI using `ui/apos` folders in their own modules.
* Apostrophe now uses Dart Sass, aka the `sass` npm module. The `node-sass` npm module has been deprecated by its authors for some time now. Most existing projects will be unaffected, but those writing their own Apostrophe UI components will need to change any `/deep/` selectors to `::v-deep` and consider making other Dart Sass updates as well. For more information see the [Dart Sass documentation](https://sass-lang.com/dart-sass). Those embracing the new `ui/src` feature should also bear in mind that Dart Sass is being used.

### Changes

* Relationship ids are now stored as aposDocIds (without the locale and mode part). The appropriate locale and mode are known from the request. This allows easy comparison and copying of these properties across locales and fixes a bug with reverse relationships when publishing documents. A migration has been added to take care of this conversion on first startup.
- The `attachment` field type now correctly limits file uploads by file type when using the `fileGroup` field option.
- Uploading SVG files is permitted in the Media Library by default.

### Adds

- Apostrophe now enables you to ship frontend JavaScript and Sass (using the SCSS syntax) without your own webpack configuration.
- Any module may contain modern JavaScript in a `ui/src/index.js` file, which may use `import` to bring in other files in the standard way. Note that **`ui/src/index.js must export a function`**. These functions are called for you in the order modules are initialized.
- Any module may contain a Sass (SCSS) stylesheet in a `ui/src/index.scss` file, which may also import other Sass (SCSS) files.
- Any project that requires IE11 support for `ui/src` JavaScript code can enable it by setting the `es5: true` option to the `@apostrophecms/asset` module. Apostrophe produces separate builds for IE11 and modern browsers, so there is no loss of performance in modern browsers. Code is automatically compiled for IE11 using `babel` and missing language features are polyfilled using `core-js` so you can use promises, `async/await` and other standard modern JavaScript features.
- `ui/public` is still available for raw JavaScript and CSS files that should be pushed *as-is* to the browser. The best use of this feature is to deliver the output of your own custom webpack build, if you have one.
- Adds browser-side `editMode` flag that tracks the state of the current view (edit or preview), located at `window.apos.adminBar.editMode`.
- Support for automatic inline style attribute sanitization for Rich Text widgets.
- Adds text align controls for Rich Text widgets. The following tools are now supported as part of a rich text widget's `toolbar` property:
-- `alignLeft`
-- `alignRight`
-- `alignCenter`
-- `alignJustify`
- `@apostrophecms/express` module now supports the `trustProxy: true` option, allowing your reverse proxy server (such as nginx) to pass on the original hostname, protocol and client IP address.

### Fixes

* Unit tests passing again. Temporarily disabled npm audit checks as a source of critical failures owing to upstream issues with third-party packages which are not actually a concern in our use case.
* Fixed issues with the query builder code for relationships. These issues were introduced in beta 3 but did not break typical applications, except for displaying distinct choices for existing values of a relationship field.
* Checkbox field types can now be used as conditional fields.
* Tracks references to attachments correctly, and introduces a migration to address any attachments previously tracked as part of documents that merely have a relationship to the proper document, i.e. pages containing widgets that reference an image piece.
* Tracks the "previously published" version of a document as a legitimate reference to any attachments, so that they are not discarded and can be brought back as expected if "Undo Publish" is clicked.
* Reverse relationships work properly for published documents.
* Relationship subfields are now loaded properly when `reverseOf` is used.
* "Discard Draft" is available when appropriate in "Manage Pages" and "Manage Pieces."
* "Discard Draft" disables the "Submit Updates" button when working as a contributor.
* Relationship subfields can now be edited when selecting in the full "manage view" browser, as well as in the compact relationship field view which worked previously.
* Relationship subfields now respect the `def` property.
* Relationship subfields are restored if you deselect a document and then reselect it within a single editing experience, i.e. accidentally deselect and immediately reselect, for instance.
* A console warning when editing subfields for a new relationship was fixed.
* Field type `color`'s `format` option moved out of the UI options and into the general options object. Supported formats are "rgb", "prgb", "hex6", "hex3", "hex8", "name", "hsl", "hsv". Pass the `format` string like:
```js
myColorField: {
  type: 'color',
  label: 'My Color',
  options: {
    format: 'hsl'
  }
}
```
* Restored Vue dependency to using semantic versioning now that Vue 2.6.14 has been released with a fix for the bug that required us to pin 2.6.12.
* Nunjucks template loader is fully compatible with Linux in a development environment.
* Improved template performance by reusing template loaders.
* `min` and `max` work properly for both string-like and number-like fields.
* Negative numbers, leading minus and plus signs, and trailing periods are accepted in the right ways by appropriate field types.
* If a user is inadvertently inserted with no password, set a random password on the backend for safety. In tests it appears that login with a blank password was already forbidden, but this provides an additional level of certainty.
* `data.page` and `data.contextOptions` are now available in `widget.html` templates in most cases. Specifically, they are available when loading the page, (2) when a widget has just been inserted on the page, and (3) when a widget has just been edited and saved back to the page. However, bear in mind that these parameters are never available when a widget is being edited "out of context" via "Page Settings", via the "Edit Piece" dialog box, via a dialog box for a parent widget, etc. Your templates should be written to tolerate the absence of these parameters.
* Double slashes in the slug cannot be used to trick Apostrophe into serving as an open redirect (fix ported to 3.x from 2.92.0).
* The global doc respects the `def` property of schema fields when first inserted at site creation time.
* Fixed fragment keyword arguments being available when not a part of the fragment signature.

## 3.0.0-beta.3.1 - 2021-06-07

### Breaks
- This backwards compatibility break actually occurred in 3.0.0-beta.3 and was not documented at that time, but it is important to know that the following Rich Text tool names have been updated to match Tiptap2's convention:
-- `bullet_list` -> `bulletList`
-- `ordered_list` -> `orderedList`
-- `code_block` -> `codeBlock`
-- `horizontal_rule` -> `horizontalRule`

### Fixes

- Rich Text default tool names updated, no longer broken. Bug introduced in 3.0.0-beta.3.
- Fixed Rich Text's tool cascade to properly account for core defaults, project level defaults, and area-specific options.

## 3.0.0-beta.3 - 2021-06-03

### Security Fixes

The `nlbr` and `nlp` Nunjucks filters marked their output as safe to preserve the tags that they added, without first escaping their input, creating a CSRF risk. These filters have been updated to escape their input unless it has already been marked safe. No code changes are required to templates whose input to the filter is intended as plaintext, however if you were intentionally leveraging this bug to output unescaped HTML markup you will need to make sure your input is free of CSRF risks and then use the `| safe` filter before the `| nlbr` or `| nlp` filter.

### Adds

- Added the `ignoreUnusedFolderWarning` option for modules that intentionally might not be activated or inherited from in a particular startup.
- Better explanation of how to replace macros with fragments, in particular how to call the fragments with `{% render fragmentName(args) %}`.

### Fixes

- Temporarily pinned to Vue 2.6.12 to fix an issue where the "New" button in the piece manager modals disappeared. We think this is a bug in the newly released Vue 2.6.13 but we are continuing to research it.
- Updated dependencies on `sanitize-html` and `nodemailer` to new major versions, causing no bc breaks at the ApostropheCMS level. This resolved two critical vulnerabilities according to `npm audit`.
- Removed many unused dependencies.
- The data retained for "Undo Publish" no longer causes slug conflicts in certain situations.
- Custom piece types using `localized: false` or `autopublish: true,` as well as singleton types, now display the correct options on the "Save" dropdown.
- The "Save and View," "Publish and View" and/or "Save Draft and Preview" options now appear only if an appropriate piece page actually exists for the piece type.
- Duplicating a widget now properly assigns new IDs to all copied sub-widgets, sub-areas and array items as well.

- Added the `ignoreUnusedFolderWarning` option for modules that intentionally might not be activated or inherited from in a particular startup.
- If you refresh the page while previewing or editing, you will be returned to that same state.

### Notices

- Numerous `npm audit` vulnerability warnings relating to `postcss` 7.x were examined, however it was determined that these are based on the idea of a malicious SASS coder attempting to cause a denial of service. Apostrophe developers would in any case be able to contribute JavaScript as well and so are already expected to be trusted parties. This issue must be resolved upstream in packages including both `stylelint` and `vue-loader` which have considerable work to do before supporting `postcss` 8.x, and in any case public access to write SASS is not part of the attack surface of Apostrophe.

### Changes

- When logging out on a page that only exists in draft form, or a page with access controls, you are redirected to the home page rather than seeing a 404 message.

- Rich text editor upgraded to [tiptap 2.x beta](https://www.tiptap.dev) :tada:. On the surface not a lot has changed with the upgrade, but tiptap 2 has big improvements in terms of speed, composability, and extension support. [See the technical differences of tiptap 1 and 2 here](https://www.tiptap.dev/overview/upgrade-guide#reasons-to-upgrade-to-tiptap-2x)

## 3.0.0-beta.2 - 2021-05-21

### **Breaks**

- The `updateModified: false` option, formerly supported only by `apos.doc.update`, has been renamed to `setModified: false` and is now supported by `apos.doc.insert` as well. If explicitly set to false, the insert and update methods will leave the `modified` property alone, rather than trying to detect or infer whether a change has been made to the draft relative to the published version.
- The `permission` module no longer takes an `interestingTypes` option. Instead, doc type managers may set their `showPermissions` option to `true` to always be broken out separately in the permissions explorer, or explicitly set it to `false` to never be mentioned at all, even on a list of typical piece types that have the same permissions. This allows module creators to ship the right options with their modules rather than requiring the developer to hand-configure `interestingTypes`.
- When editing users, the permissions explorer no longer lists "submitted draft" as a piece type.
- Removed `apos.adminBar.group` method, which is unlikely to be needed in 3.x. One can group admin bar items into dropdowns via the `groups` option.
- Raw HTML is no longer permitted in an `apos.notify` message parameter. Instead, `options.buttons` is available. If present, it must be an array of objects with `type` and `label` properties. If `type` is `'event'` then that button object must have `name` and `data` properties, and when clicked the button will trigger an apos bus event of the given `name` with the provided `data` object. Currently `'event'` is the only supported value for `type`.

### Adds

- The name `@apostrophecms/any-page-type` is now accepted for relationships that should match any page. With this change, the doc type manager module name and the type name are now identical for all types in 3.x. However, for backwards compatibility `@apostrophecms/page` is still accepted. `apos.doc.getManager` will accept either name.
- Sets the project root-level `views` directory as the default fallback views directory. This is no longer a necessary configuration in projects unless they want to change it on the `@apostrophecms/template` option `viewsFolderFallback`.
- The new `afterAposScripts` nunjucks block allows for pushing markup after Apostrophe's asset bundle script tag, at the end of the body. This is a useful way to add a script tag for Webpack's hot reload capabilities in development while still ensuring that Apostrophe's utility methods are available first, like they are in production.
- An `uploadfs` option may be passed to the `@apostrophecms/asset` module, in order to pass options configuring a separate instance of `uploadfs` specifically for the static assets. The `@apostrophecms/uploadfs` module now exports a method to instantiate an uploadfs instance. The default behavior, in which user-uploaded attachments and static assets share a single instance of uploadfs, is unchanged. Note that asset builds never use uploadfs unless `APOS_UPLOADFS_ASSETS=1` is set in the environment.
- `AposButtonSplit` is a new UI component that combines a button with a context menu. Users can act on a primary action or change the button's function via menu button to the right of the button itself.
- Developers can now pass options to the `color` schema field by passing a `pickerOptions` object through your field. This allows for modifying/removing the default color palette, changing the resulting color format, and disabling various UI. For full set of options [see this example](https://github.com/xiaokaike/vue-color/blob/master/src/components/Sketch.vue)
- `AposModal` now emits a `ready` event when it is fully painted and can be interacted with by users or code.
- The video widget is now compatible with vimeo private videos when the domain is on the allowlist in vimeo.

### Changes

- You can now override the parked page definition for the home page without copying the entirety of `minimumPark` from the source code. Specifically, you will not lose the root archive page if you park the home page without explicitly parking the archive page as well. This makes it easier to choose your own type for the home page, in lieu of `@apostrophecms/home-page`.

### Fixes

- Piece types like users that have a slug prefix no longer trigger a false positive as being "modified" when you first click the "New" button.
- The `name` option to widget modules, which never worked in 3.x, has been officially removed. The name of the widget type is always the name of the module, with the `-widget` suffix removed.
- The home page and other parked pages should not immediately show as "pending changes."
- In-context editing works properly when the current browser URL has a hash (portion beginning with `#`), enabling the use of the hash for project-specific work. Thanks to [https://stepanjakl.com/](Štěpán Jákl) for reporting the issue.
- When present, the `apos.http.addQueryToUrl` method preserves the hash of the URL intact.
- The home page and other parked pages should not immediately show as "pending changes."
- The browser-side `apos.http.parseQuery` function now handles objects and arrays properly again.
- The in-context menu for documents has been refactored as a smart component that carries out actions on its own, eliminating a great deal of redundant code, props and events.
- Added additional retries when binding to the port in a dev environment.
- The "Submit" button in the admin bar updates properly to "Submitted" if the submission happens in the page settings modal.
- Skipping positional arguments in fragments now works as expected.
- The rich text editor now supports specifying a `styles` array with no `p` tags properly. A newly added rich text widget initially contains an element with the first style, rather than always a paragraph. If no styles are configured, a `p` tag is assumed. Thanks to Stepan Jakl for reporting the issue.

### Changes
- Editor modal's Save button (publish / save draft / submit) now updated to use the `AposSplitButton` component. Editors can choose from several follow-up actions that occur after save, including creating another piece of content of the same type, being taken to the in-context version of the document, or being returned to the manager. Editor's selection is saved in localstorage, creating a remembered preference per content type.

## 3.0.0-beta.1.1 - 2021-05-07

### Fixes

- A hotfix for an issue spotted in beta 1 in our demo: all previously published pages of sites migrated from early alpha releases had a "Draft" label until published again.

## 3.0.0-beta.1 - 2021-05-06

### **Breaks**

- Removes the `firstName` and `lastName` fields in user pieces.
- The query parameters `apos-refresh`, `apos-edit`, `apos-mode` and `apos-locale` are now `aposRefresh`, `aposEdit`, `aposMode`and `aposLocale`. Going forward all query parameters will be camelCase for consistency with query builders.

### Changes

- Archiving a page or piece deletes any outstanding draft in favor of archiving the last published version. Previously the behavior was effectively the opposite.
- "Publish Changes" button label has been changes to "Update".
- Draft mode is no longer the default view for published documents.
- The page and piece manager views now display the title, etc. of the published version of a document, unless that document only exists in draft form. However a label is also provided indicating if a newer draft is in progress.
- Notifications have been updated with a new visual display and animation style.

### **Adds**

- Four permissions roles are supported and enforced: guest, contributor, editor and admin. See the documentation for details. Pre-existing alpha users are automatically migrated to the admin role.
- Documents in managers now have context sensitive action menus that allow actions like edit, discard draft, archive, restore, etc.
- A fragment call may now have a body using `rendercall`, just like a macro call can have a body using `call`. In addition, fragments can now have named arguments, just like macros. Many thanks to Miro Yovchev for contributing this implementation.
- Major performance improvement to the `nestedModuleSubdirs` option.
- Updates URL fields and oEmbed URL requests to use the `httpsFix` option in launder's `url()` method.
- Documents receive a state label based on their document state (draft, pending, pending updates)
- Contributors can submit drafts for review ("Submit" versus "Submit Updates").
- Editors and admins can manage submitted drafts.
- Editors and admins can easily see the number of proposed changes awaiting their attention.
- Support for virtual piece types, such as submitted drafts, which in actuality manage more than one type of doc.
- Confirm modals now support a schema which can be assessed after confirmation.
- When archiving and restoring pages, editors can chose whether the action affects only this document or this document + children
- Routes support the `before` syntax, allowing routes that are added to Express prior to the routes or middleware of another module. The syntax `before: 'middleware:moduleName'` must be used to add the route prior to the middleware of `moduleName`. If `middleware:` is not used, the route is added before the routes of `moduleName`. Note that normally all middleware is added before all routes.
- A `url` property can now optionally be specified when adding middleware. By default all middleware is global.
- The pieces REST GET API now supports returning only a count of all matching pieces, using the `?count=1` query parameter.
- Admin bar menu items can now specify a custom Vue component to be used in place of `AposButton`.
- Sets `username` fields to follow the user `title` field to remove an extra step in user creation.
- Adds default data to the `outerLayoutBase.html` `<title>` tag: `data.piece.title or data.page.title`.
- Moves the core UI build task into the start up process. The UI build runs automatically when `NODE_ENV` is *not* 'production' and when:
    1. The build folder does not yet exist.
    2. The package.json file is newer than the existing UI build.
    3. You explicitly tell it to by setting the environment variable `CORE_DEV=1`
- The new `._ids(_idOrArrayOfIds)` query builder replaces `explicitOrder` and accepts an array of document `_id`s or a single one. `_id` can be used as a multivalued query parameter. Documents are returned in the order you specify, and just like with single-document REST GET requests, the locale of the `_id`s is overridden by the `aposMode` query parameter if present.
- The `.withPublished(true)` query builder adds a `_publishedDoc` property to each returned draft document that has a published equivalent. `withPublished=1` can be used as a query parameter. Note this is not the way to fetch only published documents. For that, use `.locale('en:published')` or similar.
- The server-side implementation of `apos.http.post` now supports passing a `FormData` object created with the `[form-data](https://www.npmjs.com/package/form-data)` npm module. This keeps the API parallel with the browser-side implementation and allows for unit testing the attachments feature, as well as uploading files to internal and external APIs from the server.
- `manuallyPublished` computed property moved to the `AposPublishMixin` for the use cases where that mixin is otherwise warranted.
- `columns` specified for a piece type's manage view can have a name that uses "dot notation" to access a subproperty. Also, for types that are localized, the column name can begin with `draft:` or `published:` to specifically display a property of the draft or published version of the document rather than the best available. When a prefix is not used, the property comes from the published version of the document if available, otherwise from the draft.
- For page queries, the `children` query builder is now supported in query strings, including the `depth` subproperty. For instance you could fetch `/api/v1/@apostrophecms/page/id-of-page?children=1` or `/api/v1/@apostrophecms/page/id-of-page?children[depth]=3`.
- Setting `APOS_LOG_ALL_QUERIES=1` now logs the projection, skip, limit and sort in addition to the criteria, which were previously logged.

### **Fixes**

- Fragments can now call other fragments, both those declared in the same file and those imported, just like macros calling other macros. Thanks to Miro Yovchev for reporting the issue.
- There was a bug that allowed parked properties, such as the slug of the home page, to be edited. Note that if you don't want a property of a parked page to be locked down forever you can use the `_defaults` feature of parked pages.
- A required field error no longer appears immediately when you first start creating a user.
- Vue warning in the pieces manager due to use of value rather than name of column as a Vue key. Thanks to Miro Yovchev for spotting the issue.
- "Save Draft" is not an appropriate operation to offer when editing users.
- Pager links no longer break due to `aposRefresh=1` when in edit mode. Also removed superfluous `append` query parameter from these.
- You may now intentionally clear the username and slug fields in preparation to type a new value. They do not instantly repopulate based on the title field when you clear them.
- Language of buttons, labels, filters, and other UI updated and normalized throughout.
- A contributor who enters the page tree dialog box, opens the editor, and selects "delete draft" from within the editor of an individual page now sees the page tree reflect that change right away.
- The page manager listens for content change events in general and its refresh mechanism is robust in possible situations where both an explicit refresh call and a content change event occur.
- Automatically retries once if unable to bind to the port in a dev environment. This helps with occasional `EADDRINUSE` errors during nodemon restarts.
- Update the current page's context bar properly when appropriate after actions such as "Discard Draft."
- The main archive page cannot be restored, etc. via the context menu in the page tree.
- The context menu and "Preview Draft" are both disabled while errors are present in the editor dialog box.
- "Duplicate" should lead to a "Publish" button, not an "Update" button, "Submit" rather than "Submit Update," etc.
- When you "Duplicate" the home page you should be able to set a slug for the new page (parked properties of parked pages should be editable when making a duplicate).
- When duplicating the home page, the suggested slug should not be `/` as only one page can have that slug at a time.
- Attention is properly called to a slug conflict if it exists immediately when the document is opened (such as making a copy where the suggested slug has already been used for another copy).
- "Preview Draft" never appears for types that do not use drafts.
- The toggle state of admin bar utility items should only be mapped to an `is-active` class if, like palette, they opt in with `toggle: true`
- Fixed unique key errors in the migrate task by moving the parking of parked pages to a new `@apostrophecms/migrate:after` event handler, which runs only after migrations, whether that is at startup (in dev) or at the end of the migration task (in production).
- UI does not offer "Archive" for the home page, or other archived pages.
- Notification checks and other polling requests now occur only when the tab is in the foreground, resolving a number of problems that masqueraded as other bugs when the browser hit its connection limit for multiple tabs on the same site.
- Parked pages are now parked immediately after database migrations are checked and/or run. In dev this still happens at each startup. In production this happens when the database is brand new and when the migration task is manually run.

## 3.0.0-alpha.7 - 2021-04-07

### Breaks

* The `trash` property has been renamed `archived`, and throughout the UI we refer to "archiving" and the "archive" rather than "move to trash" and the "trash can." A database migration is included to address this for existing databases. However, **if you set the minimumPark option, or used a boilerplate in which it is set,** you will need to **change the settings for the `parkedId: 'trash'` page to match those [currently found in the `minimumPark` option setting in the `@apostrophecms/page` source code](https://github.com/apostrophecms/apostrophe/blob/481252f9bd8f42b62648a0695105e6e9250810d3/modules/%40apostrophecms/page/index.js#L25-L32).

### Adds

* General UX and UI improvements to the experience of moving documents to and from the archive, formerly known as the trash.
* Links to each piece are available in the manage view when appropriate.
* Search is implemented in the media library.
* You can now pass core widgets a `className` option when configuring them as part of an area.
* `previewDraft` for pieces, adds a Preview Draft button on creation for quick in-context editing. Defaults to true.

### Changes

* Do not immediately redirect to new pages and pieces.
* Restored pieces now restore as unpublished drafts.
* Refactored the admin bar component for maintainability.
* Notification style updates

### Fixes

* Advisory lock no longer triggers an update to the modification timestamp of a document.
* Attempts to connect Apostrophe 3.x to an Apostrophe 2.x database are blocked to prevent content loss.
* "Save as Draft" is now available as soon as a new document is created.
* Areas nested in array schema fields can now be edited in context.
* When using `apos.image.first`, the alt attribute of the image piece is available on the returned attachment object as `._alt`. In addition, `_credit` and `_creditUrl` are available.
* Fixes relating to the editing of widgets in nested areas, both on the page and in the modal.
* Removed published / draft switch for unpublished drafts.
* "Publish Changes" appears only at appropriate times.
* Notifications moved from the bottom right of the viewport to the bottom center, fixing some cases of UI overlap.

## 3.0.0-alpha.6.1 - 2021-03-26

### Fixes

* Conditional fields (`if`) and the "following values" mechanism now work properly in array item fields.
* When editing "Page Settings" or a piece, the "publish" button should not be clickable if there are errors.

## 3.0.0-alpha.6 - 2021-03-24

### Adds
* You can "copy" a page or a piece via the ⠇ menu.
* When moving the current page or piece to the trash, you are taken to the home page.
* `permissions: false` is supported for piece and page insert operations.
* Adds note to remove deprecated `allowedInChooser` option on piece type filters.
* UX improvement: "Move to Trash" and "Restore" buttons added for pieces, replacing the boolean field. You can open a piece that is in the trash in a read-only way in order to review it and click "Restore."
* Advisory lock support has been completed for all content types, including on-page, in-context editing. This prevents accidental conflicts between editors.
* Image widgets now accept a `size` context option from the template, which can be used to avoid sending a full-width image for a very small placement.
* Additional improvements.

### Fixes
* Fixes error from missing `select` method in `AposPiecesManager` component.
* No more migration messages at startup for brand-new sites.
* `max` is now properly implemented for relationships when using the manager dialog box as a chooser.
* "Trash" filter now displays its state properly in the piece manager dialog box.
* Dragging an image to the media library works reliably.
* Infinite loop warning when editing page titles has been fixed.
* Users can locate the tab that still contains errors when blocked from saving a piece due to schema field errors.
* Calling `insert` works properly in the `init` function of a module.
* Additional fixes.

### Breaks

* Apostrophe's instance of `uploadfs` has moved from `apos.attachment.uploadfs` to `apos.uploadfs`. The `uploadfs` configuration option has similarly moved from the `@apostrophecms/attachment` module to the `@apostrophecms/uploadfs` module. `imageSizes` is still an option to `@apostrophecms/attachment`.

## 3.0.0-alpha.5 - 2021-02-11

* Conditional fields are now supported via the new `if` syntax. The old 2.x `showFields` feature has been replaced with `if: { ... }`.
* Adds the option to pass context options to an area for its widgets following the `with` keyword. Context options for widgets not in that area (or that don't exist) are ignored. Syntax: `{% area data.page, 'areaName' with { '@apostrophecms/image: { size: 'full' } } %}`.
* Advisory locking has been implemented for in-context editing, including nested contexts like the palette module. Advisory locking has also been implemented for the media manager, completing the advisory locking story.
* Detects many common configuration errors at startup.
* Extends `getBrowserData` in `@apostrophecms/doc-type` rather than overwriting the method.
* If a select element has no default, but is required, it should default to the first option. The select elements appeared as if this were the case, but on save you would be told to make a choice, forcing you to change and change back. This has been fixed.
* Removes 2.x piece module option code, including for `contextual`, `manageViews`, `publishMenu`, and `contextMenu`.
* Removes admin bar module options related to 2.x slide-out UI: `openOnLoad`, `openOnHomepageLoad`, `closeDelay`.
* Fixed a bug that allowed users to appear to be in edit mode while looking at published content in certain edge cases.
* The PATCH API for pages can now infer the correct _id in cases where the locale is specified in the query string as an override, just like other methods.
* Check permissions for the delete and publish operations.
* Many bug fixes.

### Breaks
* Changes the `piecesModuleName` option to `pieceModuleName` (no "s") in the `@apostrophecms/piece-page-type` module. This feature is used only when you have two or more piece page types for the same piece type.

## 3.0.0-alpha.4.2 - 2021-01-27

* The `label` option is no longer required for widget type modules. This was already true for piece type and page type modules.
* Ability to namespace asset builds. Do not push asset builds to uploadfs unless specified.

### Breaking changes

* Removes the `browser` module option, which was only used by the rich text widget in core. All browser data should now be added by extending or overriding `getBrowserData` in a module. Also updates `getComponentName` to reference `options.components` instead of `options.browser.components`.

## 3.0.0-alpha.4.1

* Hotfix: the asset module now looks for a `./release-id` file (relative to the project), not a `./data/release-id` file, because `data` is not a deployed folder and the intent of `release-id` is to share a common release identifier between the asset build step and the deployed instances.

## 3.0.0-alpha.4

* **"Fragments" have been added to the Apostrophe template API, as an alternative to Nunjucks' macros, to fully support areas and async components.** [See the A3 alpha documentation](https://a3.docs.apos.dev/guide/widgets-and-templates/fragments.html) for instructions on how to use this feature.
* **CSS files in the `ui/public` subdirectory of any module are now bundled and pushed to the browser.** This allows you to efficiently deliver your CSS assets, just as you can deliver JS assets in `ui/public`. Note that these assets must be browser-ready JS and CSS, so it is customary to use your own webpack build to generate them. See [the a3-boilerplate project](https://github.com/apostrophecms/a3-boilerplate) for an example, especially `webpack.config.js`.
* **More support for rendering HTML in REST API requests.** See the `render-areas` query parameter in [piece and page REST API documentation](https://a3.docs.apos.dev/reference/api/pieces.html#get-api-v1-piece-name).
* **Context bar takeover capability,** for situations where a secondary document should temporarily own the undo/redo/publish UI.
* **Unpublished pages in the tree** are easier to identify
* **Range fields** have been added.
* **Support for npm bundles is back.** It works just like in 2.x, but the property is `bundle`, not `moogBundle`. Thanks to Miro Yovchev.

### Breaking changes

* **A3 now uses webpack 5.** For now, **due to a known issue with vue-loader, your own project must also be updated to use webpack 5.** The a3-boilerplate project has been updated accordingly, so you may refer to [the a3-boilerplate project](https://github.com/apostrophecms/a3-boilerplate) for an example of the changes to be made, notably in `webpack.config.js` and `package.json`. We are in communication with upstream developers to resolve the issue so that projects and apostrophe core can use different major versions of webpack.

## 3.0.0-alpha.3

Third alpha release of 3.x. Introduced draft mode and the "Publish Changes" button.

## 3.0.0-alpha.2

Second alpha release of 3.x. Introduced a distinct "edit" mode.

## 3.0.0-alpha.1

First alpha release of 3.x.<|MERGE_RESOLUTION|>--- conflicted
+++ resolved
@@ -3,7 +3,6 @@
 ## UNRELEASED
 
 ### Adds
-<<<<<<< HEAD
 
 * Elements inside modals can have a `data-apos-focus-priority` attribute that prioritizes them inside the focusable elements list.
 * Modals will continute trying to find focusable elements until an element marked `data-apos-focus-priority` appears or the max retry threshold is reached.
@@ -11,13 +10,7 @@
 ### Fixes
 
 * Takes care of an edge case where Media Manager would duplicate search results.
-=======
-
 * Modules can now have a `before: "module-name"` property in their configuration to run (initialization) before another module.
-
-### Fixes
-  
->>>>>>> 2d942624
 * Modifies the `AposAreaMenu.vue` component to set the `disabled` attribute to `true` if the max number of widgets have been added in an area with `expanded: true`.
 * `pnpm: true` option in `app.js` is no longer breaking the application. 
 * Remove unused `vue-template-compiler` dependency.
