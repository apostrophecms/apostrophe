--- conflicted
+++ resolved
@@ -2,11 +2,10 @@
 
 ## UNRELEASED
 
-<<<<<<< HEAD
 ### Adds
 
 * Adds feature to generate a table from an imported CSV file inside the rich-text-widget.
-=======
+
 ### Changes
 
 * Bumps the `perPage` option for piece-types from 10 to 50
@@ -14,7 +13,6 @@
 ### Fixes
 
 * The `lang` attribute of the `<html>` tag now respects localization.
->>>>>>> 74737941
 
 ## 4.13.0 (2025-02-19)
 
