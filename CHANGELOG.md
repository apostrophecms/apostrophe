# Changelog

<<<<<<< HEAD
## UNRELEASED

### Adds

* Adds an `unpublish` method, available for any doc-type.  
An _Unpublish_ option has also been added to the context menu of the modal when editing a piece or a page.
* Adds French translation

### Fixes

* Vue files not being parsed when running eslint through command line, fixes all lint errors in vue files.
=======
## 3.20.1 (2022-05-17)

### Fixes

* Minor corrections to French translation.

## 3.20.0

### Adds

* Adds French translation of the admin UI (use the `fr` locale).
>>>>>>> 22d492ea

## 3.19.0

### Adds

* New schema field type `dateAndTime` added. This schema field type saves in ISO8601 format, as UTC (Universal Coordinated Time), but is edited in a user-friendly way in the user's current time zone and locale.
* Webpack disk cache for better build performance in development and, if appropriately configured, production as well.
* In development, Webpack rebuilds the front end without the need to restart the Node.js process, yielding an additional speedup. To get this speedup for existing projects, see the `nodemonConfig` section of the latest `package.json` in [a3-boilerplate](https://github.com/apostrophecms/a3-boilerplate) for the new "ignore" rules you'll need to prevent nodemon from stopping the process and restarting.
* Added the new command line task `apostrophecms/asset:clear-cache` for clearing the webpack disk cache. This should be necessary only in rare cases where the configuration has changed in ways Apostrophe can't automatically detect.
* A separate `publishedLabel` field can be set for any schema field of a page or piece. If present it is displayed instead of `label` if the document has already been published.

### 3.18.1

### Fixes

* The admin UI now rebuilds properly in a development environment when new npm modules are installed in a multisite project (`apos.rootDir` differs from `apos.npmRootDir`).

## 3.18.0 (2022-05-03)

### Adds

* Images may now be cropped to suit a particular placement after selecting them. SVG files may not be cropped as it is not possible in the general case.
* Editors may also select a "focal point" for the image after selecting it. This ensures that this particular point remains visible even if CSS would otherwise crop it, which is a common issue in responsive design. See the `@apostrophecms/image` widget for a sample implementation of the necessary styles.
* Adds the `aspectRatio` option for image widgets. When set to `[ w, h ]` (a ratio of width to height), images are automatically cropped to this aspect ratio when chosen for that particular widget. If the user does not crop manually, then cropping happens automatically.
* Adds the `minSize` option for image widgets. This ensures that the images chosen are at least the given size `[ width, height ]`, and also ensures the user cannot choose something smaller than that when cropping.
* Implements OpenTelemetry instrumentation.
* Developers may now specify an alternate Vue component to be used for editing the subfields of relationships, either at the field level or as a default for all relationships with a particular piece type.
* The widget type base module now always passes on the `components` option as browser data, so that individual widget type modules that support contextual editing can be implemented more conveniently.
* In-context widget editor components now receive a `focused` prop which is helpful in deciding when to display additional UI.
* Adds new configuration option - `beforeExit` async handler.
* Handlers listening for the `apostrophe:run` event are now able to send an exit code to the Apostrophe bootstrap routine.
* Support for Node.js 17 and 18. MongoDB connections to `localhost` will now successfully find a typical dev MongoDB server bound only to `127.0.0.1`, Apostrophe can generate valid ipv6 URLs pointing back to itself, and `webpack` and `vue-loader` have been updated to address incompatibilities.
* Adds support for custom context menus provided by any module (see `apos.doc.addContextOperation()`).
* The `AposSchema` component now supports an optional `generation` prop which may be used to force a refresh when the value of the object changes externally. This is a compromise to avoid the performance hit of checking numerous subfields for possible changes every time the `value` prop changes in response to an `input` event.
* Adds new event `@apostrophecms/doc:afterAllModesDeleted` fired after all modes of a given document are purged.

### Fixes

* Documentation of obsolete options has been removed.
* Dead code relating to activating in-context widget editors have been removed. They are always active and have been for some time. In the future they might be swapped in on scroll, but there will never be a need to swap them in "on click."
* The `self.email` method of modules now correctly accepts a default `from` address configured for a specific module via the `from` subproperty of the `email` option to that module. Thanks to `chmdebeer` for pointing out the issue and the fix.
* Fixes `_urls` not added on attachment fields when pieces API index is requested (#3643)
* Fixes float field UI bug that transforms the value to integer when there is no field error and the first number after the decimal is `0`.
* The `nestedModuleSubdirs` feature no longer throws an error and interrupts startup if a project contains both `@apostrophecms/asset` and `asset`, which should be considered separate module names.

## 3.17.0 (2022-03-31)

### Adds

* Full support for the [`object` field type](https://v3.docs.apostrophecms.org/reference/field-types/object.html), which works just like `array` but stores just one sub-object as a property, rather than an array of objects.
* To help find documents that reference related ones via `relationship` fields, implement backlinks of related documents by adding a `relatedReverseIds` field to them and keeping it up to date. There is no UI based on this feature yet but it will permit various useful features in the near future.
* Adds possibility for modules to [extend the webpack configuration](https://v3.docs.apostrophecms.org/guide/webpack.html).
* Adds possibility for modules to [add extra frontend bundles for scss and js](https://v3.docs.apostrophecms.org/guide/webpack.html). This is useful when the `ui/src` build would otherwise be very large due to code used on rarely accessed pages.
* Loads the right bundles on the right pages depending on the page template and the loaded widgets. Logged-in users have all the bundles on every page, because they might introduce widgets at any time.
* Fixes deprecation warnings displayed after running `npm install`, for dependencies that are directly included by this package.
* Implement custom ETags emission when `etags` cache option is enabled. [See the documentation for more information](https://v3.docs.apostrophecms.org/guide/caching.html).  
It allows caching of pages and pieces, using a cache invalidation mechanism that takes into account related (and reverse related) document updates, thanks to backlinks mentioned above.  
Note that for now, only single pages and pieces benefit from the ETags caching system (pages' and pieces' `getOne` REST API route, and regular served pages).  
The cache of an index page corresponding to the type of a piece that was just saved will automatically be invalidated. However, please consider that it won't be effective when a related piece is saved, therefore the cache will automatically be invalidated _after_ the cache lifetime set in `maxAge` cache option.

### Fixes

* Apostrophe's webpack build now works properly when developing code that imports module-specific npm dependencies from `ui/src` or `ui/apos` when using `npm link` to develop the module in question.
* The `es5: true` option to `@apostrophecms/asset` works again.

## 3.16.1 (2022-03-21)

### Fixes

* Fixes a bug in the new `Cache-Control` support introduced by 3.16.0 in which we get the logged-out homepage right after logging in. This issue only came into play if the new caching options were enabled.

## 3.16.0 (2022-03-18)

### Adds

* Offers a simple way to set a Cache-Control max-age for Apostrophe page and GET REST API responses for pieces and pages. [See the documentation for more information](https://v3.docs.apostrophecms.org/guide/caching.html).
* API keys and bearer tokens "win" over session cookies when both are present. Since API keys and bearer tokens are explicitly added to the request at hand, it never makes sense to ignore them in favor of a cookie, which is implicit. This also simplifies automated testing.
* `data-apos-test=""` selectors for certain elements frequently selected in QA tests, such as `data-apos-test="adminBar"`.
* Offer a simple way to set a Cache-Control max-age for Apostrophe page and GET REST API responses for pieces and pages.
* To speed up functional tests, an `insecurePasswords` option has been added to the login module. This option is deliberately named to discourage use for any purpose other than functional tests in which repeated password hashing would unduly limit performance. Normally password hashing is intentionally difficult to slow down brute force attacks, especially if a database is compromised.

### Fixes

* `POST`ing a new child page with `_targetId: '_home'` now works properly in combination with `_position: 'lastChild'`.

## 3.15.0 (2022-03-02)

### Adds

* Adds throttle system based on username (even when not existing), on initial login route. Also added for each late login requirement, e.g. for 2FA attempts.

## 3.14.2 (2022-02-27)

* Hotfix: fixed a bug introduced by 3.14.1 in which non-parked pages could throw an error during the migration to fix replication issues.

## 3.14.1 (2022-02-25)

* Hotfix: fixed a bug in which replication across locales did not work properly for parked pages configured via the `_children` feature. A one-time migration is included to reconnect improperly replicated versions of the same parked pages. This runs automatically, no manual action is required. Thanks to [justyna1](https://github.com/justyna13) for identifying the issue.

## 3.14.0 (2022-02-22)

### Adds

* To reduce complications for those implementing caching strategies, the CSRF protection cookie now contains a simple constant string, and is not recorded in `req.session`. This is acceptable because the real purpose of the CSRF check is simply to verify that the browser has sent the cookie at all, which it will not allow a cross-origin script to do.
* As a result of the above, a session cookie is not generated and sent at all unless `req.session` is actually used or a user logs in. Again, this reduces complications for those implementing caching strategies.
* When logging out, the session cookie is now cleared in the browser. Formerly the session was destroyed on the server side only, which was sufficient for security purposes but could create caching issues.
* Uses `express-cache-on-demand` lib to make similar and concurrent requests on pieces and pages faster.
* Frontend build errors now stop app startup in development, and SCSS and JS/Vue build warnings are visible on the terminal console for the first time.

### Fixes

* Fixed a bug when editing a page more than once if the page has a relationship to itself, whether directly or indirectly. Widget ids were unnecessarily regenerated in this situation, causing in-context edits after the first to fail to save.
* Pages no longer emit double `beforeUpdate` and `beforeSave` events.
* When the home page extends `@apostrophecms/piece-page-type`, the "show page" URLs for individual pieces should not contain two slashes before the piece slug. Thanks to [Martí Bravo](https://github.com/martibravo) for the fix.
* Fixes transitions between login page and `afterPasswordVerified` login steps.
* Frontend build errors now stop the `@apostrophecms/asset:build` task properly in production.
* `start` replaced with `flex-start` to address SCSS warnings.
* Dead code removal, as a result of following up on JS/Vue build warnings.

## 3.13.0 - 2022-02-04

### Adds

* Additional requirements and related UI may be imposed on native ApostropheCMS logins using the new `requirements` feature, which can be extended in modules that `improve` the `@apostrophecms/login` module. These requirements are not imposed for single sign-on logins via `@apostrophecms/passport-bridge`. See the documentation for more information.
* Adds latest Slovak translation strings to SK.json in `i18n/` folder. Thanks to [Michael Huna](https://github.com/Miselrkba) for the contribution.
* Verifies `afterPasswordVerified` requirements one by one when emitting done event, allows to manage errors ans success before to go to the next requirement. Stores and validate each requirement in the token. Checks the new `askForConfirmation` requirement option to go to the next step when emitting done event or waiting for the confirm event (in order to manage success messages). Removes support for `afterSubmit` for now.

### Fixes

* Decodes the testReq `param` property in `serveNotFound`. This fixes a problem where page titles using diacritics triggered false 404 errors.
* Registers the default namespace in the Vue instance of i18n, fixing a lack of support for un-namespaced l10n keys in the UI.

## 3.12.0 - 2022-01-21

### Adds

* It is now best practice to deliver namespaced i18n strings as JSON files in module-level subdirectories of `i18n/` named to match the namespace, e.g. `i18n/ourTeam` if the namespace is `ourTeam`. This allows base class modules to deliver phrases to any namespace without conflicting with those introduced at project level. The `i18n` option is now deprecated in favor of the new `i18n` module format section, which is only needed if `browser: true` must be specified for a namespace.
* Brought back the `nestedModuleSubdirs` feature from A2, which allows modules to be nested in subdirectories if `nestedModuleSubdirs: true` is set in `app.js`. As in A2, module configuration (including activation) can also be grouped in a `modules.js` file in such subdirectories.

### Fixes

* Fixes minor inline documentation comments.
* UI strings that are not registered localization keys will now display properly when they contain a colon (`:`). These were previously interpreted as i18next namespace/key pairs and the "namespace" portion was left out.
* Fixes a bug where changing the page type immediately after clicking "New Page" would produce a console error. In general, areas and checkboxes now correctly handle their value being changed to `null` by the parent schema after initial startup of the `AposInputArea` or `AposInputCheckboxes` component.
* It is now best practice to deliver namespaced i18n strings as JSON files in module-level subdirectories of `i18n/` named to match the namespace, e.g. `i18n/ourTeam` if the namespace is `ourTeam`. This allows base class modules to deliver phrases to any namespace without conflicting with those introduced at project level. The `i18n` option is now deprecated in favor of the new `i18n` module format section, which is only needed if `browser: true` must be specified for a namespace.
* Removes the `@apostrophecms/util` module template helper `indexBy`, which was using a lodash method not included in lodash v4.
* Removes an unimplemented `csrfExceptions` module section cascade. Use the `csrfExceptions` *option* of any module to set an array of URLs excluded from CSRF protection. More information is forthcoming in the documentation.
* Fix `[Object Object]` in the console when warning `A permission.can() call was made with a type that has no manager` is printed.

### Changes

* Temporarily removes `npm audit` from our automated tests because of a sub-dependency of vue-loader that doesn't actually cause a security vulnerability for apostrophe.

## 3.11.0 - 2022-01-06

### Adds

* Apostrophe now extends Passport's `req.login` to emit an `afterSessionLogin` event from the `@apostrophecms:login` module, with `req` as an argument. Note that this does not occur at all for login API calls that return a bearer token rather than establishing an Express session.

### Fixes

* Apostrophe's extension of `req.login` now accounts for the `req.logIn` alias and the skippable `options` parameter, which is relied upon in some `passport` strategies.
* Apostrophe now warns if a nonexistent widget type is configured for an area field, with special attention to when `-widget` has been erroneously included in the name. For backwards compatibility this is a startup warning rather than a fatal error, as sites generally did operate successfully otherwise with this type of bug present.

### Changes

* Unpins `vue-click-outside-element` the packaging of which has been fixed upstream.
* Adds deprecation note to `__testDefaults` option. It is not in use, but removing would be a minor BC break we don't need to make.
* Allows test modules to use a custom port as an option on the `@apostrophecms/express` module.
* Removes the code base pull request template to instead inherit the organization-level template.
* Adds `npm audit` back to the test scripts.

## 3.10.0 - 2021-12-22

### Fixes

* `slug` type fields can now have an empty string or `null` as their `def` value without the string `'none'` populating automatically.
* The `underline` feature works properly in tiptap toolbar configuration.
* Required checkbox fields now properly prevent editor submission when empty.
* Pins `vue-click-outside-element` to a version that does not attempt to use `eval` in its distribution build, which is incompatible with a strict Content Security Policy.

### Adds

* Adds a `last` option to fields. Setting `last: true` on a field puts that field at the end of the field's widget order. If more than one field has that option active the true last item will depend on general field registration order. If the field is ordered with the `fields.order` array or field group ordering, those specified orders will take precedence.

### Changes

* Adds deprecation notes to the widget class methods `getWidgetWrapperClasses` and `getWidgetClasses` from A2.
* Adds a deprecation note to the `reorganize` query builder for the next major version.
* Uses the runtime build of Vue. This has major performance and bundle size benefits, however it does require changes to Apostrophe admin UI apps that use a `template` property (components should require no changes, just apps require an update). These apps must now use a `render` function instead. Since custom admin UI apps are not yet a documented feature we do not regard this as a bc break.
* Compatible with the `@apostrophecms/security-headers` module, which supports a strict `Content-Security-Policy`.
* Adds a deprecation note to the `addLateCriteria` query builder.
* Updates the `toCount` doc type query method to use Math.ceil rather than Math.floor plus an additional step.

## 3.9.0 - 2021-12-08

### Adds

* Developers can now override any Vue component of the ApostropheCMS admin UI by providing a component of the same name in the `ui/apos/components` folder of their own module. This is not always the best approach, see the documentation for details.
* When running a job, we now trigger the notification before to run the job, this way the progress notification ID is available from the job and the notification can be dismissed if needed.
* Adds `maxUi`, `maxLabel`, `minUi`, and `minLabel` localization strings for array input and other UI.

### Fixes

* Fully removes references to the A2 `self.partial` module method. It appeared only once outside of comments, but was not actually used by the UI. The `self.render` method should be used for simple template rendering.
* Fixes string interpolation for the confirmation modal when publishing a page that has an unpublished parent page.
* No more "cannot set headers after they are sent to the client" and "req.res.redirect not defined" messages when handling URLs with extra trailing slashes.
* The `apos.util.runPlayers` method is not called until all of the widgets in a particular tree of areas and sub-areas have been added to the DOM. This means a parent area widget player will see the expected markup for any sub-widgets when the "Edit" button is clicked.
* Properly activates the `apostropheI18nDebugPlugin` i18next debugging plugin when using the `APOS_SHOW_I18N` environment variable. The full set of l10n emoji indicators previously available for the UI is now available for template and server-side strings.
* Actually registers piece types for site search unless the `searchable` option is `false`.
* Fixes the methods required for the search `index` task.

### Changes

* Adds localization keys for the password field component's min and max error messages.

## 3.8.1 - 2021-11-23

### Fixes

* The search field of the pieces manager modal works properly. Thanks to [Miro Yovchev](https://github.com/myovchev) for pointing out the issue and providing a solution.
* Fixes a bug in `AposRichTextWidgetEditor.vue` when a rich text widget was specifically configured with an empty array as the `styles` option. In that case a new empty rich text widget will initiate with an empty paragraph tag.
* The`fieldsPresent` method that is used with the `presentFieldsOnly` option in doc-type was broken, looking for properties in strings and wasn't returning anything.

## 3.8.0 - 2021-11-15

### Adds

* Checkboxes for pieces are back, a main checkbox allows to select all page items. When all pieces on a page are checked, a banner where the user can select all pieces appears. A launder for mongo projections has been added.
* Registered `batchOperations` on a piece-type will now become buttons in the manager batch operations "more menu" (styled as a kebab icon). Batch operations should include a label, `messages` object, and `modalOptions` for the confirmation modal.
* `batchOperations` can be grouped into a single button with a menu using the `group` cascade subproperty.
* `batchOperations` can be conditional with an `if` conditional object. This allows developers to pass a single value or an array of values.
* Piece types can have `utilityOperations` configured as a top-level cascade property. These operations are made available in the piece manager as new buttons.
* Notifications may now include an `event` property, which the AposNotification component will emit on mount. The `event` property should be set to an object with `name` (the event name) and optionally `data` (data included with the event emission).
* Adds support for using the attachments query builder in REST API calls via the query string.
* Adds contextual menu for pieces, any module extending the piece-type one can add actions in this contextual menu.
* When clicking on a batch operation, it opens a confirmation modal using modal options from the batch operation, it also works for operations in grouped ones. operations name property has been renamed in action to work with AposContextMenu component.
* Beginning with this release, a module-specific static asset in your project such as `modules/mymodulename/public/images/bg.png` can always be referenced in your `.scss` and `.css` files as `/modules/mymodulename/images/bg.png`, even if assets are actually being deployed to S3, CDNs, etc. Note that `public` and `ui/public` module subdirectories have separate functions. See the documentation for more information.
* Adds AposFile.vue component to abstract file dropzone UI, uses it in AposInputAttachment, and uses it in the confirmation modal for pieces import.
* Optionally add `dimensionAttrs` option to image widget, which sets width & height attributes to optimize for Cumulative Layout Shift. Thank you to [Qiao Lin](https://github.com/qclin) for the contribution.

### Fixes

* The `apos.util.attachmentUrl` method now works correctly. To facilitate that, `apos.uploadsUrl` is now populated browser-side at all times as the frontend logic originally expected. For backwards compatibility `apos.attachment.uploadsUrl` is still populated when logged in.
* Widget players are now prevented from being played twice by the implementing vue component.

### Changes
* Removes Apostrophe 2 documentation and UI configuration from the `@apostrophecms/job` module. These options were not yet in use for A3.
* Renames methods and removes unsupported routes in the `@apostrophecms/job` module that were not yet in use. This was not done lightly, but specifically because of the minimal likelihood that they were in use in project code given the lack of UI support.
  * The deprecated `cancel` route was removed and will likely be replaced at a later date.
  * `run` was renamed `runBatch` as its purpose is specifically to run processes on a "batch selected" array of pieces or pages.
  * `runNonBatch` was renamed to `run` as it is the more generic job-running method. It is likely that `runBatch` will eventually be refactored to use this method.
  * The `good` and `bad` methods are renamed `success` and `failure`, respectively. The expected methods used in the `run` method were similarly renamed. They still increment job document properties called `good` and `bad`.
* Comments out the unused `batchSimpleRoute` methods in the page and piece-type modules to avoid usage before they are fully implemented.
* Optionally add `dimensionAttrs` option to image widget, which sets width & height attributes to optimize for Cumulative Layout Shift.
* Temporarily removes `npm audit` from our automated tests because of a sub-dependency of uploadfs that doesn't actually cause a security vulnerability for apostrophe.

## 3.7.0 - 2021-10-28

### Adds

* Schema select field choices can now be populated by a server side function, like an API call. Set the `choices` property to a method name of the calling module. That function should take a single argument of `req`, and return an array of objects with `label` and `value` properties. The function can be async and will be awaited.
* Apostrophe now has built-in support for the Node.js cluster module. If the `APOS_CLUSTER_PROCESSES` environment variable is set to a number, that number of child processes are forked, sharing the same listening port. If the variable is set to `0`, one process is forked for each CPU core, with a minimum of `2` to provide availability during restarts. If the variable is set to a negative number, that number is added to the number of CPU cores, e.g. `-1` is a good way to reserve one core for MongoDB if it is running on the same server. This is for production use only (`NODE_ENV=production`). If a child process fails it is restarted automatically.

### Fixes

* Prevents double-escaping interpolated localization strings in the UI.
* Rich text editor style labels are now run through a localization method to get the translated strings from their l10n keys.
* Fixes README Node version requirement (Node 12+).
* The text alignment buttons now work immediately in a new rich text widget. Previously they worked only after manually setting a style or refreshing the page. Thanks to Michelin for their support of this fix.
* Users can now activate the built-in date and time editing popups of modern browsers when using the `date` and `time` schema field types.
* Developers can now `require` their project `app.js` file in the Node.js REPL for debugging and inspection. Thanks to [Matthew Francis Brunetti](https://github.com/zenflow).
* If a static text phrase is unavailable in both the current locale and the default locale, Apostrophe will always fall back to the `en` locale as a last resort, which ensures the admin UI works if it has not been translated.
* Developers can now `require` their project `app.js` in the Node.js REPL for debugging and inspection
* Ensure array field items have valid _id prop before storing. Thanks to Thanks to [Matthew Francis Brunetti](https://github.com/zenflow).

### Changes

* In 3.x, `relationship` fields have an optional `builders` property, which replaces `filters` from 2.x, and within that an optional `project` property, which replaces `projection` from 2.x (to match MongoDB's `cursor.project`). Prior to this release leaving the old syntax in place could lead to severe performance problems due to a lack of projections. Starting with this release the 2.x syntax results in an error at startup to help the developer correct their code.
* The `className` option from the widget options in a rich text area field is now also applied to the rich text editor itself, for a consistently WYSIWYG appearance when editing and when viewing. Thanks to [Max Mulatz](https://github.com/klappradla) for this contribution.
* Adds deprecation notes to doc module `afterLoad` events, which are deprecated.
* Removes unused `afterLogin` method in the login module.

## 3.6.0 - 2021-10-13

### Adds

* The `context-editing` apostrophe admin UI bus event can now take a boolean parameter, explicitly indicating whether the user is actively typing or performing a similar active manipulation of controls right now. If a boolean parameter is not passed, the existing 1100-millisecond debounced timeout is used.
* Adds 'no-search' modifier to relationship fields as a UI simplification option.
* Fields can now have their own `modifiers` array. This is combined with the schema modifiers, allowing for finer grained control of field rendering.
* Adds a Slovak localization file. Activate the `sk` locale to use this. Many thanks to [Michael Huna](https://github.com/Miselrkba) for the contribution.
* Adds a Spanish localization file. Activate the `es` locale to use this. Many thanks to [Eugenio Gonzalez](https://github.com/egonzalezg9) for the contribution.
* Adds a Brazilian Portuguese localization file. Activate the `pt-BR` locale to use this. Many thanks to [Pietro Rutzen](https://github.com/pietro-rutzen) for the contribution.

### Fixes

* Fixed missing translation for "New Piece" option on the "more" menu of the piece manager, seen when using it as a chooser.
* Piece types with relationships to multiple other piece types may now be configured in any order, relative to the other piece types. This sometimes appeared to be a bug in reverse relationships.
* Code at the project level now overrides code found in modules that use `improve` for the same module name. For example, options set by the `@apostrophecms/seo-global` improvement that ships with `@apostrophecms/seo` can now be overridden at project level by `/modules/@apostrophecms/global/index.js` in the way one would expect.
* Array input component edit button label is now propertly localized.
* A memory leak on each request has been fixed, and performance improved, by avoiding the use of new Nunjucks environments for each request. Thanks to Miro Yovchev for pointing out the leak.
* Fragments now have access to `__t()`, `getOptions` and other features passed to regular templates.
* Fixes field group cascade merging, using the original group label if none is given in the new field group configuration.
* If a field is conditional (using an `if` option), is required, but the condition has not been met, it no longer throws a validation error.
* Passing `busy: true` to `apos.http.post` and related methods no longer produces an error if invoked when logged out, however note that there will likely never be a UI for this when logged out, so indicate busy state in your own way.
* Bugs in document modification detection have been fixed. These bugs caused edge cases where modifications were not detected and the "Update" button did not appear, and could cause false positives as well.

### Changes

* No longer logs a warning about no users if `testModule` is true on the app.

## 3.5.0 - 2021-09-23

* Pinned dependency on `vue-material-design-icons` to fix `apos-build.js` build error in production.
* The file size of uploaded media is visible again when selected in the editor, and media information such as upload date, dimensions and file size is now properly localized.
* Fixes moog error messages to reflect the recommended pattern of customization functions only taking `self` as an argument.
* Rich Text widgets now instantiate with a valid element from the `styles` option rather than always starting with an unclassed `<p>` tag.
* Since version 3.2.0, apostrophe modules to be loaded via npm must appear as explicit npm dependencies of the project. This is a necessary security and stability improvement, but it was slightly too strict. Starting with this release, if the project has no `package.json` in its root directory, the `package.json` in the closest ancestor directory is consulted.
* Fixes a bug where having no project modules directory would throw an error. This is primarily a concern for module unit tests where there are no additional modules involved.
* `css-loader` now ignores `url()` in css files inside `assets` so that paths are left intact, i.e. `url(/images/file.svg)` will now find a static file at `/public/images/file.svg` (static assets in `/public` are served by `express.static`). Thanks to Matic Tersek.
* Restored support for clicking on a "foreign" area, i.e. an area displayed on the page whose content comes from a piece, in order to edit it in an appropriate way.
* Apostrophe module aliases and the data attached to them are now visible immediately to `ui/src/index.js` JavaScript code, i.e. you can write `apos.alias` where `alias` matches the `alias` option configured for that module. Previously one had to write `apos.modules['module-name']` or wait until next tick. However, note that most modules do not push any data to the browser when a user is not logged in. You can do so in a custom module by calling `self.enableBrowserData('public')` from `init` and implementing or extending the `getBrowserData(req)` method (note that page, piece and widget types already have one, so it is important to extend in those cases).
* `options.testModule` works properly when implementing unit tests for an npm module that is namespaced.

### Changes

* Cascade grouping (e.g., grouping fields) will now concatenate a group's field name array with the field name array of an existing group of the same name. Put simply, if a new piece module adds their custom fields to a `basics` group, that field will be added to the default `basics` group fields. Previously the new group would have replaced the old, leaving inherited fields in the "Ungrouped" section.
* AposButton's `block` modifier now less login-specific

### Adds

* Rich Text widget's styles support a `def` property for specifying the default style the editor should instantiate with.
* A more helpful error message if a field of type `area` is missing its `options` property.

## 3.4.1 - 2021-09-13

No changes. Publishing to correctly mark the latest 3.x release as "latest" in npm.

## 3.4.0 - 2021-09-13

### Security

* Changing a user's password or marking their account as disabled now immediately terminates any active sessions or bearer tokens for that user. Thanks to Daniel Elkabes for pointing out the issue. To ensure all sessions have the necessary data for this, all users logged in via sessions at the time of this upgrade will need to log in again.
* Users with permission to upload SVG files were previously able to do so even if they contained XSS attacks. In Apostrophe 3.x, the general public so far never has access to upload SVG files, so the risk is minor but could be used to phish access from an admin user by encouraging them to upload a specially crafted SVG file. While Apostrophe typically displays SVG files using the `img` tag, which ignores XSS vectors, an XSS attack might still be possible if the image were opened directly via the Apostrophe media library's convenience link for doing so. All SVG uploads are now sanitized via DOMPurify to remove XSS attack vectors. In addition, all existing SVG attachments not already validated are passed through DOMPurify during a one-time migration.

### Fixes

* The `apos.attachment.each` method, intended for migrations, now respects its `criteria` argument. This was necessary to the above security fix.
* Removes a lodash wrapper around `@apostrophecms/express` `bodyParser.json` options that prevented adding custom options to the body parser.
* Uses `req.clone` consistently when creating a new `req` object with a different mode or locale for localization purposes, etc.
* Fixes bug in the "select all" relationship chooser UI where it selected unpublished items.
* Fixes bug in "next" and "previous" query builders.
* Cutting and pasting widgets now works between locales that do not share a hostname, provided that you switch locales after cutting (it does not work between tabs that are already open on separate hostnames).
* The `req.session` object now exists in task `req` objects, for better compatibility. It has no actual persistence.
* Unlocalized piece types, such as users, may now be selected as part of a relationship when browsing.
* Unpublished localized piece types may not be selected via the autocomplete feature of the relationship input field, which formerly ignored this requirement, although the browse button enforced it.
* The server-side JavaScript and REST APIs to delete pieces now work properly for pieces that are not subject to either localization or draft/published workflow at all the (`localize: false` option). UI for this is under discussion, this is just a bug fix for the back end feature which already existed.
* Starting in version 3.3.1, a newly added image widget did not display its image until the page was refreshed. This has been fixed.
* A bug that prevented Undo operations from working properly and resulted in duplicate widget _id properties has been fixed.
* A bug that caused problems for Undo operations in nested widgets, i.e. layout or multicolumn widgets, has been fixed.
* Duplicate widget _id properties within the same document are now prevented on the server side at save time.
* Existing duplicate widget _id properties are corrected by a one-time migration.

### Adds

* Adds a linter to warn in dev mode when a module name include a period.
* Lints module names for `apostrophe-` prefixes even if they don't have a module directory (e.g., only in `app.js`).
* Starts all `warnDev` messages with a line break and warning symbol (⚠️) to stand out in the console.
* `apos.util.onReady` aliases `apos.util.onReadyAndRefresh` for brevity. The `apos.util.onReadyAndRefresh` method name will be deprecated in the next major version.
* Adds a developer setting that applies a margin between parent and child areas, allowing developers to change the default spacing in nested areas.

### Changes

* Removes the temporary `trace` method from the `@apostrophecms/db` module.
* Beginning with this release, the `apostrophe:modulesReady` event has been renamed `apostrophe:modulesRegistered`, and the `apostrophe:afterInit` event has been renamed `apostrophe:ready`. This better reflects their actual roles. The old event names are accepted for backwards compatibility. See the documentation for more information.
* Only autofocuses rich text editors when they are empty.
* Nested areas now have a vertical margin applied when editing, allowing easier access to the parent area's controls.

## 3.3.1 - 2021-09-01

### Fixes

* In some situations it was possible for a relationship with just one selected document to list that document several times in the returned result, resulting in very large responses.
* Permissions roles UI localized correctly.
* Do not crash on startup if users have a relationship to another type. This was caused by the code that checks whether any users exist to present a warning to developers. That code was running too early for relationships to work due to event timing issues.

## 3.3.0 - 2021-08-30

### Fixes

* Addresses the page jump when using the in-context undo/redo feature. The page will immediately return users to their origin scroll position after the content refreshes.
* Resolves slug-related bug when switching between images in the archived view of the media manager. The slug field was not taking into account the double slug prefix case.
* Fixes migration task crash when parking new page. Thanks to [Miro Yovchev](https://www.corllete.com/) for this fix.
* Fixes incorrect month name in `AposCellDate`, which can be optionally used in manage views of pieces. Thanks to [Miro Yovchev](https://www.corllete.com/) for this fix.

### Adds

* This version achieves localization (l10n) through a rich set of internationalization (i18n) features. For more information, [see the documentation](https://v3.docs.apostrophecms.org/).
* There is support for both static string localization and dynamic content localization.
* The home page, other parked pages, and the global document are automatically replicated to all configured locales at startup. Parked properties are refreshed if needed. Other pages and pieces are replicated if and when an editor chooses to do so.
* An API route has been added for voluntary replication, i.e. when deciding a document should exist in a second locale, or desiring to overwrite the current draft contents in locale `B` with the draft contents of locale `A`.
* Locales can specify `prefix` and `hostname` options, which are automatically recognized by middleware that removes the prefix dynamically where appropriate and sets `req.locale`. In 3.x this works more like the global site `prefix` option. This is a departure from 2.x which stored the prefix directly in the slug, creating maintenance issues.
* Locales are stateless: they are never recorded in the session. This eliminates many avenues for bugs and bad SEO. However, this also means the developer must fully distinguish them from the beginning via either `prefix` or `hostname`. A helpful error message is displayed if this is not the case.
* Switching locales preserves the user's editing session even if on separate hostnames. To enable this, if any locales have hostnames, all configured locales must have hostnames and/or baseUrl must be set for those that don't.
* An API route has been added to discover the locales in which a document exists. This provides basic information only for performance (it does not report `title` or `_url`).
* Editors can "localize" documents, copying draft content from one locale to another to create a corresponding document in a different locale. For convenience related documents, such as images and other pieces directly referenced by the document's structure, can be localized at the same time. Developers can opt out of this mechanism for a piece type entirely, check the box by default for that type, or leave it as an "opt-in" choice.
* The `@apostrophecms/i18n` module now uses `i18next` to implement static localization. All phrases in the Vue-based admin UI are passed through `i18next` via `this.$t`, and `i18next` is also available via `req.t()` in routes and `__t()` in templates. Apostrophe's own admin UI phrases are in the `apostrophe` namespace for a clean separation. An array of locale codes, such as `en` or `fr` or `en-au`, can be specified using the `locales` option to the `@apostrophecms/i18n` module. The first locale is the default, unless the `defaultLocale` option is set. If no locales are set, the locale defaults to `en`. The `i18next-http-middleware` locale guesser is installed and will select an available locale if possible, otherwise it will fall back to the default.
* In the admin UI, `v-tooltip` has been extended as `v-apos-tooltip`, which passes phrases through `i18next`.
* Developers can link to alternate locales by iterating over `data.localizations` in any page template. Each element always has `locale`, `label` and `homePageUrl` properties. Each element also has an `available` property (if true, the current context document is available in that locale), `title` and a small number of other document properties are populated, and `_url` redirects to the context document in that locale. The current locale is marked with `current: true`.
* To facilitate adding interpolated values to phrases that are passed as a single value through many layers of code, the `this.$t` helper provided in Vue also accepts an object argument with a `key` property. Additional properties may be used for interpolation.
* `i18next` localization JSON files can be added to the `i18n` subdirectory of *any* module, as long as its `i18n` option is set. The `i18n` object may specify `ns` to give an `i18next` namespace, otherwise phrases are in the default namespace, used when no namespace is specified with a `:` in an `i18next` call. The default namespace is yours for use at project level. Multiple modules may contribute to the same namespace.
* If `APOS_DEBUG_I18N=1` is set in the environment, the `i18next` debug flag is activated. For server-side translations, i.e. `req.t()` and `__t()`, debugging output will appear on the server console. For browser-side translations in the Vue admin UI, debugging output will appear in the browser console.
* If `APOS_SHOW_I18N=1` is set in the environment, all phrases passed through `i18next` are visually marked, to make it easier to find those that didn't go through `i18next`. This does not mean translations actually exist in the JSON files. For that, review the output of `APOS_DEBUG_I18N=1`.
* There is a locale switcher for editors.
* There is a backend route to accept a new locale on switch.
* A `req.clone(properties)` method is now available. This creates a clone of the `req` object, optionally passing in an object of properties to be set. The use of `req.clone` ensures the new object supports `req.get` and other methods of a true `req` object. This technique is mainly used to obtain a new request object with the same privileges but a different mode or locale, i.e. `mode: 'published'`.
* Fallback wrappers are provided for the `req.__()`, `res.__()` and `__()` localization helpers, which were never official or documented in 3.x but may be in use in projects ported from 2.x. These wrappers do not localize but do output the input they are given along with a developer warning. You should migrate them to use `req.t()` (in server-side javascript) or `__t()` (Nunjucks templates).

### Changes

* Bolsters the CSS that backs Apostrophe UI's typography to help prevent unintended style leaks at project-level code.
* Removes the 2.x series changelog entries. They can be found in the 2.0 branch in Github.

## 3.2.0 - 2021-08-13

### Fixes

* `req.hostname` now works as expected when `trustProxy: true` is passed to the `@apostrophecms/express` module.
* Apostrophe loads modules from npm if they exist there and are configured in the `modules` section of `app.js`. This was always intended only as a way to load direct, intentional dependencies of your project. However, since npm "flattens" the dependency tree, dependencies of dependencies that happen to have the same name as a project-level Apostrophe module could be loaded by default, crashing the site or causing unexpected behavior. So beginning with this release, Apostrophe scans `package.json` to verify an npm module is actually a dependency of the project itself before attempting to load it as an Apostrophe module.
* Fixes the reference to sanitize-html defaults in the rich text widget.
* Fixes the `toolbarToAllowedStyles` method in the rich text widget, which was not returning any configuration.
* Fixes the broken text alignment in rich text widgets.
* Adds a missing npm dependency on `chokidar`, which Apostrophe and Nunjucks use for template refreshes. In most environments this worked anyway due to an indirect dependency via the `sass` module, but for stability Apostrophe should depend directly on any npm module it uses.
* Fixes the display of inline range inputs, notably broken when using Palette
* Fixes occasional unique key errors from migrations when attempting to start up again with a site that experienced a startup failure before inserting its first document.
* Requires that locale names begin with a letter character to ensure order when looping over the object entries.
* Unit tests pass in MongoDB 5.x.

### Adds
* Adds Cut and Paste to area controls. You can now Cut a widget to a virtual clipboard and paste it in suitable areas. If an area
can include the widget on the clipboard, a special Clipboard widget will appear in area's Add UI. This works across pages as well.

### Changes
* Apostrophe's Global's UI (the @apostrophecms/global singleton has moved from the admin bar's content controls to the admin utility tray under a cog icon.
* The context bar's document Edit button, which was a cog icon, has been rolled into the doc's context menu.

## 3.1.3 - 2021-07-16

### Fixes

* Hotfix for an incompatibility between `vue-loader` and `webpack` 5.45.0 which causes a crash at startup in development, or asset build time in production. We have temporarily pinned our dependency to `webpack` 5.44.x. We are [contributing to the discussion around the best long-term fix for vue-loader](https://github.com/vuejs/vue-loader/issues/1854).

## 3.1.2 - 2021-07-14

### Changes

* Removes an unused method, `mapMongoIdToJqtreeId`, that was used in A2 but is no longer relevant.
* Removes deprecated and non-functional steps from the `edit` method in the `AposDocsManager.vue` component.
* Legacy migrations to update 3.0 alpha and 3.0 beta sites to 3.0 stable are still in place, with no functional changes, but have been relocated to separate source files for ease of maintenance. Note that this is not a migration path for 2.x databases. Tools for that are forthcoming.

## 3.1.1 - 2021-07-08

### Fixes

* Two distinct modules may each have their own `ui/src/index.scss` file, similar to the fix already applied to allow multiple `ui/src/index.js` files.

## 3.1.0 - 2021-06-30

### Fixes

* Corrects a bug that caused Apostrophe to rebuild the admin UI on every nodemon restart, which led to excessive wait times to test new code. Now this happens only when `package-lock.json` has been modified (i.e. you installed a new module that might contain new Apostrophe admin UI code). If you are actively developing Apostrophe admin UI code, you can opt into rebuilding all the time with the `APOS_DEV=1` environment variable. In any case, `ui/src` is always rebuilt in a dev environment.
* Updates `cheerio`, `deep-get-set`, and `oembetter` versions to resolve vulnerability warnings.
* Modules with a `ui/src` folder, but no other content, are no longer considered "empty" and do not generate a warning.
* Pushing a secondary context document now always results in entry to draft mode, as intended.
* Pushing a secondary context document works reliably, correcting a race condition that could cause the primary document to remain in context in some cases if the user was not already in edit mode.

### Changes

* Deprecates `self.renderPage` method for removal in next major version.
* Since `ui/src/index.js` files must export a function to avoid a browser error in production which breaks the website experience, we now detect this at startup and throw a more helpful error to prevent a last-minute discovery in production.

## 3.0.1 - 2021-06-17

### Fixes

* Fixes an error observed in the browser console when using more than one `ui/src/index.js` file in the same project. Using more than one is a good practice as it allows you to group frontend code with an appropriate module, or ship frontend code in an npm module that extends Apostrophe.
* Migrates all of our own frontend players and utilities from `ui/public` to `ui/src`, which provides a robust functional test of the above.
* Executes `ui/src` imports without waiting for next tick, which is appropriate as we have positioned it as an alternative to `ui/public` which is run without delay.

## 3.0.0 - 2021-06-16

### Breaks

* Previously our `a3-boilerplate` project came with a webpack build that pushed code to the `ui/public` folder of an `asset` module. Now the webpack build is not needed because Apostrophe takes care of compiling `ui/src` for us. This is good! However, **if you are transitioning your project to this new strategy, you will need to remove the `modules/asset/ui/public` folder from your project manually** to ensure that webpack-generated code originally intended for webpack-dev-server does not fail with a `publicPath` error in the console.
* The `CORE_DEV=1` environment setting has been changed to `APOS_DEV=1` because it is appropriate for anyone who is actively developing custom Apostrophe admin UI using `ui/apos` folders in their own modules.
* Apostrophe now uses Dart Sass, aka the `sass` npm module. The `node-sass` npm module has been deprecated by its authors for some time now. Most existing projects will be unaffected, but those writing their own Apostrophe UI components will need to change any `/deep/` selectors to `::v-deep` and consider making other Dart Sass updates as well. For more information see the [Dart Sass documentation](https://sass-lang.com/dart-sass). Those embracing the new `ui/src` feature should also bear in mind that Dart Sass is being used.

### Changes

* Relationship ids are now stored as aposDocIds (without the locale and mode part). The appropriate locale and mode are known from the request. This allows easy comparison and copying of these properties across locales and fixes a bug with reverse relationships when publishing documents. A migration has been added to take care of this conversion on first startup.
- The `attachment` field type now correctly limits file uploads by file type when using the `fileGroup` field option.
- Uploading SVG files is permitted in the Media Library by default.

### Adds

- Apostrophe now enables you to ship frontend JavaScript and Sass (using the SCSS syntax) without your own webpack configuration.
- Any module may contain modern JavaScript in a `ui/src/index.js` file, which may use `import` to bring in other files in the standard way. Note that **`ui/src/index.js must export a function`**. These functions are called for you in the order modules are initialized.
- Any module may contain a Sass (SCSS) stylesheet in a `ui/src/index.scss` file, which may also import other Sass (SCSS) files.
- Any project that requires IE11 support for `ui/src` JavaScript code can enable it by setting the `es5: true` option to the `@apostrophecms/asset` module. Apostrophe produces separate builds for IE11 and modern browsers, so there is no loss of performance in modern browsers. Code is automatically compiled for IE11 using `babel` and missing language features are polyfilled using `core-js` so you can use promises, `async/await` and other standard modern JavaScript features.
- `ui/public` is still available for raw JavaScript and CSS files that should be pushed *as-is* to the browser. The best use of this feature is to deliver the output of your own custom webpack build, if you have one.
- Adds browser-side `editMode` flag that tracks the state of the current view (edit or preview), located at `window.apos.adminBar.editMode`.
- Support for automatic inline style attribute sanitization for Rich Text widgets.
- Adds text align controls for Rich Text widgets. The following tools are now supported as part of a rich text widget's `toolbar` property:
-- `alignLeft`
-- `alignRight`
-- `alignCenter`
-- `alignJustify`
- `@apostrophecms/express` module now supports the `trustProxy: true` option, allowing your reverse proxy server (such as nginx) to pass on the original hostname, protocol and client IP address.

### Fixes

* Unit tests passing again. Temporarily disabled npm audit checks as a source of critical failures owing to upstream issues with third-party packages which are not actually a concern in our use case.
* Fixed issues with the query builder code for relationships. These issues were introduced in beta 3 but did not break typical applications, except for displaying distinct choices for existing values of a relationship field.
* Checkbox field types can now be used as conditional fields.
* Tracks references to attachments correctly, and introduces a migration to address any attachments previously tracked as part of documents that merely have a relationship to the proper document, i.e. pages containing widgets that reference an image piece.
* Tracks the "previously published" version of a document as a legitimate reference to any attachments, so that they are not discarded and can be brought back as expected if "Undo Publish" is clicked.
* Reverse relationships work properly for published documents.
* Relationship subfields are now loaded properly when `reverseOf` is used.
* "Discard Draft" is available when appropriate in "Manage Pages" and "Manage Pieces."
* "Discard Draft" disables the "Submit Updates" button when working as a contributor.
* Relationship subfields can now be edited when selecting in the full "manage view" browser, as well as in the compact relationship field view which worked previously.
* Relationship subfields now respect the `def` property.
* Relationship subfields are restored if you deselect a document and then reselect it within a single editing experience, i.e. accidentally deselect and immediately reselect, for instance.
* A console warning when editing subfields for a new relationship was fixed.
* Field type `color`'s `format` option moved out of the UI options and into the general options object. Supported formats are "rgb", "prgb", "hex6", "hex3", "hex8", "name", "hsl", "hsv". Pass the `format` string like:
```js
myColorField: {
  type: 'color',
  label: 'My Color',
  options: {
    format: 'hsl'
  }
}
```
* Restored Vue dependency to using semantic versioning now that Vue 2.6.14 has been released with a fix for the bug that required us to pin 2.6.12.
* Nunjucks template loader is fully compatible with Linux in a development environment.
* Improved template performance by reusing template loaders.
* `min` and `max` work properly for both string-like and number-like fields.
* Negative numbers, leading minus and plus signs, and trailing periods are accepted in the right ways by appropriate field types.
* If a user is inadvertently inserted with no password, set a random password on the backend for safety. In tests it appears that login with a blank password was already forbidden, but this provides an additional level of certainty.
* `data.page` and `data.contextOptions` are now available in `widget.html` templates in most cases. Specifically, they are available when loading the page, (2) when a widget has just been inserted on the page, and (3) when a widget has just been edited and saved back to the page. However, bear in mind that these parameters are never available when a widget is being edited "out of context" via "Page Settings", via the "Edit Piece" dialog box, via a dialog box for a parent widget, etc. Your templates should be written to tolerate the absence of these parameters.
* Double slashes in the slug cannot be used to trick Apostrophe into serving as an open redirect (fix ported to 3.x from 2.92.0).
* The global doc respects the `def` property of schema fields when first inserted at site creation time.
* Fixed fragment keyword arguments being available when not a part of the fragment signature.

## 3.0.0-beta.3.1 - 2021-06-07

### Breaks
- This backwards compatibility break actually occurred in 3.0.0-beta.3 and was not documented at that time, but it is important to know that the following Rich Text tool names have been updated to match Tiptap2's convention:
-- `bullet_list` -> `bulletList`
-- `ordered_list` -> `orderedList`
-- `code_block` -> `codeBlock`
-- `horizontal_rule` -> `horizontalRule`

### Fixes

- Rich Text default tool names updated, no longer broken. Bug introduced in 3.0.0-beta.3.
- Fixed Rich Text's tool cascade to properly account for core defaults, project level defaults, and area-specific options.

## 3.0.0-beta.3 - 2021-06-03

### Security Fixes

The `nlbr` and `nlp` Nunjucks filters marked their output as safe to preserve the tags that they added, without first escaping their input, creating a CSRF risk. These filters have been updated to escape their input unless it has already been marked safe. No code changes are required to templates whose input to the filter is intended as plaintext, however if you were intentionally leveraging this bug to output unescaped HTML markup you will need to make sure your input is free of CSRF risks and then use the `| safe` filter before the `| nlbr` or `| nlp` filter.

### Adds

- Added the `ignoreUnusedFolderWarning` option for modules that intentionally might not be activated or inherited from in a particular startup.
- Better explanation of how to replace macros with fragments, in particular how to call the fragments with `{% render fragmentName(args) %}`.

### Fixes

- Temporarily pinned to Vue 2.6.12 to fix an issue where the "New" button in the piece manager modals disappeared. We think this is a bug in the newly released Vue 2.6.13 but we are continuing to research it.
- Updated dependencies on `sanitize-html` and `nodemailer` to new major versions, causing no bc breaks at the ApostropheCMS level. This resolved two critical vulnerabilities according to `npm audit`.
- Removed many unused dependencies.
- The data retained for "Undo Publish" no longer causes slug conflicts in certain situations.
- Custom piece types using `localized: false` or `autopublish: true,` as well as singleton types, now display the correct options on the "Save" dropdown.
- The "Save and View," "Publish and View" and/or "Save Draft and Preview" options now appear only if an appropriate piece page actually exists for the piece type.
- Duplicating a widget now properly assigns new IDs to all copied sub-widgets, sub-areas and array items as well.

- Added the `ignoreUnusedFolderWarning` option for modules that intentionally might not be activated or inherited from in a particular startup.
- If you refresh the page while previewing or editing, you will be returned to that same state.

### Notices

- Numerous `npm audit` vulnerability warnings relating to `postcss` 7.x were examined, however it was determined that these are based on the idea of a malicious SASS coder attempting to cause a denial of service. Apostrophe developers would in any case be able to contribute JavaScript as well and so are already expected to be trusted parties. This issue must be resolved upstream in packages including both `stylelint` and `vue-loader` which have considerable work to do before supporting `postcss` 8.x, and in any case public access to write SASS is not part of the attack surface of Apostrophe.

### Changes

- When logging out on a page that only exists in draft form, or a page with access controls, you are redirected to the home page rather than seeing a 404 message.

- Rich text editor upgraded to [tiptap 2.x beta](https://www.tiptap.dev) :tada:. On the surface not a lot has changed with the upgrade, but tiptap 2 has big improvements in terms of speed, composability, and extension support. [See the technical differences of tiptap 1 and 2 here](https://www.tiptap.dev/overview/upgrade-guide#reasons-to-upgrade-to-tiptap-2x)

## 3.0.0-beta.2 - 2021-05-21

### **Breaks**

- The `updateModified: false` option, formerly supported only by `apos.doc.update`, has been renamed to `setModified: false` and is now supported by `apos.doc.insert` as well. If explicitly set to false, the insert and update methods will leave the `modified` property alone, rather than trying to detect or infer whether a change has been made to the draft relative to the published version.
- The `permission` module no longer takes an `interestingTypes` option. Instead, doc type managers may set their `showPermissions` option to `true` to always be broken out separately in the permissions explorer, or explicitly set it to `false` to never be mentioned at all, even on a list of typical piece types that have the same permissions. This allows module creators to ship the right options with their modules rather than requiring the developer to hand-configure `interestingTypes`.
- When editing users, the permissions explorer no longer lists "submitted draft" as a piece type.
- Removed `apos.adminBar.group` method, which is unlikely to be needed in 3.x. One can group admin bar items into dropdowns via the `groups` option.
- Raw HTML is no longer permitted in an `apos.notify` message parameter. Instead, `options.buttons` is available. If present, it must be an array of objects with `type` and `label` properties. If `type` is `'event'` then that button object must have `name` and `data` properties, and when clicked the button will trigger an apos bus event of the given `name` with the provided `data` object. Currently `'event'` is the only supported value for `type`.

### Adds

- The name `@apostrophecms/any-page-type` is now accepted for relationships that should match any page. With this change, the doc type manager module name and the type name are now identical for all types in 3.x. However, for backwards compatibility `@apostrophecms/page` is still accepted. `apos.doc.getManager` will accept either name.
- Sets the project root-level `views` directory as the default fallback views directory. This is no longer a necessary configuration in projects unless they want to change it on the `@apostrophecms/template` option `viewsFolderFallback`.
- The new `afterAposScripts` nunjucks block allows for pushing markup after Apostrophe's asset bundle script tag, at the end of the body. This is a useful way to add a script tag for Webpack's hot reload capabilities in development while still ensuring that Apostrophe's utility methods are available first, like they are in production.
- An `uploadfs` option may be passed to the `@apostrophecms/asset` module, in order to pass options configuring a separate instance of `uploadfs` specifically for the static assets. The `@apostrophecms/uploadfs` module now exports a method to instantiate an uploadfs instance. The default behavior, in which user-uploaded attachments and static assets share a single instance of uploadfs, is unchanged. Note that asset builds never use uploadfs unless `APOS_UPLOADFS_ASSETS=1` is set in the environment.
- `AposButtonSplit` is a new UI component that combines a button with a context menu. Users can act on a primary action or change the button's function via menu button to the right of the button itself.
- Developers can now pass options to the `color` schema field by passing a `pickerOptions` object through your field. This allows for modifying/removing the default color palette, changing the resulting color format, and disabling various UI. For full set of options [see this example](https://github.com/xiaokaike/vue-color/blob/master/src/components/Sketch.vue)
- `AposModal` now emits a `ready` event when it is fully painted and can be interacted with by users or code.
- The video widget is now compatible with vimeo private videos when the domain is on the allowlist in vimeo.

### Changes

- You can now override the parked page definition for the home page without copying the entirety of `minimumPark` from the source code. Specifically, you will not lose the root archive page if you park the home page without explicitly parking the archive page as well. This makes it easier to choose your own type for the home page, in lieu of `@apostrophecms/home-page`.

### Fixes

- Piece types like users that have a slug prefix no longer trigger a false positive as being "modified" when you first click the "New" button.
- The `name` option to widget modules, which never worked in 3.x, has been officially removed. The name of the widget type is always the name of the module, with the `-widget` suffix removed.
- The home page and other parked pages should not immediately show as "pending changes."
- In-context editing works properly when the current browser URL has a hash (portion beginning with `#`), enabling the use of the hash for project-specific work. Thanks to [https://stepanjakl.com/](Štěpán Jákl) for reporting the issue.
- When present, the `apos.http.addQueryToUrl` method preserves the hash of the URL intact.
- The home page and other parked pages should not immediately show as "pending changes."
- The browser-side `apos.http.parseQuery` function now handles objects and arrays properly again.
- The in-context menu for documents has been refactored as a smart component that carries out actions on its own, eliminating a great deal of redundant code, props and events.
- Added additional retries when binding to the port in a dev environment.
- The "Submit" button in the admin bar updates properly to "Submitted" if the submission happens in the page settings modal.
- Skipping positional arguments in fragments now works as expected.
- The rich text editor now supports specifying a `styles` array with no `p` tags properly. A newly added rich text widget initially contains an element with the first style, rather than always a paragraph. If no styles are configured, a `p` tag is assumed. Thanks to Stepan Jakl for reporting the issue.

### Changes
- Editor modal's Save button (publish / save draft / submit) now updated to use the `AposSplitButton` component. Editors can choose from several follow-up actions that occur after save, including creating another piece of content of the same type, being taken to the in-context version of the document, or being returned to the manager. Editor's selection is saved in localstorage, creating a remembered preference per content type.

## 3.0.0-beta.1.1 - 2021-05-07

### Fixes

- A hotfix for an issue spotted in beta 1 in our demo: all previously published pages of sites migrated from early alpha releases had a "Draft" label until published again.

## 3.0.0-beta.1 - 2021-05-06

### **Breaks**

- Removes the `firstName` and `lastName` fields in user pieces.
- The query parameters `apos-refresh`, `apos-edit`, `apos-mode` and `apos-locale` are now `aposRefresh`, `aposEdit`, `aposMode`and `aposLocale`. Going forward all query parameters will be camelCase for consistency with query builders.

### Changes

- Archiving a page or piece deletes any outstanding draft in favor of archiving the last published version. Previously the behavior was effectively the opposite.
- "Publish Changes" button label has been changes to "Update".
- Draft mode is no longer the default view for published documents.
- The page and piece manager views now display the title, etc. of the published version of a document, unless that document only exists in draft form. However a label is also provided indicating if a newer draft is in progress.
- Notifications have been updated with a new visual display and animation style.

### **Adds**

- Four permissions roles are supported and enforced: guest, contributor, editor and admin. See the documentation for details. Pre-existing alpha users are automatically migrated to the admin role.
- Documents in managers now have context sensitive action menus that allow actions like edit, discard draft, archive, restore, etc.
- A fragment call may now have a body using `rendercall`, just like a macro call can have a body using `call`. In addition, fragments can now have named arguments, just like macros. Many thanks to Miro Yovchev for contributing this implementation.
- Major performance improvement to the `nestedModuleSubdirs` option.
- Updates URL fields and oEmbed URL requests to use the `httpsFix` option in launder's `url()` method.
- Documents receive a state label based on their document state (draft, pending, pending updates)
- Contributors can submit drafts for review ("Submit" versus "Submit Updates").
- Editors and admins can manage submitted drafts.
- Editors and admins can easily see the number of proposed changes awaiting their attention.
- Support for virtual piece types, such as submitted drafts, which in actuality manage more than one type of doc.
- Confirm modals now support a schema which can be assessed after confirmation.
- When archiving and restoring pages, editors can chose whether the action affects only this document or this document + children
- Routes support the `before` syntax, allowing routes that are added to Express prior to the routes or middleware of another module. The syntax `before: 'middleware:moduleName'` must be used to add the route prior to the middleware of `moduleName`. If `middleware:` is not used, the route is added before the routes of `moduleName`. Note that normally all middleware is added before all routes.
- A `url` property can now optionally be specified when adding middleware. By default all middleware is global.
- The pieces REST GET API now supports returning only a count of all matching pieces, using the `?count=1` query parameter.
- Admin bar menu items can now specify a custom Vue component to be used in place of `AposButton`.
- Sets `username` fields to follow the user `title` field to remove an extra step in user creation.
- Adds default data to the `outerLayoutBase.html` `<title>` tag: `data.piece.title or data.page.title`.
- Moves the core UI build task into the start up process. The UI build runs automatically when `NODE_ENV` is *not* 'production' and when:
    1. The build folder does not yet exist.
    2. The package.json file is newer than the existing UI build.
    3. You explicitly tell it to by setting the environment variable `CORE_DEV=1`
- The new `._ids(_idOrArrayOfIds)` query builder replaces `explicitOrder` and accepts an array of document `_id`s or a single one. `_id` can be used as a multivalued query parameter. Documents are returned in the order you specify, and just like with single-document REST GET requests, the locale of the `_id`s is overridden by the `aposMode` query parameter if present.
- The `.withPublished(true)` query builder adds a `_publishedDoc` property to each returned draft document that has a published equivalent. `withPublished=1` can be used as a query parameter. Note this is not the way to fetch only published documents. For that, use `.locale('en:published')` or similar.
- The server-side implementation of `apos.http.post` now supports passing a `FormData` object created with the `[form-data](https://www.npmjs.com/package/form-data)` npm module. This keeps the API parallel with the browser-side implementation and allows for unit testing the attachments feature, as well as uploading files to internal and external APIs from the server.
- `manuallyPublished` computed property moved to the `AposPublishMixin` for the use cases where that mixin is otherwise warranted.
- `columns` specified for a piece type's manage view can have a name that uses "dot notation" to access a subproperty. Also, for types that are localized, the column name can begin with `draft:` or `published:` to specifically display a property of the draft or published version of the document rather than the best available. When a prefix is not used, the property comes from the published version of the document if available, otherwise from the draft.
- For page queries, the `children` query builder is now supported in query strings, including the `depth` subproperty. For instance you could fetch `/api/v1/@apostrophecms/page/id-of-page?children=1` or `/api/v1/@apostrophecms/page/id-of-page?children[depth]=3`.
- Setting `APOS_LOG_ALL_QUERIES=1` now logs the projection, skip, limit and sort in addition to the criteria, which were previously logged.

### **Fixes**

- Fragments can now call other fragments, both those declared in the same file and those imported, just like macros calling other macros. Thanks to Miro Yovchev for reporting the issue.
- There was a bug that allowed parked properties, such as the slug of the home page, to be edited. Note that if you don't want a property of a parked page to be locked down forever you can use the `_defaults` feature of parked pages.
- A required field error no longer appears immediately when you first start creating a user.
- Vue warning in the pieces manager due to use of value rather than name of column as a Vue key. Thanks to Miro Yovchev for spotting the issue.
- "Save Draft" is not an appropriate operation to offer when editing users.
- Pager links no longer break due to `aposRefresh=1` when in edit mode. Also removed superfluous `append` query parameter from these.
- You may now intentionally clear the username and slug fields in preparation to type a new value. They do not instantly repopulate based on the title field when you clear them.
- Language of buttons, labels, filters, and other UI updated and normalized throughout.
- A contributor who enters the page tree dialog box, opens the editor, and selects "delete draft" from within the editor of an individual page now sees the page tree reflect that change right away.
- The page manager listens for content change events in general and its refresh mechanism is robust in possible situations where both an explicit refresh call and a content change event occur.
- Automatically retries once if unable to bind to the port in a dev environment. This helps with occasional `EADDRINUSE` errors during nodemon restarts.
- Update the current page's context bar properly when appropriate after actions such as "Discard Draft."
- The main archive page cannot be restored, etc. via the context menu in the page tree.
- The context menu and "Preview Draft" are both disabled while errors are present in the editor dialog box.
- "Duplicate" should lead to a "Publish" button, not an "Update" button, "Submit" rather than "Submit Update," etc.
- When you "Duplicate" the home page you should be able to set a slug for the new page (parked properties of parked pages should be editable when making a duplicate).
- When duplicating the home page, the suggested slug should not be `/` as only one page can have that slug at a time.
- Attention is properly called to a slug conflict if it exists immediately when the document is opened (such as making a copy where the suggested slug has already been used for another copy).
- "Preview Draft" never appears for types that do not use drafts.
- The toggle state of admin bar utility items should only be mapped to an `is-active` class if, like palette, they opt in with `toggle: true`
- Fixed unique key errors in the migrate task by moving the parking of parked pages to a new `@apostrophecms/migrate:after` event handler, which runs only after migrations, whether that is at startup (in dev) or at the end of the migration task (in production).
- UI does not offer "Archive" for the home page, or other archived pages.
- Notification checks and other polling requests now occur only when the tab is in the foreground, resolving a number of problems that masqueraded as other bugs when the browser hit its connection limit for multiple tabs on the same site.
- Parked pages are now parked immediately after database migrations are checked and/or run. In dev this still happens at each startup. In production this happens when the database is brand new and when the migration task is manually run.

## 3.0.0-alpha.7 - 2021-04-07

### Breaks

* The `trash` property has been renamed `archived`, and throughout the UI we refer to "archiving" and the "archive" rather than "move to trash" and the "trash can." A database migration is included to address this for existing databases. However, **if you set the minimumPark option, or used a boilerplate in which it is set,** you will need to **change the settings for the `parkedId: 'trash'` page to match those [currently found in the `minimumPark` option setting in the `@apostrophecms/page` source code](https://github.com/apostrophecms/apostrophe/blob/481252f9bd8f42b62648a0695105e6e9250810d3/modules/%40apostrophecms/page/index.js#L25-L32).

### Adds

* General UX and UI improvements to the experience of moving documents to and from the archive, formerly known as the trash.
* Links to each piece are available in the manage view when appropriate.
* Search is implemented in the media library.
* You can now pass core widgets a `className` option when configuring them as part of an area.
* `previewDraft` for pieces, adds a Preview Draft button on creation for quick in-context editing. Defaults to true.

### Changes

* Do not immediately redirect to new pages and pieces.
* Restored pieces now restore as unpublished drafts.
* Refactored the admin bar component for maintainability.
* Notification style updates

### Fixes

* Advisory lock no longer triggers an update to the modification timestamp of a document.
* Attempts to connect Apostrophe 3.x to an Apostrophe 2.x database are blocked to prevent content loss.
* "Save as Draft" is now available as soon as a new document is created.
* Areas nested in array schema fields can now be edited in context.
* When using `apos.image.first`, the alt attribute of the image piece is available on the returned attachment object as `._alt`. In addition, `_credit` and `_creditUrl` are available.
* Fixes relating to the editing of widgets in nested areas, both on the page and in the modal.
* Removed published / draft switch for unpublished drafts.
* "Publish Changes" appears only at appropriate times.
* Notifications moved from the bottom right of the viewport to the bottom center, fixing some cases of UI overlap.

## 3.0.0-alpha.6.1 - 2021-03-26

### Fixes

* Conditional fields (`if`) and the "following values" mechanism now work properly in array item fields.
* When editing "Page Settings" or a piece, the "publish" button should not be clickable if there are errors.

## 3.0.0-alpha.6 - 2021-03-24

### Adds
* You can "copy" a page or a piece via the ⠇ menu.
* When moving the current page or piece to the trash, you are taken to the home page.
* `permissions: false` is supported for piece and page insert operations.
* Adds note to remove deprecated `allowedInChooser` option on piece type filters.
* UX improvement: "Move to Trash" and "Restore" buttons added for pieces, replacing the boolean field. You can open a piece that is in the trash in a read-only way in order to review it and click "Restore."
* Advisory lock support has been completed for all content types, including on-page, in-context editing. This prevents accidental conflicts between editors.
* Image widgets now accept a `size` context option from the template, which can be used to avoid sending a full-width image for a very small placement.
* Additional improvements.

### Fixes
* Fixes error from missing `select` method in `AposPiecesManager` component.
* No more migration messages at startup for brand-new sites.
* `max` is now properly implemented for relationships when using the manager dialog box as a chooser.
* "Trash" filter now displays its state properly in the piece manager dialog box.
* Dragging an image to the media library works reliably.
* Infinite loop warning when editing page titles has been fixed.
* Users can locate the tab that still contains errors when blocked from saving a piece due to schema field errors.
* Calling `insert` works properly in the `init` function of a module.
* Additional fixes.

### Breaks

* Apostrophe's instance of `uploadfs` has moved from `apos.attachment.uploadfs` to `apos.uploadfs`. The `uploadfs` configuration option has similarly moved from the `@apostrophecms/attachment` module to the `@apostrophecms/uploadfs` module. `imageSizes` is still an option to `@apostrophecms/attachment`.

## 3.0.0-alpha.5 - 2021-02-11

* Conditional fields are now supported via the new `if` syntax. The old 2.x `showFields` feature has been replaced with `if: { ... }`.
* Adds the option to pass context options to an area for its widgets following the `with` keyword. Context options for widgets not in that area (or that don't exist) are ignored. Syntax: `{% area data.page, 'areaName' with { '@apostrophecms/image: { size: 'full' } } %}`.
* Advisory locking has been implemented for in-context editing, including nested contexts like the palette module. Advisory locking has also been implemented for the media manager, completing the advisory locking story.
* Detects many common configuration errors at startup.
* Extends `getBrowserData` in `@apostrophecms/doc-type` rather than overwriting the method.
* If a select element has no default, but is required, it should default to the first option. The select elements appeared as if this were the case, but on save you would be told to make a choice, forcing you to change and change back. This has been fixed.
* Removes 2.x piece module option code, including for `contextual`, `manageViews`, `publishMenu`, and `contextMenu`.
* Removes admin bar module options related to 2.x slide-out UI: `openOnLoad`, `openOnHomepageLoad`, `closeDelay`.
* Fixed a bug that allowed users to appear to be in edit mode while looking at published content in certain edge cases.
* The PATCH API for pages can now infer the correct _id in cases where the locale is specified in the query string as an override, just like other methods.
* Check permissions for the delete and publish operations.
* Many bug fixes.

### Breaks
* Changes the `piecesModuleName` option to `pieceModuleName` (no "s") in the `@apostrophecms/piece-page-type` module. This feature is used only when you have two or more piece page types for the same piece type.

## 3.0.0-alpha.4.2 - 2021-01-27

* The `label` option is no longer required for widget type modules. This was already true for piece type and page type modules.
* Ability to namespace asset builds. Do not push asset builds to uploadfs unless specified.

### Breaking changes

* Removes the `browser` module option, which was only used by the rich text widget in core. All browser data should now be added by extending or overriding `getBrowserData` in a module. Also updates `getComponentName` to reference `options.components` instead of `options.browser.components`.

## 3.0.0-alpha.4.1

* Hotfix: the asset module now looks for a `./release-id` file (relative to the project), not a `./data/release-id` file, because `data` is not a deployed folder and the intent of `release-id` is to share a common release identifier between the asset build step and the deployed instances.

## 3.0.0-alpha.4

* **"Fragments" have been added to the Apostrophe template API, as an alternative to Nunjucks' macros, to fully support areas and async components.** [See the A3 alpha documentation](https://a3.docs.apos.dev/guide/widgets-and-templates/fragments.html) for instructions on how to use this feature.
* **CSS files in the `ui/public` subdirectory of any module are now bundled and pushed to the browser.** This allows you to efficiently deliver your CSS assets, just as you can deliver JS assets in `ui/public`. Note that these assets must be browser-ready JS and CSS, so it is customary to use your own webpack build to generate them. See [the a3-boilerplate project](https://github.com/apostrophecms/a3-boilerplate) for an example, especially `webpack.config.js`.
* **More support for rendering HTML in REST API requests.** See the `render-areas` query parameter in [piece and page REST API documentation](https://a3.docs.apos.dev/reference/api/pieces.html#get-api-v1-piece-name).
* **Context bar takeover capability,** for situations where a secondary document should temporarily own the undo/redo/publish UI.
* **Unpublished pages in the tree** are easier to identify
* **Range fields** have been added.
* **Support for npm bundles is back.** It works just like in 2.x, but the property is `bundle`, not `moogBundle`. Thanks to Miro Yovchev.

### Breaking changes

* **A3 now uses webpack 5.** For now, **due to a known issue with vue-loader, your own project must also be updated to use webpack 5.** The a3-boilerplate project has been updated accordingly, so you may refer to [the a3-boilerplate project](https://github.com/apostrophecms/a3-boilerplate) for an example of the changes to be made, notably in `webpack.config.js` and `package.json`. We are in communication with upstream developers to resolve the issue so that projects and apostrophe core can use different major versions of webpack.

## 3.0.0-alpha.3

Third alpha release of 3.x. Introduced draft mode and the "Publish Changes" button.

## 3.0.0-alpha.2

Second alpha release of 3.x. Introduced a distinct "edit" mode.

## 3.0.0-alpha.1

First alpha release of 3.x.<|MERGE_RESOLUTION|>--- conflicted
+++ resolved
@@ -1,18 +1,16 @@
 # Changelog
 
-<<<<<<< HEAD
 ## UNRELEASED
 
 ### Adds
 
 * Adds an `unpublish` method, available for any doc-type.  
 An _Unpublish_ option has also been added to the context menu of the modal when editing a piece or a page.
-* Adds French translation
 
 ### Fixes
 
 * Vue files not being parsed when running eslint through command line, fixes all lint errors in vue files.
-=======
+
 ## 3.20.1 (2022-05-17)
 
 ### Fixes
@@ -24,7 +22,6 @@
 ### Adds
 
 * Adds French translation of the admin UI (use the `fr` locale).
->>>>>>> 22d492ea
 
 ## 3.19.0
 
