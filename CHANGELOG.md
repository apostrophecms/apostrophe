--- conflicted
+++ resolved
@@ -11,6 +11,11 @@
 * Fix the missing attachment icon. The responsibility for checking whether an attachment
 actually exists before calling `attachment.url` still lies with the developer.
 
+### Adds
+
+* Add new `getChanges` method to the schema module to get an array of document changed field names instead of just a boolean like does the `isEqual` method. 
+* Add highlight class in UI when comparing documents.
+
 ## 4.0.0 (2024-03-12)
 
 ### Adds
@@ -20,14 +25,9 @@
 * Add `beforeLocalize` and `afterLocalize` events.
 * Add custom manager indicators support via `apos.schema.addManagerIndicator({ component, props, if })`. The component registered this way will be automatically rendered in the manager modal.
 * Add the possibility to make widget modals wider, which can be useful for widgets that contain areas taking significant space. See [documentation](https://v3.docs.apostrophecms.org/reference/modules/widget-type.html#options).
-<<<<<<< HEAD
-* Add new `getChanges` method to the schema module to get an array of document changed field names instead of just a boolean like does the `isEqual` method. 
-* Add highlight class in UI when comparing documents.
-=======
 * Temporarily add `translation` module to support document translations via the `@apostrophecms-pro/automatic-translation` module.
 **The `translation` core module may be removed or refactored to reduce overhead in the core,** so its presence should
 not be relied upon.
->>>>>>> 49700219
 
 ### Changes
 
