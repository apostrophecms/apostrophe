--- conflicted
+++ resolved
@@ -3,10 +3,7 @@
 ## UNRELEASED
 
 ### Adds
-<<<<<<< HEAD
 * Adds a new color picker tool for the rich-text-widget toolbar that matches the existing `color` schema field. This also adds the same `colorPicker` and `format` options to the rich-text-widget confirmation that exist in the `color` schema field.
-=======
-
 * Add missing UI translation keys.
 
 ## 4.4.3 (2024-06-17)
@@ -17,7 +14,6 @@
 If you wish a field to be mandatory use `required: true`.
 * As a convenience, using `POST` for pieces and pages with `_newInstance: true` keeps any additional `req.body` properties in the API response.
 This feature unofficially existed before, it is now supported.
->>>>>>> 5abd7151
 
 ## 4.4.2 (2024-06-14)
 
