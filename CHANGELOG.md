# Changelog

## UNRELEASED

### Fixes

* The file size of uploaded media is visible again when selected in the editor, and media information such as upload date, dimensions and file size is now properly localized.
<<<<<<< HEAD

### Changes

* Cascade grouping (e.g., grouping fields) will now concatenate a group's field name array with the field name array of an existing group of the same name. Put simply, if a new piece module adds their custom fields to a `basics` group, that field will be added to the default `basics` group fields. Previously the new group would have replaced the old, leaving inherited fields in the "Ungrouped" section.
=======
* Fixes moog error messages to reflect the recommended pattern of customization functions only taking `self` as an argument.

### Adds

* If `options.testModule` on the app is a string it will be used as an npm namespace when creating a symlink test module.
>>>>>>> a455a3e8

## 3.4.1 - 2021-09-13

No changes. Publishing to correctly mark the latest 3.x release as "latest" in npm.

## 3.4.0 - 2021-09-13

### Security

* Users with permission to upload SVG files were previously able to do so even if they contained XSS attacks. In Apostrophe 3.x, the general public so far never has access to upload SVG files, so the risk is minor but could be used to phish access from an admin user by encouraging them to upload a specially crafted SVG file. While Apostrophe typically displays SVG files using the `img` tag, which ignores XSS vectors, an XSS attack might still be possible if the image were opened directly via the Apostrophe media library's convenience link for doing so. All SVG uploads are now sanitized via DOMPurify to remove XSS attack vectors. In addition, all existing SVG attachments not already validated are passed through DOMPurify during a one-time migration.

### Fixes

* The `apos.attachment.each` method, intended for migrations, now respects its `criteria` argument. This was necessary to the above security fix.
* Removes a lodash wrapper around `@apostrophecms/express` `bodyParser.json` options that prevented adding custom options to the body parser.
* Uses `req.clone` consistently when creating a new `req` object with a different mode or locale for localization purposes, etc.
* Fixes bug in the "select all" relationship chooser UI where it selected unpublished items.
* Fixes bug in "next" and "previous" query builders.
* Cutting and pasting widgets now works between locales that do not share a hostname, provided that you switch locales after cutting (it does not work between tabs that are already open on separate hostnames).
* The `req.session` object now exists in task `req` objects, for better compatibility. It has no actual persistence.
* Unlocalized piece types, such as users, may now be selected as part of a relationship when browsing.
* Unpublished localized piece types may not be selected via the autocomplete feature of the relationship input field, which formerly ignored this requirement, although the browse button enforced it.
* The server-side JavaScript and REST APIs to delete pieces now work properly for pieces that are not subject to either localization or draft/published workflow at all the (`localize: false` option). UI for this is under discussion, this is just a bug fix for the back end feature which already existed.
* Starting in version 3.3.1, a newly added image widget did not display its image until the page was refreshed. This has been fixed.
* A bug that prevented Undo operations from working properly and resulted in duplicate widget _id properties has been fixed.
* A bug that caused problems for Undo operations in nested widgets, i.e. layout or multicolumn widgets, has been fixed.
* Duplicate widget _id properties within the same document are now prevented on the server side at save time.
* Existing duplicate widget _id properties are corrected by a one-time migration.

### Adds

* Adds a linter to warn in dev mode when a module name include a period.
* Lints module names for `apostrophe-` prefixes even if they don't have a module directory (e.g., only in `app.js`).
* Starts all `warnDev` messages with a line break and warning symbol (⚠️) to stand out in the console.
* `apos.util.onReady` aliases `apos.util.onReadyAndRefresh` for brevity. The `apos.util.onReadyAndRefresh` method name will be deprecated in the next major version.
* Adds a developer setting that applies a margin between parent and child areas, allowing developers to change the default spacing in nested areas.

### Changes

* Removes the temporary `trace` method from the `@apostrophecms/db` module.
* Beginning with this release, the `apostrophe:modulesReady` event has been renamed `apostrophe:modulesRegistered`, and the `apostrophe:afterInit` event has been renamed `apostrophe:ready`. This better reflects their actual roles. The old event names are accepted for backwards compatibility. See the documentation for more information.
* Only autofocuses rich text editors when they are empty.
* Nested areas now have a vertical margin applied when editing, allowing easier access to the parent area's controls.

## 3.3.1 - 2021-09-01

### Fixes

* In some situations it was possible for a relationship with just one selected document to list that document several times in the returned result, resulting in very large responses.
* Permissions roles UI localized correctly.
* Do not crash on startup if users have a relationship to another type. This was caused by the code that checks whether any users exist to present a warning to developers. That code was running too early for relationships to work due to event timing issues.

## 3.3.0 - 2021-08-30

### Fixes

* Addresses the page jump when using the in-context undo/redo feature. The page will immediately return users to their origin scroll position after the content refreshes.
* Resolves slug-related bug when switching between images in the archived view of the media manager. The slug field was not taking into account the double slug prefix case.
* Fixes migration task crash when parking new page. Thanks to [Miro Yovchev](https://www.corllete.com/) for this fix.
* Fixes incorrect month name in `AposCellDate`, which can be optionally used in manage views of pieces. Thanks to [Miro Yovchev](https://www.corllete.com/) for this fix.

### Adds

* This version achieves localization (l10n) through a rich set of internationalization (i18n) features. For more information, [see the documentation](https://v3.docs.apostrophecms.org/).
* There is support for both static string localization and dynamic content localization.
* The home page, other parked pages, and the global document are automatically replicated to all configured locales at startup. Parked properties are refreshed if needed. Other pages and pieces are replicated if and when an editor chooses to do so.
* An API route has been added for voluntary replication, i.e. when deciding a document should exist in a second locale, or desiring to overwrite the current draft contents in locale `B` with the draft contents of locale `A`.
* Locales can specify `prefix` and `hostname` options, which are automatically recognized by middleware that removes the prefix dynamically where appropriate and sets `req.locale`. In 3.x this works more like the global site `prefix` option. This is a departure from 2.x which stored the prefix directly in the slug, creating maintenance issues.
* Locales are stateless: they are never recorded in the session. This eliminates many avenues for bugs and bad SEO. However, this also means the developer must fully distinguish them from the beginning via either `prefix` or `hostname`. A helpful error message is displayed if this is not the case.
* Switching locales preserves the user's editing session even if on separate hostnames. To enable this, if any locales have hostnames, all configured locales must have hostnames and/or baseUrl must be set for those that don't.
* An API route has been added to discover the locales in which a document exists. This provides basic information only for performance (it does not report `title` or `_url`).
* Editors can "localize" documents, copying draft content from one locale to another to create a corresponding document in a different locale. For convenience related documents, such as images and other pieces directly referenced by the document's structure, can be localized at the same time. Developers can opt out of this mechanism for a piece type entirely, check the box by default for that type, or leave it as an "opt-in" choice.
* The `@apostrophecms/i18n` module now uses `i18next` to implement static localization. All phrases in the Vue-based admin UI are passed through `i18next` via `this.$t`, and `i18next` is also available via `req.t()` in routes and `__t()` in templates. Apostrophe's own admin UI phrases are in the `apostrophe` namespace for a clean separation. An array of locale codes, such as `en` or `fr` or `en-au`, can be specified using the `locales` option to the `@apostrophecms/i18n` module. The first locale is the default, unless the `defaultLocale` option is set. If no locales are set, the locale defaults to `en`. The `i18next-http-middleware` locale guesser is installed and will select an available locale if possible, otherwise it will fall back to the default.
* In the admin UI, `v-tooltip` has been extended as `v-apos-tooltip`, which passes phrases through `i18next`.
* Developers can link to alternate locales by iterating over `data.localizations` in any page template. Each element always has `locale`, `label` and `homePageUrl` properties. Each element also has an `available` property (if true, the current context document is available in that locale), `title` and a small number of other document properties are populated, and `_url` redirects to the context document in that locale. The current locale is marked with `current: true`.
* To facilitate adding interpolated values to phrases that are passed as a single value through many layers of code, the `this.$t` helper provided in Vue also accepts an object argument with a `key` property. Additional properties may be used for interpolation.
* `i18next` localization JSON files can be added to the `i18n` subdirectory of *any* module, as long as its `i18n` option is set. The `i18n` object may specify `ns` to give an `i18next` namespace, otherwise phrases are in the default namespace, used when no namespace is specified with a `:` in an `i18next` call. The default namespace is yours for use at project level. Multiple modules may contribute to the same namespace.
* If `APOS_DEBUG_I18N=1` is set in the environment, the `i18next` debug flag is activated. For server-side translations, i.e. `req.t()` and `__t()`, debugging output will appear on the server console. For browser-side translations in the Vue admin UI, debugging output will appear in the browser console.
* If `APOS_SHOW_I18N=1` is set in the environment, all phrases passed through `i18next` are visually marked, to make it easier to find those that didn't go through `i18next`. This does not mean translations actually exist in the JSON files. For that, review the output of `APOS_DEBUG_I18N=1`.
* There is a locale switcher for editors.
* There is a backend route to accept a new locale on switch.
* A `req.clone(properties)` method is now available. This creates a clone of the `req` object, optionally passing in an object of properties to be set. The use of `req.clone` ensures the new object supports `req.get` and other methods of a true `req` object. This technique is mainly used to obtain a new request object with the same privileges but a different mode or locale, i.e. `mode: 'published'`.
* Fallback wrappers are provided for the `req.__()`, `res.__()` and `__()` localization helpers, which were never official or documented in 3.x but may be in use in projects ported from 2.x. These wrappers do not localize but do output the input they are given along with a developer warning. You should migrate them to use `req.t()` (in server-side javascript) or `__t()` (Nunjucks templates).

### Changes

* Bolsters the CSS that backs Apostrophe UI's typography to help prevent unintended style leaks at project-level code.
* Removes the 2.x series changelog entries. They can be found in the 2.0 branch in Github.

## 3.2.0 - 2021-08-13

### Fixes

* `req.hostname` now works as expected when `trustProxy: true` is passed to the `@apostrophecms/express` module.
* Apostrophe loads modules from npm if they exist there and are configured in the `modules` section of `app.js`. This was always intended only as a way to load direct, intentional dependencies of your project. However, since npm "flattens" the dependency tree, dependencies of dependencies that happen to have the same name as a project-level Apostrophe module could be loaded by default, crashing the site or causing unexpected behavior. So beginning with this release, Apostrophe scans `package.json` to verify an npm module is actually a dependency of the project itself before attempting to load it as an Apostrophe module.
* Fixes the reference to sanitize-html defaults in the rich text widget.
* Fixes the `toolbarToAllowedStyles` method in the rich text widget, which was not returning any configuration.
* Fixes the broken text alignment in rich text widgets.
* Adds a missing npm dependency on `chokidar`, which Apostrophe and Nunjucks use for template refreshes. In most environments this worked anyway due to an indirect dependency via the `sass` module, but for stability Apostrophe should depend directly on any npm module it uses.
* Fixes the display of inline range inputs, notably broken when using Palette
* Fixes occasional unique key errors from migrations when attempting to start up again with a site that experienced a startup failure before inserting its first document.
* Requires that locale names begin with a letter character to ensure order when looping over the object entries.
* Unit tests pass in MongoDB 5.x.

### Adds
* Adds Cut and Paste to area controls. You can now Cut a widget to a virtual clipboard and paste it in suitable areas. If an area
can include the widget on the clipboard, a special Clipboard widget will appear in area's Add UI. This works across pages as well.

### Changes
* Apostrophe's Global's UI (the @apostrophecms/global singleton has moved from the admin bar's content controls to
the admin utility tray under a cog icon.
* The context bar's document Edit button, which was a cog icon, has been rolled into the doc's context menu.

## 3.1.3 - 2021-07-16

### Fixes

* Hotfix for an incompatibility between `vue-loader` and `webpack` 5.45.0 which causes a crash at startup in development, or asset build time in production. We have temporarily pinned our dependency to `webpack` 5.44.x. We are [contributing to the discussion around the best long-term fix for vue-loader](https://github.com/vuejs/vue-loader/issues/1854).

## 3.1.2 - 2021-07-14

### Changes

* Removes an unused method, `mapMongoIdToJqtreeId`, that was used in A2 but is no longer relevant.
* Removes deprecated and non-functional steps from the `edit` method in the `AposDocsManager.vue` component.
* Legacy migrations to update 3.0 alpha and 3.0 beta sites to 3.0 stable are still in place, with no functional changes, but have been relocated to separate source files for ease of maintenance. Note that this is not a migration path for 2.x databases. Tools for that are forthcoming.

## 3.1.1 - 2021-07-08

### Fixes

* Two distinct modules may each have their own `ui/src/index.scss` file, similar to the fix already applied to allow multiple `ui/src/index.js` files.

## 3.1.0 - 2021-06-30

### Fixes

* Corrects a bug that caused Apostrophe to rebuild the admin UI on every nodemon restart, which led to excessive wait times to test new code. Now this happens only when `package-lock.json` has been modified (i.e. you installed a new module that might contain new Apostrophe admin UI code). If you are actively developing Apostrophe admin UI code, you can opt into rebuilding all the time with the `APOS_DEV=1` environment variable. In any case, `ui/src` is always rebuilt in a dev environment.
* Updates `cheerio`, `deep-get-set`, and `oembetter` versions to resolve vulnerability warnings.
* Modules with a `ui/src` folder, but no other content, are no longer considered "empty" and do not generate a warning.
* Pushing a secondary context document now always results in entry to draft mode, as intended.
* Pushing a secondary context document works reliably, correcting a race condition that could cause the primary document to remain in context in some cases if the user was not already in edit mode.

### Changes

* Deprecates `self.renderPage` method for removal in next major version.
* Since `ui/src/index.js` files must export a function to avoid a browser error in production which breaks the website experience, we now detect this at startup and throw a more helpful error to prevent a last-minute discovery in production.

## 3.0.1 - 2021-06-17

### Fixes

* Fixes an error observed in the browser console when using more than one `ui/src/index.js` file in the same project. Using more than one is a good practice as it allows you to group frontend code with an appropriate module, or ship frontend code in an npm module that extends Apostrophe.
* Migrates all of our own frontend players and utilities from `ui/public` to `ui/src`, which provides a robust functional test of the above.
* Executes `ui/src` imports without waiting for next tick, which is appropriate as we have positioned it as an alternative to `ui/public` which is run without delay.

## 3.0.0 - 2021-06-16

### Breaks

* Previously our `a3-boilerplate` project came with a webpack build that pushed code to the `ui/public` folder of an `asset` module. Now the webpack build is not needed because Apostrophe takes care of compiling `ui/src` for us. This is good! However, **if you are transitioning your project to this new strategy, you will need to remove the `modules/asset/ui/public` folder from your project manually** to ensure that webpack-generated code originally intended for webpack-dev-server does not fail with a `publicPath` error in the console.
* The `CORE_DEV=1` environment setting has been changed to `APOS_DEV=1` because it is appropriate for anyone who is actively developing custom Apostrophe admin UI using `ui/apos` folders in their own modules.
* Apostrophe now uses Dart Sass, aka the `sass` npm module. The `node-sass` npm module has been deprecated by its authors for some time now. Most existing projects will be unaffected, but those writing their own Apostrophe UI components will need to change any `/deep/` selectors to `::v-deep` and consider making other Dart Sass updates as well. For more information see the [Dart Sass documentation](https://sass-lang.com/dart-sass). Those embracing the new `ui/src` feature should also bear in mind that Dart Sass is being used.

### Changes

* Relationship ids are now stored as aposDocIds (without the locale and mode part). The appropriate locale and mode are known from the request. This allows easy comparison and copying of these properties across locales and fixes a bug with reverse relationships when publishing documents. A migration has been added to take care of this conversion on first startup.
- The `attachment` field type now correctly limits file uploads by file type when using the `fileGroup` field option.
- Uploading SVG files is permitted in the Media Library by default.

### Adds

- Apostrophe now enables you to ship frontend JavaScript and Sass (using the SCSS syntax) without your own webpack configuration.
- Any module may contain modern JavaScript in a `ui/src/index.js` file, which may use `import` to bring in other files in the standard way. Note that **`ui/src/index.js must export a function`**. These functions are called for you in the order modules are initialized.
- Any module may contain a Sass (SCSS) stylesheet in a `ui/src/index.scss` file, which may also import other Sass (SCSS) files.
- Any project that requires IE11 support for `ui/src` JavaScript code can enable it by setting the `es5: true` option to the `@apostrophecms/asset` module. Apostrophe produces separate builds for IE11 and modern browsers, so there is no loss of performance in modern browsers. Code is automatically compiled for IE11 using `babel` and missing language features are polyfilled using `core-js` so you can use promises, `async/await` and other standard modern JavaScript features.
- `ui/public` is still available for raw JavaScript and CSS files that should be pushed *as-is* to the browser. The best use of this feature is to deliver the output of your own custom webpack build, if you have one.
- Adds browser-side `editMode` flag that tracks the state of the current view (edit or preview), located at `window.apos.adminBar.editMode`.
- Support for automatic inline style attribute sanitization for Rich Text widgets.
- Adds text align controls for Rich Text widgets. The following tools are now supported as part of a rich text widget's `toolbar` property:
-- `alignLeft`
-- `alignRight`
-- `alignCenter`
-- `alignJustify`
- `@apostrophecms/express` module now supports the `trustProxy: true` option, allowing your reverse proxy server (such as nginx) to pass on the original hostname, protocol and client IP address.

### Fixes

* Unit tests passing again. Temporarily disabled npm audit checks as a source of critical failures owing to upstream issues with third-party packages which are not actually a concern in our use case.
* Fixed issues with the query builder code for relationships. These issues were introduced in beta 3 but did not break typical applications, except for displaying distinct choices for existing values of a relationship field.
* Checkbox field types can now be used as conditional fields.
* Tracks references to attachments correctly, and introduces a migration to address any attachments previously tracked as part of documents that merely have a relationship to the proper document, i.e. pages containing widgets that reference an image piece.
* Tracks the "previously published" version of a document as a legitimate reference to any attachments, so that they are not discarded and can be brought back as expected if "Undo Publish" is clicked.
* Reverse relationships work properly for published documents.
* Relationship subfields are now loaded properly when `reverseOf` is used.
* "Discard Draft" is available when appropriate in "Manage Pages" and "Manage Pieces."
* "Discard Draft" disables the "Submit Updates" button when working as a contributor.
* Relationship subfields can now be edited when selecting in the full "manage view" browser, as well as in the compact relationship field view which worked previously.
* Relationship subfields now respect the `def` property.
* Relationship subfields are restored if you deselect a document and then reselect it within a single editing experience, i.e. accidentally deselect and immediately reselect, for instance.
* A console warning when editing subfields for a new relationship was fixed.
* Field type `color`'s `format` option moved out of the UI options and into the general options object. Supported formats are "rgb", "prgb", "hex6", "hex3", "hex8", "name", "hsl", "hsv". Pass the `format` string like:
```js
myColorField: {
  type: 'color',
  label: 'My Color',
  options: {
    format: 'hsl'
  }
}
```
* Restored Vue dependency to using semantic versioning now that Vue 2.6.14 has been released with a fix for the bug that required us to pin 2.6.12.
* Nunjucks template loader is fully compatible with Linux in a development environment.
* Improved template performance by reusing template loaders.
* `min` and `max` work properly for both string-like and number-like fields.
* Negative numbers, leading minus and plus signs, and trailing periods are accepted in the right ways by appropriate field types.
* If a user is inadvertently inserted with no password, set a random password on the backend for safety. In tests it appears that login with a blank password was already forbidden, but this provides an additional level of certainty.
* `data.page` and `data.contextOptions` are now available in `widget.html` templates in most cases. Specifically, they are available when loading the page, (2) when a widget has just been inserted on the page, and (3) when a widget has just been edited and saved back to the page. However, bear in mind that these parameters are never available when a widget is being edited "out of context" via "Page Settings", via the "Edit Piece" dialog box, via a dialog box for a parent widget, etc. Your templates should be written to tolerate the absence of these parameters.
* Double slashes in the slug cannot be used to trick Apostrophe into serving as an open redirect (fix ported to 3.x from 2.92.0).
* The global doc respects the `def` property of schema fields when first inserted at site creation time.
* Fixed fragment keyword arguments being available when not a part of the fragment signature.

## 3.0.0-beta.3.1 - 2021-06-07

### Breaks
- This backwards compatibility break actually occurred in 3.0.0-beta.3 and was not documented at that time, but it is important to know that the following Rich Text tool names have been updated to match Tiptap2's convention:
-- `bullet_list` -> `bulletList`
-- `ordered_list` -> `orderedList`
-- `code_block` -> `codeBlock`
-- `horizontal_rule` -> `horizontalRule`

### Fixes

- Rich Text default tool names updated, no longer broken. Bug introduced in 3.0.0-beta.3.
- Fixed Rich Text's tool cascade to properly account for core defaults, project level defaults, and area-specific options.

## 3.0.0-beta.3 - 2021-06-03

### Security Fixes

The `nlbr` and `nlp` Nunjucks filters marked their output as safe to preserve the tags that they added, without first escaping their input, creating a CSRF risk. These filters have been updated to escape their input unless it has already been marked safe. No code changes are required to templates whose input to the filter is intended as plaintext, however if you were intentionally leveraging this bug to output unescaped HTML markup you will need to make sure your input is free of CSRF risks and then use the `| safe` filter before the `| nlbr` or `| nlp` filter.

### Adds

- Added the `ignoreUnusedFolderWarning` option for modules that intentionally might not be activated or inherited from in a particular startup.
- Better explanation of how to replace macros with fragments, in particular how to call the fragments with `{% render fragmentName(args) %}`.

### Fixes

- Temporarily pinned to Vue 2.6.12 to fix an issue where the "New" button in the piece manager modals disappeared. We think this is a bug in the newly released Vue 2.6.13 but we are continuing to research it.
- Updated dependencies on `sanitize-html` and `nodemailer` to new major versions, causing no bc breaks at the ApostropheCMS level. This resolved two critical vulnerabilities according to `npm audit`.
- Removed many unused dependencies.
- The data retained for "Undo Publish" no longer causes slug conflicts in certain situations.
- Custom piece types using `localized: false` or `autopublish: true,` as well as singleton types, now display the correct options on the "Save" dropdown.
- The "Save and View," "Publish and View" and/or "Save Draft and Preview" options now appear only if an appropriate piece page actually exists for the piece type.
- Duplicating a widget now properly assigns new IDs to all copied sub-widgets, sub-areas and array items as well.

- Added the `ignoreUnusedFolderWarning` option for modules that intentionally might not be activated or inherited from in a particular startup.
- If you refresh the page while previewing or editing, you will be returned to that same state.

### Notices

- Numerous `npm audit` vulnerability warnings relating to `postcss` 7.x were examined, however it was determined that these are based on the idea of a malicious SASS coder attempting to cause a denial of service. Apostrophe developers would in any case be able to contribute JavaScript as well and so are already expected to be trusted parties. This issue must be resolved upstream in packages including both `stylelint` and `vue-loader` which have considerable work to do before supporting `postcss` 8.x, and in any case public access to write SASS is not part of the attack surface of Apostrophe.

### Changes

- When logging out on a page that only exists in draft form, or a page with access controls, you are redirected to the home page rather than seeing a 404 message.

- Rich text editor upgraded to [tiptap 2.x beta](https://www.tiptap.dev) :tada:. On the surface not a lot has changed with the upgrade, but tiptap 2 has big improvements in terms of speed, composability, and extension support. [See the technical differences of tiptap 1 and 2 here](https://www.tiptap.dev/overview/upgrade-guide#reasons-to-upgrade-to-tiptap-2x)

## 3.0.0-beta.2 - 2021-05-21

### **Breaks**

- The `updateModified: false` option, formerly supported only by `apos.doc.update`, has been renamed to `setModified: false` and is now supported by `apos.doc.insert` as well. If explicitly set to false, the insert and update methods will leave the `modified` property alone, rather than trying to detect or infer whether a change has been made to the draft relative to the published version.
- The `permission` module no longer takes an `interestingTypes` option. Instead, doc type managers may set their `showPermissions` option to `true` to always be broken out separately in the permissions explorer, or explicitly set it to `false` to never be mentioned at all, even on a list of typical piece types that have the same permissions. This allows module creators to ship the right options with their modules rather than requiring the developer to hand-configure `interestingTypes`.
- When editing users, the permissions explorer no longer lists "submitted draft" as a piece type.
- Removed `apos.adminBar.group` method, which is unlikely to be needed in 3.x. One can group admin bar items into dropdowns via the `groups` option.
- Raw HTML is no longer permitted in an `apos.notify` message parameter. Instead, `options.buttons` is available. If present, it must be an array of objects with `type` and `label` properties. If `type` is `'event'` then that button object must have `name` and `data` properties, and when clicked the button will trigger an apos bus event of the given `name` with the provided `data` object. Currently `'event'` is the only supported value for `type`.

### Adds

- The name `@apostrophecms/any-page-type` is now accepted for relationships that should match any page. With this change, the doc type manager module name and the type name are now identical for all types in 3.x. However, for backwards compatibility `@apostrophecms/page` is still accepted. `apos.doc.getManager` will accept either name.
- Sets the project root-level `views` directory as the default fallback views directory. This is no longer a necessary configuration in projects unless they want to change it on the `@apostrophecms/template` option `viewsFolderFallback`.
- The new `afterAposScripts` nunjucks block allows for pushing markup after Apostrophe's asset bundle script tag, at the end of the body. This is a useful way to add a script tag for Webpack's hot reload capabilities in development while still ensuring that Apostrophe's utility methods are available first, like they are in production.
- An `uploadfs` option may be passed to the `@apostrophecms/asset` module, in order to pass options configuring a separate instance of `uploadfs` specifically for the static assets. The `@apostrophecms/uploadfs` module now exports a method to instantiate an uploadfs instance. The default behavior, in which user-uploaded attachments and static assets share a single instance of uploadfs, is unchanged. Note that asset builds never use uploadfs unless `APOS_UPLOADFS_ASSETS=1` is set in the environment.
- `AposButtonSplit` is a new UI component that combines a button with a context menu. Users can act on a primary action or change the button's function via menu button to the right of the button itself.
- Developers can now pass options to the `color` schema field by passing a `pickerOptions` object through your field. This allows for modifying/removing the default color palette, changing the resulting color format, and disabling various UI. For full set of options [see this example](https://github.com/xiaokaike/vue-color/blob/master/src/components/Sketch.vue)
- `AposModal` now emits a `ready` event when it is fully painted and can be interacted with by users or code.
- The video widget is now compatible with vimeo private videos when the domain is on the allowlist in vimeo.

### Changes

- You can now override the parked page definition for the home page without copying the entirety of `minimumPark` from the source code. Specifically, you will not lose the root archive page if you park the home page without explicitly parking the archive page as well. This makes it easier to choose your own type for the home page, in lieu of `@apostrophecms/home-page`.

### Fixes

- Piece types like users that have a slug prefix no longer trigger a false positive as being "modified" when you first click the "New" button.
- The `name` option to widget modules, which never worked in 3.x, has been officially removed. The name of the widget type is always the name of the module, with the `-widget` suffix removed.
- The home page and other parked pages should not immediately show as "pending changes."
- In-context editing works properly when the current browser URL has a hash (portion beginning with `#`), enabling the use of the hash for project-specific work. Thanks to [https://stepanjakl.com/](Štěpán Jákl) for reporting the issue.
- When present, the `apos.http.addQueryToUrl` method preserves the hash of the URL intact.
- The home page and other parked pages should not immediately show as "pending changes."
- The browser-side `apos.http.parseQuery` function now handles objects and arrays properly again.
- The in-context menu for documents has been refactored as a smart component that carries out actions on its own, eliminating a great deal of redundant code, props and events.
- Added additional retries when binding to the port in a dev environment.
- The "Submit" button in the admin bar updates properly to "Submitted" if the submission happens in the page settings modal.
- Skipping positional arguments in fragments now works as expected.
- The rich text editor now supports specifying a `styles` array with no `p` tags properly. A newly added rich text widget initially contains an element with the first style, rather than always a paragraph. If no styles are configured, a `p` tag is assumed. Thanks to Stepan Jakl for reporting the issue.

### Changes
- Editor modal's Save button (publish / save draft / submit) now updated to use the `AposSplitButton` component. Editors can choose from several follow-up actions that occur after save, including creating another piece of content of the same type, being taken to the in-context version of the document, or being returned to the manager. Editor's selection is saved in localstorage, creating a remembered preference per content type.

## 3.0.0-beta.1.1 - 2021-05-07

### Fixes

- A hotfix for an issue spotted in beta 1 in our demo: all previously published pages of sites migrated from early alpha releases had a "Draft" label until published again.

## 3.0.0-beta.1 - 2021-05-06

### **Breaks**

- Removes the `firstName` and `lastName` fields in user pieces.
- The query parameters `apos-refresh`, `apos-edit`, `apos-mode` and `apos-locale` are now `aposRefresh`, `aposEdit`, `aposMode`and `aposLocale`. Going forward all query parameters will be camelCase for consistency with query builders.

### Changes

- Archiving a page or piece deletes any outstanding draft in favor of archiving the last published version. Previously the behavior was effectively the opposite.
- "Publish Changes" button label has been changes to "Update".
- Draft mode is no longer the default view for published documents.
- The page and piece manager views now display the title, etc. of the published version of a document, unless that document only exists in draft form. However a label is also provided indicating if a newer draft is in progress.
- Notifications have been updated with a new visual display and animation style.

### **Adds**

- Four permissions roles are supported and enforced: guest, contributor, editor and admin. See the documentation for details. Pre-existing alpha users are automatically migrated to the admin role.
- Documents in managers now have context sensitive action menus that allow actions like edit, discard draft, archive, restore, etc.
- A fragment call may now have a body using `rendercall`, just like a macro call can have a body using `call`. In addition, fragments can now have named arguments, just like macros. Many thanks to Miro Yovchev for contributing this implementation.
- Major performance improvement to the `nestedModuleSubdirs` option.
- Updates URL fields and oEmbed URL requests to use the `httpsFix` option in launder's `url()` method.
- Documents receive a state label based on their document state (draft, pending, pending updates)
- Contributors can submit drafts for review ("Submit" versus "Submit Updates").
- Editors and admins can manage submitted drafts.
- Editors and admins can easily see the number of proposed changes awaiting their attention.
- Support for virtual piece types, such as submitted drafts, which in actuality manage more than one type of doc.
- Confirm modals now support a schema which can be assessed after confirmation.
- When archiving and restoring pages, editors can chose whether the action affects only this document or this document + children
- Routes support the `before` syntax, allowing routes that are added to Express prior to the routes or middleware of another module. The syntax `before: 'middleware:moduleName'` must be used to add the route prior to the middleware of `moduleName`. If `middleware:` is not used, the route is added before the routes of `moduleName`. Note that normally all middleware is added before all routes.
- A `url` property can now optionally be specified when adding middleware. By default all middleware is global.
- The pieces REST GET API now supports returning only a count of all matching pieces, using the `?count=1` query parameter.
- Admin bar menu items can now specify a custom Vue component to be used in place of `AposButton`.
- Sets `username` fields to follow the user `title` field to remove an extra step in user creation.
- Adds default data to the `outerLayoutBase.html` `<title>` tag: `data.piece.title or data.page.title`.
- Moves the core UI build task into the start up process. The UI build runs automatically when `NODE_ENV` is *not* 'production' and when:
    1. The build folder does not yet exist.
    2. The package.json file is newer than the existing UI build.
    3. You explicitly tell it to by setting the environment variable `CORE_DEV=1`
- The new `._ids(_idOrArrayOfIds)` query builder replaces `explicitOrder` and accepts an array of document `_id`s or a single one. `_id` can be used as a multivalued query parameter. Documents are returned in the order you specify, and just like with single-document REST GET requests, the locale of the `_id`s is overridden by the `aposMode` query parameter if present.
- The `.withPublished(true)` query builder adds a `_publishedDoc` property to each returned draft document that has a published equivalent. `withPublished=1` can be used as a query parameter. Note this is not the way to fetch only published documents. For that, use `.locale('en:published')` or similar.
- The server-side implementation of `apos.http.post` now supports passing a `FormData` object created with the `[form-data](https://www.npmjs.com/package/form-data)` npm module. This keeps the API parallel with the browser-side implementation and allows for unit testing the attachments feature, as well as uploading files to internal and external APIs from the server.
- `manuallyPublished` computed property moved to the `AposPublishMixin` for the use cases where that mixin is otherwise warranted.
- `columns` specified for a piece type's manage view can have a name that uses "dot notation" to access a subproperty. Also, for types that are localized, the column name can begin with `draft:` or `published:` to specifically display a property of the draft or published version of the document rather than the best available. When a prefix is not used, the property comes from the published version of the document if available, otherwise from the draft.
- For page queries, the `children` query builder is now supported in query strings, including the `depth` subproperty. For instance you could fetch `/api/v1/@apostrophecms/page/id-of-page?children=1` or `/api/v1/@apostrophecms/page/id-of-page?children[depth]=3`.
- Setting `APOS_LOG_ALL_QUERIES=1` now logs the projection, skip, limit and sort in addition to the criteria, which were previously logged.

### **Fixes**

- Fragments can now call other fragments, both those declared in the same file and those imported, just like macros calling other macros. Thanks to Miro Yovchev for reporting the issue.
- There was a bug that allowed parked properties, such as the slug of the home page, to be edited. Note that if you don't want a property of a parked page to be locked down forever you can use the `_defaults` feature of parked pages.
- A required field error no longer appears immediately when you first start creating a user.
- Vue warning in the pieces manager due to use of value rather than name of column as a Vue key. Thanks to Miro Yovchev for spotting the issue.
- "Save Draft" is not an appropriate operation to offer when editing users.
- Pager links no longer break due to `aposRefresh=1` when in edit mode. Also removed superfluous `append` query parameter from these.
- You may now intentionally clear the username and slug fields in preparation to type a new value. They do not instantly repopulate based on the title field when you clear them.
- Language of buttons, labels, filters, and other UI updated and normalized throughout.
- A contributor who enters the page tree dialog box, opens the editor, and selects "delete draft" from within the editor of an individual page now sees the page tree reflect that change right away.
- The page manager listens for content change events in general and its refresh mechanism is robust in possible situations where both an explicit refresh call and a content change event occur.
- Automatically retries once if unable to bind to the port in a dev environment. This helps with occasional `EADDRINUSE` errors during nodemon restarts.
- Update the current page's context bar properly when appropriate after actions such as "Discard Draft."
- The main archive page cannot be restored, etc. via the context menu in the page tree.
- The context menu and "Preview Draft" are both disabled while errors are present in the editor dialog box.
- "Duplicate" should lead to a "Publish" button, not an "Update" button, "Submit" rather than "Submit Update," etc.
- When you "Duplicate" the home page you should be able to set a slug for the new page (parked properties of parked pages should be editable when making a duplicate).
- When duplicating the home page, the suggested slug should not be `/` as only one page can have that slug at a time.
- Attention is properly called to a slug conflict if it exists immediately when the document is opened (such as making a copy where the suggested slug has already been used for another copy).
- "Preview Draft" never appears for types that do not use drafts.
- The toggle state of admin bar utility items should only be mapped to an `is-active` class if, like palette, they opt in with `toggle: true`
- Fixed unique key errors in the migrate task by moving the parking of parked pages to a new `@apostrophecms/migrate:after` event handler, which runs only after migrations, whether that is at startup (in dev) or at the end of the migration task (in production).
- UI does not offer "Archive" for the home page, or other archived pages.
- Notification checks and other polling requests now occur only when the tab is in the foreground, resolving a number of problems that masqueraded as other bugs when the browser hit its connection limit for multiple tabs on the same site.
- Parked pages are now parked immediately after database migrations are checked and/or run. In dev this still happens at each startup. In production this happens when the database is brand new and when the migration task is manually run.

## 3.0.0-alpha.7 - 2021-04-07

### Breaks

* The `trash` property has been renamed `archived`, and throughout the UI we refer to "archiving" and the "archive" rather than "move to trash" and the "trash can." A database migration is included to address this for existing databases. However, **if you set the minimumPark option, or used a boilerplate in which it is set,** you will need to **change the settings for the `parkedId: 'trash'` page to match those [currently found in the `minimumPark` option setting in the `@apostrophecms/page` source code](https://github.com/apostrophecms/apostrophe/blob/481252f9bd8f42b62648a0695105e6e9250810d3/modules/%40apostrophecms/page/index.js#L25-L32).

### Adds

* General UX and UI improvements to the experience of moving documents to and from the archive, formerly known as the trash.
* Links to each piece are available in the manage view when appropriate.
* Search is implemented in the media library.
* You can now pass core widgets a `className` option when configuring them as part of an area.
* `previewDraft` for pieces, adds a Preview Draft button on creation for quick in-context editing. Defaults to true.

### Changes

* Do not immediately redirect to new pages and pieces.
* Restored pieces now restore as unpublished drafts.
* Refactored the admin bar component for maintainability.
* Notification style updates

### Fixes

* Advisory lock no longer triggers an update to the modification timestamp of a document.
* Attempts to connect Apostrophe 3.x to an Apostrophe 2.x database are blocked to prevent content loss.
* "Save as Draft" is now available as soon as a new document is created.
* Areas nested in array schema fields can now be edited in context.
* When using `apos.image.first`, the alt attribute of the image piece is available on the returned attachment object as `._alt`. In addition, `_credit` and `_creditUrl` are available.
* Fixes relating to the editing of widgets in nested areas, both on the page and in the modal.
* Removed published / draft switch for unpublished drafts.
* "Publish Changes" appears only at appropriate times.
* Notifications moved from the bottom right of the viewport to the bottom center, fixing some cases of UI overlap.

## 3.0.0-alpha.6.1 - 2021-03-26

### Fixes

* Conditional fields (`if`) and the "following values" mechanism now work properly in array item fields.
* When editing "Page Settings" or a piece, the "publish" button should not be clickable if there are errors.

## 3.0.0-alpha.6 - 2021-03-24

### Adds
* You can "copy" a page or a piece via the ⠇ menu.
* When moving the current page or piece to the trash, you are taken to the home page.
* `permissions: false` is supported for piece and page insert operations.
* Adds note to remove deprecated `allowedInChooser` option on piece type filters.
* UX improvement: "Move to Trash" and "Restore" buttons added for pieces, replacing the boolean field. You can open a piece that is in the trash in a read-only way in order to review it and click "Restore."
* Advisory lock support has been completed for all content types, including on-page, in-context editing. This prevents accidental conflicts between editors.
* Image widgets now accept a `size` context option from the template, which can be used to avoid sending a full-width image for a very small placement.
* Additional improvements.

### Fixes
* Fixes error from missing `select` method in `AposPiecesManager` component.
* No more migration messages at startup for brand-new sites.
* `max` is now properly implemented for relationships when using the manager dialog box as a chooser.
* "Trash" filter now displays its state properly in the piece manager dialog box.
* Dragging an image to the media library works reliably.
* Infinite loop warning when editing page titles has been fixed.
* Users can locate the tab that still contains errors when blocked from saving a piece due to schema field errors.
* Calling `insert` works properly in the `init` function of a module.
* Additional fixes.

### Breaks

* Apostrophe's instance of `uploadfs` has moved from `apos.attachment.uploadfs` to `apos.uploadfs`. The `uploadfs` configuration option has similarly moved from the `@apostrophecms/attachment` module to the `@apostrophecms/uploadfs` module. `imageSizes` is still an option to `@apostrophecms/attachment`.

## 3.0.0-alpha.5 - 2021-02-11

* Conditional fields are now supported via the new `if` syntax. The old 2.x `showFields` feature has been replaced with `if: { ... }`.
* Adds the option to pass context options to an area for its widgets following the `with` keyword. Context options for widgets not in that area (or that don't exist) are ignored. Syntax: `{% area data.page, 'areaName' with { '@apostrophecms/image: { size: 'full' } } %}`.
* Advisory locking has been implemented for in-context editing, including nested contexts like the palette module. Advisory locking has also been implemented for the media manager, completing the advisory locking story.
* Detects many common configuration errors at startup.
* Extends `getBrowserData` in `@apostrophecms/doc-type` rather than overwriting the method.
* If a select element has no default, but is required, it should default to the first option. The select elements appeared as if this were the case, but on save you would be told to make a choice, forcing you to change and change back. This has been fixed.
* Removes 2.x piece module option code, including for `contextual`, `manageViews`, `publishMenu`, and `contextMenu`.
* Removes admin bar module options related to 2.x slide-out UI: `openOnLoad`, `openOnHomepageLoad`, `closeDelay`.
* Fixed a bug that allowed users to appear to be in edit mode while looking at published content in certain edge cases.
* The PATCH API for pages can now infer the correct _id in cases where the locale is specified in the query string as an override, just like other methods.
* Check permissions for the delete and publish operations.
* Many bug fixes.

### Breaks
* Changes the `piecesModuleName` option to `pieceModuleName` (no "s") in the `@apostrophecms/piece-page-type` module. This feature is used only when you have two or more piece page types for the same piece type.

## 3.0.0-alpha.4.2 - 2021-01-27

* The `label` option is no longer required for widget type modules. This was already true for piece type and page type modules.
* Ability to namespace asset builds. Do not push asset builds to uploadfs unless specified.

### Breaking changes

* Removes the `browser` module option, which was only used by the rich text widget in core. All browser data should now be added by extending or overriding `getBrowserData` in a module. Also updates `getComponentName` to reference `options.components` instead of `options.browser.components`.

## 3.0.0-alpha.4.1

* Hotfix: the asset module now looks for a `./release-id` file (relative to the project), not a `./data/release-id` file, because `data` is not a deployed folder and the intent of `release-id` is to share a common release identifier between the asset build step and the deployed instances.

## 3.0.0-alpha.4

* **"Fragments" have been added to the Apostrophe template API, as an alternative to Nunjucks' macros, to fully support areas and async components.** [See the A3 alpha documentation](https://a3.docs.apos.dev/guide/widgets-and-templates/fragments.html) for instructions on how to use this feature.
* **CSS files in the `ui/public` subdirectory of any module are now bundled and pushed to the browser.** This allows you to efficiently deliver your CSS assets, just as you can deliver JS assets in `ui/public`. Note that these assets must be browser-ready JS and CSS, so it is customary to use your own webpack build to generate them. See [the a3-boilerplate project](https://github.com/apostrophecms/a3-boilerplate) for an example, especially `webpack.config.js`.
* **More support for rendering HTML in REST API requests.** See the `render-areas` query parameter in [piece and page REST API documentation](https://a3.docs.apos.dev/reference/api/pieces.html#get-api-v1-piece-name).
* **Context bar takeover capability,** for situations where a secondary document should temporarily own the undo/redo/publish UI.
* **Unpublished pages in the tree** are easier to identify
* **Range fields** have been added.
* **Support for npm bundles is back.** It works just like in 2.x, but the property is `bundle`, not `moogBundle`. Thanks to Miro Yovchev.

### Breaking changes

* **A3 now uses webpack 5.** For now, **due to a known issue with vue-loader, your own project must also be updated to use webpack 5.** The a3-boilerplate project has been updated accordingly, so you may refer to [the a3-boilerplate project](https://github.com/apostrophecms/a3-boilerplate) for an example of the changes to be made, notably in `webpack.config.js` and `package.json`. We are in communication with upstream developers to resolve the issue so that projects and apostrophe core can use different major versions of webpack.

## 3.0.0-alpha.3

Third alpha release of 3.x. Introduced draft mode and the "Publish Changes" button.

## 3.0.0-alpha.2

Second alpha release of 3.x. Introduced a distinct "edit" mode.

## 3.0.0-alpha.1

First alpha release of 3.x.<|MERGE_RESOLUTION|>--- conflicted
+++ resolved
@@ -5,18 +5,15 @@
 ### Fixes
 
 * The file size of uploaded media is visible again when selected in the editor, and media information such as upload date, dimensions and file size is now properly localized.
-<<<<<<< HEAD
+* Fixes moog error messages to reflect the recommended pattern of customization functions only taking `self` as an argument.
 
 ### Changes
 
 * Cascade grouping (e.g., grouping fields) will now concatenate a group's field name array with the field name array of an existing group of the same name. Put simply, if a new piece module adds their custom fields to a `basics` group, that field will be added to the default `basics` group fields. Previously the new group would have replaced the old, leaving inherited fields in the "Ungrouped" section.
-=======
-* Fixes moog error messages to reflect the recommended pattern of customization functions only taking `self` as an argument.
 
 ### Adds
 
 * If `options.testModule` on the app is a string it will be used as an npm namespace when creating a symlink test module.
->>>>>>> a455a3e8
 
 ## 3.4.1 - 2021-09-13
 
