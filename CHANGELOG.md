--- conflicted
+++ resolved
@@ -17,13 +17,10 @@
 * Make conditional fields work in Image Editor.
 * Importing a custom icon from an npm module using a `~` path per the admin UI now works per the documentation, as long as the Vue component used for the icon is structured like those found in `@apostrophecms/vue-material-design-icons`.
 * The `button: true` flag works again for piece module utility operations. Previously the button appeared but did not trigger the desired operation.
-<<<<<<< HEAD
 * Fix the fact that area options `minSize` and `aspectRatio` weren't passed to the image cropper when coming directly from the area and the widget controls (without passing through the widget editor).
-=======
 * Fixes the widget data being cloned to be saved before the `postprocess` method being called, which leads to a loss of data in `AposWidgetEditor` (like the autocrop data).
 * In editors like `AposWidgetEditor` relationships are now post processed after they are updated in `AposInputRelationship` only for the relationship that has been updated. 
 It allows live preview to work well with it, it also avoids complexity and fixes updated data not being properly synced between the editor and the `AposSchema`.
->>>>>>> f3bab998
 
 ### Changes
 
