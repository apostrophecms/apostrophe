--- conflicted
+++ resolved
@@ -17,11 +17,8 @@
 * Check create permissions on create keyboard shortcut.
 * Copy requires create and edit permission.
 * Display a more informative error message when publishing a page because the parent page is not published and the current user has no permission to publish the parent page (while having permission to publish the current one).
-<<<<<<< HEAD
 * The `content-changed` event for the submit draft action now uses a complete document.
-=======
 * Block typing slash key (`/`) in slugs to prevent infinite loop (slashes are still automatically added for pages).
->>>>>>> 15bb41c1
 
 ### Changes
 
