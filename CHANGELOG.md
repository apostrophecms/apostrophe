--- conflicted
+++ resolved
@@ -2,21 +2,17 @@
 
 ## UNRELEASED
 
-<<<<<<< HEAD
 ### Changes
 * Foreign widget UI no longer uses inverted theme styles.
-### Adds
-* Allows users to double-click a widget's breadcrumb type and open its editor.
-=======
-### Adds
-
-* Adds support for `conditions` property in `addContextOperation`, this one must be an array. Validates `addContextOperation` configuration.
->>>>>>> 3bca0320
-
-### Fixes
-
-* Allows to create page without defining the page target ID, by default it takes the Home page.
-* Users are no longer blocked from saving documents when a field hidden
+
+### Adds
+* Allows users to double-click a nested widget's breadcrumb entry and open its editor.
+* Adds support for a new `conditions` property in `addContextOperation` and validation of `addContextOperation` configuration.
+
+### Fixes
+
+* The API now allows the user to create a page without defining the page target ID. By default it takes the Home page.
+* Users are no longer blocked from saving documents when a field is hidden
 by an `if` condition fails to satisfy a condition such as `min` or `max`
 or is otherwise invalid. Instead the invalid value is discarded for safety.
 Note that `required` has always been ignored when an `if` condition is not
