--- conflicted
+++ resolved
@@ -1,4 +1,10 @@
 # Changelog
+
+## Unreleased
+
+### Adds
+
+* Additional requirements and related UI may be imposed on native ApostropheCMS logins using the new `requirements` feature, which can be extended in modules that `improve` the `@apostrophecms/login` module. These requirements are not imposed for single sign-on logins via `@apostrophecms/passport-bridge`. See the documentation for more information.
 
 ## 3.12.0 - 2022-01-21
 
@@ -21,17 +27,6 @@
 
 * Temporarily removes `npm audit` from our automated tests because of a sub-dependency of vue-loader that doesn't actually cause a security vulnerability for apostrophe.
 
-<<<<<<< HEAD
-### Adds
-
-* Brought back the `nestedModuleSubdirs` feature from A2, which allows modules to be nested in subdirectories if `nestedModuleSubdirs: true` is set in `app.js`. As in A2, module configuration (including activation) can also be grouped in a `modules.js` file in such subdirectories.
-
-### Adds
-
-* Additional requirements and related UI may be imposed on native ApostropheCMS logins using the new `requirements` feature, which can be extended in modules that `improve` the `@apostrophecms/login` module. These requirements are not imposed for single sign-on logins via `@apostrophecms/passport-bridge`. See the documentation for more information.
-
-=======
->>>>>>> 05b889fa
 ## 3.11.0 - 2022-01-06
 
 ### Adds
