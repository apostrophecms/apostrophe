--- conflicted
+++ resolved
@@ -1,6 +1,5 @@
 # Changelog
 
-<<<<<<< HEAD
 ## 3.63.3 (2024-03-14)
 
 ### Adds
@@ -13,21 +12,18 @@
 
 * `field.help` and `field.htmlHelp` are now correctly translated when displayed in a tooltip.
 This was also an expectation for the multisite module.
-=======
+
 ## UNRELEASED
 
 ### Adds
 
-* Add translation keys used by the multisite assembly module.
 * Add side by side comparison support in AposSchema component.
 * Add the possibility to make widget modals wider, which can be useful for widgets that contain areas taking significant space. See [documentation](https://v3.docs.apostrophecms.org/reference/modules/widget-type.html#options).
 
 ### Fixes
 
 * Adds `textStyle` to Tiptap types so that spans are rendered on RT initialization
-* `field.help` and `field.htmlHelp` are now correctly translated when displayed in a tooltip.
 * Notification REST APIs should not directly return the result of MongoDB operations.
->>>>>>> 51411185
 
 ## 3.63.2 (2024-03-01)
 
