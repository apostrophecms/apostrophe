--- conflicted
+++ resolved
@@ -1,12 +1,5 @@
 # Changelog
 
-<<<<<<< HEAD
-## Unreleased
-
-### Adds
-
-* Adds support for a new `if` property in `addContextOperation` in order to show or not a context operation based on the current document properties. 
-=======
 ## UNRELEASED
 
 ### Adds
@@ -14,7 +7,7 @@
 * Accessibility improved for navigation inside modals and various UI elements.  
 Pages/Docs Manager and Doc Editor modal now have better keyboard accessibility.
 They keep the focus on elements inside modals and give it back to their parent modal when closed.
->>>>>>> e189f719
+* Adds support for a new `if` property in `addContextOperation` in order to show or not a context operation based on the current document properties. 
 
 ## 3.52.0 (2023-07-06)
 
