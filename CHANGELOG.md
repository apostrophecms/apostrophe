# Changelog

## UNRELEASED

### Adds

* Add a `validate` method to the `url` field type to allow the use of the `pattern` property.
* Add `autocomplete` attribute to schema fields that implement it (cf. [HTML attribute: autocomplete](https://developer.mozilla.org/en-US/docs/Web/HTML/Attributes/autocomplete)).
<<<<<<< HEAD
* Add the `delete` method to the `@apostrophecms/cache` module so we don't have to rely on direct MongoDB manipulation to remove a cache item.

=======
* Adds tag property to fields in order to show a tag next to the field title (used in advanced permission for the admin field). Adds new sensitive label color.
>>>>>>> 1c827b1f

### Fixes

* Fix `if` on pages. When you open the `AposDocEditor` modal on pages, you now see an up to date view of the visible fields.
* Pass on complete annotation information for nested areas when adding or editing a nested widget using an external front, like Astro.
* Pass on the module name and the full, namespaced template name to external front ends, e.g. Astro.
Also make this information available to other related methods for future and project-level use.
* We can now close the image modal in rich-text widgets when we click outside of the modal.
The click on the cancel button now works too.
<<<<<<< HEAD
* Fixes the `clearLoginAttempts` method to work with the new `@apostrophecms/cache` module `delete` method.

=======
* Fixes the AposCheckbox component to be used standalone, accepts a single model value instead of an array.
>>>>>>> 1c827b1f

## 3.60.1 (2023-12-06)

### Fixes

* corrected an issue where the use of the doc template library can result in errors at startup when
replicating certain content to new locales. This was not a bug in the doc template library.
Apostrophe was not invoking `findForEditing` where it should have.

## 3.60.0 (2023-11-29)

### Adds

* Add the possibility to add custom classes to notifications.
Setting the `apos-notification--hidden` class will hide the notification, which can be useful when we only care about the event carried by it.
* Give the possibility to add horizontal rules from the insert menu of the rich text editor with the following widget option: `insert: [ 'horizontalRule' ]`.
Improve also the UX to focus back the editor after inserting a horizontal rule or a table.

### Fixes

* The `render-widget` route now provides an `options` property on the widget, so that
schema-level options of the widget are available to the external front end when
rendering a newly added or edited widget in the editor. Note that when rendering a full page,
this information is already available on the parent area: `area.options.widgets[widget.type]`
* Pages inserted directly in the published mode are now given a
correct `lastPublishedAt` property, correcting several bugs relating
to the page tree.
* A migration has been added to introduce `lastPublishedAt` wherever
it is missing for existing pages.
* Fixed a bug that prevented page ranks from renumbering properly during "insert after" operations.
* Added a one-time migration to make existing page ranks unique among peers.
* Fixes conditional fields not being properly updated when switching items in array editor.
* The `beforeSend` event for pages and the loading of deferred widgets are now
handled in `renderPage` with the proper timing so that areas can be annotated
successfully for "external front" use.
* The external front now receives 100% of the serialization-friendly data that Nunjucks receives,
including the `home` property etc. Note that the responsibility to avoid passing any nonserializable
or excessively large data in `req.data` falls on the developer when choosing to use the
`apos-external-front` feature.
* Wraps the group label in the expanded preview menu component in `$t()` to allow translation

## 3.59.1 (2023-11-14)

### Fixes

* Fix `if` and `requiredIf` fields inside arrays. With regard to `if`, this is a hotfix for a regression introduced in 3.59.0.

## 3.59.0 (2023-11-03)

### Changes

* Webpack warnings about package size during the admin UI build process have been turned off by default. Warnings are still enabled for the public build, where a large bundle can be problematic for SEO.

### Fixes

* Apostrophe warns you if you have more than one piece page for the same piece type and you have not overridden `chooseParentPage`
to help Apostrophe decide which page is suitable as the `_url` of each piece. Beginning with this release, Apostrophe can recognize
when you have chosen to do this via `extendMethods`, so that you can call `_super()` to fall back to the default implementation without
receiving this warning. The default implementation still just returns the first page found, but always following the
`_super()` pattern here opens the door to npm modules that `improve` `@apostrophecms/piece-page` to do something more
sophisticated by default.
* `newInstance` always returns a reasonable non-null empty value for area and
object fields in case the document is inserted without being passed through
the editor, e.g. in a parked page like the home page. This simplifies
the new external front feature.

### Adds

* An adapter for Astro is under development with support from Michelin.
Starting with this release, adapters for external fronts, i.e. "back for front"
frameworks such as Astro, may now be implemented more easily. Apostrophe recognizes the
`x-requested-with: AposExternalFront` header and the `apos-external-front-key` header.
If both are present and `apos-external-front-key` matches the `APOS_EXTERNAL_FRONT_KEY`
environment variable, then Apostrophe returns JSON in place of a normal page response.
This mechanism is also available for the `render-widget` route.
* Like `type`, `metaType` is always included in projections. This helps
ensure that `apos.util.getManagerOf()` can be used on any object returned
by the Apostrophe APIs.

## 3.58.1 (2023-10-18)

### Security

* Update `uploadfs` to guarantee users get a fix for a [potential security vulnerability in `sharp`](https://security.snyk.io/vuln/SNYK-JS-SHARP-5922108).
This was theoretically exploitable only by users with permission to upload media to Apostrophe
* Remove the webpack bundle analyzer feature, which had been nonfunctional for some time, to address a harmless npm audit warning
* Note: there is one remaining `npm audit` warning regarding `postcss`. This is not a true vulnerability because only developers
with access to the entire codebase can modify styles passed to `postcss` by Apostrophe, but we are working with upstream
developers to determine the best steps to clear the warning

### Fixes

* Automatically add `type` to the projection only if there are no exclusions in the projection. Needed to prevent `Cannot do
exclusion on field in inclusion projection` error.

## 3.58.0 (2023-10-12)

### Fixes

* Ensure Apostrophe can make appropriate checks by always including `type` in the projection even if it is not explicitly listed.
* Never try to annotate a widget with permissions the way we annotate a document, even if the widget is simulating a document.
* The `areas` query builder now works properly when an array of area names has been specified.

### Adds

* Widget schema can now follow the parent schema via the similar to introduced in the `array` field type syntax (`<` prefix). In order a parent followed field to be available to the widget schema, the area field should follow it. For example, if area follows the root schema `title` field via `following: ['title']`, any field from a widget schema inside that area can do `following: ['<title']`.
* The values of fields followed by an `area` field are now available in custom widget preview Vue components (registered with widget option `options.widget = 'MyComponentPreview'`). Those components will also receive additional `areaField` prop (the parent area field definition object).
* Allows to insert attachments with a given ID, as well as with `docIds` and `archivedDocIds` to preserve related docs.
* Adds an `update` method to the attachment module, that updates the mongoDB doc and the associated file.
* Adds an option to the `http` `remote` method to allow receiving the original response from `node-fetch` that is a stream.

## 3.57.0 2023-09-27

### Changes
* Removes a 25px gap used to prevent in-context widget UI from overlapping with the admin bar
* Simplifies the way in-context widget state is rendered via modifier classes
### Adds

* Widgets detect whether or not their in-context editing UI will collide with the admin bar and adjust it appropriately.
* Italian translation i18n file created for the Apostrophe Admin-UI. Thanks to [Antonello Zanini](https://github.com/Tonel) for this contribution.
* Fixed date in piece type being displayed as current date in column when set as undefined and without default value. Thanks to [TheSaddestBread](https://github.com/AllanKoder) for this contribution.

### Fixes

* Bumped dependency on `oembetter` to ensure Vimeo starts working again
for everyone with this release. This is necessary because Vimeo stopped
offering oembed discovery meta tags on their video pages.

### Fixes

* The `118n` module now ignores non-JSON files within the i18n folder of any module and does not crash the build process.

## 3.56.0 (2023-09-13)

### Adds

* Add ability for custom tiptap extensions to access the options passed to rich text widgets at the area level.
* Add support for [npm workspaces](https://docs.npmjs.com/cli/v10/configuring-npm/package-json#workspaces) dependencies. A workspace dependency can now be used as an Apostrophe module even if it is not a direct dependency of the Apostrophe project. Only direct workspaces dependencies of the Apostrophe project are supported, meaning this will only work with workspaces set in the Apostrophe project. Workspaces set in npm modules are not supported, please use [`bundle`](https://v3.docs.apostrophecms.org/reference/module-api/module-overview.html#bundle) instead. For instance, I have an Apostrophe project called `website`. `website` is set with two [npm workspaces](https://docs.npmjs.com/cli/v10/using-npm/workspaces), `workspace-a` & `workspace-b`. `workspace-a` `package.json` contains a module named `blog` as a dependency. `website` can reference `blog` as enabled in the Apostrophe `modules` configuration.
* The actual invocation of `renderPageForModule` by the `sendPage` method of all modules has been
factored out to `renderPage`, which is no longer deprecated. This provides a convenient override point
for those who wish to substitute something else for Nunjucks or just wrap the HTML in a larger data
structure. For consistent results, one might also choose to override the `renderWidget` and `render`
methods of the `@apostrophecms/area` module, which are used to render content while editing.
Thanks to Michelin for their support of this work.
* Add `@apostrophecms/rich-text-widget:lint-fix-figure` task to wrap text nodes in paragraph tags when next to figure tags. Figure tags are not valid children of paragraph tags.
* Add `@apostrophecms/rich-text-widget:remove-empty-paragraph` task to remove empty paragraphs from all existing rich-texts.

## 3.55.1 (2023-09-11)

### Fixes

* The structured logging for API routes now responds properly if an API route throws a `string` as an exception, rather than
a politely `Error`-derived object with a `stack` property. Previously this resulted in an error message about the logging
system itself, which was not useful for debugging the original exception.

## 3.55.0 (2023-08-30)

### Adds

* Add `publicApiCheckAsync` wrapper method (and use it internally) to allow for overrides to do async permission checks of REST APIs. This feature doesn't introduce any breaking changes because the default implementation still invokes `publicApiCheck` in case developers have overridden it.

### Fixes

* Refresh schema field with same name in `AposDocEditor` when the schema changes.
* Infer parent ID mode from the request when retrieving the parent (target) page to avoid `notfound`.
* Log the actual REST API error message and not the one meant for the user.
* Hide dash on autopublished pages title.

## 3.54.0 (2023-08-16)

### Adds

* Add `@apostrophecms/log` module to allow structured logging. All modules have `logDebug`, `logInfo`, `logWarn` and `logError` methods now. See the [documentation](https://v3.docs.apostrophecms.org/guide/logging.html) for more details.
* Add `@apostrophecms/settings` translations.
* Add the ability to have custom modals for batch operations.
* Add the possibility to display utility operations inside a 3-dots menu on the page manager, the same way it is done for the docs manager.
* Custom context operations now accept a `moduleIf` property, which tests options at the module level
the same way that `if` tests properties of the document to determine if the operation should be
offered for a particular document. Note that not all options are passed to the front end unless
`getBrowserData` is extended to suit the need.
* Move Pages Manager modal business logic to a mixin.
* Add `column.extraWidth` option (number) for `AposTreeHeader.vue` to allow control over the tree cell width.
* Move `AposDocContextMenu.vue` business logic to a mixin.
* Move Pages Manager modal business logic to a mixin. Add `column.extraWidth` option (number) for `AposTreeHeader.vue` to allow control over the tree cell width.

### Changes

* Rename misleading `projection` parameter into `options` in `self.find` method signature for
`@apostrophecms/any-doc-type`, `@apostrophecms/any-page-type` & `@apostrophecms/piece-type`.
**This was never really a projection in A3,** so it is not a backwards compatibility issue.
* Hide save button during in-context editing if the document is autopublished.
* Beginning with this release, the correct `moduleName` for typical
actions on the context document is automatically passed to the
modal associated with a custom context operation, unless `moduleName`
is explicitly specified. The `moduleName` parameter to `addContextOperation`
is no longer required and should not be passed at all in most cases
(just pass the object argument). If you do wish to specify a `moduleName`
to override that prop given to the modal, then it is recommended to pass
it as a `moduleName` property of the object, not as a separate argument.
For backwards compatibility the two-argument syntax is still permitted.

### Fixes

* Resolved data integrity issue with certain page tree operations by inferring the best peer to position the page relative to rather
than attempting to remember the most recent move operation.
* Fixes a downstream bug in the `getFieldsByCategory` method in the `AposEditorMixin.js` by checking for a property before accessing it.
* In Nunjucks templates, `data.url` now includes any sitewide and locale URL prefixes. This fixes local prefixing for pagination of piece-type index pages.
* Changes were detected in various fields such as integers, which caused the "Update" button to be active even when there was no actual modification in the doc.
* Fix a bug that prevented adding multiple operations in the same batch operation group.
* The `getTarget` method of the page module should use `findForEditing` to make sure it is able to see
pages that would be filtered out of a public view by project level or npm module overrides.

## 3.53.0 (2023-08-03)

### Adds

* Accessibility improved for navigation inside modals and various UI elements.
Pages/Docs Manager and Doc Editor modal now have better keyboard accessibility.
They keep the focus on elements inside modals and give it back to their parent modal when closed.
This implementation is evolving and will likely switch to use the `dialog` HTML element soon.
* Adds support for a new `if` property in `addContextOperation` in order to show or not a context operation based on the current document properties.
* Add `update-doc-fields` event to call `AposDocEditor.updateDocFields` method
* Add schema field `hidden` property to always hide a field
* Hide empty schema tabs in `AposDocEditor` when all fields are hidden due to `if` conditions
* The front end UI now respects the `_aposEditorModal` and `_aposAutopublish`
properties of a document if present, and otherwise falls back to module
configuration. This is a powerful addition to custom editor components
for piece and page types, allowing "virtual piece types" on the back end that
deal with many content types to give better hints to the UI.
* Respect the `_aposAutopublish` property of a document if present, otherwise
fall back to module configuration.
* For convenience in custom editor components, pass the new prop `type`, the original type of the document being copied or edited.
* For better results in custom editor components, pass the prop `copyOfId`, which implies
the custom editor should fetch the original itself by its means of choice.
For backwards compatibility `copyOf` is still passed, but it may be an
incomplete projection and should not be used in new code.
* Custom context operations now receive a `docId` prop, which should
be used in preference to `doc` because `doc` may be an incomplete
projection.
* Those creating custom context operations for documents can now
specify both a `props` object for additional properties to be passed to
their modal and a `docProps` object to map properties from the document
to props of their choosing.
* Adds support to add context labels in admin bar.
* Adds support for admin UI language configuration in the `@apostrophecms/i18n` module. The new options allow control over the default admin UI language and configures the list of languages, that any individual logged in user can choose from. See the [documentation](https://v3.docs.apostrophecms.org/reference/modules/i18n.html) for more details.
* Adds `adminLocale` User field to allow users to set their preferred admin UI language, but only when the `@apostrophecms/i18n` is configured accordingly (see above).
* Adds `@apostrophecms/settings` module and a "Personal Settings" feature. See the [documentation](https://v3.docs.apostrophecms.org/reference/modules/settings.html) for more details.
* Adds `$and` operator on `addContextOperation` `if` property in order to check multiple fields before showing or hiding a context operation.

### Fixes

* `AposDocEditor` `onSave` method signature. We now always expect an object when a parameter is passed to the function to check
the value of `navigate` flag.
* Fixes a problem in the rich text editor where the slash would not be deleted after item selectin from the insert menu.
* Modules that have a `public` or `i18n` subdirectory no longer generate a
warning if they export no code.
* Clean up focus parent event handlers when components are destroyed. Prevents a slow degradation of performance while editing.
Thanks to [Joshua N. Miller](https://github.com/jmiller-rise8).
* Fixes a visual discrepancy in the rich text editor where empty paragraphs would appear smaller in preview mode compared to edit mode.

### Changes

* To make life easier for module developers, modules that are `npm link`ed to
the project no longer have to be listed in `package.json` as
dependencies. To prevent surprises this is still a requirement for modules
that are not symlinked.

## 3.52.0 (2023-07-06)

### Changes

* Foreign widget UI no longer uses inverted theme styles.

### Adds

* Allows users to double-click a nested widget's breadcrumb entry and open its editor.
* Adds support for a new `conditions` property in `addContextOperation` and validation of `addContextOperation` configuration.

### Fixes

* The API now allows the user to create a page without defining the page target ID. By default it takes the Home page.
* Users are no longer blocked from saving documents when a field is hidden
by an `if` condition fails to satisfy a condition such as `min` or `max`
or is otherwise invalid. Instead the invalid value is discarded for safety.
Note that `required` has always been ignored when an `if` condition is not
satisfied.
* Errors thrown in `@apostrophecms/login:afterSessionLogin` event handlers are now properly passed back to Passport as such, avoiding a process restart.

## 3.51.1 (2023-06-23)

## Fixes

* Fix a regression introduced in 3.51.0 - conditional fields work again in the array editor dialog box.

## 3.51.0 (2023-06-21)

### Adds

* Items can now be added to the user's personal menu in the
admin bar, alongside the "Log Out" option. To do so, specify
the `user: true` option when calling `self.apos.adminBar.add`.
This should be reserved for items that manage personal settings.
* When duplicating another document, the `_id` properties of
array items, widgets and areas are still regenerated to ensure
uniqueness across documents. However, an `_originalId` property
is now available for reference while the document remains in memory.
This facilitates change detection within array items in
`beforeSave` handlers and the like.
* Adds the possibility to add custom admin bars via the `addBar()` method from the `admin-bar` module.
* Adds support for conditional fields within `array` and `object` field schema. See the [documentation](https://v3.docs.apostrophecms.org/guide/conditional-fields/) for more information.

### Fixes

* Uses `findForEditing` method in the page put route.
* The "Duplicate" option in the page or piece manager now correctly duplicates the
entire document. This was a regression introduced in 3.48.0. The "Duplicate" option
in the editor dialog box always worked correctly.

### Changes

* Browser URL now changes to reflect the slug of the document according to the mode that is being viewed.

## 3.50.0 (2023-06-09)

### Adds

* As a further fix for issues that could ensue before the improvements
to locale renaming support that were released in 3.49.0, an
`@apostrophecms/page:reattach` task has been added. This command line task
takes the `_id` or `slug` of a page and reattaches it to the page tree as
the last child of the home page, even if page tree data for that page
is corrupted. You may wish to use the `--new-slug` and `--locale` options. This task should not
be needed in normal circumstances.

## 3.49.0 (2023-06-08)

### Changes

* Updates area UX to not display Add Content controls when a widget is focused.
* Updates area UX to unfocus widget on esc key.
* Updates widget UI to use dashed outlines instead of borders to indicate bounds.
* Updates UI for Insert Menu.
* Updates Insert Menu UX to allow mid-node insertion.
* Rich Text Widget's Insert components are now expected to emit `done` and `cancel` for proper RT cleanup. `close` still supported for BC, acts as `done`.
* Migrated the business logic of the login-related Vue components to external mixins, so that the templates and styles can be overridden by
copying the component `.vue` file to project level without copying all of the business logic. If you have already copied the components to style them,
we encourage you to consider replacing your `script` tag with the new version, which just imports the mixin, so that fixes we make there will be
available in your project.

### Adds

* Adds keyboard accessibility to Insert menu.
* Adds regex pattern feature for string fields.
* Adds `pnpm` support. Introduces new optional Apostrophe root configuration `pnpm` to force opt-in/out when auto detection fails. See the [documentation](https://v3.docs.apostrophecms.org/guide/using-pnpm.html) for more details.
* Adds a warning if database queries involving relationships
are made before the last `apostrophe:modulesRegistered` handler has fired.
If you need to call Apostrophe's `find()` methods at startup,
it is best to wait for the `@apostrophecms/doc:beforeReplicate` event.
* Allow `@` when a piece is a template and `/@` for page templates (doc-template-library module).
* Adds a `prefix` option to the http frontend util module.
If explicitly set to `false`, prevents the prefix from being automatically added to the URL,
when making calls with already-prefixed URLs for instance.
* Adds the `redirectToFirstLocale` option to the `i18n` module to prevent users from reaching a version of their site that would not match any locale when requesting the site without a locale prefix in the URL.
* If just one instance of a piece type should always exist (per locale if localized), the
`singletonAuto` option may now be set to `true` or to an object with a `slug` option in
order to guarantee it. This implicitly sets `singleton: true` as well. This is now used
internally by `@apostrophecms/global` as well as the optional `@apostrophecms-pro/palette` module.

### Fixes

* Fix 404 error when viewing/editing a doc which draft has a different version of the slug than the published one.
* Fixed a bug where multiple home pages can potentially be inserted into the database if the
default locale is renamed. Introduced the `async apos.doc.bestAposDocId(criteria)` method to
help identify the right `aposDocId` when inserting a document that might exist in
other locales.
* Fixed a bug where singletons like the global doc might not be inserted at all if they
exist under the former name of the default locale and there are no other locales.

## 3.48.0 (2023-05-26)

### Adds

* For performance, add `apos.modules['piece-type']getManagerApiProjection` method to reduce the amount of data returned in the manager
    modal. The projection will contain the fields returned in the method in addition to the existing manager modal
    columns.
* Add `apos.schema.getRelationshipQueryBuilderChoicesProjection` method to set the projection used in
    `apos.schema.relationshipQueryBuilderChoices`.
* Rich-text inline images now copies the `alt` attribute from the original image from the Media Library.

### Changes

* Remove `stripPlaceholderBrs` and `restorePlaceholderBrs` from `AposRichTextWidgetEditor.vue` component.
* Change tiptap `Gapcursor` display to use a vertical blinking cursor instead of an horizontal cursor, which allow users to add text before and after inline images and tables.
* You can set `max-width` on `.apos-rich-text-toolbar__inner` to define the width of the rich-text toolbar. It will now
    flow on multiple lines if needed.
* The `utilityRail` prop of `AposSchema` now defaults to `false`, removing
the need to explicitly pass it in almost all contexts.
* Mark `apos.modules['doc-type']` methods `getAutocompleteTitle`, `getAutocompleteProjection` and `autocomplete` as
    deprecated. Our admin UI does not use them, it uses the `autocomplete('...')` query builder.
    More info at https://v3.docs.apostrophecms.org/reference/query-builders.html#autocomplete'.
* Print a warning with a clear explanation if a module's `index.js` file contains
no `module.exports` object (often due to a typo), or it is empty.

### Fixes

* Now errors and exits when a piece-type or widget-type module has a field object with the property `type`. Thanks to [NuktukDev](https://github.com/nuktukdev) for this contribution.
* Add a default page type value to prevent the dropdown from containing an empty value.

## 3.47.0 (2023-05-05)

### Changes

* Since Node 14 and MongoDB 4.2 have reached their own end-of-support dates,
we are **no longer supporting them for A3.** Note that our dependency on
`jsdom` 22 is incompatible with Node 14. Node 16 and Node 18 are both
still supported. However, because Node 16 reaches its
end-of-life date quite soon (September), testing and upgrading directly
to Node 18 is strongly recommended.
* Updated `sluggo` to version 1.0.0.
* Updated `jsdom` to version `22.0.0` to address an installation warning about the `word-wrap` module.

### Fixes

* Fix `extendQueries` to use super pattern for every function in builders and methods (and override properties that are not functions).

## 3.46.0 (2023-05-03)

### Fixes

* Adding or editing a piece no longer immediately refreshes the main content area if a widget editor is open. This prevents interruption of the widget editing process
when working with the `@apostrophecms/ai-helper` module, and also helps in other situations.
* Check that `e.doc` exists when handling `content-changed` event.
* Require updated `uploadfs` version with no dependency warnings.

### Adds

* Allow sub-schema fields (array and object) to follow parent schema fields using the newly introduced `following: '<parentField'` syntax, where the starting `<` indicates the parent level. For example `<parentField` follows a field in the parent level, `<<grandParentField` follows a field in the grandparent level, etc. The change is fully backward compatible with the current syntax for following fields from the same schema level.

### Changes

* Debounce search to prevent calling search on every key stroke in the manager modal.
* Various size and spacing adjustments in the expanded Add Content modal UI

## 3.45.1 (2023-04-28)

### Fixes

* Added missing styles to ensure consistent presentation of the rich text insert menu.
* Fixed a bug in which clicking on an image in the media manager would close the "insert
image" dialog box.
* Update `html-to-text` package to the latest major version.

## 3.45.0 (2023-04-27)

### Adds

* Rich text widgets now support the `insert` option, an array
which currently may contain the strings `image` and `table` in order to add a
convenient "insert menu" that pops up when the slash key is pressed.
This provides a better user experience for rich text features that shouldn't
require that the user select existing text before using them.
* Auto expand inline array width if needed using `width: max-content` in the admin UI.
* The "browse" button is now available when selecting pages and pieces
to link to in the rich text editor.
* The "browse" button is also available when selecting inline images
in the rich text editor.
* Images are now previewed in the relationship field's compact list view.
* The new `apos-refreshing` Apostrophe bus event can be used to prevent
Apostrophe from refreshing the main content zone of the page when images
and pieces are edited, by clearing the `refresh` property of the object
passed to the event.
* To facilitate custom click handlers, an `apos.modal.onTopOf(el1, el2)` function is now
available to check whether an element is considered to be "on top of" another element in
the modal stack.

### Changes

* The `v-click-outside-element` Vue directive now understands that modals "on top of"
an element should be considered to be "inside" the element, e.g. clicks on them
shouldn't close the link dialog etc.

### Fixes

* Fix various issues on conditional fields that were occurring when adding new widgets with default values or selecting a falsy value in a field that has a conditional field relying on it.
Populate new or existing doc instances with default values and add an empty `null` choice to select fields that do not have a default value (required or not) and to the ones configured with dynamic choices.
* Rich text widgets save more reliably when many actions are taken quickly just before save.
* Fix an issue in the `oembed` field where the value was kept in memory after cancelling the widget editor, which resulted in saving the value if the widget was nested and the parent widget was saved.
Also improve the `oembed` field UX by setting the input as `readonly` rather than `disabled` when fetching the video metadata, in order to avoid losing its focus when typing.

## 3.44.0 (2023-04-13)

### Adds

* `checkboxes` fields now support a new `style: 'combobox'` option for a better multiple-select experience when there
are many choices.
* If the new `guestApiAccess` option is set to `true` for a piece type or for `@apostrophecms/page`,
Apostrophe will allow all logged-in users to access the GET-method REST APIs of that
module, not just users with editing privileges, even if `publicApiProjection` is not set.
This is useful when the goal is to allow REST API access to "guest" users who have
project-specific reasons to fetch access content via REST APIs.
* `test-lib/utils.js` has new `createUser` and `loginAs` methods for the convenience of
those writing mocha tests of Apostrophe modules.
* `batchOperations` permissions: if a `permission` property is added to any entry in the `batchOperations` cascade of a piece-type module, this permission will be checked for every user. See `batchOperations` configuration in `modules/@apostrophecms/piece-type/index.js`. The check function `checkBatchOperationsPermissions` can be extended. Please note that this permission is checked only to determine whether to offer the operation.

### Fixes
* Fix child page slug when title is deleted

## 3.43.0 (2023-03-29)

### Adds

* Add the possibility to override the default "Add Item" button label by setting the `itemLabel` option of an `array` field.
* Adds `touch` task for every piece type. This task invokes `update` on each piece, which will execute all of the same event handlers that normally execute when a piece of that type is updated. Example usage: `node app article:touch`.

### Fixes

* Hide the suggestion help from the relationship input list when the user starts typing a search term.
* Hide the suggestion hint from the relationship input list when the user starts typing a search term except when there are no matches to display.
* Disable context menu for related items when their `relationship` field has no sub-[`fields`](https://v3.docs.apostrophecms.org/guide/relationships.html#providing-context-with-fields) configured.
* Logic for checking whether we are running a unit test of an external module under mocha now uses `includes` for a simpler, safer test that should be more cross-platform.

## 3.42.0 (2023-03-16)

### Adds

* You can now set `style: table` on inline arrays. It will display the array as a regular HTML table instead of an accordion.
See the [array field documentation](https://v3.docs.apostrophecms.org/reference/field-types/array.html#settings) for more information.
* You can now set `draggable: false` on inline arrays. It will disable the drag and drop feature. Useful when the order is not significant.
See the [array field documentation](https://v3.docs.apostrophecms.org/reference/field-types/array.html#settings) for more information.
* You can now set the label and icon to display on inline arrays when they are empty.
See the [array field documentation](https://v3.docs.apostrophecms.org/reference/field-types/array.html#whenEmpty) for more information.
* We have added a new and improved suggestion UI to relationship fields.
* The `utilityOperations` feature of piece types now supports additional properties:
`relationship: true` (show the operation only when editing a relationship), `relationship: false` (never show
the operation when editing a relationship), `button: true`, `icon` and `iconOnly: true`.
When `button: true` is specified, the operation appears as a standalone button rather than
being tucked away in the "more" menu.
* In addition, `utilityOperations` can now specify `eventOptions` with an `event` subproperty
instead of `modalOptions`. This is useful with the new `edit` event (see below).
* Those extending our admin UI on the front end can now open a modal to create or edit a page or piece by calling
`await apos.doc.edit({ type: 'article' })` (the type here is an example). To edit an existing document add an
`_id` property. To copy an existing document (like our "duplicate" feature) add a `copyOf`
property. When creating new pages, `type` can be sent to `@apostrophecms/page` for convenience
(note that the `type` property does not override the default or current page type in the editor).
* The `edit` Apostrophe event is now available and takes an object with the same properties
as above. This is useful when configuring `utilityOperations`.
* The `content-changed` Apostrophe event can now be emitted with a `select: true` property. If a
document manager for the relevant content type is open, it will attempt to add the document to the
current selection. Currently this works best with newly inserted documents.
* Localized strings in the admin UI can now use `$t(key)` to localize a string inside
an interpolated variable. This was accomplished by setting `skipOnVariables` to false
for i18next, solely on the front end for admin UI purposes.
* The syntax of the method defined for dynamic `choices` now accepts a module prefix to get the method from, and the `()` suffix.
This has been done for consistency with the external conditions syntax shipped in the previous release. See the documentation for more information.
* Added the `viewPermission` property of schema fields, and renamed `permission` to `editPermission` (with backwards
compatibility) for clarity. You can now decide if a schema field requires permissions to be visible or editable.
See the documentation for more information.
* Display the right environment label on login page. By default, based on `NODE_ENV`, overriden by `environmentLabel` option in `@apostrophecms/login` module. The environment variable `APOS_ENV_LABEL` will override this. Note that `NODE_ENV` should generally only be set to `development` (the default) or `production` as many Node.js modules opt into optimizations suitable for all deployed environments when it is set to `production`. This is why we offer the separate `APOS_ENV_LABEL` variable.

### Fixes

* Do not log unnecessary "required" errors for hidden fields.
* Fixed a bug that prevented "Text Align" from working properly in the rich text editor in certain cases.
* Fix typo in `@apostrophecms/doc-type` and `@apostrophecms/submitted-drafts` where we were using `canCreate` instead of `showCreate` to display the `Create New` button or showing the `Copy` button in `Manager` modals.
* Send external condition results in an object so that numbers are supported as returned values.

## 3.41.1 (2023-03-07)

No changes. Publishing to make sure 3.x is tagged `latest` in npm, rather than 2.x.

## 3.41.0 (2023-03-06)

### Adds

* Handle external conditions to display fields according to the result of a module method, or multiple methods from different modules.
This can be useful for displaying fields according to the result of an external API or any business logic run on the server. See the documentation for more information.

### Fixes

* Replace `deep-get-set` dependency with `lodash`'s `get` and `set` functions to fix the [Prototype Pollution in deep-get-set](https://github.com/advisories/GHSA-mjjj-6p43-vhhv) vulnerability. There was no actual vulnerability in Apostrophe due to the way the module was actually used, and this was done to address vulnerability scan reports.
* The "soft redirects" for former URLs of documents now work better with localization. Thanks to [Waldemar Pankratz](https://github.com/waldemar-p).
* Destroy `AreaEditor` Vue apps when the page content is refreshed in edit mode. This avoids a leak of Vue apps components being recreated while instances of old ones are still alive.

### Security

* Upgrades passport to the latest version in order to ensure session regeneration when logging in or out. This adds additional security to logins by mitigating any risks due to XSS attacks. Apostrophe is already robust against XSS attacks. For passport methods that are internally used by Apostrophe everything is still working. For projects that are accessing the passport instance directly through `self.apos.login.passport`, some verifications may be necessary to avoid any compatibility issue. The internally used methods are `authenticate`, `use`, `serializeUser`, `deserializeUser`, `initialize`, `session`.

## 3.40.1 (2023-02-18)

* No code change. Patch level bump for package update.

## 3.40.0 (2023-02-17)

### Adds

* For devops purposes, the `APOS_BASE_URL` environment variable is now respected as an override of the `baseUrl` option.

### Fixes

* Do not display shortcut conflicts at startup if there are none.
* Range field correctly handles the `def` attribute set to `0` now. The `def` property will be used when the field has no value provided; a value going over the max or below the min threshold still returns `null`.
* `select` fields now work properly when the `value` of a choice is a boolean rather than a string or a number.

## 3.39.2 (2023-02-03)

### Fixes
* Hotfix for a backwards compatibility break in webpack that triggered a tiptap bug. The admin UI build will now succeed as expected.

## 3.39.1 (2023-02-02)

### Fixes

* Rescaling cropped images with the `@apostrophecms/attachment:rescale` task now works correctly. Thanks to [Waldemar Pankratz](https://github.com/waldemar-p) for this contribution.

## 3.39.0 (2023-02-01)

### Adds

* Basic support for editing tables by adding `table` to the rich text toolbar. Enabling `table` allows you to create tables, including `td` and `th` tags, with the ability to merge and split cells. For now the table editing UI is basic, all of the functionality is there but we plan to add more conveniences for easy table editing soon. See the "Table" dropdown for actions that are permitted based on the current selection.
* `superscript` and `subscript` may now be added to the rich text widget's `toolbar` option.
* Early beta-quality support for adding inline images to rich text, by adding `image` to the rich text toolbar. This feature works reliably, however the UI is not mature yet. In particular you must search for images by typing part of the title. We will support a proper "browse" experience here soon. For good results you should also configure the `imageStyles` option. You will also want to style the `figure` tags produced. See the documentation for more information.
* Support for `div` tags in the rich text toolbar, if you choose to include them in `styles`. This is often necessary for A2 content migration and can potentially be useful in new work when combined with a `class` if there is no suitable semantic block tag.
* The new `@apostrophecms/attachment:download-all --to=folder` command line task is useful to download all of your attachments from an uploadfs backend other than local storage, especially if you do not have a more powerful "sync" utility for that particular storage backend.
* A new `loadingType` option can now be set for `image-widget` when configuring an `area` field. This sets the `loading` attribute of the `img` tag, which can be used to enable lazy loading in most browsers. Thanks to [Waldemar Pankratz](https://github.com/waldemar-p) for this contribution.
* Two new module-level options have been added to the `image-widget` module: `loadingType` and `size`. These act as fallbacks for the same options at the area level. Thanks to [Waldemar Pankratz](https://github.com/waldemar-p) for this contribution.

### Fixes

* Adding missing require (`bluebird`) and fallback (`file.crops || []`) to `@apostrophecms/attachment:rescale`-task

## 3.38.1 (2023-01-23)

### Fixes

* Version 3.38.0 introduced a regression that temporarily broke support for user-edited content in locales with names like `de-de` (note the lowercase country name). This was inadvertently introduced in an effort to improve support for locale fallback when generating static translations of the admin interface. Version 3.38.1 brings back the content that temporarily appeared to be missing for these locales (it was never removed from the database), and also achieves the original goal. **However, if you created content for such locales using `3.38.0` (released five days ago) and wish to keep that content,** rather than reverting to the content from before `3.38.0`, see below.

### Adds

* The new `i18n:rename-locale` task can be used to move all content from one locale name to another, using the `--old` and `--new` options. By default, any duplicate keys for content existing in both locales will stop the process. However you can specify which content to keep in the event of a duplicate key error using the `--keep=localename` option. Note that the value of `--new` should match the a locale name that is currently configured for the `@apostrophecms/i18n` module.

Example:

```
# If you always had de-de configured as a locale, but created
# a lot of content with Apostrophe 3.38.0 which incorrectly stored
# it under de-DE, you can copy that content. In this case we opt
# to keep de-de content in the event of any conflicts
node app @apostrophecms/i18n:rename-locale --old=de-DE --new=de-de --keep=de-de
```

## 3.38.0 (2023-01-18)

### Adds

* Emit a `beforeSave` event from the `@apostrophecms:notification` module, with `req` and the `notification` as arguments, in order to give the possibility to override the notification.
* Emit a `beforeInsert` event from the `@apostrophecms:attachment` module, with `req` and the `doc` as arguments, in order to give the possibility to override the attachment.
* Emit a `beforeSaveSafe` event from the `@apostrophecms:user` module, with `req`, `safeUser` and `user` as arguments, in order to give the possibility to override properties of the `safeUser` object which contains password hashes and other information too sensitive to be stored in the aposDocs collection.
* Automatically convert failed uppercase URLs to their lowercase version - can be disabled with `redirectFailedUpperCaseUrls: false` in `@apostrophecms/page/index.js` options. This only comes into play if a 404 is about to happen.
* Automatically convert country codes in locales like `xx-yy` to `xx-YY` before passing them to `i18next`, which is strict about uppercase country codes.
* Keyboard shortcuts conflicts are detected and logged on to the terminal.

### Fixes

* Invalid locales passed to the i18n locale switching middleware are politely mapped to 400 errors.
* Any other exceptions thrown in the i18n locale switching middleware can no longer crash the process.
* Documents kept as the `previous` version for undo purposes were not properly marked as such, breaking the public language switcher in some cases. This was fixed and a migration was added for existing data.
* Uploading an image in an apostrophe area with `minSize` requirements will not trigger an unexpected error anymore. If the image is too small, a notification will be displayed with the minimum size requirements. The `Edit Image` modal will now display the minimum size requirements, if any, above the `Browse Images` field.
* Some browsers saw the empty `POST` response for new notifications as invalid XML. It will now return an empty JSON object with the `Content-Type` set to `application/json`.

## 3.37.0 (2023-01-06)

### Adds

* Dynamic choice functions in schemas now also receive a data object with their original doc id for further inspection by your function.
* Use `mergeWithCustomize` when merging extended source Webpack configuration. Introduce overideable asset module methods `srcCustomizeArray` and `srcCustomizeObject`, with reasonable default behavior, for fine tuning Webpack config arrays and objects merging. More info - [the Webpack mergeWithCustomize docs](https://github.com/survivejs/webpack-merge#mergewithcustomize-customizearray-customizeobject-configuration--configuration)
* The image widget now accepts a `placeholderImage` option that works like `previewImage` (just specify a file extension, like `placeholderImage: 'jpg'`, and provide the file `public/placeholder.jpg` in the module). The `placeholderUrl` option is still available for backwards compatibility.

### Fixes

* `docId` is now properly passed through array and object fields and into their child schemas.
* Remove module `@apostrophecms/polymorphic-type` name alias `@apostrophecms/polymorphic`. It was causing warnings
    e.g. `A permission.can() call was made with a type that has no manager: @apostrophecms/polymorphic-type`.
* The module `webpack.extensions` configuration is not applied to the core Admin UI build anymore. This is the correct and intended behavior as explained in the [relevant documentation](https://v3.docs.apostrophecms.org/guide/webpack.html#extending-webpack-configuration).
* The `previewImage` option now works properly for widget modules loaded from npm and those that subclass them. Specifically, the preview image may be provided in the `public/` subdirectory of the original module, the project-level configuration of it, or a subclass.

## 3.36.0 (2022-12-22)

### Adds

* `shortcut` option for piece modules, allowing easy re-mapping of the manager command shortcut per module.

### Fixes

* Ensure there are no conflicting command shortcuts for the core modules.

## 3.35.0 (2022-12-21)

### Adds

* Introduced support for linking directly to other Apostrophe documents in a rich text widget. The user can choose to link to a URL, or to a page. Linking to various piece types can also be enabled with the `linkWithType` option. This is equivalent to the old `apostrophe-rich-text-permalinks` module but is included in the core in A3. See the [documentation](https://v3.docs.apostrophecms.org/guide/core-widgets.html#rich-text-widget) for details.
* Introduced support for the `anchor` toolbar control in the rich text editor. This allows named anchors to be inserted. These are rendered as `span` tags with the given `id` and can then be linked to via `#id`, providing basic support for internal links. HTML 4-style named anchors in legacy content (`name` on `a` tags) are automatically migrated upon first edit.
* German translation i18n file created for the Apostrophe Admin-UI. Thanks to [Noah Gysin](https://github.com/NoahGysin) for this contribution.
* Introduced support for keyboard shortcuts in admin UI. Hitting `?` will display the list of available shortcuts. Developpers can define their own shortcuts by using the new `@apostrophecms/command-menu` module and the `commands` property. Please check the [keyboard shortcut documentation](https://v3.docs.apostrophecms.org/guide/command-menu.html) for more details.

### Fixes

* The `bulletList` and `orderedList` TipTap toolbar items now work as expected.
* When using the autocomplete/typeahead feature of relationship fields, typing a space at the start no longer results in an error.
* Replace [`credential`](https://www.npmjs.com/package/credential) package with [`credentials`](https://www.npmjs.com/package/credentials) to fix the [`mout` Prototype Pollution vulnerability](https://cve.mitre.org/cgi-bin/cvename.cgi?name=CVE-2020-7792). There was no actual vulnerability in Apostrophe or credential due to the way the module was actually used, and this was done to address vulnerability scan reports.
* Added a basic implementation of the missing "Paste from Clipboard" option to Expanded Widget Previews.


## 3.34.0 (2022-12-12)

### Fixes

* Nested areas work properly in widgets that have the `initialModal: false` property.
* Apostrophe's search index now properly incorporates most string field types as in A2.

### Adds

* Relationships load more quickly.
* Parked page checks at startup are faster.
* Tasks to localize and unlocalize piece type content (see `node app help [yourModuleName]:localize` and `node app help [yourModuleName]:unlocalize`).
## 3.33.0 (2022-11-28)

### Adds

* You can now set `inline: true` on schema fields of type `array`. This displays a simple editing interface in the context of the main dialog box for the document in question, avoiding the need to open an additional dialog box. Usually best for cases with just one field or just a few. If your array field has a large number of subfields the default behavior (`inline: false`) is more suitable for your needs. See the [array field](https://v3.docs.apostrophecms.org/reference/field-types/array.html) documentation for more information.
* Batch feature for publishing pieces.
* Add extensibility for `rich-text-widget` `defaultOptions`. Every key will now be used in the `AposRichTextWidgetEditor`.

### Fixes

* Prior to this release, widget templates that contained areas pulled in from related documents would break the ability to add another widget beneath.
* Validation of object fields now works properly on the browser side, in addition to server-side validation, resolving UX issues.
* Provisions were added to prevent any possibility of a discrepancy in relationship loading results under high load. It is not clear whether this A2 bug was actually possible in A3.

## 3.32.0 (2022-11-09)

### Adds

* Adds Reset Password feature to the login page. Note that the feature must be enabled and email delivery must be properly configured. See the [documentation](https://v3.docs.apostrophecms.org/reference/modules/login.html) for more details.
* Allow project-level developer to override bundling decisions by configuring the `@apostrophecms/asset` module. Check the [module documentation](https://v3.docs.apostrophecms.org/reference/modules/asset.html#options) for more information.

### Fixes

* Query builders for regular select fields have always accepted null to mean "do not filter on this property." Now this also works for dynamic select fields.
* The i18n UI state management now doesn't allow actions while it's busy.
* Fixed various localization bugs in the text of the "Update" dropdown menu.
* The `singleton: true` option for piece types now automatically implies `showCreate: false`.
* Remove browser console warnings by handling Tiptap Editor's breaking changes and duplicated plugins.
* The editor modal now allocates more space to area fields when possible, resolving common concerns about editing large widgets inside the modal.

## 3.31.0 (2022-10-27)

### Adds

* Adds `placeholder: true` and `initialModal: false` features to improve the user experience of adding widgets to the page. Checkout the [Widget Placeholders documentation](https://v3.docs.apostrophecms.org/guide/areas-and-widgets.html#adding-placeholder-content-to-widgets) for more detail.

### Fixes

* When another user is editing the document, the other user's name is now displayed correctly.

## 3.30.0 (2022-10-12)

### Adds

* New `APOS_LOG_ALL_ROUTES` environment variable. If set, Apostrophe logs information about all middleware functions and routes that are executed on behalf of a particular URL.
* Adds the `addFileGroups` option to the `attachment` module. Additionally it exposes a new method, `addFileGroup(group)`. These allow easier addition of new file groups or extension of the existing groups.

### Fixes

* Vue 3 may now be used in a separate webpack build at project level without causing problems for the admin UI Vue 2 build.
* Fixes `cache` module `clear-cache` CLI task message
* Fixes help message for `express` module `list-routes` CLI task

## 3.29.1 (2022-10-03)

### Fixes

* Hotfix to restore Node 14 support. Of course Node 16 is also supported.


## 3.29.0 (2022-10-03)

### Adds

* Areas now support an `expanded: true` option to display previews for widgets. The Expanded Widget Preview Menu also supports grouping and display columns for each group.
* Add "showQuery" in piece-page-type in order to override the query for the "show" page as "indexQuery" does it for the index page

### Fixes

* Resolved a bug in which users making a password error in the presence of pre-login checks such as a CAPTCHA were unable to try again until they refreshed the page.

## 3.28.1 (2022-09-15)

### Fixes

* `AposInputBoolean` can now be `required` and have the value `false`.
* Schema fields containing boolean filters can now list both `yes` and `no` choices according to available values in the database.
* Fix attachment `getHeight()` and `getWidth()` template helpers by changing the assignment of the `attachment._crop` property.
* Change assignment of `attachment._focalPoint` for consistency.

## 3.28.0 (2022-08-31)

### Fixes

* Fix UI bug when creating a document via a relationship.

### Adds

* Support for uploading `webp` files for display as images. This is supported by all current browsers now that Microsoft has removed IE11. For best results, you should run `npm update` on your project to make sure you are receiving the latest release of `uploadfs` which uses `sharp` for image processing. Thanks to [Isaac Preston](https://github.com/ixc7) for this addition.
* Clicking outside a modal now closes it, the same way the `Escape` key does when pressed.
* `checkboxes` fields now support `min` and `max` properties. Thanks to [Gabe Flores](https://github.com/gabeflores-appstem).

## 3.27.0 (2022-08-18)

### Adds

* Add `/grid` `POST` route in permission module, in addition to the existing `GET` one.
* New utility script to help find excessively heavy npm dependencies of apostrophe core.

### Changes

* Extract permission grid into `AposPermissionGrid` vue component.
* Moved `stylelint` from `dependencies` to `devDependencies`. The benefit may be small because many projects will depend on `stylelint` at project level, but every little bit helps install speed, and it may make a bigger difference if different major versions are in use.

## 3.26.1 (2022-08-06)

### Fixes

Hotfix: always waits for the DOM to be ready before initializing the Apostrophe Admin UI. `setTimeout` alone might not guarantee that every time. This issue has apparently become more frequent in the latest versions of Chrome.
* Modifies the `login` module to return an empty object in the API session cookie response body to avoid potential invalid JSON error if `response.json()` is retrieved.

## 3.26.0 (2022-08-03)

### Adds

* Tasks can now be registered with the `afterModuleReady` flag, which is more useful than `afterModuleInit` because it waits for the module to be more fully initialized, including all "improvements" loaded via npm. The original `afterModuleInit` flag is still supported in case someone was counting on its behavior.
* Add `/grid` `POST` route in permission module, in addition to the existing `GET` one, to improve extensibility.
* `@apostrophecms/express:list-routes` command line task added, to facilitate debugging.

### Changes

* Since Microsoft has ended support for IE11 and support for ES5 builds is responsible for a significant chunk of Apostrophe's installation time, the `es5: true` option no longer produces an IE11 build. For backwards compatibility, developers will receive a warning, but their build will proceed without IE11 support. IE11 ES5 builds can be brought back by installing the optional [@apostrophecms/asset-es5](https://github.com/apostrophecms/asset-es5) module.

### Fixes

* `testModule: true` works in unit tests of external Apostrophe modules again even with modern versions of `mocha`, thanks to [Amin Shazrin](https://github.com/ammein).
* `getObjectManager` is now implemented for `Object` field types, fixing a bug that prevented the use of areas found in `object` schema fields within templates. Thanks to [James R T](https://github.com/jamestiotio).

## 3.25.0 (2022-07-20)

### Adds

* `radio` and `checkboxes` input field types now support a server side `choices` function for supplying their `choices` array dynamically, just like `select` fields do. Future custom field types can opt into this functionality with the field type flag `dynamicChoices: true`.

### Fixes

* `AposSelect` now emits values on `change` event as they were originally given. Their values "just work" so you do not have to think about JSON anymore when you receive it.
* Unpinned tiptap as the tiptap team has made releases that resolve the packaging errors that caused us to pin it in 3.22.1.
* Pinned `vue-loader` to the `15.9.x` minor release series for now. The `15.10.0` release breaks support for using `npm link` to develop the `apostrophe` module itself.
* Minimum version of `sanitize-html` bumped to ensure a potential denial-of-service vector is closed.

## 3.24.0 (2022-07-06)

### Adds

* Handle `private: true` locale option in i18n module, preventing logged out users from accessing the content of a private locale.

### Fixes

* Fix missing title translation in the "Array Editor" component.
* Add `follow: true` flag to `glob` functions (with `**` pattern) to allow registering symlink files and folders for nested modules
* Fix disabled context menu for relationship fields editing ([#3820](https://github.com/apostrophecms/apostrophe/issues/3820))
* In getReq method form the task module, extract the right `role` property from the options object.
* Fix `def:` option in `array` fields, in order to be able to see the default items in the array editor modal

## 3.23.0 (2022-06-22)

### Adds

* Shared Drafts: gives the possibility to share a link which can be used to preview the draft version of page, or a piece `show` page.
* Add `Localize` option to `@apostrophecms/image`. In Edit mode the context bar menu includes a "Localize" option to start cloning this image into other locales.

### Fixes

* Update `sass` to [`1.52.3`+](https://github.com/sass/dart-sass/pull/1713) to prevent the error `RangeError: Invalid value: Not in inclusive range 0..145: -1`. You can now fix that by upgrading with `npm update`. If it does not immediately clear up the issue in development, try `node app @apostrophecms/asset:clear-cache`.
* Fix a potential issue when URLs have a query string, in the `'@apostrophecms/page:notFound'` handler of the `soft-redirect` module.

## 3.22.1 (2022-06-17)

* Hotfix: temporarily pin versions of tiptap modules to work around packaging error that breaks import of the most recent releases. We will unpin as soon as this is fixed upstream. Fixes a bug where `npm update` would fail for A3 projects.

## 3.22.0 (2022-06-08)

### Adds

* Possibility to pass options to webpack extensions from any module.

### Fixes

* Fix a Webpack cache issue leading to modules symlinked in `node_modules` not being rebuilt.
* Fixes login maximum attempts error message that wasn't showing the plural when lockoutMinutes is more than 1.
* Fixes the text color of the current array item's slat label in the array editor modal.
* Fixes the maximum width of an array item's slat label so as to not obscure the Remove button in narrow viewports.
* If an array field's titleField option is set to a select field, use the selected option's label as the slat label rather its value.
* Disable the slat controls of the attachment component while uploading.
* Fixes bug when re-attaching the same file won't trigger an upload.
* AposSlat now fully respects the disabled state.

## 3.21.1 (2022-06-04)

### Fixes

* Work around backwards compatibility break in `sass` module by pinning to `sass` `1.50.x` while we investigate. If you saw the error `RangeError: Invalid value: Not in inclusive range 0..145: -1` you can now fix that by upgrading with `npm update`. If it does not immediately clear up the issue in development, try `node app @apostrophecms/asset:clear-cache`.

## 3.21.0 (2022-05-25)

### Adds

* Trigger only the relevant build when in a watch mode (development). The build paths should not contain comma (`,`).
* Adds an `unpublish` method, available for any doc-type.
An _Unpublish_ option has also been added to the context menu of the modal when editing a piece or a page.
* Allows developers to group fields in relationships the same way it's done for normal schemas.

### Fixes

* Vue files not being parsed when running eslint through command line, fixes all lint errors in vue files.
* Fix a bug where some Apostrophe modules symlinked in `node_modules` are not being watched.
* Recover after webpack build error in watch mode (development only).
* Fixes an edge case when failing (throw) task invoked via `task.invoke` will result in `apos.isTask()` to always return true due to `apos.argv` not reverted properly.

## 3.20.1 (2022-05-17)

### Fixes

* Minor corrections to French translation.

## 3.20.0

### Adds

* Adds French translation of the admin UI (use the `fr` locale).

## 3.19.0

### Adds

* New schema field type `dateAndTime` added. This schema field type saves in ISO8601 format, as UTC (Universal Coordinated Time), but is edited in a user-friendly way in the user's current time zone and locale.
* Webpack disk cache for better build performance in development and, if appropriately configured, production as well.
* In development, Webpack rebuilds the front end without the need to restart the Node.js process, yielding an additional speedup. To get this speedup for existing projects, see the `nodemonConfig` section of the latest `package.json` in [a3-boilerplate](https://github.com/apostrophecms/a3-boilerplate) for the new "ignore" rules you'll need to prevent nodemon from stopping the process and restarting.
* Added the new command line task `apostrophecms/asset:clear-cache` for clearing the webpack disk cache. This should be necessary only in rare cases where the configuration has changed in ways Apostrophe can't automatically detect.
* A separate `publishedLabel` field can be set for any schema field of a page or piece. If present it is displayed instead of `label` if the document has already been published.

### 3.18.1

### Fixes

* The admin UI now rebuilds properly in a development environment when new npm modules are installed in a multisite project (`apos.rootDir` differs from `apos.npmRootDir`).

## 3.18.0 (2022-05-03)

### Adds

* Images may now be cropped to suit a particular placement after selecting them. SVG files may not be cropped as it is not possible in the general case.
* Editors may also select a "focal point" for the image after selecting it. This ensures that this particular point remains visible even if CSS would otherwise crop it, which is a common issue in responsive design. See the `@apostrophecms/image` widget for a sample implementation of the necessary styles.
* Adds the `aspectRatio` option for image widgets. When set to `[ w, h ]` (a ratio of width to height), images are automatically cropped to this aspect ratio when chosen for that particular widget. If the user does not crop manually, then cropping happens automatically.
* Adds the `minSize` option for image widgets. This ensures that the images chosen are at least the given size `[ width, height ]`, and also ensures the user cannot choose something smaller than that when cropping.
* Implements OpenTelemetry instrumentation.
* Developers may now specify an alternate Vue component to be used for editing the subfields of relationships, either at the field level or as a default for all relationships with a particular piece type.
* The widget type base module now always passes on the `components` option as browser data, so that individual widget type modules that support contextual editing can be implemented more conveniently.
* In-context widget editor components now receive a `focused` prop which is helpful in deciding when to display additional UI.
* Adds new configuration option - `beforeExit` async handler.
* Handlers listening for the `apostrophe:run` event are now able to send an exit code to the Apostrophe bootstrap routine.
* Support for Node.js 17 and 18. MongoDB connections to `localhost` will now successfully find a typical dev MongoDB server bound only to `127.0.0.1`, Apostrophe can generate valid ipv6 URLs pointing back to itself, and `webpack` and `vue-loader` have been updated to address incompatibilities.
* Adds support for custom context menus provided by any module (see `apos.doc.addContextOperation()`).
* The `AposSchema` component now supports an optional `generation` prop which may be used to force a refresh when the value of the object changes externally. This is a compromise to avoid the performance hit of checking numerous subfields for possible changes every time the `value` prop changes in response to an `input` event.
* Adds new event `@apostrophecms/doc:afterAllModesDeleted` fired after all modes of a given document are purged.

### Fixes

* Documentation of obsolete options has been removed.
* Dead code relating to activating in-context widget editors have been removed. They are always active and have been for some time. In the future they might be swapped in on scroll, but there will never be a need to swap them in "on click."
* The `self.email` method of modules now correctly accepts a default `from` address configured for a specific module via the `from` subproperty of the `email` option to that module. Thanks to `chmdebeer` for pointing out the issue and the fix.
* Fixes `_urls` not added on attachment fields when pieces API index is requested (#3643)
* Fixes float field UI bug that transforms the value to integer when there is no field error and the first number after the decimal is `0`.
* The `nestedModuleSubdirs` feature no longer throws an error and interrupts startup if a project contains both `@apostrophecms/asset` and `asset`, which should be considered separate module names.

## 3.17.0 (2022-03-31)

### Adds

* Full support for the [`object` field type](https://v3.docs.apostrophecms.org/reference/field-types/object.html), which works just like `array` but stores just one sub-object as a property, rather than an array of objects.
* To help find documents that reference related ones via `relationship` fields, implement backlinks of related documents by adding a `relatedReverseIds` field to them and keeping it up to date. There is no UI based on this feature yet but it will permit various useful features in the near future.
* Adds possibility for modules to [extend the webpack configuration](https://v3.docs.apostrophecms.org/guide/webpack.html).
* Adds possibility for modules to [add extra frontend bundles for scss and js](https://v3.docs.apostrophecms.org/guide/webpack.html). This is useful when the `ui/src` build would otherwise be very large due to code used on rarely accessed pages.
* Loads the right bundles on the right pages depending on the page template and the loaded widgets. Logged-in users have all the bundles on every page, because they might introduce widgets at any time.
* Fixes deprecation warnings displayed after running `npm install`, for dependencies that are directly included by this package.
* Implement custom ETags emission when `etags` cache option is enabled. [See the documentation for more information](https://v3.docs.apostrophecms.org/guide/caching.html).
It allows caching of pages and pieces, using a cache invalidation mechanism that takes into account related (and reverse related) document updates, thanks to backlinks mentioned above.
Note that for now, only single pages and pieces benefit from the ETags caching system (pages' and pieces' `getOne` REST API route, and regular served pages).
The cache of an index page corresponding to the type of a piece that was just saved will automatically be invalidated. However, please consider that it won't be effective when a related piece is saved, therefore the cache will automatically be invalidated _after_ the cache lifetime set in `maxAge` cache option.

### Fixes

* Apostrophe's webpack build now works properly when developing code that imports module-specific npm dependencies from `ui/src` or `ui/apos` when using `npm link` to develop the module in question.
* The `es5: true` option to `@apostrophecms/asset` works again.

## 3.16.1 (2022-03-21)

### Fixes

* Fixes a bug in the new `Cache-Control` support introduced by 3.16.0 in which we get the logged-out homepage right after logging in. This issue only came into play if the new caching options were enabled.

## 3.16.0 (2022-03-18)

### Adds

* Offers a simple way to set a Cache-Control max-age for Apostrophe page and GET REST API responses for pieces and pages. [See the documentation for more information](https://v3.docs.apostrophecms.org/guide/caching.html).
* API keys and bearer tokens "win" over session cookies when both are present. Since API keys and bearer tokens are explicitly added to the request at hand, it never makes sense to ignore them in favor of a cookie, which is implicit. This also simplifies automated testing.
* `data-apos-test=""` selectors for certain elements frequently selected in QA tests, such as `data-apos-test="adminBar"`.
* Offer a simple way to set a Cache-Control max-age for Apostrophe page and GET REST API responses for pieces and pages.
* To speed up functional tests, an `insecurePasswords` option has been added to the login module. This option is deliberately named to discourage use for any purpose other than functional tests in which repeated password hashing would unduly limit performance. Normally password hashing is intentionally difficult to slow down brute force attacks, especially if a database is compromised.

### Fixes

* `POST`ing a new child page with `_targetId: '_home'` now works properly in combination with `_position: 'lastChild'`.

## 3.15.0 (2022-03-02)

### Adds

* Adds throttle system based on username (even when not existing), on initial login route. Also added for each late login requirement, e.g. for 2FA attempts.

## 3.14.2 (2022-02-27)

* Hotfix: fixed a bug introduced by 3.14.1 in which non-parked pages could throw an error during the migration to fix replication issues.

## 3.14.1 (2022-02-25)

* Hotfix: fixed a bug in which replication across locales did not work properly for parked pages configured via the `_children` feature. A one-time migration is included to reconnect improperly replicated versions of the same parked pages. This runs automatically, no manual action is required. Thanks to [justyna1](https://github.com/justyna13) for identifying the issue.

## 3.14.0 (2022-02-22)

### Adds

* To reduce complications for those implementing caching strategies, the CSRF protection cookie now contains a simple constant string, and is not recorded in `req.session`. This is acceptable because the real purpose of the CSRF check is simply to verify that the browser has sent the cookie at all, which it will not allow a cross-origin script to do.
* As a result of the above, a session cookie is not generated and sent at all unless `req.session` is actually used or a user logs in. Again, this reduces complications for those implementing caching strategies.
* When logging out, the session cookie is now cleared in the browser. Formerly the session was destroyed on the server side only, which was sufficient for security purposes but could create caching issues.
* Uses `express-cache-on-demand` lib to make similar and concurrent requests on pieces and pages faster.
* Frontend build errors now stop app startup in development, and SCSS and JS/Vue build warnings are visible on the terminal console for the first time.

### Fixes

* Fixed a bug when editing a page more than once if the page has a relationship to itself, whether directly or indirectly. Widget ids were unnecessarily regenerated in this situation, causing in-context edits after the first to fail to save.
* Pages no longer emit double `beforeUpdate` and `beforeSave` events.
* When the home page extends `@apostrophecms/piece-page-type`, the "show page" URLs for individual pieces should not contain two slashes before the piece slug. Thanks to [Martí Bravo](https://github.com/martibravo) for the fix.
* Fixes transitions between login page and `afterPasswordVerified` login steps.
* Frontend build errors now stop the `@apostrophecms/asset:build` task properly in production.
* `start` replaced with `flex-start` to address SCSS warnings.
* Dead code removal, as a result of following up on JS/Vue build warnings.

## 3.13.0 - 2022-02-04

### Adds

* Additional requirements and related UI may be imposed on native ApostropheCMS logins using the new `requirements` feature, which can be extended in modules that `improve` the `@apostrophecms/login` module. These requirements are not imposed for single sign-on logins via `@apostrophecms/passport-bridge`. See the documentation for more information.
* Adds latest Slovak translation strings to SK.json in `i18n/` folder. Thanks to [Michael Huna](https://github.com/Miselrkba) for the contribution.
* Verifies `afterPasswordVerified` requirements one by one when emitting done event, allows to manage errors ans success before to go to the next requirement. Stores and validate each requirement in the token. Checks the new `askForConfirmation` requirement option to go to the next step when emitting done event or waiting for the confirm event (in order to manage success messages). Removes support for `afterSubmit` for now.

### Fixes

* Decodes the testReq `param` property in `serveNotFound`. This fixes a problem where page titles using diacritics triggered false 404 errors.
* Registers the default namespace in the Vue instance of i18n, fixing a lack of support for un-namespaced l10n keys in the UI.

## 3.12.0 - 2022-01-21

### Adds

* It is now best practice to deliver namespaced i18n strings as JSON files in module-level subdirectories of `i18n/` named to match the namespace, e.g. `i18n/ourTeam` if the namespace is `ourTeam`. This allows base class modules to deliver phrases to any namespace without conflicting with those introduced at project level. The `i18n` option is now deprecated in favor of the new `i18n` module format section, which is only needed if `browser: true` must be specified for a namespace.
* Brought back the `nestedModuleSubdirs` feature from A2, which allows modules to be nested in subdirectories if `nestedModuleSubdirs: true` is set in `app.js`. As in A2, module configuration (including activation) can also be grouped in a `modules.js` file in such subdirectories.

### Fixes

* Fixes minor inline documentation comments.
* UI strings that are not registered localization keys will now display properly when they contain a colon (`:`). These were previously interpreted as i18next namespace/key pairs and the "namespace" portion was left out.
* Fixes a bug where changing the page type immediately after clicking "New Page" would produce a console error. In general, areas and checkboxes now correctly handle their value being changed to `null` by the parent schema after initial startup of the `AposInputArea` or `AposInputCheckboxes` component.
* It is now best practice to deliver namespaced i18n strings as JSON files in module-level subdirectories of `i18n/` named to match the namespace, e.g. `i18n/ourTeam` if the namespace is `ourTeam`. This allows base class modules to deliver phrases to any namespace without conflicting with those introduced at project level. The `i18n` option is now deprecated in favor of the new `i18n` module format section, which is only needed if `browser: true` must be specified for a namespace.
* Removes the `@apostrophecms/util` module template helper `indexBy`, which was using a lodash method not included in lodash v4.
* Removes an unimplemented `csrfExceptions` module section cascade. Use the `csrfExceptions` *option* of any module to set an array of URLs excluded from CSRF protection. More information is forthcoming in the documentation.
* Fix `[Object Object]` in the console when warning `A permission.can() call was made with a type that has no manager` is printed.

### Changes

* Temporarily removes `npm audit` from our automated tests because of a sub-dependency of vue-loader that doesn't actually cause a security vulnerability for apostrophe.

## 3.11.0 - 2022-01-06

### Adds

* Apostrophe now extends Passport's `req.login` to emit an `afterSessionLogin` event from the `@apostrophecms:login` module, with `req` as an argument. Note that this does not occur at all for login API calls that return a bearer token rather than establishing an Express session.

### Fixes

* Apostrophe's extension of `req.login` now accounts for the `req.logIn` alias and the skippable `options` parameter, which is relied upon in some `passport` strategies.
* Apostrophe now warns if a nonexistent widget type is configured for an area field, with special attention to when `-widget` has been erroneously included in the name. For backwards compatibility this is a startup warning rather than a fatal error, as sites generally did operate successfully otherwise with this type of bug present.

### Changes

* Unpins `vue-click-outside-element` the packaging of which has been fixed upstream.
* Adds deprecation note to `__testDefaults` option. It is not in use, but removing would be a minor BC break we don't need to make.
* Allows test modules to use a custom port as an option on the `@apostrophecms/express` module.
* Removes the code base pull request template to instead inherit the organization-level template.
* Adds `npm audit` back to the test scripts.

## 3.10.0 - 2021-12-22

### Fixes

* `slug` type fields can now have an empty string or `null` as their `def` value without the string `'none'` populating automatically.
* The `underline` feature works properly in tiptap toolbar configuration.
* Required checkbox fields now properly prevent editor submission when empty.
* Pins `vue-click-outside-element` to a version that does not attempt to use `eval` in its distribution build, which is incompatible with a strict Content Security Policy.

### Adds

* Adds a `last` option to fields. Setting `last: true` on a field puts that field at the end of the field's widget order. If more than one field has that option active the true last item will depend on general field registration order. If the field is ordered with the `fields.order` array or field group ordering, those specified orders will take precedence.

### Changes

* Adds deprecation notes to the widget class methods `getWidgetWrapperClasses` and `getWidgetClasses` from A2.
* Adds a deprecation note to the `reorganize` query builder for the next major version.
* Uses the runtime build of Vue. This has major performance and bundle size benefits, however it does require changes to Apostrophe admin UI apps that use a `template` property (components should require no changes, just apps require an update). These apps must now use a `render` function instead. Since custom admin UI apps are not yet a documented feature we do not regard this as a bc break.
* Compatible with the `@apostrophecms/security-headers` module, which supports a strict `Content-Security-Policy`.
* Adds a deprecation note to the `addLateCriteria` query builder.
* Updates the `toCount` doc type query method to use Math.ceil rather than Math.floor plus an additional step.

## 3.9.0 - 2021-12-08

### Adds

* Developers can now override any Vue component of the ApostropheCMS admin UI by providing a component of the same name in the `ui/apos/components` folder of their own module. This is not always the best approach, see the documentation for details.
* When running a job, we now trigger the notification before to run the job, this way the progress notification ID is available from the job and the notification can be dismissed if needed.
* Adds `maxUi`, `maxLabel`, `minUi`, and `minLabel` localization strings for array input and other UI.

### Fixes

* Fully removes references to the A2 `self.partial` module method. It appeared only once outside of comments, but was not actually used by the UI. The `self.render` method should be used for simple template rendering.
* Fixes string interpolation for the confirmation modal when publishing a page that has an unpublished parent page.
* No more "cannot set headers after they are sent to the client" and "req.res.redirect not defined" messages when handling URLs with extra trailing slashes.
* The `apos.util.runPlayers` method is not called until all of the widgets in a particular tree of areas and sub-areas have been added to the DOM. This means a parent area widget player will see the expected markup for any sub-widgets when the "Edit" button is clicked.
* Properly activates the `apostropheI18nDebugPlugin` i18next debugging plugin when using the `APOS_SHOW_I18N` environment variable. The full set of l10n emoji indicators previously available for the UI is now available for template and server-side strings.
* Actually registers piece types for site search unless the `searchable` option is `false`.
* Fixes the methods required for the search `index` task.

### Changes

* Adds localization keys for the password field component's min and max error messages.

## 3.8.1 - 2021-11-23

### Fixes

* The search field of the pieces manager modal works properly. Thanks to [Miro Yovchev](https://github.com/myovchev) for pointing out the issue and providing a solution.
* Fixes a bug in `AposRichTextWidgetEditor.vue` when a rich text widget was specifically configured with an empty array as the `styles` option. In that case a new empty rich text widget will initiate with an empty paragraph tag.
* The`fieldsPresent` method that is used with the `presentFieldsOnly` option in doc-type was broken, looking for properties in strings and wasn't returning anything.

## 3.8.0 - 2021-11-15

### Adds

* Checkboxes for pieces are back, a main checkbox allows to select all page items. When all pieces on a page are checked, a banner where the user can select all pieces appears. A launder for mongo projections has been added.
* Registered `batchOperations` on a piece-type will now become buttons in the manager batch operations "more menu" (styled as a kebab icon). Batch operations should include a label, `messages` object, and `modalOptions` for the confirmation modal.
* `batchOperations` can be grouped into a single button with a menu using the `group` cascade subproperty.
* `batchOperations` can be conditional with an `if` conditional object. This allows developers to pass a single value or an array of values.
* Piece types can have `utilityOperations` configured as a top-level cascade property. These operations are made available in the piece manager as new buttons.
* Notifications may now include an `event` property, which the AposNotification component will emit on mount. The `event` property should be set to an object with `name` (the event name) and optionally `data` (data included with the event emission).
* Adds support for using the attachments query builder in REST API calls via the query string.
* Adds contextual menu for pieces, any module extending the piece-type one can add actions in this contextual menu.
* When clicking on a batch operation, it opens a confirmation modal using modal options from the batch operation, it also works for operations in grouped ones. operations name property has been renamed in action to work with AposContextMenu component.
* Beginning with this release, a module-specific static asset in your project such as `modules/mymodulename/public/images/bg.png` can always be referenced in your `.scss` and `.css` files as `/modules/mymodulename/images/bg.png`, even if assets are actually being deployed to S3, CDNs, etc. Note that `public` and `ui/public` module subdirectories have separate functions. See the documentation for more information.
* Adds AposFile.vue component to abstract file dropzone UI, uses it in AposInputAttachment, and uses it in the confirmation modal for pieces import.
* Optionally add `dimensionAttrs` option to image widget, which sets width & height attributes to optimize for Cumulative Layout Shift. Thank you to [Qiao Lin](https://github.com/qclin) for the contribution.

### Fixes

* The `apos.util.attachmentUrl` method now works correctly. To facilitate that, `apos.uploadsUrl` is now populated browser-side at all times as the frontend logic originally expected. For backwards compatibility `apos.attachment.uploadsUrl` is still populated when logged in.
* Widget players are now prevented from being played twice by the implementing vue component.

### Changes
* Removes Apostrophe 2 documentation and UI configuration from the `@apostrophecms/job` module. These options were not yet in use for A3.
* Renames methods and removes unsupported routes in the `@apostrophecms/job` module that were not yet in use. This was not done lightly, but specifically because of the minimal likelihood that they were in use in project code given the lack of UI support.
  * The deprecated `cancel` route was removed and will likely be replaced at a later date.
  * `run` was renamed `runBatch` as its purpose is specifically to run processes on a "batch selected" array of pieces or pages.
  * `runNonBatch` was renamed to `run` as it is the more generic job-running method. It is likely that `runBatch` will eventually be refactored to use this method.
  * The `good` and `bad` methods are renamed `success` and `failure`, respectively. The expected methods used in the `run` method were similarly renamed. They still increment job document properties called `good` and `bad`.
* Comments out the unused `batchSimpleRoute` methods in the page and piece-type modules to avoid usage before they are fully implemented.
* Optionally add `dimensionAttrs` option to image widget, which sets width & height attributes to optimize for Cumulative Layout Shift.
* Temporarily removes `npm audit` from our automated tests because of a sub-dependency of uploadfs that doesn't actually cause a security vulnerability for apostrophe.

## 3.7.0 - 2021-10-28

### Adds

* Schema select field choices can now be populated by a server side function, like an API call. Set the `choices` property to a method name of the calling module. That function should take a single argument of `req`, and return an array of objects with `label` and `value` properties. The function can be async and will be awaited.
* Apostrophe now has built-in support for the Node.js cluster module. If the `APOS_CLUSTER_PROCESSES` environment variable is set to a number, that number of child processes are forked, sharing the same listening port. If the variable is set to `0`, one process is forked for each CPU core, with a minimum of `2` to provide availability during restarts. If the variable is set to a negative number, that number is added to the number of CPU cores, e.g. `-1` is a good way to reserve one core for MongoDB if it is running on the same server. This is for production use only (`NODE_ENV=production`). If a child process fails it is restarted automatically.

### Fixes

* Prevents double-escaping interpolated localization strings in the UI.
* Rich text editor style labels are now run through a localization method to get the translated strings from their l10n keys.
* Fixes README Node version requirement (Node 12+).
* The text alignment buttons now work immediately in a new rich text widget. Previously they worked only after manually setting a style or refreshing the page. Thanks to Michelin for their support of this fix.
* Users can now activate the built-in date and time editing popups of modern browsers when using the `date` and `time` schema field types.
* Developers can now `require` their project `app.js` file in the Node.js REPL for debugging and inspection. Thanks to [Matthew Francis Brunetti](https://github.com/zenflow).
* If a static text phrase is unavailable in both the current locale and the default locale, Apostrophe will always fall back to the `en` locale as a last resort, which ensures the admin UI works if it has not been translated.
* Developers can now `require` their project `app.js` in the Node.js REPL for debugging and inspection
* Ensure array field items have valid _id prop before storing. Thanks to Thanks to [Matthew Francis Brunetti](https://github.com/zenflow).

### Changes

* In 3.x, `relationship` fields have an optional `builders` property, which replaces `filters` from 2.x, and within that an optional `project` property, which replaces `projection` from 2.x (to match MongoDB's `cursor.project`). Prior to this release leaving the old syntax in place could lead to severe performance problems due to a lack of projections. Starting with this release the 2.x syntax results in an error at startup to help the developer correct their code.
* The `className` option from the widget options in a rich text area field is now also applied to the rich text editor itself, for a consistently WYSIWYG appearance when editing and when viewing. Thanks to [Max Mulatz](https://github.com/klappradla) for this contribution.
* Adds deprecation notes to doc module `afterLoad` events, which are deprecated.
* Removes unused `afterLogin` method in the login module.

## 3.6.0 - 2021-10-13

### Adds

* The `context-editing` apostrophe admin UI bus event can now take a boolean parameter, explicitly indicating whether the user is actively typing or performing a similar active manipulation of controls right now. If a boolean parameter is not passed, the existing 1100-millisecond debounced timeout is used.
* Adds 'no-search' modifier to relationship fields as a UI simplification option.
* Fields can now have their own `modifiers` array. This is combined with the schema modifiers, allowing for finer grained control of field rendering.
* Adds a Slovak localization file. Activate the `sk` locale to use this. Many thanks to [Michael Huna](https://github.com/Miselrkba) for the contribution.
* Adds a Spanish localization file. Activate the `es` locale to use this. Many thanks to [Eugenio Gonzalez](https://github.com/egonzalezg9) for the contribution.
* Adds a Brazilian Portuguese localization file. Activate the `pt-BR` locale to use this. Many thanks to [Pietro Rutzen](https://github.com/pietro-rutzen) for the contribution.

### Fixes

* Fixed missing translation for "New Piece" option on the "more" menu of the piece manager, seen when using it as a chooser.
* Piece types with relationships to multiple other piece types may now be configured in any order, relative to the other piece types. This sometimes appeared to be a bug in reverse relationships.
* Code at the project level now overrides code found in modules that use `improve` for the same module name. For example, options set by the `@apostrophecms/seo-global` improvement that ships with `@apostrophecms/seo` can now be overridden at project level by `/modules/@apostrophecms/global/index.js` in the way one would expect.
* Array input component edit button label is now propertly localized.
* A memory leak on each request has been fixed, and performance improved, by avoiding the use of new Nunjucks environments for each request. Thanks to Miro Yovchev for pointing out the leak.
* Fragments now have access to `__t()`, `getOptions` and other features passed to regular templates.
* Fixes field group cascade merging, using the original group label if none is given in the new field group configuration.
* If a field is conditional (using an `if` option), is required, but the condition has not been met, it no longer throws a validation error.
* Passing `busy: true` to `apos.http.post` and related methods no longer produces an error if invoked when logged out, however note that there will likely never be a UI for this when logged out, so indicate busy state in your own way.
* Bugs in document modification detection have been fixed. These bugs caused edge cases where modifications were not detected and the "Update" button did not appear, and could cause false positives as well.

### Changes

* No longer logs a warning about no users if `testModule` is true on the app.

## 3.5.0 - 2021-09-23

* Pinned dependency on `vue-material-design-icons` to fix `apos-build.js` build error in production.
* The file size of uploaded media is visible again when selected in the editor, and media information such as upload date, dimensions and file size is now properly localized.
* Fixes moog error messages to reflect the recommended pattern of customization functions only taking `self` as an argument.
* Rich Text widgets now instantiate with a valid element from the `styles` option rather than always starting with an unclassed `<p>` tag.
* Since version 3.2.0, apostrophe modules to be loaded via npm must appear as explicit npm dependencies of the project. This is a necessary security and stability improvement, but it was slightly too strict. Starting with this release, if the project has no `package.json` in its root directory, the `package.json` in the closest ancestor directory is consulted.
* Fixes a bug where having no project modules directory would throw an error. This is primarily a concern for module unit tests where there are no additional modules involved.
* `css-loader` now ignores `url()` in css files inside `assets` so that paths are left intact, i.e. `url(/images/file.svg)` will now find a static file at `/public/images/file.svg` (static assets in `/public` are served by `express.static`). Thanks to Matic Tersek.
* Restored support for clicking on a "foreign" area, i.e. an area displayed on the page whose content comes from a piece, in order to edit it in an appropriate way.
* Apostrophe module aliases and the data attached to them are now visible immediately to `ui/src/index.js` JavaScript code, i.e. you can write `apos.alias` where `alias` matches the `alias` option configured for that module. Previously one had to write `apos.modules['module-name']` or wait until next tick. However, note that most modules do not push any data to the browser when a user is not logged in. You can do so in a custom module by calling `self.enableBrowserData('public')` from `init` and implementing or extending the `getBrowserData(req)` method (note that page, piece and widget types already have one, so it is important to extend in those cases).
* `options.testModule` works properly when implementing unit tests for an npm module that is namespaced.

### Changes

* Cascade grouping (e.g., grouping fields) will now concatenate a group's field name array with the field name array of an existing group of the same name. Put simply, if a new piece module adds their custom fields to a `basics` group, that field will be added to the default `basics` group fields. Previously the new group would have replaced the old, leaving inherited fields in the "Ungrouped" section.
* AposButton's `block` modifier now less login-specific

### Adds

* Rich Text widget's styles support a `def` property for specifying the default style the editor should instantiate with.
* A more helpful error message if a field of type `area` is missing its `options` property.

## 3.4.1 - 2021-09-13

No changes. Publishing to correctly mark the latest 3.x release as "latest" in npm.

## 3.4.0 - 2021-09-13

### Security

* Changing a user's password or marking their account as disabled now immediately terminates any active sessions or bearer tokens for that user. Thanks to Daniel Elkabes for pointing out the issue. To ensure all sessions have the necessary data for this, all users logged in via sessions at the time of this upgrade will need to log in again.
* Users with permission to upload SVG files were previously able to do so even if they contained XSS attacks. In Apostrophe 3.x, the general public so far never has access to upload SVG files, so the risk is minor but could be used to phish access from an admin user by encouraging them to upload a specially crafted SVG file. While Apostrophe typically displays SVG files using the `img` tag, which ignores XSS vectors, an XSS attack might still be possible if the image were opened directly via the Apostrophe media library's convenience link for doing so. All SVG uploads are now sanitized via DOMPurify to remove XSS attack vectors. In addition, all existing SVG attachments not already validated are passed through DOMPurify during a one-time migration.

### Fixes

* The `apos.attachment.each` method, intended for migrations, now respects its `criteria` argument. This was necessary to the above security fix.
* Removes a lodash wrapper around `@apostrophecms/express` `bodyParser.json` options that prevented adding custom options to the body parser.
* Uses `req.clone` consistently when creating a new `req` object with a different mode or locale for localization purposes, etc.
* Fixes bug in the "select all" relationship chooser UI where it selected unpublished items.
* Fixes bug in "next" and "previous" query builders.
* Cutting and pasting widgets now works between locales that do not share a hostname, provided that you switch locales after cutting (it does not work between tabs that are already open on separate hostnames).
* The `req.session` object now exists in task `req` objects, for better compatibility. It has no actual persistence.
* Unlocalized piece types, such as users, may now be selected as part of a relationship when browsing.
* Unpublished localized piece types may not be selected via the autocomplete feature of the relationship input field, which formerly ignored this requirement, although the browse button enforced it.
* The server-side JavaScript and REST APIs to delete pieces now work properly for pieces that are not subject to either localization or draft/published workflow at all the (`localize: false` option). UI for this is under discussion, this is just a bug fix for the back end feature which already existed.
* Starting in version 3.3.1, a newly added image widget did not display its image until the page was refreshed. This has been fixed.
* A bug that prevented Undo operations from working properly and resulted in duplicate widget _id properties has been fixed.
* A bug that caused problems for Undo operations in nested widgets, i.e. layout or multicolumn widgets, has been fixed.
* Duplicate widget _id properties within the same document are now prevented on the server side at save time.
* Existing duplicate widget _id properties are corrected by a one-time migration.

### Adds

* Adds a linter to warn in dev mode when a module name include a period.
* Lints module names for `apostrophe-` prefixes even if they don't have a module directory (e.g., only in `app.js`).
* Starts all `warnDev` messages with a line break and warning symbol (⚠️) to stand out in the console.
* `apos.util.onReady` aliases `apos.util.onReadyAndRefresh` for brevity. The `apos.util.onReadyAndRefresh` method name will be deprecated in the next major version.
* Adds a developer setting that applies a margin between parent and child areas, allowing developers to change the default spacing in nested areas.

### Changes

* Removes the temporary `trace` method from the `@apostrophecms/db` module.
* Beginning with this release, the `apostrophe:modulesReady` event has been renamed `apostrophe:modulesRegistered`, and the `apostrophe:afterInit` event has been renamed `apostrophe:ready`. This better reflects their actual roles. The old event names are accepted for backwards compatibility. See the documentation for more information.
* Only autofocuses rich text editors when they are empty.
* Nested areas now have a vertical margin applied when editing, allowing easier access to the parent area's controls.

## 3.3.1 - 2021-09-01

### Fixes

* In some situations it was possible for a relationship with just one selected document to list that document several times in the returned result, resulting in very large responses.
* Permissions roles UI localized correctly.
* Do not crash on startup if users have a relationship to another type. This was caused by the code that checks whether any users exist to present a warning to developers. That code was running too early for relationships to work due to event timing issues.

## 3.3.0 - 2021-08-30

### Fixes

* Addresses the page jump when using the in-context undo/redo feature. The page will immediately return users to their origin scroll position after the content refreshes.
* Resolves slug-related bug when switching between images in the archived view of the media manager. The slug field was not taking into account the double slug prefix case.
* Fixes migration task crash when parking new page. Thanks to [Miro Yovchev](https://www.corllete.com/) for this fix.
* Fixes incorrect month name in `AposCellDate`, which can be optionally used in manage views of pieces. Thanks to [Miro Yovchev](https://www.corllete.com/) for this fix.

### Adds

* This version achieves localization (l10n) through a rich set of internationalization (i18n) features. For more information, [see the documentation](https://v3.docs.apostrophecms.org/).
* There is support for both static string localization and dynamic content localization.
* The home page, other parked pages, and the global document are automatically replicated to all configured locales at startup. Parked properties are refreshed if needed. Other pages and pieces are replicated if and when an editor chooses to do so.
* An API route has been added for voluntary replication, i.e. when deciding a document should exist in a second locale, or desiring to overwrite the current draft contents in locale `B` with the draft contents of locale `A`.
* Locales can specify `prefix` and `hostname` options, which are automatically recognized by middleware that removes the prefix dynamically where appropriate and sets `req.locale`. In 3.x this works more like the global site `prefix` option. This is a departure from 2.x which stored the prefix directly in the slug, creating maintenance issues.
* Locales are stateless: they are never recorded in the session. This eliminates many avenues for bugs and bad SEO. However, this also means the developer must fully distinguish them from the beginning via either `prefix` or `hostname`. A helpful error message is displayed if this is not the case.
* Switching locales preserves the user's editing session even if on separate hostnames. To enable this, if any locales have hostnames, all configured locales must have hostnames and/or baseUrl must be set for those that don't.
* An API route has been added to discover the locales in which a document exists. This provides basic information only for performance (it does not report `title` or `_url`).
* Editors can "localize" documents, copying draft content from one locale to another to create a corresponding document in a different locale. For convenience related documents, such as images and other pieces directly referenced by the document's structure, can be localized at the same time. Developers can opt out of this mechanism for a piece type entirely, check the box by default for that type, or leave it as an "opt-in" choice.
* The `@apostrophecms/i18n` module now uses `i18next` to implement static localization. All phrases in the Vue-based admin UI are passed through `i18next` via `this.$t`, and `i18next` is also available via `req.t()` in routes and `__t()` in templates. Apostrophe's own admin UI phrases are in the `apostrophe` namespace for a clean separation. An array of locale codes, such as `en` or `fr` or `en-au`, can be specified using the `locales` option to the `@apostrophecms/i18n` module. The first locale is the default, unless the `defaultLocale` option is set. If no locales are set, the locale defaults to `en`. The `i18next-http-middleware` locale guesser is installed and will select an available locale if possible, otherwise it will fall back to the default.
* In the admin UI, `v-tooltip` has been extended as `v-apos-tooltip`, which passes phrases through `i18next`.
* Developers can link to alternate locales by iterating over `data.localizations` in any page template. Each element always has `locale`, `label` and `homePageUrl` properties. Each element also has an `available` property (if true, the current context document is available in that locale), `title` and a small number of other document properties are populated, and `_url` redirects to the context document in that locale. The current locale is marked with `current: true`.
* To facilitate adding interpolated values to phrases that are passed as a single value through many layers of code, the `this.$t` helper provided in Vue also accepts an object argument with a `key` property. Additional properties may be used for interpolation.
* `i18next` localization JSON files can be added to the `i18n` subdirectory of *any* module, as long as its `i18n` option is set. The `i18n` object may specify `ns` to give an `i18next` namespace, otherwise phrases are in the default namespace, used when no namespace is specified with a `:` in an `i18next` call. The default namespace is yours for use at project level. Multiple modules may contribute to the same namespace.
* If `APOS_DEBUG_I18N=1` is set in the environment, the `i18next` debug flag is activated. For server-side translations, i.e. `req.t()` and `__t()`, debugging output will appear on the server console. For browser-side translations in the Vue admin UI, debugging output will appear in the browser console.
* If `APOS_SHOW_I18N=1` is set in the environment, all phrases passed through `i18next` are visually marked, to make it easier to find those that didn't go through `i18next`. This does not mean translations actually exist in the JSON files. For that, review the output of `APOS_DEBUG_I18N=1`.
* There is a locale switcher for editors.
* There is a backend route to accept a new locale on switch.
* A `req.clone(properties)` method is now available. This creates a clone of the `req` object, optionally passing in an object of properties to be set. The use of `req.clone` ensures the new object supports `req.get` and other methods of a true `req` object. This technique is mainly used to obtain a new request object with the same privileges but a different mode or locale, i.e. `mode: 'published'`.
* Fallback wrappers are provided for the `req.__()`, `res.__()` and `__()` localization helpers, which were never official or documented in 3.x but may be in use in projects ported from 2.x. These wrappers do not localize but do output the input they are given along with a developer warning. You should migrate them to use `req.t()` (in server-side javascript) or `__t()` (Nunjucks templates).

### Changes

* Bolsters the CSS that backs Apostrophe UI's typography to help prevent unintended style leaks at project-level code.
* Removes the 2.x series changelog entries. They can be found in the 2.0 branch in Github.

## 3.2.0 - 2021-08-13

### Fixes

* `req.hostname` now works as expected when `trustProxy: true` is passed to the `@apostrophecms/express` module.
* Apostrophe loads modules from npm if they exist there and are configured in the `modules` section of `app.js`. This was always intended only as a way to load direct, intentional dependencies of your project. However, since npm "flattens" the dependency tree, dependencies of dependencies that happen to have the same name as a project-level Apostrophe module could be loaded by default, crashing the site or causing unexpected behavior. So beginning with this release, Apostrophe scans `package.json` to verify an npm module is actually a dependency of the project itself before attempting to load it as an Apostrophe module.
* Fixes the reference to sanitize-html defaults in the rich text widget.
* Fixes the `toolbarToAllowedStyles` method in the rich text widget, which was not returning any configuration.
* Fixes the broken text alignment in rich text widgets.
* Adds a missing npm dependency on `chokidar`, which Apostrophe and Nunjucks use for template refreshes. In most environments this worked anyway due to an indirect dependency via the `sass` module, but for stability Apostrophe should depend directly on any npm module it uses.
* Fixes the display of inline range inputs, notably broken when using Palette
* Fixes occasional unique key errors from migrations when attempting to start up again with a site that experienced a startup failure before inserting its first document.
* Requires that locale names begin with a letter character to ensure order when looping over the object entries.
* Unit tests pass in MongoDB 5.x.

### Adds
* Adds Cut and Paste to area controls. You can now Cut a widget to a virtual clipboard and paste it in suitable areas. If an area
can include the widget on the clipboard, a special Clipboard widget will appear in area's Add UI. This works across pages as well.

### Changes
* Apostrophe's Global's UI (the @apostrophecms/global singleton has moved from the admin bar's content controls to the admin utility tray under a cog icon.
* The context bar's document Edit button, which was a cog icon, has been rolled into the doc's context menu.

## 3.1.3 - 2021-07-16

### Fixes

* Hotfix for an incompatibility between `vue-loader` and `webpack` 5.45.0 which causes a crash at startup in development, or asset build time in production. We have temporarily pinned our dependency to `webpack` 5.44.x. We are [contributing to the discussion around the best long-term fix for vue-loader](https://github.com/vuejs/vue-loader/issues/1854).

## 3.1.2 - 2021-07-14

### Changes

* Removes an unused method, `mapMongoIdToJqtreeId`, that was used in A2 but is no longer relevant.
* Removes deprecated and non-functional steps from the `edit` method in the `AposDocsManager.vue` component.
* Legacy migrations to update 3.0 alpha and 3.0 beta sites to 3.0 stable are still in place, with no functional changes, but have been relocated to separate source files for ease of maintenance. Note that this is not a migration path for 2.x databases. Tools for that are forthcoming.

## 3.1.1 - 2021-07-08

### Fixes

* Two distinct modules may each have their own `ui/src/index.scss` file, similar to the fix already applied to allow multiple `ui/src/index.js` files.

## 3.1.0 - 2021-06-30

### Fixes

* Corrects a bug that caused Apostrophe to rebuild the admin UI on every nodemon restart, which led to excessive wait times to test new code. Now this happens only when `package-lock.json` has been modified (i.e. you installed a new module that might contain new Apostrophe admin UI code). If you are actively developing Apostrophe admin UI code, you can opt into rebuilding all the time with the `APOS_DEV=1` environment variable. In any case, `ui/src` is always rebuilt in a dev environment.
* Updates `cheerio`, `deep-get-set`, and `oembetter` versions to resolve vulnerability warnings.
* Modules with a `ui/src` folder, but no other content, are no longer considered "empty" and do not generate a warning.
* Pushing a secondary context document now always results in entry to draft mode, as intended.
* Pushing a secondary context document works reliably, correcting a race condition that could cause the primary document to remain in context in some cases if the user was not already in edit mode.

### Changes

* Deprecates `self.renderPage` method for removal in next major version.
* Since `ui/src/index.js` files must export a function to avoid a browser error in production which breaks the website experience, we now detect this at startup and throw a more helpful error to prevent a last-minute discovery in production.

## 3.0.1 - 2021-06-17

### Fixes

* Fixes an error observed in the browser console when using more than one `ui/src/index.js` file in the same project. Using more than one is a good practice as it allows you to group frontend code with an appropriate module, or ship frontend code in an npm module that extends Apostrophe.
* Migrates all of our own frontend players and utilities from `ui/public` to `ui/src`, which provides a robust functional test of the above.
* Executes `ui/src` imports without waiting for next tick, which is appropriate as we have positioned it as an alternative to `ui/public` which is run without delay.

## 3.0.0 - 2021-06-16

### Breaks

* Previously our `a3-boilerplate` project came with a webpack build that pushed code to the `ui/public` folder of an `asset` module. Now the webpack build is not needed because Apostrophe takes care of compiling `ui/src` for us. This is good! However, **if you are transitioning your project to this new strategy, you will need to remove the `modules/asset/ui/public` folder from your project manually** to ensure that webpack-generated code originally intended for webpack-dev-server does not fail with a `publicPath` error in the console.
* The `CORE_DEV=1` environment setting has been changed to `APOS_DEV=1` because it is appropriate for anyone who is actively developing custom Apostrophe admin UI using `ui/apos` folders in their own modules.
* Apostrophe now uses Dart Sass, aka the `sass` npm module. The `node-sass` npm module has been deprecated by its authors for some time now. Most existing projects will be unaffected, but those writing their own Apostrophe UI components will need to change any `/deep/` selectors to `::v-deep` and consider making other Dart Sass updates as well. For more information see the [Dart Sass documentation](https://sass-lang.com/dart-sass). Those embracing the new `ui/src` feature should also bear in mind that Dart Sass is being used.

### Changes

* Relationship ids are now stored as aposDocIds (without the locale and mode part). The appropriate locale and mode are known from the request. This allows easy comparison and copying of these properties across locales and fixes a bug with reverse relationships when publishing documents. A migration has been added to take care of this conversion on first startup.
- The `attachment` field type now correctly limits file uploads by file type when using the `fileGroup` field option.
- Uploading SVG files is permitted in the Media Library by default.

### Adds

- Apostrophe now enables you to ship frontend JavaScript and Sass (using the SCSS syntax) without your own webpack configuration.
- Any module may contain modern JavaScript in a `ui/src/index.js` file, which may use `import` to bring in other files in the standard way. Note that **`ui/src/index.js must export a function`**. These functions are called for you in the order modules are initialized.
- Any module may contain a Sass (SCSS) stylesheet in a `ui/src/index.scss` file, which may also import other Sass (SCSS) files.
- Any project that requires IE11 support for `ui/src` JavaScript code can enable it by setting the `es5: true` option to the `@apostrophecms/asset` module. Apostrophe produces separate builds for IE11 and modern browsers, so there is no loss of performance in modern browsers. Code is automatically compiled for IE11 using `babel` and missing language features are polyfilled using `core-js` so you can use promises, `async/await` and other standard modern JavaScript features.
- `ui/public` is still available for raw JavaScript and CSS files that should be pushed *as-is* to the browser. The best use of this feature is to deliver the output of your own custom webpack build, if you have one.
- Adds browser-side `editMode` flag that tracks the state of the current view (edit or preview), located at `window.apos.adminBar.editMode`.
- Support for automatic inline style attribute sanitization for Rich Text widgets.
- Adds text align controls for Rich Text widgets. The following tools are now supported as part of a rich text widget's `toolbar` property:
-- `alignLeft`
-- `alignRight`
-- `alignCenter`
-- `alignJustify`
- `@apostrophecms/express` module now supports the `trustProxy: true` option, allowing your reverse proxy server (such as nginx) to pass on the original hostname, protocol and client IP address.

### Fixes

* Unit tests passing again. Temporarily disabled npm audit checks as a source of critical failures owing to upstream issues with third-party packages which are not actually a concern in our use case.
* Fixed issues with the query builder code for relationships. These issues were introduced in beta 3 but did not break typical applications, except for displaying distinct choices for existing values of a relationship field.
* Checkbox field types can now be used as conditional fields.
* Tracks references to attachments correctly, and introduces a migration to address any attachments previously tracked as part of documents that merely have a relationship to the proper document, i.e. pages containing widgets that reference an image piece.
* Tracks the "previously published" version of a document as a legitimate reference to any attachments, so that they are not discarded and can be brought back as expected if "Undo Publish" is clicked.
* Reverse relationships work properly for published documents.
* Relationship subfields are now loaded properly when `reverseOf` is used.
* "Discard Draft" is available when appropriate in "Manage Pages" and "Manage Pieces."
* "Discard Draft" disables the "Submit Updates" button when working as a contributor.
* Relationship subfields can now be edited when selecting in the full "manage view" browser, as well as in the compact relationship field view which worked previously.
* Relationship subfields now respect the `def` property.
* Relationship subfields are restored if you deselect a document and then reselect it within a single editing experience, i.e. accidentally deselect and immediately reselect, for instance.
* A console warning when editing subfields for a new relationship was fixed.
* Field type `color`'s `format` option moved out of the UI options and into the general options object. Supported formats are "rgb", "prgb", "hex6", "hex3", "hex8", "name", "hsl", "hsv". Pass the `format` string like:
```js
myColorField: {
  type: 'color',
  label: 'My Color',
  options: {
    format: 'hsl'
  }
}
```
* Restored Vue dependency to using semantic versioning now that Vue 2.6.14 has been released with a fix for the bug that required us to pin 2.6.12.
* Nunjucks template loader is fully compatible with Linux in a development environment.
* Improved template performance by reusing template loaders.
* `min` and `max` work properly for both string-like and number-like fields.
* Negative numbers, leading minus and plus signs, and trailing periods are accepted in the right ways by appropriate field types.
* If a user is inadvertently inserted with no password, set a random password on the backend for safety. In tests it appears that login with a blank password was already forbidden, but this provides an additional level of certainty.
* `data.page` and `data.contextOptions` are now available in `widget.html` templates in most cases. Specifically, they are available when loading the page, (2) when a widget has just been inserted on the page, and (3) when a widget has just been edited and saved back to the page. However, bear in mind that these parameters are never available when a widget is being edited "out of context" via "Page Settings", via the "Edit Piece" dialog box, via a dialog box for a parent widget, etc. Your templates should be written to tolerate the absence of these parameters.
* Double slashes in the slug cannot be used to trick Apostrophe into serving as an open redirect (fix ported to 3.x from 2.92.0).
* The global doc respects the `def` property of schema fields when first inserted at site creation time.
* Fixed fragment keyword arguments being available when not a part of the fragment signature.

## 3.0.0-beta.3.1 - 2021-06-07

### Breaks
- This backwards compatibility break actually occurred in 3.0.0-beta.3 and was not documented at that time, but it is important to know that the following Rich Text tool names have been updated to match Tiptap2's convention:
-- `bullet_list` -> `bulletList`
-- `ordered_list` -> `orderedList`
-- `code_block` -> `codeBlock`
-- `horizontal_rule` -> `horizontalRule`

### Fixes

- Rich Text default tool names updated, no longer broken. Bug introduced in 3.0.0-beta.3.
- Fixed Rich Text's tool cascade to properly account for core defaults, project level defaults, and area-specific options.

## 3.0.0-beta.3 - 2021-06-03

### Security Fixes

The `nlbr` and `nlp` Nunjucks filters marked their output as safe to preserve the tags that they added, without first escaping their input, creating a CSRF risk. These filters have been updated to escape their input unless it has already been marked safe. No code changes are required to templates whose input to the filter is intended as plaintext, however if you were intentionally leveraging this bug to output unescaped HTML markup you will need to make sure your input is free of CSRF risks and then use the `| safe` filter before the `| nlbr` or `| nlp` filter.

### Adds

- Added the `ignoreUnusedFolderWarning` option for modules that intentionally might not be activated or inherited from in a particular startup.
- Better explanation of how to replace macros with fragments, in particular how to call the fragments with `{% render fragmentName(args) %}`.

### Fixes

- Temporarily pinned to Vue 2.6.12 to fix an issue where the "New" button in the piece manager modals disappeared. We think this is a bug in the newly released Vue 2.6.13 but we are continuing to research it.
- Updated dependencies on `sanitize-html` and `nodemailer` to new major versions, causing no bc breaks at the ApostropheCMS level. This resolved two critical vulnerabilities according to `npm audit`.
- Removed many unused dependencies.
- The data retained for "Undo Publish" no longer causes slug conflicts in certain situations.
- Custom piece types using `localized: false` or `autopublish: true,` as well as singleton types, now display the correct options on the "Save" dropdown.
- The "Save and View," "Publish and View" and/or "Save Draft and Preview" options now appear only if an appropriate piece page actually exists for the piece type.
- Duplicating a widget now properly assigns new IDs to all copied sub-widgets, sub-areas and array items as well.

- Added the `ignoreUnusedFolderWarning` option for modules that intentionally might not be activated or inherited from in a particular startup.
- If you refresh the page while previewing or editing, you will be returned to that same state.

### Notices

- Numerous `npm audit` vulnerability warnings relating to `postcss` 7.x were examined, however it was determined that these are based on the idea of a malicious SASS coder attempting to cause a denial of service. Apostrophe developers would in any case be able to contribute JavaScript as well and so are already expected to be trusted parties. This issue must be resolved upstream in packages including both `stylelint` and `vue-loader` which have considerable work to do before supporting `postcss` 8.x, and in any case public access to write SASS is not part of the attack surface of Apostrophe.

### Changes

- When logging out on a page that only exists in draft form, or a page with access controls, you are redirected to the home page rather than seeing a 404 message.

- Rich text editor upgraded to [tiptap 2.x beta](https://www.tiptap.dev) :tada:. On the surface not a lot has changed with the upgrade, but tiptap 2 has big improvements in terms of speed, composability, and extension support. [See the technical differences of tiptap 1 and 2 here](https://www.tiptap.dev/overview/upgrade-guide#reasons-to-upgrade-to-tiptap-2x)

## 3.0.0-beta.2 - 2021-05-21

### **Breaks**

- The `updateModified: false` option, formerly supported only by `apos.doc.update`, has been renamed to `setModified: false` and is now supported by `apos.doc.insert` as well. If explicitly set to false, the insert and update methods will leave the `modified` property alone, rather than trying to detect or infer whether a change has been made to the draft relative to the published version.
- The `permission` module no longer takes an `interestingTypes` option. Instead, doc type managers may set their `showPermissions` option to `true` to always be broken out separately in the permissions explorer, or explicitly set it to `false` to never be mentioned at all, even on a list of typical piece types that have the same permissions. This allows module creators to ship the right options with their modules rather than requiring the developer to hand-configure `interestingTypes`.
- When editing users, the permissions explorer no longer lists "submitted draft" as a piece type.
- Removed `apos.adminBar.group` method, which is unlikely to be needed in 3.x. One can group admin bar items into dropdowns via the `groups` option.
- Raw HTML is no longer permitted in an `apos.notify` message parameter. Instead, `options.buttons` is available. If present, it must be an array of objects with `type` and `label` properties. If `type` is `'event'` then that button object must have `name` and `data` properties, and when clicked the button will trigger an apos bus event of the given `name` with the provided `data` object. Currently `'event'` is the only supported value for `type`.

### Adds

- The name `@apostrophecms/any-page-type` is now accepted for relationships that should match any page. With this change, the doc type manager module name and the type name are now identical for all types in 3.x. However, for backwards compatibility `@apostrophecms/page` is still accepted. `apos.doc.getManager` will accept either name.
- Sets the project root-level `views` directory as the default fallback views directory. This is no longer a necessary configuration in projects unless they want to change it on the `@apostrophecms/template` option `viewsFolderFallback`.
- The new `afterAposScripts` nunjucks block allows for pushing markup after Apostrophe's asset bundle script tag, at the end of the body. This is a useful way to add a script tag for Webpack's hot reload capabilities in development while still ensuring that Apostrophe's utility methods are available first, like they are in production.
- An `uploadfs` option may be passed to the `@apostrophecms/asset` module, in order to pass options configuring a separate instance of `uploadfs` specifically for the static assets. The `@apostrophecms/uploadfs` module now exports a method to instantiate an uploadfs instance. The default behavior, in which user-uploaded attachments and static assets share a single instance of uploadfs, is unchanged. Note that asset builds never use uploadfs unless `APOS_UPLOADFS_ASSETS=1` is set in the environment.
- `AposButtonSplit` is a new UI component that combines a button with a context menu. Users can act on a primary action or change the button's function via menu button to the right of the button itself.
- Developers can now pass options to the `color` schema field by passing a `pickerOptions` object through your field. This allows for modifying/removing the default color palette, changing the resulting color format, and disabling various UI. For full set of options [see this example](https://github.com/xiaokaike/vue-color/blob/master/src/components/Sketch.vue)
- `AposModal` now emits a `ready` event when it is fully painted and can be interacted with by users or code.
- The video widget is now compatible with vimeo private videos when the domain is on the allowlist in vimeo.

### Changes

- You can now override the parked page definition for the home page without copying the entirety of `minimumPark` from the source code. Specifically, you will not lose the root archive page if you park the home page without explicitly parking the archive page as well. This makes it easier to choose your own type for the home page, in lieu of `@apostrophecms/home-page`.

### Fixes

- Piece types like users that have a slug prefix no longer trigger a false positive as being "modified" when you first click the "New" button.
- The `name` option to widget modules, which never worked in 3.x, has been officially removed. The name of the widget type is always the name of the module, with the `-widget` suffix removed.
- The home page and other parked pages should not immediately show as "pending changes."
- In-context editing works properly when the current browser URL has a hash (portion beginning with `#`), enabling the use of the hash for project-specific work. Thanks to [https://stepanjakl.com/](Štěpán Jákl) for reporting the issue.
- When present, the `apos.http.addQueryToUrl` method preserves the hash of the URL intact.
- The home page and other parked pages should not immediately show as "pending changes."
- The browser-side `apos.http.parseQuery` function now handles objects and arrays properly again.
- The in-context menu for documents has been refactored as a smart component that carries out actions on its own, eliminating a great deal of redundant code, props and events.
- Added additional retries when binding to the port in a dev environment.
- The "Submit" button in the admin bar updates properly to "Submitted" if the submission happens in the page settings modal.
- Skipping positional arguments in fragments now works as expected.
- The rich text editor now supports specifying a `styles` array with no `p` tags properly. A newly added rich text widget initially contains an element with the first style, rather than always a paragraph. If no styles are configured, a `p` tag is assumed. Thanks to Stepan Jakl for reporting the issue.

### Changes
- Editor modal's Save button (publish / save draft / submit) now updated to use the `AposSplitButton` component. Editors can choose from several follow-up actions that occur after save, including creating another piece of content of the same type, being taken to the in-context version of the document, or being returned to the manager. Editor's selection is saved in localstorage, creating a remembered preference per content type.

## 3.0.0-beta.1.1 - 2021-05-07

### Fixes

- A hotfix for an issue spotted in beta 1 in our demo: all previously published pages of sites migrated from early alpha releases had a "Draft" label until published again.

## 3.0.0-beta.1 - 2021-05-06

### **Breaks**

- Removes the `firstName` and `lastName` fields in user pieces.
- The query parameters `apos-refresh`, `apos-edit`, `apos-mode` and `apos-locale` are now `aposRefresh`, `aposEdit`, `aposMode`and `aposLocale`. Going forward all query parameters will be camelCase for consistency with query builders.

### Changes

- Archiving a page or piece deletes any outstanding draft in favor of archiving the last published version. Previously the behavior was effectively the opposite.
- "Publish Changes" button label has been changes to "Update".
- Draft mode is no longer the default view for published documents.
- The page and piece manager views now display the title, etc. of the published version of a document, unless that document only exists in draft form. However a label is also provided indicating if a newer draft is in progress.
- Notifications have been updated with a new visual display and animation style.

### **Adds**

- Four permissions roles are supported and enforced: guest, contributor, editor and admin. See the documentation for details. Pre-existing alpha users are automatically migrated to the admin role.
- Documents in managers now have context sensitive action menus that allow actions like edit, discard draft, archive, restore, etc.
- A fragment call may now have a body using `rendercall`, just like a macro call can have a body using `call`. In addition, fragments can now have named arguments, just like macros. Many thanks to Miro Yovchev for contributing this implementation.
- Major performance improvement to the `nestedModuleSubdirs` option.
- Updates URL fields and oEmbed URL requests to use the `httpsFix` option in launder's `url()` method.
- Documents receive a state label based on their document state (draft, pending, pending updates)
- Contributors can submit drafts for review ("Submit" versus "Submit Updates").
- Editors and admins can manage submitted drafts.
- Editors and admins can easily see the number of proposed changes awaiting their attention.
- Support for virtual piece types, such as submitted drafts, which in actuality manage more than one type of doc.
- Confirm modals now support a schema which can be assessed after confirmation.
- When archiving and restoring pages, editors can chose whether the action affects only this document or this document + children
- Routes support the `before` syntax, allowing routes that are added to Express prior to the routes or middleware of another module. The syntax `before: 'middleware:moduleName'` must be used to add the route prior to the middleware of `moduleName`. If `middleware:` is not used, the route is added before the routes of `moduleName`. Note that normally all middleware is added before all routes.
- A `url` property can now optionally be specified when adding middleware. By default all middleware is global.
- The pieces REST GET API now supports returning only a count of all matching pieces, using the `?count=1` query parameter.
- Admin bar menu items can now specify a custom Vue component to be used in place of `AposButton`.
- Sets `username` fields to follow the user `title` field to remove an extra step in user creation.
- Adds default data to the `outerLayoutBase.html` `<title>` tag: `data.piece.title or data.page.title`.
- Moves the core UI build task into the start up process. The UI build runs automatically when `NODE_ENV` is *not* 'production' and when:
    1. The build folder does not yet exist.
    2. The package.json file is newer than the existing UI build.
    3. You explicitly tell it to by setting the environment variable `CORE_DEV=1`
- The new `._ids(_idOrArrayOfIds)` query builder replaces `explicitOrder` and accepts an array of document `_id`s or a single one. `_id` can be used as a multivalued query parameter. Documents are returned in the order you specify, and just like with single-document REST GET requests, the locale of the `_id`s is overridden by the `aposMode` query parameter if present.
- The `.withPublished(true)` query builder adds a `_publishedDoc` property to each returned draft document that has a published equivalent. `withPublished=1` can be used as a query parameter. Note this is not the way to fetch only published documents. For that, use `.locale('en:published')` or similar.
- The server-side implementation of `apos.http.post` now supports passing a `FormData` object created with the `[form-data](https://www.npmjs.com/package/form-data)` npm module. This keeps the API parallel with the browser-side implementation and allows for unit testing the attachments feature, as well as uploading files to internal and external APIs from the server.
- `manuallyPublished` computed property moved to the `AposPublishMixin` for the use cases where that mixin is otherwise warranted.
- `columns` specified for a piece type's manage view can have a name that uses "dot notation" to access a subproperty. Also, for types that are localized, the column name can begin with `draft:` or `published:` to specifically display a property of the draft or published version of the document rather than the best available. When a prefix is not used, the property comes from the published version of the document if available, otherwise from the draft.
- For page queries, the `children` query builder is now supported in query strings, including the `depth` subproperty. For instance you could fetch `/api/v1/@apostrophecms/page/id-of-page?children=1` or `/api/v1/@apostrophecms/page/id-of-page?children[depth]=3`.
- Setting `APOS_LOG_ALL_QUERIES=1` now logs the projection, skip, limit and sort in addition to the criteria, which were previously logged.

### **Fixes**

- Fragments can now call other fragments, both those declared in the same file and those imported, just like macros calling other macros. Thanks to Miro Yovchev for reporting the issue.
- There was a bug that allowed parked properties, such as the slug of the home page, to be edited. Note that if you don't want a property of a parked page to be locked down forever you can use the `_defaults` feature of parked pages.
- A required field error no longer appears immediately when you first start creating a user.
- Vue warning in the pieces manager due to use of value rather than name of column as a Vue key. Thanks to Miro Yovchev for spotting the issue.
- "Save Draft" is not an appropriate operation to offer when editing users.
- Pager links no longer break due to `aposRefresh=1` when in edit mode. Also removed superfluous `append` query parameter from these.
- You may now intentionally clear the username and slug fields in preparation to type a new value. They do not instantly repopulate based on the title field when you clear them.
- Language of buttons, labels, filters, and other UI updated and normalized throughout.
- A contributor who enters the page tree dialog box, opens the editor, and selects "delete draft" from within the editor of an individual page now sees the page tree reflect that change right away.
- The page manager listens for content change events in general and its refresh mechanism is robust in possible situations where both an explicit refresh call and a content change event occur.
- Automatically retries once if unable to bind to the port in a dev environment. This helps with occasional `EADDRINUSE` errors during nodemon restarts.
- Update the current page's context bar properly when appropriate after actions such as "Discard Draft."
- The main archive page cannot be restored, etc. via the context menu in the page tree.
- The context menu and "Preview Draft" are both disabled while errors are present in the editor dialog box.
- "Duplicate" should lead to a "Publish" button, not an "Update" button, "Submit" rather than "Submit Update," etc.
- When you "Duplicate" the home page you should be able to set a slug for the new page (parked properties of parked pages should be editable when making a duplicate).
- When duplicating the home page, the suggested slug should not be `/` as only one page can have that slug at a time.
- Attention is properly called to a slug conflict if it exists immediately when the document is opened (such as making a copy where the suggested slug has already been used for another copy).
- "Preview Draft" never appears for types that do not use drafts.
- The toggle state of admin bar utility items should only be mapped to an `is-active` class if, like palette, they opt in with `toggle: true`
- Fixed unique key errors in the migrate task by moving the parking of parked pages to a new `@apostrophecms/migrate:after` event handler, which runs only after migrations, whether that is at startup (in dev) or at the end of the migration task (in production).
- UI does not offer "Archive" for the home page, or other archived pages.
- Notification checks and other polling requests now occur only when the tab is in the foreground, resolving a number of problems that masqueraded as other bugs when the browser hit its connection limit for multiple tabs on the same site.
- Parked pages are now parked immediately after database migrations are checked and/or run. In dev this still happens at each startup. In production this happens when the database is brand new and when the migration task is manually run.

## 3.0.0-alpha.7 - 2021-04-07

### Breaks

* The `trash` property has been renamed `archived`, and throughout the UI we refer to "archiving" and the "archive" rather than "move to trash" and the "trash can." A database migration is included to address this for existing databases. However, **if you set the minimumPark option, or used a boilerplate in which it is set,** you will need to **change the settings for the `parkedId: 'trash'` page to match those [currently found in the `minimumPark` option setting in the `@apostrophecms/page` source code](https://github.com/apostrophecms/apostrophe/blob/481252f9bd8f42b62648a0695105e6e9250810d3/modules/%40apostrophecms/page/index.js#L25-L32).

### Adds

* General UX and UI improvements to the experience of moving documents to and from the archive, formerly known as the trash.
* Links to each piece are available in the manage view when appropriate.
* Search is implemented in the media library.
* You can now pass core widgets a `className` option when configuring them as part of an area.
* `previewDraft` for pieces, adds a Preview Draft button on creation for quick in-context editing. Defaults to true.

### Changes

* Do not immediately redirect to new pages and pieces.
* Restored pieces now restore as unpublished drafts.
* Refactored the admin bar component for maintainability.
* Notification style updates

### Fixes

* Advisory lock no longer triggers an update to the modification timestamp of a document.
* Attempts to connect Apostrophe 3.x to an Apostrophe 2.x database are blocked to prevent content loss.
* "Save as Draft" is now available as soon as a new document is created.
* Areas nested in array schema fields can now be edited in context.
* When using `apos.image.first`, the alt attribute of the image piece is available on the returned attachment object as `._alt`. In addition, `_credit` and `_creditUrl` are available.
* Fixes relating to the editing of widgets in nested areas, both on the page and in the modal.
* Removed published / draft switch for unpublished drafts.
* "Publish Changes" appears only at appropriate times.
* Notifications moved from the bottom right of the viewport to the bottom center, fixing some cases of UI overlap.

## 3.0.0-alpha.6.1 - 2021-03-26

### Fixes

* Conditional fields (`if`) and the "following values" mechanism now work properly in array item fields.
* When editing "Page Settings" or a piece, the "publish" button should not be clickable if there are errors.

## 3.0.0-alpha.6 - 2021-03-24

### Adds
* You can "copy" a page or a piece via the ⠇ menu.
* When moving the current page or piece to the trash, you are taken to the home page.
* `permissions: false` is supported for piece and page insert operations.
* Adds note to remove deprecated `allowedInChooser` option on piece type filters.
* UX improvement: "Move to Trash" and "Restore" buttons added for pieces, replacing the boolean field. You can open a piece that is in the trash in a read-only way in order to review it and click "Restore."
* Advisory lock support has been completed for all content types, including on-page, in-context editing. This prevents accidental conflicts between editors.
* Image widgets now accept a `size` context option from the template, which can be used to avoid sending a full-width image for a very small placement.
* Additional improvements.

### Fixes
* Fixes error from missing `select` method in `AposPiecesManager` component.
* No more migration messages at startup for brand-new sites.
* `max` is now properly implemented for relationships when using the manager dialog box as a chooser.
* "Trash" filter now displays its state properly in the piece manager dialog box.
* Dragging an image to the media library works reliably.
* Infinite loop warning when editing page titles has been fixed.
* Users can locate the tab that still contains errors when blocked from saving a piece due to schema field errors.
* Calling `insert` works properly in the `init` function of a module.
* Additional fixes.

### Breaks

* Apostrophe's instance of `uploadfs` has moved from `apos.attachment.uploadfs` to `apos.uploadfs`. The `uploadfs` configuration option has similarly moved from the `@apostrophecms/attachment` module to the `@apostrophecms/uploadfs` module. `imageSizes` is still an option to `@apostrophecms/attachment`.

## 3.0.0-alpha.5 - 2021-02-11

* Conditional fields are now supported via the new `if` syntax. The old 2.x `showFields` feature has been replaced with `if: { ... }`.
* Adds the option to pass context options to an area for its widgets following the `with` keyword. Context options for widgets not in that area (or that don't exist) are ignored. Syntax: `{% area data.page, 'areaName' with { '@apostrophecms/image: { size: 'full' } } %}`.
* Advisory locking has been implemented for in-context editing, including nested contexts like the palette module. Advisory locking has also been implemented for the media manager, completing the advisory locking story.
* Detects many common configuration errors at startup.
* Extends `getBrowserData` in `@apostrophecms/doc-type` rather than overwriting the method.
* If a select element has no default, but is required, it should default to the first option. The select elements appeared as if this were the case, but on save you would be told to make a choice, forcing you to change and change back. This has been fixed.
* Removes 2.x piece module option code, including for `contextual`, `manageViews`, `publishMenu`, and `contextMenu`.
* Removes admin bar module options related to 2.x slide-out UI: `openOnLoad`, `openOnHomepageLoad`, `closeDelay`.
* Fixed a bug that allowed users to appear to be in edit mode while looking at published content in certain edge cases.
* The PATCH API for pages can now infer the correct _id in cases where the locale is specified in the query string as an override, just like other methods.
* Check permissions for the delete and publish operations.
* Many bug fixes.

### Breaks
* Changes the `piecesModuleName` option to `pieceModuleName` (no "s") in the `@apostrophecms/piece-page-type` module. This feature is used only when you have two or more piece page types for the same piece type.

## 3.0.0-alpha.4.2 - 2021-01-27

* The `label` option is no longer required for widget type modules. This was already true for piece type and page type modules.
* Ability to namespace asset builds. Do not push asset builds to uploadfs unless specified.

### Breaking changes

* Removes the `browser` module option, which was only used by the rich text widget in core. All browser data should now be added by extending or overriding `getBrowserData` in a module. Also updates `getComponentName` to reference `options.components` instead of `options.browser.components`.

## 3.0.0-alpha.4.1

* Hotfix: the asset module now looks for a `./release-id` file (relative to the project), not a `./data/release-id` file, because `data` is not a deployed folder and the intent of `release-id` is to share a common release identifier between the asset build step and the deployed instances.

## 3.0.0-alpha.4

* **"Fragments" have been added to the Apostrophe template API, as an alternative to Nunjucks' macros, to fully support areas and async components.** [See the A3 alpha documentation](https://a3.docs.apos.dev/guide/widgets-and-templates/fragments.html) for instructions on how to use this feature.
* **CSS files in the `ui/public` subdirectory of any module are now bundled and pushed to the browser.** This allows you to efficiently deliver your CSS assets, just as you can deliver JS assets in `ui/public`. Note that these assets must be browser-ready JS and CSS, so it is customary to use your own webpack build to generate them. See [the a3-boilerplate project](https://github.com/apostrophecms/a3-boilerplate) for an example, especially `webpack.config.js`.
* **More support for rendering HTML in REST API requests.** See the `render-areas` query parameter in [piece and page REST API documentation](https://a3.docs.apos.dev/reference/api/pieces.html#get-api-v1-piece-name).
* **Context bar takeover capability,** for situations where a secondary document should temporarily own the undo/redo/publish UI.
* **Unpublished pages in the tree** are easier to identify
* **Range fields** have been added.
* **Support for npm bundles is back.** It works just like in 2.x, but the property is `bundle`, not `moogBundle`. Thanks to Miro Yovchev.

### Breaking changes

* **A3 now uses webpack 5.** For now, **due to a known issue with vue-loader, your own project must also be updated to use webpack 5.** The a3-boilerplate project has been updated accordingly, so you may refer to [the a3-boilerplate project](https://github.com/apostrophecms/a3-boilerplate) for an example of the changes to be made, notably in `webpack.config.js` and `package.json`. We are in communication with upstream developers to resolve the issue so that projects and apostrophe core can use different major versions of webpack.

## 3.0.0-alpha.3

Third alpha release of 3.x. Introduced draft mode and the "Publish Changes" button.

## 3.0.0-alpha.2

Second alpha release of 3.x. Introduced a distinct "edit" mode.

## 3.0.0-alpha.1

First alpha release of 3.x.<|MERGE_RESOLUTION|>--- conflicted
+++ resolved
@@ -6,12 +6,9 @@
 
 * Add a `validate` method to the `url` field type to allow the use of the `pattern` property.
 * Add `autocomplete` attribute to schema fields that implement it (cf. [HTML attribute: autocomplete](https://developer.mozilla.org/en-US/docs/Web/HTML/Attributes/autocomplete)).
-<<<<<<< HEAD
 * Add the `delete` method to the `@apostrophecms/cache` module so we don't have to rely on direct MongoDB manipulation to remove a cache item.
-
-=======
 * Adds tag property to fields in order to show a tag next to the field title (used in advanced permission for the admin field). Adds new sensitive label color.
->>>>>>> 1c827b1f
+
 
 ### Fixes
 
@@ -21,12 +18,8 @@
 Also make this information available to other related methods for future and project-level use.
 * We can now close the image modal in rich-text widgets when we click outside of the modal.
 The click on the cancel button now works too.
-<<<<<<< HEAD
 * Fixes the `clearLoginAttempts` method to work with the new `@apostrophecms/cache` module `delete` method.
-
-=======
 * Fixes the AposCheckbox component to be used standalone, accepts a single model value instead of an array.
->>>>>>> 1c827b1f
 
 ## 3.60.1 (2023-12-06)
 
