# Changelog

<<<<<<< HEAD
## Unreleased

### Fixes

* Fixed an issue in `@apostrophecms/notification` that made server crash when the `req` object had no `body` attribute.
=======
## UNRELEASED

### Changes

* Rich text styles are now split into Nodes and Marks, with independent toolbar controls for a better UX when applying text styles.
There is no change in how the `styles` option is configured.
* `i18n` module now uses the regular `req.redirect` instead of a direct `res.redirect` to ensure redirection, enabling more possibilities for `@apostrophecms/redirect` module

### Fixes

* Updates the docs `beforeInsert` handler to avoid ending with different modes being set between `_id`, `aposLocale` and `aposMode`.
* Adds a migration to fix potential corrupted data having different modes set between `_id`, `aposLocale` and `aposMode`.
>>>>>>> a7c89413

## 4.1.1 (2024-03-21)

### Fixes

* Hotfix for a bug that broke the rich text editor when the rich text widget has
a `styles` property. The bug was introduced in 4.0.0 as an indirect side effect of deeper
watching behavior by Vue 3.

## 4.1.0 (2024-03-20)

### Fixes

* Don't crash if a document of a type no longer corresponding to any module is present
together with the advanced permission module.
* AposLoginForm.js now pulls its schema from the user module rather than hardcoding it. Includes the 
addition of `enterUsername` and `enterPassword` i18n fields for front end customization and localization.
* Simulated Express requests returned by `apos.task.getReq` now include a `req.headers` property, for
greater accuracy and to prevent unexpected bugs in other code.
* Fix the missing attachment icon. The responsibility for checking whether an attachment
actually exists before calling `attachment.url` still lies with the developer.

### Adds

* Add new `getChanges` method to the schema module to get an array of document changed field names instead of just a boolean like does the `isEqual` method. 
* Add highlight class in UI when comparing documents.

## 4.0.0 (2024-03-12)

### Adds
* Add Marks tool to the Rich Text widget for handling toggling marks.
* Add translation keys used by the multisite assembly module.
* Add side by side comparison support in AposSchema component.
* Add `beforeLocalize` and `afterLocalize` events.
* Add custom manager indicators support via `apos.schema.addManagerIndicator({ component, props, if })`. The component registered this way will be automatically rendered in the manager modal.
* Add the possibility to make widget modals wider, which can be useful for widgets that contain areas taking significant space. See [documentation](https://v3.docs.apostrophecms.org/reference/modules/widget-type.html#options).
* Temporarily add `translation` module to support document translations via the `@apostrophecms-pro/automatic-translation` module.
**The `translation` core module may be removed or refactored to reduce overhead in the core,** so its presence should
not be relied upon.

### Changes

* Migrate to Vue 3. This entails changes to some admin UI code, as detailed in our public announcement.
There are no other backwards incompatible changes in apostrophe version 4.0.0.
Certain other modules containing custom admin UI have also been updated in a new major version to be compatible,
as noted in our announcement and on the migration page of our website.

### Fixes

* Adds `textStyle` to Tiptap types so that spans are rendered on RT initialization
* `field.help` and `field.htmlHelp` are now correctly translated when displayed in a tooltip.
* Bump the `he` package to most recent version.
* Notification REST APIs should not directly return the result of MongoDB operations.

## 3.63.2 (2024-03-01)

### Security

* Always validate that method names passed to the `external-condition` API actually appear in `if` or `requiredIf`
clauses for the field in question. This fix addresses a serious security risk in which arbitrary methods of
Apostrophe modules could be called over the network, without arguments, and the results returned to the caller.
While the lack of arguments mitigates the data exfiltration risk, it is possible to cause data loss by
invoking the right method. Therefore this is an urgent upgrade for all Apostrophe 3.x users. Our thanks to the Michelin
penetration test red team for disclosing this vulnerability. All are welcome to disclose security vulnerabilities
in ApostropheCMS code via [security@apostrophecms.com](mailto:security@apostrophecms.com).
* Disable the `alwaysIframe` query parameter of the oembed proxy. This feature was never used in Apostrophe core, and could be misused to carry out arbitrary GET requests in the context of an iframe, although it could not be used to exfiltrate any information other than the success or failure of the request, and the request was still performed by the user's browser only. Thanks to the Michelin team.
* Remove vestigial A2 code relating to polymorphic relationship fields. The code in question had no relevance to the way such a feature would be implemented in A3, and could be used to cause a denial of service by crashing and restarting the process. Thanks to the Michelin team.

## 3.63.1 (2024-02-22)

### Security

* Bump dependency on `sanitize-html` to `^2.12.1` at a minimum, to ensure that `npm update apostrophe` is sufficient to guarantee a security update is installed. This security update prevents specially crafted HTML documents from revealing the existence or non-existence of files on the server. The vulnerability did not expose any other information about those files. Thanks to the [Snyk Security team](https://snyk.io/) for the disclosure and to [Dylan Armstrong](https://dylan.is/) for the fix.

## 3.63.0 (2024-02-21)

### Adds

* Adds a `launder` method to the `slug` schema field query builder to allow for use in API queries.
* Adds support for browsing specific pages in a relationship field when `withType` is set to a page type, like `@apostrophecms/home-page`, `default-page`, `article-page`...
* Add support for `canCreate`, `canPreview` & `canShareDraft` in context operations conditions.
* Add support for `canCreate`, `canEdit`, `canArchive` & `canPublish` in utility operations definitions.
* Add `uponSubmit` requirement in the `@apostrophecms/login` module. `uponSubmit` requirements are checked each time the user submit the login form. See the documentation for more information.
* Add field metadata feature, where every module can add metadata to fields via public API offered by `apos.doc.setMeta()`, `apos.doc.getMeta()`, `apos.doc.getMetaPath()` and `apos.doc.removeMeta()`. The metadata is stored in the database and can be used to store additional information about a field.
* Add new `apos.schema.addFieldMetadataComponent(namespace, component)` method to allow adding custom components. They have access to the server-side added field metadata and can decide to show indicators on the admin UI fields. Currently supported fields are "string", "slug", "array", "object" and "area".

### Fixes

* When deleting a draft document, we remove related reverse IDs of documents having a relation to the deleted one.
* Fix publishing or moving published page after a draft page on the same tree level to work as expected.
* Check create permissions on create keyboard shortcut.
* Copy requires create and edit permission.
* Display a more informative error message when publishing a page because the parent page is not published and the current user has no permission to publish the parent page (while having permission to publish the current one).
* The `content-changed` event for the submit draft action now uses a complete document.
* Fix the context bar overlap on palette for non-admin users that have the permission to modify it.
* Show widget icons in the editor area context menu.

### Changes

* Share Drafts modal styles made larger and it's toggle input has a larger hitbox.

## 3.62.0 (2024-01-25)

### Adds

* Adds support for `type` query parameter for page autocomplete. This allows to filter the results by page type. Example: `/api/v1/@apostrophecms/page?autocomplete=something&type=my-page-type`.
* Add testing for the `float` schema field query builder.
* Add testing for the `integer` schema field query builder.
* Add support for link HTML attributes in the rich text widget via configurable fields `linkFields`, extendable on a project level (same as it's done for `fields`). Add an `htmlAttribute` property to the standard fields that map directly to an HTML attribute, except `href` (see special case below), and set it accordingly, even if it is the same as the field name. Setting `htmlAttribute: 'href'` is not allowed and will throw a schema validation exception (on application boot).
* Adds support in `can` and `criteria` methods for `create` and `delete`.
* Changes support for image upload from `canEdit` to `canCreate`.
* The media manager is compatible with per-doc permissions granted via the `@apostrophecms-pro/advanced-permission` module.
* In inline arrays, the trash icon has been replaced by a close icon.

### Fixes

* Fix the `launder` and `finalize` methods of the `float` schema field query builder.
* Fix the `launder` and `finalize` methods of the `integer` schema field query builder.
* A user who has permission to `publish` a particular page should always be allowed to insert it into the
published version of the site even if they could not otherwise insert a child of the published
parent.
* Display the "Browse" button in a relationship inside an inline array.

## 3.61.1 (2023-01-08)

### Fixes

* Pinned Vue dependency to 2.7.15. Released on December 24th, Vue 2.7.16 broke the rich text toolbar in Apostrophe.

## 3.61.0 (2023-12-21)

### Adds

* Add a `validate` method to the `url` field type to allow the use of the `pattern` property.
* Add `autocomplete` attribute to schema fields that implement it (cf. [HTML attribute: autocomplete](https://developer.mozilla.org/en-US/docs/Web/HTML/Attributes/autocomplete)).
* Add the `delete` method to the `@apostrophecms/cache` module so we don't have to rely on direct MongoDB manipulation to remove a cache item.
* Adds tag property to fields in order to show a tag next to the field title (used in advanced permission for the admin field). Adds new sensitive label color.
* Pass on the module name and the full, namespaced template name to external front ends, e.g. Astro.
Also make this information available to other related methods for future and project-level use.
* Fixes the AposCheckbox component to be used more easily standalone, accepts a single model value instead of an array.

### Fixes

* Fix `date` schema field query builder to work with arrays.
* Fix `if` on pages. When you open the `AposDocEditor` modal on pages, you now see an up to date view of the visible fields.
* Pass on complete annotation information for nested areas when adding or editing a nested widget using an external front, like Astro.
* We can now close the image modal in rich-text widgets when we click outside of the modal.
The click on the cancel button now works too.
* Fixes the `clearLoginAttempts` method to work with the new `@apostrophecms/cache` module `delete` method.

## 3.60.1 (2023-12-06)

### Fixes

* corrected an issue where the use of the doc template library can result in errors at startup when
replicating certain content to new locales. This was not a bug in the doc template library.
Apostrophe was not invoking `findForEditing` where it should have.

## 3.60.0 (2023-11-29)

### Adds

* Add the possibility to add custom classes to notifications.
Setting the `apos-notification--hidden` class will hide the notification, which can be useful when we only care about the event carried by it.
* Give the possibility to add horizontal rules from the insert menu of the rich text editor with the following widget option: `insert: [ 'horizontalRule' ]`.
Improve also the UX to focus back the editor after inserting a horizontal rule or a table.

### Fixes

* The `render-widget` route now provides an `options` property on the widget, so that
schema-level options of the widget are available to the external front end when
rendering a newly added or edited widget in the editor. Note that when rendering a full page,
this information is already available on the parent area: `area.options.widgets[widget.type]`
* Pages inserted directly in the published mode are now given a
correct `lastPublishedAt` property, correcting several bugs relating
to the page tree.
* A migration has been added to introduce `lastPublishedAt` wherever
it is missing for existing pages.
* Fixed a bug that prevented page ranks from renumbering properly during "insert after" operations.
* Added a one-time migration to make existing page ranks unique among peers.
* Fixes conditional fields not being properly updated when switching items in array editor.
* The `beforeSend` event for pages and the loading of deferred widgets are now
handled in `renderPage` with the proper timing so that areas can be annotated
successfully for "external front" use.
* The external front now receives 100% of the serialization-friendly data that Nunjucks receives,
including the `home` property etc. Note that the responsibility to avoid passing any nonserializable
or excessively large data in `req.data` falls on the developer when choosing to use the
`apos-external-front` feature.
* Wraps the group label in the expanded preview menu component in `$t()` to allow translation

## 3.59.1 (2023-11-14)

### Fixes

* Fix `if` and `requiredIf` fields inside arrays. With regard to `if`, this is a hotfix for a regression introduced in 3.59.0.

## 3.59.0 (2023-11-03)

### Changes

* Webpack warnings about package size during the admin UI build process have been turned off by default. Warnings are still enabled for the public build, where a large bundle can be problematic for SEO.

### Fixes

* Apostrophe warns you if you have more than one piece page for the same piece type and you have not overridden `chooseParentPage`
to help Apostrophe decide which page is suitable as the `_url` of each piece. Beginning with this release, Apostrophe can recognize
when you have chosen to do this via `extendMethods`, so that you can call `_super()` to fall back to the default implementation without
receiving this warning. The default implementation still just returns the first page found, but always following the
`_super()` pattern here opens the door to npm modules that `improve` `@apostrophecms/piece-page` to do something more
sophisticated by default.
* `newInstance` always returns a reasonable non-null empty value for area and
object fields in case the document is inserted without being passed through
the editor, e.g. in a parked page like the home page. This simplifies
the new external front feature.

### Adds

* An adapter for Astro is under development with support from Michelin.
Starting with this release, adapters for external fronts, i.e. "back for front"
frameworks such as Astro, may now be implemented more easily. Apostrophe recognizes the
`x-requested-with: AposExternalFront` header and the `apos-external-front-key` header.
If both are present and `apos-external-front-key` matches the `APOS_EXTERNAL_FRONT_KEY`
environment variable, then Apostrophe returns JSON in place of a normal page response.
This mechanism is also available for the `render-widget` route.
* Like `type`, `metaType` is always included in projections. This helps
ensure that `apos.util.getManagerOf()` can be used on any object returned
by the Apostrophe APIs.

## 3.58.1 (2023-10-18)

### Security

* Update `uploadfs` to guarantee users get a fix for a [potential security vulnerability in `sharp`](https://security.snyk.io/vuln/SNYK-JS-SHARP-5922108).
This was theoretically exploitable only by users with permission to upload media to Apostrophe
* Remove the webpack bundle analyzer feature, which had been nonfunctional for some time, to address a harmless npm audit warning
* Note: there is one remaining `npm audit` warning regarding `postcss`. This is not a true vulnerability because only developers
with access to the entire codebase can modify styles passed to `postcss` by Apostrophe, but we are working with upstream
developers to determine the best steps to clear the warning

### Fixes

* Automatically add `type` to the projection only if there are no exclusions in the projection. Needed to prevent `Cannot do
exclusion on field in inclusion projection` error.

## 3.58.0 (2023-10-12)

### Fixes

* Ensure Apostrophe can make appropriate checks by always including `type` in the projection even if it is not explicitly listed.
* Never try to annotate a widget with permissions the way we annotate a document, even if the widget is simulating a document.
* The `areas` query builder now works properly when an array of area names has been specified.

### Adds

* Widget schema can now follow the parent schema via the similar to introduced in the `array` field type syntax (`<` prefix). In order a parent followed field to be available to the widget schema, the area field should follow it. For example, if area follows the root schema `title` field via `following: ['title']`, any field from a widget schema inside that area can do `following: ['<title']`.
* The values of fields followed by an `area` field are now available in custom widget preview Vue components (registered with widget option `options.widget = 'MyComponentPreview'`). Those components will also receive additional `areaField` prop (the parent area field definition object).
* Allows to insert attachments with a given ID, as well as with `docIds` and `archivedDocIds` to preserve related docs.
* Adds an `update` method to the attachment module, that updates the mongoDB doc and the associated file.
* Adds an option to the `http` `remote` method to allow receiving the original response from `node-fetch` that is a stream.

## 3.57.0 2023-09-27

### Changes
* Removes a 25px gap used to prevent in-context widget UI from overlapping with the admin bar
* Simplifies the way in-context widget state is rendered via modifier classes
### Adds

* Widgets detect whether or not their in-context editing UI will collide with the admin bar and adjust it appropriately.
* Italian translation i18n file created for the Apostrophe Admin-UI. Thanks to [Antonello Zanini](https://github.com/Tonel) for this contribution.
* Fixed date in piece type being displayed as current date in column when set as undefined and without default value. Thanks to [TheSaddestBread](https://github.com/AllanKoder) for this contribution.

### Fixes

* Bumped dependency on `oembetter` to ensure Vimeo starts working again
for everyone with this release. This is necessary because Vimeo stopped
offering oembed discovery meta tags on their video pages.

### Fixes

* The `118n` module now ignores non-JSON files within the i18n folder of any module and does not crash the build process.

## 3.56.0 (2023-09-13)

### Adds

* Add ability for custom tiptap extensions to access the options passed to rich text widgets at the area level.
* Add support for [npm workspaces](https://docs.npmjs.com/cli/v10/configuring-npm/package-json#workspaces) dependencies. A workspace dependency can now be used as an Apostrophe module even if it is not a direct dependency of the Apostrophe project. Only direct workspaces dependencies of the Apostrophe project are supported, meaning this will only work with workspaces set in the Apostrophe project. Workspaces set in npm modules are not supported, please use [`bundle`](https://v3.docs.apostrophecms.org/reference/module-api/module-overview.html#bundle) instead. For instance, I have an Apostrophe project called `website`. `website` is set with two [npm workspaces](https://docs.npmjs.com/cli/v10/using-npm/workspaces), `workspace-a` & `workspace-b`. `workspace-a` `package.json` contains a module named `blog` as a dependency. `website` can reference `blog` as enabled in the Apostrophe `modules` configuration.
* The actual invocation of `renderPageForModule` by the `sendPage` method of all modules has been
factored out to `renderPage`, which is no longer deprecated. This provides a convenient override point
for those who wish to substitute something else for Nunjucks or just wrap the HTML in a larger data
structure. For consistent results, one might also choose to override the `renderWidget` and `render`
methods of the `@apostrophecms/area` module, which are used to render content while editing.
Thanks to Michelin for their support of this work.
* Add `@apostrophecms/rich-text-widget:lint-fix-figure` task to wrap text nodes in paragraph tags when next to figure tags. Figure tags are not valid children of paragraph tags.
* Add `@apostrophecms/rich-text-widget:remove-empty-paragraph` task to remove empty paragraphs from all existing rich-texts.

## 3.55.1 (2023-09-11)

### Fixes

* The structured logging for API routes now responds properly if an API route throws a `string` as an exception, rather than
a politely `Error`-derived object with a `stack` property. Previously this resulted in an error message about the logging
system itself, which was not useful for debugging the original exception.

## 3.55.0 (2023-08-30)

### Adds

* Add `publicApiCheckAsync` wrapper method (and use it internally) to allow for overrides to do async permission checks of REST APIs. This feature doesn't introduce any breaking changes because the default implementation still invokes `publicApiCheck` in case developers have overridden it.

### Fixes

* Refresh schema field with same name in `AposDocEditor` when the schema changes.
* Infer parent ID mode from the request when retrieving the parent (target) page to avoid `notfound`.
* Log the actual REST API error message and not the one meant for the user.
* Hide dash on autopublished pages title.

## 3.54.0 (2023-08-16)

### Adds

* Add `@apostrophecms/log` module to allow structured logging. All modules have `logDebug`, `logInfo`, `logWarn` and `logError` methods now. See the [documentation](https://v3.docs.apostrophecms.org/guide/logging.html) for more details.
* Add `@apostrophecms/settings` translations.
* Add the ability to have custom modals for batch operations.
* Add the possibility to display utility operations inside a 3-dots menu on the page manager, the same way it is done for the docs manager.
* Custom context operations now accept a `moduleIf` property, which tests options at the module level
the same way that `if` tests properties of the document to determine if the operation should be
offered for a particular document. Note that not all options are passed to the front end unless
`getBrowserData` is extended to suit the need.
* Move Pages Manager modal business logic to a mixin.
* Add `column.extraWidth` option (number) for `AposTreeHeader.vue` to allow control over the tree cell width.
* Move `AposDocContextMenu.vue` business logic to a mixin.
* Move Pages Manager modal business logic to a mixin. Add `column.extraWidth` option (number) for `AposTreeHeader.vue` to allow control over the tree cell width.

### Changes

* Rename misleading `projection` parameter into `options` in `self.find` method signature for
`@apostrophecms/any-doc-type`, `@apostrophecms/any-page-type` & `@apostrophecms/piece-type`.
**This was never really a projection in A3,** so it is not a backwards compatibility issue.
* Hide save button during in-context editing if the document is autopublished.
* Beginning with this release, the correct `moduleName` for typical
actions on the context document is automatically passed to the
modal associated with a custom context operation, unless `moduleName`
is explicitly specified. The `moduleName` parameter to `addContextOperation`
is no longer required and should not be passed at all in most cases
(just pass the object argument). If you do wish to specify a `moduleName`
to override that prop given to the modal, then it is recommended to pass
it as a `moduleName` property of the object, not as a separate argument.
For backwards compatibility the two-argument syntax is still permitted.

### Fixes

* Resolved data integrity issue with certain page tree operations by inferring the best peer to position the page relative to rather
than attempting to remember the most recent move operation.
* Fixes a downstream bug in the `getFieldsByCategory` method in the `AposEditorMixin.js` by checking for a property before accessing it.
* In Nunjucks templates, `data.url` now includes any sitewide and locale URL prefixes. This fixes local prefixing for pagination of piece-type index pages.
* Changes were detected in various fields such as integers, which caused the "Update" button to be active even when there was no actual modification in the doc.
* Fix a bug that prevented adding multiple operations in the same batch operation group.
* The `getTarget` method of the page module should use `findForEditing` to make sure it is able to see
pages that would be filtered out of a public view by project level or npm module overrides.

## 3.53.0 (2023-08-03)

### Adds

* Accessibility improved for navigation inside modals and various UI elements.
Pages/Docs Manager and Doc Editor modal now have better keyboard accessibility.
They keep the focus on elements inside modals and give it back to their parent modal when closed.
This implementation is evolving and will likely switch to use the `dialog` HTML element soon.
* Adds support for a new `if` property in `addContextOperation` in order to show or not a context operation based on the current document properties.
* Add `update-doc-fields` event to call `AposDocEditor.updateDocFields` method
* Add schema field `hidden` property to always hide a field
* Hide empty schema tabs in `AposDocEditor` when all fields are hidden due to `if` conditions
* The front end UI now respects the `_aposEditorModal` and `_aposAutopublish`
properties of a document if present, and otherwise falls back to module
configuration. This is a powerful addition to custom editor components
for piece and page types, allowing "virtual piece types" on the back end that
deal with many content types to give better hints to the UI.
* Respect the `_aposAutopublish` property of a document if present, otherwise
fall back to module configuration.
* For convenience in custom editor components, pass the new prop `type`, the original type of the document being copied or edited.
* For better results in custom editor components, pass the prop `copyOfId`, which implies
the custom editor should fetch the original itself by its means of choice.
For backwards compatibility `copyOf` is still passed, but it may be an
incomplete projection and should not be used in new code.
* Custom context operations now receive a `docId` prop, which should
be used in preference to `doc` because `doc` may be an incomplete
projection.
* Those creating custom context operations for documents can now
specify both a `props` object for additional properties to be passed to
their modal and a `docProps` object to map properties from the document
to props of their choosing.
* Adds support to add context labels in admin bar.
* Adds support for admin UI language configuration in the `@apostrophecms/i18n` module. The new options allow control over the default admin UI language and configures the list of languages, that any individual logged in user can choose from. See the [documentation](https://v3.docs.apostrophecms.org/reference/modules/i18n.html) for more details.
* Adds `adminLocale` User field to allow users to set their preferred admin UI language, but only when the `@apostrophecms/i18n` is configured accordingly (see above).
* Adds `@apostrophecms/settings` module and a "Personal Settings" feature. See the [documentation](https://v3.docs.apostrophecms.org/reference/modules/settings.html) for more details.
* Adds `$and` operator on `addContextOperation` `if` property in order to check multiple fields before showing or hiding a context operation.

### Fixes

* `AposDocEditor` `onSave` method signature. We now always expect an object when a parameter is passed to the function to check
the value of `navigate` flag.
* Fixes a problem in the rich text editor where the slash would not be deleted after item selectin from the insert menu.
* Modules that have a `public` or `i18n` subdirectory no longer generate a
warning if they export no code.
* Clean up focus parent event handlers when components are destroyed. Prevents a slow degradation of performance while editing.
Thanks to [Joshua N. Miller](https://github.com/jmiller-rise8).
* Fixes a visual discrepancy in the rich text editor where empty paragraphs would appear smaller in preview mode compared to edit mode.

### Changes

* To make life easier for module developers, modules that are `npm link`ed to
the project no longer have to be listed in `package.json` as
dependencies. To prevent surprises this is still a requirement for modules
that are not symlinked.

## 3.52.0 (2023-07-06)

### Changes

* Foreign widget UI no longer uses inverted theme styles.

### Adds

* Allows users to double-click a nested widget's breadcrumb entry and open its editor.
* Adds support for a new `conditions` property in `addContextOperation` and validation of `addContextOperation` configuration.

### Fixes

* The API now allows the user to create a page without defining the page target ID. By default it takes the Home page.
* Users are no longer blocked from saving documents when a field is hidden
by an `if` condition fails to satisfy a condition such as `min` or `max`
or is otherwise invalid. Instead the invalid value is discarded for safety.
Note that `required` has always been ignored when an `if` condition is not
satisfied.
* Errors thrown in `@apostrophecms/login:afterSessionLogin` event handlers are now properly passed back to Passport as such, avoiding a process restart.

## 3.51.1 (2023-06-23)

## Fixes

* Fix a regression introduced in 3.51.0 - conditional fields work again in the array editor dialog box.

## 3.51.0 (2023-06-21)

### Adds

* Items can now be added to the user's personal menu in the
admin bar, alongside the "Log Out" option. To do so, specify
the `user: true` option when calling `self.apos.adminBar.add`.
This should be reserved for items that manage personal settings.
* When duplicating another document, the `_id` properties of
array items, widgets and areas are still regenerated to ensure
uniqueness across documents. However, an `_originalId` property
is now available for reference while the document remains in memory.
This facilitates change detection within array items in
`beforeSave` handlers and the like.
* Adds the possibility to add custom admin bars via the `addBar()` method from the `admin-bar` module.
* Adds support for conditional fields within `array` and `object` field schema. See the [documentation](https://v3.docs.apostrophecms.org/guide/conditional-fields/) for more information.

### Fixes

* Uses `findForEditing` method in the page put route.
* The "Duplicate" option in the page or piece manager now correctly duplicates the
entire document. This was a regression introduced in 3.48.0. The "Duplicate" option
in the editor dialog box always worked correctly.

### Changes

* Browser URL now changes to reflect the slug of the document according to the mode that is being viewed.

## 3.50.0 (2023-06-09)

### Adds

* As a further fix for issues that could ensue before the improvements
to locale renaming support that were released in 3.49.0, an
`@apostrophecms/page:reattach` task has been added. This command line task
takes the `_id` or `slug` of a page and reattaches it to the page tree as
the last child of the home page, even if page tree data for that page
is corrupted. You may wish to use the `--new-slug` and `--locale` options. This task should not
be needed in normal circumstances.

## 3.49.0 (2023-06-08)

### Changes

* Updates area UX to not display Add Content controls when a widget is focused.
* Updates area UX to unfocus widget on esc key.
* Updates widget UI to use dashed outlines instead of borders to indicate bounds.
* Updates UI for Insert Menu.
* Updates Insert Menu UX to allow mid-node insertion.
* Rich Text Widget's Insert components are now expected to emit `done` and `cancel` for proper RT cleanup. `close` still supported for BC, acts as `done`.
* Migrated the business logic of the login-related Vue components to external mixins, so that the templates and styles can be overridden by
copying the component `.vue` file to project level without copying all of the business logic. If you have already copied the components to style them,
we encourage you to consider replacing your `script` tag with the new version, which just imports the mixin, so that fixes we make there will be
available in your project.

### Adds

* Adds keyboard accessibility to Insert menu.
* Adds regex pattern feature for string fields.
* Adds `pnpm` support. Introduces new optional Apostrophe root configuration `pnpm` to force opt-in/out when auto detection fails. See the [documentation](https://v3.docs.apostrophecms.org/guide/using-pnpm.html) for more details.
* Adds a warning if database queries involving relationships
are made before the last `apostrophe:modulesRegistered` handler has fired.
If you need to call Apostrophe's `find()` methods at startup,
it is best to wait for the `@apostrophecms/doc:beforeReplicate` event.
* Allow `@` when a piece is a template and `/@` for page templates (doc-template-library module).
* Adds a `prefix` option to the http frontend util module.
If explicitly set to `false`, prevents the prefix from being automatically added to the URL,
when making calls with already-prefixed URLs for instance.
* Adds the `redirectToFirstLocale` option to the `i18n` module to prevent users from reaching a version of their site that would not match any locale when requesting the site without a locale prefix in the URL.
* If just one instance of a piece type should always exist (per locale if localized), the
`singletonAuto` option may now be set to `true` or to an object with a `slug` option in
order to guarantee it. This implicitly sets `singleton: true` as well. This is now used
internally by `@apostrophecms/global` as well as the optional `@apostrophecms-pro/palette` module.

### Fixes

* Fix 404 error when viewing/editing a doc which draft has a different version of the slug than the published one.
* Fixed a bug where multiple home pages can potentially be inserted into the database if the
default locale is renamed. Introduced the `async apos.doc.bestAposDocId(criteria)` method to
help identify the right `aposDocId` when inserting a document that might exist in
other locales.
* Fixed a bug where singletons like the global doc might not be inserted at all if they
exist under the former name of the default locale and there are no other locales.

## 3.48.0 (2023-05-26)

### Adds

* For performance, add `apos.modules['piece-type']getManagerApiProjection` method to reduce the amount of data returned in the manager
    modal. The projection will contain the fields returned in the method in addition to the existing manager modal
    columns.
* Add `apos.schema.getRelationshipQueryBuilderChoicesProjection` method to set the projection used in
    `apos.schema.relationshipQueryBuilderChoices`.
* Rich-text inline images now copies the `alt` attribute from the original image from the Media Library.

### Changes

* Remove `stripPlaceholderBrs` and `restorePlaceholderBrs` from `AposRichTextWidgetEditor.vue` component.
* Change tiptap `Gapcursor` display to use a vertical blinking cursor instead of an horizontal cursor, which allow users to add text before and after inline images and tables.
* You can set `max-width` on `.apos-rich-text-toolbar__inner` to define the width of the rich-text toolbar. It will now
    flow on multiple lines if needed.
* The `utilityRail` prop of `AposSchema` now defaults to `false`, removing
the need to explicitly pass it in almost all contexts.
* Mark `apos.modules['doc-type']` methods `getAutocompleteTitle`, `getAutocompleteProjection` and `autocomplete` as
    deprecated. Our admin UI does not use them, it uses the `autocomplete('...')` query builder.
    More info at https://v3.docs.apostrophecms.org/reference/query-builders.html#autocomplete'.
* Print a warning with a clear explanation if a module's `index.js` file contains
no `module.exports` object (often due to a typo), or it is empty.

### Fixes

* Now errors and exits when a piece-type or widget-type module has a field object with the property `type`. Thanks to [NuktukDev](https://github.com/nuktukdev) for this contribution.
* Add a default page type value to prevent the dropdown from containing an empty value.

## 3.47.0 (2023-05-05)

### Changes

* Since Node 14 and MongoDB 4.2 have reached their own end-of-support dates,
we are **no longer supporting them for A3.** Note that our dependency on
`jsdom` 22 is incompatible with Node 14. Node 16 and Node 18 are both
still supported. However, because Node 16 reaches its
end-of-life date quite soon (September), testing and upgrading directly
to Node 18 is strongly recommended.
* Updated `sluggo` to version 1.0.0.
* Updated `jsdom` to version `22.0.0` to address an installation warning about the `word-wrap` module.

### Fixes

* Fix `extendQueries` to use super pattern for every function in builders and methods (and override properties that are not functions).

## 3.46.0 (2023-05-03)

### Fixes

* Adding or editing a piece no longer immediately refreshes the main content area if a widget editor is open. This prevents interruption of the widget editing process
when working with the `@apostrophecms/ai-helper` module, and also helps in other situations.
* Check that `e.doc` exists when handling `content-changed` event.
* Require updated `uploadfs` version with no dependency warnings.

### Adds

* Allow sub-schema fields (array and object) to follow parent schema fields using the newly introduced `following: '<parentField'` syntax, where the starting `<` indicates the parent level. For example `<parentField` follows a field in the parent level, `<<grandParentField` follows a field in the grandparent level, etc. The change is fully backward compatible with the current syntax for following fields from the same schema level.

### Changes

* Debounce search to prevent calling search on every key stroke in the manager modal.
* Various size and spacing adjustments in the expanded Add Content modal UI

## 3.45.1 (2023-04-28)

### Fixes

* Added missing styles to ensure consistent presentation of the rich text insert menu.
* Fixed a bug in which clicking on an image in the media manager would close the "insert
image" dialog box.
* Update `html-to-text` package to the latest major version.

## 3.45.0 (2023-04-27)

### Adds

* Rich text widgets now support the `insert` option, an array
which currently may contain the strings `image` and `table` in order to add a
convenient "insert menu" that pops up when the slash key is pressed.
This provides a better user experience for rich text features that shouldn't
require that the user select existing text before using them.
* Auto expand inline array width if needed using `width: max-content` in the admin UI.
* The "browse" button is now available when selecting pages and pieces
to link to in the rich text editor.
* The "browse" button is also available when selecting inline images
in the rich text editor.
* Images are now previewed in the relationship field's compact list view.
* The new `apos-refreshing` Apostrophe bus event can be used to prevent
Apostrophe from refreshing the main content zone of the page when images
and pieces are edited, by clearing the `refresh` property of the object
passed to the event.
* To facilitate custom click handlers, an `apos.modal.onTopOf(el1, el2)` function is now
available to check whether an element is considered to be "on top of" another element in
the modal stack.

### Changes

* The `v-click-outside-element` Vue directive now understands that modals "on top of"
an element should be considered to be "inside" the element, e.g. clicks on them
shouldn't close the link dialog etc.

### Fixes

* Fix various issues on conditional fields that were occurring when adding new widgets with default values or selecting a falsy value in a field that has a conditional field relying on it.
Populate new or existing doc instances with default values and add an empty `null` choice to select fields that do not have a default value (required or not) and to the ones configured with dynamic choices.
* Rich text widgets save more reliably when many actions are taken quickly just before save.
* Fix an issue in the `oembed` field where the value was kept in memory after cancelling the widget editor, which resulted in saving the value if the widget was nested and the parent widget was saved.
Also improve the `oembed` field UX by setting the input as `readonly` rather than `disabled` when fetching the video metadata, in order to avoid losing its focus when typing.

## 3.44.0 (2023-04-13)

### Adds

* `checkboxes` fields now support a new `style: 'combobox'` option for a better multiple-select experience when there
are many choices.
* If the new `guestApiAccess` option is set to `true` for a piece type or for `@apostrophecms/page`,
Apostrophe will allow all logged-in users to access the GET-method REST APIs of that
module, not just users with editing privileges, even if `publicApiProjection` is not set.
This is useful when the goal is to allow REST API access to "guest" users who have
project-specific reasons to fetch access content via REST APIs.
* `test-lib/utils.js` has new `createUser` and `loginAs` methods for the convenience of
those writing mocha tests of Apostrophe modules.
* `batchOperations` permissions: if a `permission` property is added to any entry in the `batchOperations` cascade of a piece-type module, this permission will be checked for every user. See `batchOperations` configuration in `modules/@apostrophecms/piece-type/index.js`. The check function `checkBatchOperationsPermissions` can be extended. Please note that this permission is checked only to determine whether to offer the operation.

### Fixes
* Fix child page slug when title is deleted

## 3.43.0 (2023-03-29)

### Adds

* Add the possibility to override the default "Add Item" button label by setting the `itemLabel` option of an `array` field.
* Adds `touch` task for every piece type. This task invokes `update` on each piece, which will execute all of the same event handlers that normally execute when a piece of that type is updated. Example usage: `node app article:touch`.

### Fixes

* Hide the suggestion help from the relationship input list when the user starts typing a search term.
* Hide the suggestion hint from the relationship input list when the user starts typing a search term except when there are no matches to display.
* Disable context menu for related items when their `relationship` field has no sub-[`fields`](https://v3.docs.apostrophecms.org/guide/relationships.html#providing-context-with-fields) configured.
* Logic for checking whether we are running a unit test of an external module under mocha now uses `includes` for a simpler, safer test that should be more cross-platform.

## 3.42.0 (2023-03-16)

### Adds

* You can now set `style: table` on inline arrays. It will display the array as a regular HTML table instead of an accordion.
See the [array field documentation](https://v3.docs.apostrophecms.org/reference/field-types/array.html#settings) for more information.
* You can now set `draggable: false` on inline arrays. It will disable the drag and drop feature. Useful when the order is not significant.
See the [array field documentation](https://v3.docs.apostrophecms.org/reference/field-types/array.html#settings) for more information.
* You can now set the label and icon to display on inline arrays when they are empty.
See the [array field documentation](https://v3.docs.apostrophecms.org/reference/field-types/array.html#whenEmpty) for more information.
* We have added a new and improved suggestion UI to relationship fields.
* The `utilityOperations` feature of piece types now supports additional properties:
`relationship: true` (show the operation only when editing a relationship), `relationship: false` (never show
the operation when editing a relationship), `button: true`, `icon` and `iconOnly: true`.
When `button: true` is specified, the operation appears as a standalone button rather than
being tucked away in the "more" menu.
* In addition, `utilityOperations` can now specify `eventOptions` with an `event` subproperty
instead of `modalOptions`. This is useful with the new `edit` event (see below).
* Those extending our admin UI on the front end can now open a modal to create or edit a page or piece by calling
`await apos.doc.edit({ type: 'article' })` (the type here is an example). To edit an existing document add an
`_id` property. To copy an existing document (like our "duplicate" feature) add a `copyOf`
property. When creating new pages, `type` can be sent to `@apostrophecms/page` for convenience
(note that the `type` property does not override the default or current page type in the editor).
* The `edit` Apostrophe event is now available and takes an object with the same properties
as above. This is useful when configuring `utilityOperations`.
* The `content-changed` Apostrophe event can now be emitted with a `select: true` property. If a
document manager for the relevant content type is open, it will attempt to add the document to the
current selection. Currently this works best with newly inserted documents.
* Localized strings in the admin UI can now use `$t(key)` to localize a string inside
an interpolated variable. This was accomplished by setting `skipOnVariables` to false
for i18next, solely on the front end for admin UI purposes.
* The syntax of the method defined for dynamic `choices` now accepts a module prefix to get the method from, and the `()` suffix.
This has been done for consistency with the external conditions syntax shipped in the previous release. See the documentation for more information.
* Added the `viewPermission` property of schema fields, and renamed `permission` to `editPermission` (with backwards
compatibility) for clarity. You can now decide if a schema field requires permissions to be visible or editable.
See the documentation for more information.
* Display the right environment label on login page. By default, based on `NODE_ENV`, overriden by `environmentLabel` option in `@apostrophecms/login` module. The environment variable `APOS_ENV_LABEL` will override this. Note that `NODE_ENV` should generally only be set to `development` (the default) or `production` as many Node.js modules opt into optimizations suitable for all deployed environments when it is set to `production`. This is why we offer the separate `APOS_ENV_LABEL` variable.

### Fixes

* Do not log unnecessary "required" errors for hidden fields.
* Fixed a bug that prevented "Text Align" from working properly in the rich text editor in certain cases.
* Fix typo in `@apostrophecms/doc-type` and `@apostrophecms/submitted-drafts` where we were using `canCreate` instead of `showCreate` to display the `Create New` button or showing the `Copy` button in `Manager` modals.
* Send external condition results in an object so that numbers are supported as returned values.

## 3.41.1 (2023-03-07)

No changes. Publishing to make sure 3.x is tagged `latest` in npm, rather than 2.x.

## 3.41.0 (2023-03-06)

### Adds

* Handle external conditions to display fields according to the result of a module method, or multiple methods from different modules.
This can be useful for displaying fields according to the result of an external API or any business logic run on the server. See the documentation for more information.

### Fixes

* Replace `deep-get-set` dependency with `lodash`'s `get` and `set` functions to fix the [Prototype Pollution in deep-get-set](https://github.com/advisories/GHSA-mjjj-6p43-vhhv) vulnerability. There was no actual vulnerability in Apostrophe due to the way the module was actually used, and this was done to address vulnerability scan reports.
* The "soft redirects" for former URLs of documents now work better with localization. Thanks to [Waldemar Pankratz](https://github.com/waldemar-p).
* Destroy `AreaEditor` Vue apps when the page content is refreshed in edit mode. This avoids a leak of Vue apps components being recreated while instances of old ones are still alive.

### Security

* Upgrades passport to the latest version in order to ensure session regeneration when logging in or out. This adds additional security to logins by mitigating any risks due to XSS attacks. Apostrophe is already robust against XSS attacks. For passport methods that are internally used by Apostrophe everything is still working. For projects that are accessing the passport instance directly through `self.apos.login.passport`, some verifications may be necessary to avoid any compatibility issue. The internally used methods are `authenticate`, `use`, `serializeUser`, `deserializeUser`, `initialize`, `session`.

## 3.40.1 (2023-02-18)

* No code change. Patch level bump for package update.

## 3.40.0 (2023-02-17)

### Adds

* For devops purposes, the `APOS_BASE_URL` environment variable is now respected as an override of the `baseUrl` option.

### Fixes

* Do not display shortcut conflicts at startup if there are none.
* Range field correctly handles the `def` attribute set to `0` now. The `def` property will be used when the field has no value provided; a value going over the max or below the min threshold still returns `null`.
* `select` fields now work properly when the `value` of a choice is a boolean rather than a string or a number.

## 3.39.2 (2023-02-03)

### Fixes
* Hotfix for a backwards compatibility break in webpack that triggered a tiptap bug. The admin UI build will now succeed as expected.

## 3.39.1 (2023-02-02)

### Fixes

* Rescaling cropped images with the `@apostrophecms/attachment:rescale` task now works correctly. Thanks to [Waldemar Pankratz](https://github.com/waldemar-p) for this contribution.

## 3.39.0 (2023-02-01)

### Adds

* Basic support for editing tables by adding `table` to the rich text toolbar. Enabling `table` allows you to create tables, including `td` and `th` tags, with the ability to merge and split cells. For now the table editing UI is basic, all of the functionality is there but we plan to add more conveniences for easy table editing soon. See the "Table" dropdown for actions that are permitted based on the current selection.
* `superscript` and `subscript` may now be added to the rich text widget's `toolbar` option.
* Early beta-quality support for adding inline images to rich text, by adding `image` to the rich text toolbar. This feature works reliably, however the UI is not mature yet. In particular you must search for images by typing part of the title. We will support a proper "browse" experience here soon. For good results you should also configure the `imageStyles` option. You will also want to style the `figure` tags produced. See the documentation for more information.
* Support for `div` tags in the rich text toolbar, if you choose to include them in `styles`. This is often necessary for A2 content migration and can potentially be useful in new work when combined with a `class` if there is no suitable semantic block tag.
* The new `@apostrophecms/attachment:download-all --to=folder` command line task is useful to download all of your attachments from an uploadfs backend other than local storage, especially if you do not have a more powerful "sync" utility for that particular storage backend.
* A new `loadingType` option can now be set for `image-widget` when configuring an `area` field. This sets the `loading` attribute of the `img` tag, which can be used to enable lazy loading in most browsers. Thanks to [Waldemar Pankratz](https://github.com/waldemar-p) for this contribution.
* Two new module-level options have been added to the `image-widget` module: `loadingType` and `size`. These act as fallbacks for the same options at the area level. Thanks to [Waldemar Pankratz](https://github.com/waldemar-p) for this contribution.

### Fixes

* Adding missing require (`bluebird`) and fallback (`file.crops || []`) to `@apostrophecms/attachment:rescale`-task

## 3.38.1 (2023-01-23)

### Fixes

* Version 3.38.0 introduced a regression that temporarily broke support for user-edited content in locales with names like `de-de` (note the lowercase country name). This was inadvertently introduced in an effort to improve support for locale fallback when generating static translations of the admin interface. Version 3.38.1 brings back the content that temporarily appeared to be missing for these locales (it was never removed from the database), and also achieves the original goal. **However, if you created content for such locales using `3.38.0` (released five days ago) and wish to keep that content,** rather than reverting to the content from before `3.38.0`, see below.

### Adds

* The new `i18n:rename-locale` task can be used to move all content from one locale name to another, using the `--old` and `--new` options. By default, any duplicate keys for content existing in both locales will stop the process. However you can specify which content to keep in the event of a duplicate key error using the `--keep=localename` option. Note that the value of `--new` should match the a locale name that is currently configured for the `@apostrophecms/i18n` module.

Example:

```
# If you always had de-de configured as a locale, but created
# a lot of content with Apostrophe 3.38.0 which incorrectly stored
# it under de-DE, you can copy that content. In this case we opt
# to keep de-de content in the event of any conflicts
node app @apostrophecms/i18n:rename-locale --old=de-DE --new=de-de --keep=de-de
```

## 3.38.0 (2023-01-18)

### Adds

* Emit a `beforeSave` event from the `@apostrophecms:notification` module, with `req` and the `notification` as arguments, in order to give the possibility to override the notification.
* Emit a `beforeInsert` event from the `@apostrophecms:attachment` module, with `req` and the `doc` as arguments, in order to give the possibility to override the attachment.
* Emit a `beforeSaveSafe` event from the `@apostrophecms:user` module, with `req`, `safeUser` and `user` as arguments, in order to give the possibility to override properties of the `safeUser` object which contains password hashes and other information too sensitive to be stored in the aposDocs collection.
* Automatically convert failed uppercase URLs to their lowercase version - can be disabled with `redirectFailedUpperCaseUrls: false` in `@apostrophecms/page/index.js` options. This only comes into play if a 404 is about to happen.
* Automatically convert country codes in locales like `xx-yy` to `xx-YY` before passing them to `i18next`, which is strict about uppercase country codes.
* Keyboard shortcuts conflicts are detected and logged on to the terminal.

### Fixes

* Invalid locales passed to the i18n locale switching middleware are politely mapped to 400 errors.
* Any other exceptions thrown in the i18n locale switching middleware can no longer crash the process.
* Documents kept as the `previous` version for undo purposes were not properly marked as such, breaking the public language switcher in some cases. This was fixed and a migration was added for existing data.
* Uploading an image in an apostrophe area with `minSize` requirements will not trigger an unexpected error anymore. If the image is too small, a notification will be displayed with the minimum size requirements. The `Edit Image` modal will now display the minimum size requirements, if any, above the `Browse Images` field.
* Some browsers saw the empty `POST` response for new notifications as invalid XML. It will now return an empty JSON object with the `Content-Type` set to `application/json`.

## 3.37.0 (2023-01-06)

### Adds

* Dynamic choice functions in schemas now also receive a data object with their original doc id for further inspection by your function.
* Use `mergeWithCustomize` when merging extended source Webpack configuration. Introduce overideable asset module methods `srcCustomizeArray` and `srcCustomizeObject`, with reasonable default behavior, for fine tuning Webpack config arrays and objects merging. More info - [the Webpack mergeWithCustomize docs](https://github.com/survivejs/webpack-merge#mergewithcustomize-customizearray-customizeobject-configuration--configuration)
* The image widget now accepts a `placeholderImage` option that works like `previewImage` (just specify a file extension, like `placeholderImage: 'jpg'`, and provide the file `public/placeholder.jpg` in the module). The `placeholderUrl` option is still available for backwards compatibility.

### Fixes

* `docId` is now properly passed through array and object fields and into their child schemas.
* Remove module `@apostrophecms/polymorphic-type` name alias `@apostrophecms/polymorphic`. It was causing warnings
    e.g. `A permission.can() call was made with a type that has no manager: @apostrophecms/polymorphic-type`.
* The module `webpack.extensions` configuration is not applied to the core Admin UI build anymore. This is the correct and intended behavior as explained in the [relevant documentation](https://v3.docs.apostrophecms.org/guide/webpack.html#extending-webpack-configuration).
* The `previewImage` option now works properly for widget modules loaded from npm and those that subclass them. Specifically, the preview image may be provided in the `public/` subdirectory of the original module, the project-level configuration of it, or a subclass.

## 3.36.0 (2022-12-22)

### Adds

* `shortcut` option for piece modules, allowing easy re-mapping of the manager command shortcut per module.

### Fixes

* Ensure there are no conflicting command shortcuts for the core modules.

## 3.35.0 (2022-12-21)

### Adds

* Introduced support for linking directly to other Apostrophe documents in a rich text widget. The user can choose to link to a URL, or to a page. Linking to various piece types can also be enabled with the `linkWithType` option. This is equivalent to the old `apostrophe-rich-text-permalinks` module but is included in the core in A3. See the [documentation](https://v3.docs.apostrophecms.org/guide/core-widgets.html#rich-text-widget) for details.
* Introduced support for the `anchor` toolbar control in the rich text editor. This allows named anchors to be inserted. These are rendered as `span` tags with the given `id` and can then be linked to via `#id`, providing basic support for internal links. HTML 4-style named anchors in legacy content (`name` on `a` tags) are automatically migrated upon first edit.
* German translation i18n file created for the Apostrophe Admin-UI. Thanks to [Noah Gysin](https://github.com/NoahGysin) for this contribution.
* Introduced support for keyboard shortcuts in admin UI. Hitting `?` will display the list of available shortcuts. Developpers can define their own shortcuts by using the new `@apostrophecms/command-menu` module and the `commands` property. Please check the [keyboard shortcut documentation](https://v3.docs.apostrophecms.org/guide/command-menu.html) for more details.

### Fixes

* The `bulletList` and `orderedList` TipTap toolbar items now work as expected.
* When using the autocomplete/typeahead feature of relationship fields, typing a space at the start no longer results in an error.
* Replace [`credential`](https://www.npmjs.com/package/credential) package with [`credentials`](https://www.npmjs.com/package/credentials) to fix the [`mout` Prototype Pollution vulnerability](https://cve.mitre.org/cgi-bin/cvename.cgi?name=CVE-2020-7792). There was no actual vulnerability in Apostrophe or credential due to the way the module was actually used, and this was done to address vulnerability scan reports.
* Added a basic implementation of the missing "Paste from Clipboard" option to Expanded Widget Previews.


## 3.34.0 (2022-12-12)

### Fixes

* Nested areas work properly in widgets that have the `initialModal: false` property.
* Apostrophe's search index now properly incorporates most string field types as in A2.

### Adds

* Relationships load more quickly.
* Parked page checks at startup are faster.
* Tasks to localize and unlocalize piece type content (see `node app help [yourModuleName]:localize` and `node app help [yourModuleName]:unlocalize`).
## 3.33.0 (2022-11-28)

### Adds

* You can now set `inline: true` on schema fields of type `array`. This displays a simple editing interface in the context of the main dialog box for the document in question, avoiding the need to open an additional dialog box. Usually best for cases with just one field or just a few. If your array field has a large number of subfields the default behavior (`inline: false`) is more suitable for your needs. See the [array field](https://v3.docs.apostrophecms.org/reference/field-types/array.html) documentation for more information.
* Batch feature for publishing pieces.
* Add extensibility for `rich-text-widget` `defaultOptions`. Every key will now be used in the `AposRichTextWidgetEditor`.

### Fixes

* Prior to this release, widget templates that contained areas pulled in from related documents would break the ability to add another widget beneath.
* Validation of object fields now works properly on the browser side, in addition to server-side validation, resolving UX issues.
* Provisions were added to prevent any possibility of a discrepancy in relationship loading results under high load. It is not clear whether this A2 bug was actually possible in A3.

## 3.32.0 (2022-11-09)

### Adds

* Adds Reset Password feature to the login page. Note that the feature must be enabled and email delivery must be properly configured. See the [documentation](https://v3.docs.apostrophecms.org/reference/modules/login.html) for more details.
* Allow project-level developer to override bundling decisions by configuring the `@apostrophecms/asset` module. Check the [module documentation](https://v3.docs.apostrophecms.org/reference/modules/asset.html#options) for more information.

### Fixes

* Query builders for regular select fields have always accepted null to mean "do not filter on this property." Now this also works for dynamic select fields.
* The i18n UI state management now doesn't allow actions while it's busy.
* Fixed various localization bugs in the text of the "Update" dropdown menu.
* The `singleton: true` option for piece types now automatically implies `showCreate: false`.
* Remove browser console warnings by handling Tiptap Editor's breaking changes and duplicated plugins.
* The editor modal now allocates more space to area fields when possible, resolving common concerns about editing large widgets inside the modal.

## 3.31.0 (2022-10-27)

### Adds

* Adds `placeholder: true` and `initialModal: false` features to improve the user experience of adding widgets to the page. Checkout the [Widget Placeholders documentation](https://v3.docs.apostrophecms.org/guide/areas-and-widgets.html#adding-placeholder-content-to-widgets) for more detail.

### Fixes

* When another user is editing the document, the other user's name is now displayed correctly.

## 3.30.0 (2022-10-12)

### Adds

* New `APOS_LOG_ALL_ROUTES` environment variable. If set, Apostrophe logs information about all middleware functions and routes that are executed on behalf of a particular URL.
* Adds the `addFileGroups` option to the `attachment` module. Additionally it exposes a new method, `addFileGroup(group)`. These allow easier addition of new file groups or extension of the existing groups.

### Fixes

* Vue 3 may now be used in a separate webpack build at project level without causing problems for the admin UI Vue 2 build.
* Fixes `cache` module `clear-cache` CLI task message
* Fixes help message for `express` module `list-routes` CLI task

## 3.29.1 (2022-10-03)

### Fixes

* Hotfix to restore Node 14 support. Of course Node 16 is also supported.


## 3.29.0 (2022-10-03)

### Adds

* Areas now support an `expanded: true` option to display previews for widgets. The Expanded Widget Preview Menu also supports grouping and display columns for each group.
* Add "showQuery" in piece-page-type in order to override the query for the "show" page as "indexQuery" does it for the index page

### Fixes

* Resolved a bug in which users making a password error in the presence of pre-login checks such as a CAPTCHA were unable to try again until they refreshed the page.

## 3.28.1 (2022-09-15)

### Fixes

* `AposInputBoolean` can now be `required` and have the value `false`.
* Schema fields containing boolean filters can now list both `yes` and `no` choices according to available values in the database.
* Fix attachment `getHeight()` and `getWidth()` template helpers by changing the assignment of the `attachment._crop` property.
* Change assignment of `attachment._focalPoint` for consistency.

## 3.28.0 (2022-08-31)

### Fixes

* Fix UI bug when creating a document via a relationship.

### Adds

* Support for uploading `webp` files for display as images. This is supported by all current browsers now that Microsoft has removed IE11. For best results, you should run `npm update` on your project to make sure you are receiving the latest release of `uploadfs` which uses `sharp` for image processing. Thanks to [Isaac Preston](https://github.com/ixc7) for this addition.
* Clicking outside a modal now closes it, the same way the `Escape` key does when pressed.
* `checkboxes` fields now support `min` and `max` properties. Thanks to [Gabe Flores](https://github.com/gabeflores-appstem).

## 3.27.0 (2022-08-18)

### Adds

* Add `/grid` `POST` route in permission module, in addition to the existing `GET` one.
* New utility script to help find excessively heavy npm dependencies of apostrophe core.

### Changes

* Extract permission grid into `AposPermissionGrid` vue component.
* Moved `stylelint` from `dependencies` to `devDependencies`. The benefit may be small because many projects will depend on `stylelint` at project level, but every little bit helps install speed, and it may make a bigger difference if different major versions are in use.

## 3.26.1 (2022-08-06)

### Fixes

Hotfix: always waits for the DOM to be ready before initializing the Apostrophe Admin UI. `setTimeout` alone might not guarantee that every time. This issue has apparently become more frequent in the latest versions of Chrome.
* Modifies the `login` module to return an empty object in the API session cookie response body to avoid potential invalid JSON error if `response.json()` is retrieved.

## 3.26.0 (2022-08-03)

### Adds

* Tasks can now be registered with the `afterModuleReady` flag, which is more useful than `afterModuleInit` because it waits for the module to be more fully initialized, including all "improvements" loaded via npm. The original `afterModuleInit` flag is still supported in case someone was counting on its behavior.
* Add `/grid` `POST` route in permission module, in addition to the existing `GET` one, to improve extensibility.
* `@apostrophecms/express:list-routes` command line task added, to facilitate debugging.

### Changes

* Since Microsoft has ended support for IE11 and support for ES5 builds is responsible for a significant chunk of Apostrophe's installation time, the `es5: true` option no longer produces an IE11 build. For backwards compatibility, developers will receive a warning, but their build will proceed without IE11 support. IE11 ES5 builds can be brought back by installing the optional [@apostrophecms/asset-es5](https://github.com/apostrophecms/asset-es5) module.

### Fixes

* `testModule: true` works in unit tests of external Apostrophe modules again even with modern versions of `mocha`, thanks to [Amin Shazrin](https://github.com/ammein).
* `getObjectManager` is now implemented for `Object` field types, fixing a bug that prevented the use of areas found in `object` schema fields within templates. Thanks to [James R T](https://github.com/jamestiotio).

## 3.25.0 (2022-07-20)

### Adds

* `radio` and `checkboxes` input field types now support a server side `choices` function for supplying their `choices` array dynamically, just like `select` fields do. Future custom field types can opt into this functionality with the field type flag `dynamicChoices: true`.

### Fixes

* `AposSelect` now emits values on `change` event as they were originally given. Their values "just work" so you do not have to think about JSON anymore when you receive it.
* Unpinned tiptap as the tiptap team has made releases that resolve the packaging errors that caused us to pin it in 3.22.1.
* Pinned `vue-loader` to the `15.9.x` minor release series for now. The `15.10.0` release breaks support for using `npm link` to develop the `apostrophe` module itself.
* Minimum version of `sanitize-html` bumped to ensure a potential denial-of-service vector is closed.

## 3.24.0 (2022-07-06)

### Adds

* Handle `private: true` locale option in i18n module, preventing logged out users from accessing the content of a private locale.

### Fixes

* Fix missing title translation in the "Array Editor" component.
* Add `follow: true` flag to `glob` functions (with `**` pattern) to allow registering symlink files and folders for nested modules
* Fix disabled context menu for relationship fields editing ([#3820](https://github.com/apostrophecms/apostrophe/issues/3820))
* In getReq method form the task module, extract the right `role` property from the options object.
* Fix `def:` option in `array` fields, in order to be able to see the default items in the array editor modal

## 3.23.0 (2022-06-22)

### Adds

* Shared Drafts: gives the possibility to share a link which can be used to preview the draft version of page, or a piece `show` page.
* Add `Localize` option to `@apostrophecms/image`. In Edit mode the context bar menu includes a "Localize" option to start cloning this image into other locales.

### Fixes

* Update `sass` to [`1.52.3`+](https://github.com/sass/dart-sass/pull/1713) to prevent the error `RangeError: Invalid value: Not in inclusive range 0..145: -1`. You can now fix that by upgrading with `npm update`. If it does not immediately clear up the issue in development, try `node app @apostrophecms/asset:clear-cache`.
* Fix a potential issue when URLs have a query string, in the `'@apostrophecms/page:notFound'` handler of the `soft-redirect` module.

## 3.22.1 (2022-06-17)

* Hotfix: temporarily pin versions of tiptap modules to work around packaging error that breaks import of the most recent releases. We will unpin as soon as this is fixed upstream. Fixes a bug where `npm update` would fail for A3 projects.

## 3.22.0 (2022-06-08)

### Adds

* Possibility to pass options to webpack extensions from any module.

### Fixes

* Fix a Webpack cache issue leading to modules symlinked in `node_modules` not being rebuilt.
* Fixes login maximum attempts error message that wasn't showing the plural when lockoutMinutes is more than 1.
* Fixes the text color of the current array item's slat label in the array editor modal.
* Fixes the maximum width of an array item's slat label so as to not obscure the Remove button in narrow viewports.
* If an array field's titleField option is set to a select field, use the selected option's label as the slat label rather its value.
* Disable the slat controls of the attachment component while uploading.
* Fixes bug when re-attaching the same file won't trigger an upload.
* AposSlat now fully respects the disabled state.

## 3.21.1 (2022-06-04)

### Fixes

* Work around backwards compatibility break in `sass` module by pinning to `sass` `1.50.x` while we investigate. If you saw the error `RangeError: Invalid value: Not in inclusive range 0..145: -1` you can now fix that by upgrading with `npm update`. If it does not immediately clear up the issue in development, try `node app @apostrophecms/asset:clear-cache`.

## 3.21.0 (2022-05-25)

### Adds

* Trigger only the relevant build when in a watch mode (development). The build paths should not contain comma (`,`).
* Adds an `unpublish` method, available for any doc-type.
An _Unpublish_ option has also been added to the context menu of the modal when editing a piece or a page.
* Allows developers to group fields in relationships the same way it's done for normal schemas.

### Fixes

* Vue files not being parsed when running eslint through command line, fixes all lint errors in vue files.
* Fix a bug where some Apostrophe modules symlinked in `node_modules` are not being watched.
* Recover after webpack build error in watch mode (development only).
* Fixes an edge case when failing (throw) task invoked via `task.invoke` will result in `apos.isTask()` to always return true due to `apos.argv` not reverted properly.

## 3.20.1 (2022-05-17)

### Fixes

* Minor corrections to French translation.

## 3.20.0

### Adds

* Adds French translation of the admin UI (use the `fr` locale).

## 3.19.0

### Adds

* New schema field type `dateAndTime` added. This schema field type saves in ISO8601 format, as UTC (Universal Coordinated Time), but is edited in a user-friendly way in the user's current time zone and locale.
* Webpack disk cache for better build performance in development and, if appropriately configured, production as well.
* In development, Webpack rebuilds the front end without the need to restart the Node.js process, yielding an additional speedup. To get this speedup for existing projects, see the `nodemonConfig` section of the latest `package.json` in [a3-boilerplate](https://github.com/apostrophecms/a3-boilerplate) for the new "ignore" rules you'll need to prevent nodemon from stopping the process and restarting.
* Added the new command line task `apostrophecms/asset:clear-cache` for clearing the webpack disk cache. This should be necessary only in rare cases where the configuration has changed in ways Apostrophe can't automatically detect.
* A separate `publishedLabel` field can be set for any schema field of a page or piece. If present it is displayed instead of `label` if the document has already been published.

### 3.18.1

### Fixes

* The admin UI now rebuilds properly in a development environment when new npm modules are installed in a multisite project (`apos.rootDir` differs from `apos.npmRootDir`).

## 3.18.0 (2022-05-03)

### Adds

* Images may now be cropped to suit a particular placement after selecting them. SVG files may not be cropped as it is not possible in the general case.
* Editors may also select a "focal point" for the image after selecting it. This ensures that this particular point remains visible even if CSS would otherwise crop it, which is a common issue in responsive design. See the `@apostrophecms/image` widget for a sample implementation of the necessary styles.
* Adds the `aspectRatio` option for image widgets. When set to `[ w, h ]` (a ratio of width to height), images are automatically cropped to this aspect ratio when chosen for that particular widget. If the user does not crop manually, then cropping happens automatically.
* Adds the `minSize` option for image widgets. This ensures that the images chosen are at least the given size `[ width, height ]`, and also ensures the user cannot choose something smaller than that when cropping.
* Implements OpenTelemetry instrumentation.
* Developers may now specify an alternate Vue component to be used for editing the subfields of relationships, either at the field level or as a default for all relationships with a particular piece type.
* The widget type base module now always passes on the `components` option as browser data, so that individual widget type modules that support contextual editing can be implemented more conveniently.
* In-context widget editor components now receive a `focused` prop which is helpful in deciding when to display additional UI.
* Adds new configuration option - `beforeExit` async handler.
* Handlers listening for the `apostrophe:run` event are now able to send an exit code to the Apostrophe bootstrap routine.
* Support for Node.js 17 and 18. MongoDB connections to `localhost` will now successfully find a typical dev MongoDB server bound only to `127.0.0.1`, Apostrophe can generate valid ipv6 URLs pointing back to itself, and `webpack` and `vue-loader` have been updated to address incompatibilities.
* Adds support for custom context menus provided by any module (see `apos.doc.addContextOperation()`).
* The `AposSchema` component now supports an optional `generation` prop which may be used to force a refresh when the value of the object changes externally. This is a compromise to avoid the performance hit of checking numerous subfields for possible changes every time the `value` prop changes in response to an `input` event.
* Adds new event `@apostrophecms/doc:afterAllModesDeleted` fired after all modes of a given document are purged.

### Fixes

* Documentation of obsolete options has been removed.
* Dead code relating to activating in-context widget editors have been removed. They are always active and have been for some time. In the future they might be swapped in on scroll, but there will never be a need to swap them in "on click."
* The `self.email` method of modules now correctly accepts a default `from` address configured for a specific module via the `from` subproperty of the `email` option to that module. Thanks to `chmdebeer` for pointing out the issue and the fix.
* Fixes `_urls` not added on attachment fields when pieces API index is requested (#3643)
* Fixes float field UI bug that transforms the value to integer when there is no field error and the first number after the decimal is `0`.
* The `nestedModuleSubdirs` feature no longer throws an error and interrupts startup if a project contains both `@apostrophecms/asset` and `asset`, which should be considered separate module names.

## 3.17.0 (2022-03-31)

### Adds

* Full support for the [`object` field type](https://v3.docs.apostrophecms.org/reference/field-types/object.html), which works just like `array` but stores just one sub-object as a property, rather than an array of objects.
* To help find documents that reference related ones via `relationship` fields, implement backlinks of related documents by adding a `relatedReverseIds` field to them and keeping it up to date. There is no UI based on this feature yet but it will permit various useful features in the near future.
* Adds possibility for modules to [extend the webpack configuration](https://v3.docs.apostrophecms.org/guide/webpack.html).
* Adds possibility for modules to [add extra frontend bundles for scss and js](https://v3.docs.apostrophecms.org/guide/webpack.html). This is useful when the `ui/src` build would otherwise be very large due to code used on rarely accessed pages.
* Loads the right bundles on the right pages depending on the page template and the loaded widgets. Logged-in users have all the bundles on every page, because they might introduce widgets at any time.
* Fixes deprecation warnings displayed after running `npm install`, for dependencies that are directly included by this package.
* Implement custom ETags emission when `etags` cache option is enabled. [See the documentation for more information](https://v3.docs.apostrophecms.org/guide/caching.html).
It allows caching of pages and pieces, using a cache invalidation mechanism that takes into account related (and reverse related) document updates, thanks to backlinks mentioned above.
Note that for now, only single pages and pieces benefit from the ETags caching system (pages' and pieces' `getOne` REST API route, and regular served pages).
The cache of an index page corresponding to the type of a piece that was just saved will automatically be invalidated. However, please consider that it won't be effective when a related piece is saved, therefore the cache will automatically be invalidated _after_ the cache lifetime set in `maxAge` cache option.

### Fixes

* Apostrophe's webpack build now works properly when developing code that imports module-specific npm dependencies from `ui/src` or `ui/apos` when using `npm link` to develop the module in question.
* The `es5: true` option to `@apostrophecms/asset` works again.

## 3.16.1 (2022-03-21)

### Fixes

* Fixes a bug in the new `Cache-Control` support introduced by 3.16.0 in which we get the logged-out homepage right after logging in. This issue only came into play if the new caching options were enabled.

## 3.16.0 (2022-03-18)

### Adds

* Offers a simple way to set a Cache-Control max-age for Apostrophe page and GET REST API responses for pieces and pages. [See the documentation for more information](https://v3.docs.apostrophecms.org/guide/caching.html).
* API keys and bearer tokens "win" over session cookies when both are present. Since API keys and bearer tokens are explicitly added to the request at hand, it never makes sense to ignore them in favor of a cookie, which is implicit. This also simplifies automated testing.
* `data-apos-test=""` selectors for certain elements frequently selected in QA tests, such as `data-apos-test="adminBar"`.
* Offer a simple way to set a Cache-Control max-age for Apostrophe page and GET REST API responses for pieces and pages.
* To speed up functional tests, an `insecurePasswords` option has been added to the login module. This option is deliberately named to discourage use for any purpose other than functional tests in which repeated password hashing would unduly limit performance. Normally password hashing is intentionally difficult to slow down brute force attacks, especially if a database is compromised.

### Fixes

* `POST`ing a new child page with `_targetId: '_home'` now works properly in combination with `_position: 'lastChild'`.

## 3.15.0 (2022-03-02)

### Adds

* Adds throttle system based on username (even when not existing), on initial login route. Also added for each late login requirement, e.g. for 2FA attempts.

## 3.14.2 (2022-02-27)

* Hotfix: fixed a bug introduced by 3.14.1 in which non-parked pages could throw an error during the migration to fix replication issues.

## 3.14.1 (2022-02-25)

* Hotfix: fixed a bug in which replication across locales did not work properly for parked pages configured via the `_children` feature. A one-time migration is included to reconnect improperly replicated versions of the same parked pages. This runs automatically, no manual action is required. Thanks to [justyna1](https://github.com/justyna13) for identifying the issue.

## 3.14.0 (2022-02-22)

### Adds

* To reduce complications for those implementing caching strategies, the CSRF protection cookie now contains a simple constant string, and is not recorded in `req.session`. This is acceptable because the real purpose of the CSRF check is simply to verify that the browser has sent the cookie at all, which it will not allow a cross-origin script to do.
* As a result of the above, a session cookie is not generated and sent at all unless `req.session` is actually used or a user logs in. Again, this reduces complications for those implementing caching strategies.
* When logging out, the session cookie is now cleared in the browser. Formerly the session was destroyed on the server side only, which was sufficient for security purposes but could create caching issues.
* Uses `express-cache-on-demand` lib to make similar and concurrent requests on pieces and pages faster.
* Frontend build errors now stop app startup in development, and SCSS and JS/Vue build warnings are visible on the terminal console for the first time.

### Fixes

* Fixed a bug when editing a page more than once if the page has a relationship to itself, whether directly or indirectly. Widget ids were unnecessarily regenerated in this situation, causing in-context edits after the first to fail to save.
* Pages no longer emit double `beforeUpdate` and `beforeSave` events.
* When the home page extends `@apostrophecms/piece-page-type`, the "show page" URLs for individual pieces should not contain two slashes before the piece slug. Thanks to [Martí Bravo](https://github.com/martibravo) for the fix.
* Fixes transitions between login page and `afterPasswordVerified` login steps.
* Frontend build errors now stop the `@apostrophecms/asset:build` task properly in production.
* `start` replaced with `flex-start` to address SCSS warnings.
* Dead code removal, as a result of following up on JS/Vue build warnings.

## 3.13.0 - 2022-02-04

### Adds

* Additional requirements and related UI may be imposed on native ApostropheCMS logins using the new `requirements` feature, which can be extended in modules that `improve` the `@apostrophecms/login` module. These requirements are not imposed for single sign-on logins via `@apostrophecms/passport-bridge`. See the documentation for more information.
* Adds latest Slovak translation strings to SK.json in `i18n/` folder. Thanks to [Michael Huna](https://github.com/Miselrkba) for the contribution.
* Verifies `afterPasswordVerified` requirements one by one when emitting done event, allows to manage errors ans success before to go to the next requirement. Stores and validate each requirement in the token. Checks the new `askForConfirmation` requirement option to go to the next step when emitting done event or waiting for the confirm event (in order to manage success messages). Removes support for `afterSubmit` for now.

### Fixes

* Decodes the testReq `param` property in `serveNotFound`. This fixes a problem where page titles using diacritics triggered false 404 errors.
* Registers the default namespace in the Vue instance of i18n, fixing a lack of support for un-namespaced l10n keys in the UI.

## 3.12.0 - 2022-01-21

### Adds

* It is now best practice to deliver namespaced i18n strings as JSON files in module-level subdirectories of `i18n/` named to match the namespace, e.g. `i18n/ourTeam` if the namespace is `ourTeam`. This allows base class modules to deliver phrases to any namespace without conflicting with those introduced at project level. The `i18n` option is now deprecated in favor of the new `i18n` module format section, which is only needed if `browser: true` must be specified for a namespace.
* Brought back the `nestedModuleSubdirs` feature from A2, which allows modules to be nested in subdirectories if `nestedModuleSubdirs: true` is set in `app.js`. As in A2, module configuration (including activation) can also be grouped in a `modules.js` file in such subdirectories.

### Fixes

* Fixes minor inline documentation comments.
* UI strings that are not registered localization keys will now display properly when they contain a colon (`:`). These were previously interpreted as i18next namespace/key pairs and the "namespace" portion was left out.
* Fixes a bug where changing the page type immediately after clicking "New Page" would produce a console error. In general, areas and checkboxes now correctly handle their value being changed to `null` by the parent schema after initial startup of the `AposInputArea` or `AposInputCheckboxes` component.
* It is now best practice to deliver namespaced i18n strings as JSON files in module-level subdirectories of `i18n/` named to match the namespace, e.g. `i18n/ourTeam` if the namespace is `ourTeam`. This allows base class modules to deliver phrases to any namespace without conflicting with those introduced at project level. The `i18n` option is now deprecated in favor of the new `i18n` module format section, which is only needed if `browser: true` must be specified for a namespace.
* Removes the `@apostrophecms/util` module template helper `indexBy`, which was using a lodash method not included in lodash v4.
* Removes an unimplemented `csrfExceptions` module section cascade. Use the `csrfExceptions` *option* of any module to set an array of URLs excluded from CSRF protection. More information is forthcoming in the documentation.
* Fix `[Object Object]` in the console when warning `A permission.can() call was made with a type that has no manager` is printed.

### Changes

* Temporarily removes `npm audit` from our automated tests because of a sub-dependency of vue-loader that doesn't actually cause a security vulnerability for apostrophe.

## 3.11.0 - 2022-01-06

### Adds

* Apostrophe now extends Passport's `req.login` to emit an `afterSessionLogin` event from the `@apostrophecms:login` module, with `req` as an argument. Note that this does not occur at all for login API calls that return a bearer token rather than establishing an Express session.

### Fixes

* Apostrophe's extension of `req.login` now accounts for the `req.logIn` alias and the skippable `options` parameter, which is relied upon in some `passport` strategies.
* Apostrophe now warns if a nonexistent widget type is configured for an area field, with special attention to when `-widget` has been erroneously included in the name. For backwards compatibility this is a startup warning rather than a fatal error, as sites generally did operate successfully otherwise with this type of bug present.

### Changes

* Unpins `vue-click-outside-element` the packaging of which has been fixed upstream.
* Adds deprecation note to `__testDefaults` option. It is not in use, but removing would be a minor BC break we don't need to make.
* Allows test modules to use a custom port as an option on the `@apostrophecms/express` module.
* Removes the code base pull request template to instead inherit the organization-level template.
* Adds `npm audit` back to the test scripts.

## 3.10.0 - 2021-12-22

### Fixes

* `slug` type fields can now have an empty string or `null` as their `def` value without the string `'none'` populating automatically.
* The `underline` feature works properly in tiptap toolbar configuration.
* Required checkbox fields now properly prevent editor submission when empty.
* Pins `vue-click-outside-element` to a version that does not attempt to use `eval` in its distribution build, which is incompatible with a strict Content Security Policy.

### Adds

* Adds a `last` option to fields. Setting `last: true` on a field puts that field at the end of the field's widget order. If more than one field has that option active the true last item will depend on general field registration order. If the field is ordered with the `fields.order` array or field group ordering, those specified orders will take precedence.

### Changes

* Adds deprecation notes to the widget class methods `getWidgetWrapperClasses` and `getWidgetClasses` from A2.
* Adds a deprecation note to the `reorganize` query builder for the next major version.
* Uses the runtime build of Vue. This has major performance and bundle size benefits, however it does require changes to Apostrophe admin UI apps that use a `template` property (components should require no changes, just apps require an update). These apps must now use a `render` function instead. Since custom admin UI apps are not yet a documented feature we do not regard this as a bc break.
* Compatible with the `@apostrophecms/security-headers` module, which supports a strict `Content-Security-Policy`.
* Adds a deprecation note to the `addLateCriteria` query builder.
* Updates the `toCount` doc type query method to use Math.ceil rather than Math.floor plus an additional step.

## 3.9.0 - 2021-12-08

### Adds

* Developers can now override any Vue component of the ApostropheCMS admin UI by providing a component of the same name in the `ui/apos/components` folder of their own module. This is not always the best approach, see the documentation for details.
* When running a job, we now trigger the notification before to run the job, this way the progress notification ID is available from the job and the notification can be dismissed if needed.
* Adds `maxUi`, `maxLabel`, `minUi`, and `minLabel` localization strings for array input and other UI.

### Fixes

* Fully removes references to the A2 `self.partial` module method. It appeared only once outside of comments, but was not actually used by the UI. The `self.render` method should be used for simple template rendering.
* Fixes string interpolation for the confirmation modal when publishing a page that has an unpublished parent page.
* No more "cannot set headers after they are sent to the client" and "req.res.redirect not defined" messages when handling URLs with extra trailing slashes.
* The `apos.util.runPlayers` method is not called until all of the widgets in a particular tree of areas and sub-areas have been added to the DOM. This means a parent area widget player will see the expected markup for any sub-widgets when the "Edit" button is clicked.
* Properly activates the `apostropheI18nDebugPlugin` i18next debugging plugin when using the `APOS_SHOW_I18N` environment variable. The full set of l10n emoji indicators previously available for the UI is now available for template and server-side strings.
* Actually registers piece types for site search unless the `searchable` option is `false`.
* Fixes the methods required for the search `index` task.

### Changes

* Adds localization keys for the password field component's min and max error messages.

## 3.8.1 - 2021-11-23

### Fixes

* The search field of the pieces manager modal works properly. Thanks to [Miro Yovchev](https://github.com/myovchev) for pointing out the issue and providing a solution.
* Fixes a bug in `AposRichTextWidgetEditor.vue` when a rich text widget was specifically configured with an empty array as the `styles` option. In that case a new empty rich text widget will initiate with an empty paragraph tag.
* The`fieldsPresent` method that is used with the `presentFieldsOnly` option in doc-type was broken, looking for properties in strings and wasn't returning anything.

## 3.8.0 - 2021-11-15

### Adds

* Checkboxes for pieces are back, a main checkbox allows to select all page items. When all pieces on a page are checked, a banner where the user can select all pieces appears. A launder for mongo projections has been added.
* Registered `batchOperations` on a piece-type will now become buttons in the manager batch operations "more menu" (styled as a kebab icon). Batch operations should include a label, `messages` object, and `modalOptions` for the confirmation modal.
* `batchOperations` can be grouped into a single button with a menu using the `group` cascade subproperty.
* `batchOperations` can be conditional with an `if` conditional object. This allows developers to pass a single value or an array of values.
* Piece types can have `utilityOperations` configured as a top-level cascade property. These operations are made available in the piece manager as new buttons.
* Notifications may now include an `event` property, which the AposNotification component will emit on mount. The `event` property should be set to an object with `name` (the event name) and optionally `data` (data included with the event emission).
* Adds support for using the attachments query builder in REST API calls via the query string.
* Adds contextual menu for pieces, any module extending the piece-type one can add actions in this contextual menu.
* When clicking on a batch operation, it opens a confirmation modal using modal options from the batch operation, it also works for operations in grouped ones. operations name property has been renamed in action to work with AposContextMenu component.
* Beginning with this release, a module-specific static asset in your project such as `modules/mymodulename/public/images/bg.png` can always be referenced in your `.scss` and `.css` files as `/modules/mymodulename/images/bg.png`, even if assets are actually being deployed to S3, CDNs, etc. Note that `public` and `ui/public` module subdirectories have separate functions. See the documentation for more information.
* Adds AposFile.vue component to abstract file dropzone UI, uses it in AposInputAttachment, and uses it in the confirmation modal for pieces import.
* Optionally add `dimensionAttrs` option to image widget, which sets width & height attributes to optimize for Cumulative Layout Shift. Thank you to [Qiao Lin](https://github.com/qclin) for the contribution.

### Fixes

* The `apos.util.attachmentUrl` method now works correctly. To facilitate that, `apos.uploadsUrl` is now populated browser-side at all times as the frontend logic originally expected. For backwards compatibility `apos.attachment.uploadsUrl` is still populated when logged in.
* Widget players are now prevented from being played twice by the implementing vue component.

### Changes
* Removes Apostrophe 2 documentation and UI configuration from the `@apostrophecms/job` module. These options were not yet in use for A3.
* Renames methods and removes unsupported routes in the `@apostrophecms/job` module that were not yet in use. This was not done lightly, but specifically because of the minimal likelihood that they were in use in project code given the lack of UI support.
  * The deprecated `cancel` route was removed and will likely be replaced at a later date.
  * `run` was renamed `runBatch` as its purpose is specifically to run processes on a "batch selected" array of pieces or pages.
  * `runNonBatch` was renamed to `run` as it is the more generic job-running method. It is likely that `runBatch` will eventually be refactored to use this method.
  * The `good` and `bad` methods are renamed `success` and `failure`, respectively. The expected methods used in the `run` method were similarly renamed. They still increment job document properties called `good` and `bad`.
* Comments out the unused `batchSimpleRoute` methods in the page and piece-type modules to avoid usage before they are fully implemented.
* Optionally add `dimensionAttrs` option to image widget, which sets width & height attributes to optimize for Cumulative Layout Shift.
* Temporarily removes `npm audit` from our automated tests because of a sub-dependency of uploadfs that doesn't actually cause a security vulnerability for apostrophe.

## 3.7.0 - 2021-10-28

### Adds

* Schema select field choices can now be populated by a server side function, like an API call. Set the `choices` property to a method name of the calling module. That function should take a single argument of `req`, and return an array of objects with `label` and `value` properties. The function can be async and will be awaited.
* Apostrophe now has built-in support for the Node.js cluster module. If the `APOS_CLUSTER_PROCESSES` environment variable is set to a number, that number of child processes are forked, sharing the same listening port. If the variable is set to `0`, one process is forked for each CPU core, with a minimum of `2` to provide availability during restarts. If the variable is set to a negative number, that number is added to the number of CPU cores, e.g. `-1` is a good way to reserve one core for MongoDB if it is running on the same server. This is for production use only (`NODE_ENV=production`). If a child process fails it is restarted automatically.

### Fixes

* Prevents double-escaping interpolated localization strings in the UI.
* Rich text editor style labels are now run through a localization method to get the translated strings from their l10n keys.
* Fixes README Node version requirement (Node 12+).
* The text alignment buttons now work immediately in a new rich text widget. Previously they worked only after manually setting a style or refreshing the page. Thanks to Michelin for their support of this fix.
* Users can now activate the built-in date and time editing popups of modern browsers when using the `date` and `time` schema field types.
* Developers can now `require` their project `app.js` file in the Node.js REPL for debugging and inspection. Thanks to [Matthew Francis Brunetti](https://github.com/zenflow).
* If a static text phrase is unavailable in both the current locale and the default locale, Apostrophe will always fall back to the `en` locale as a last resort, which ensures the admin UI works if it has not been translated.
* Developers can now `require` their project `app.js` in the Node.js REPL for debugging and inspection
* Ensure array field items have valid _id prop before storing. Thanks to Thanks to [Matthew Francis Brunetti](https://github.com/zenflow).

### Changes

* In 3.x, `relationship` fields have an optional `builders` property, which replaces `filters` from 2.x, and within that an optional `project` property, which replaces `projection` from 2.x (to match MongoDB's `cursor.project`). Prior to this release leaving the old syntax in place could lead to severe performance problems due to a lack of projections. Starting with this release the 2.x syntax results in an error at startup to help the developer correct their code.
* The `className` option from the widget options in a rich text area field is now also applied to the rich text editor itself, for a consistently WYSIWYG appearance when editing and when viewing. Thanks to [Max Mulatz](https://github.com/klappradla) for this contribution.
* Adds deprecation notes to doc module `afterLoad` events, which are deprecated.
* Removes unused `afterLogin` method in the login module.

## 3.6.0 - 2021-10-13

### Adds

* The `context-editing` apostrophe admin UI bus event can now take a boolean parameter, explicitly indicating whether the user is actively typing or performing a similar active manipulation of controls right now. If a boolean parameter is not passed, the existing 1100-millisecond debounced timeout is used.
* Adds 'no-search' modifier to relationship fields as a UI simplification option.
* Fields can now have their own `modifiers` array. This is combined with the schema modifiers, allowing for finer grained control of field rendering.
* Adds a Slovak localization file. Activate the `sk` locale to use this. Many thanks to [Michael Huna](https://github.com/Miselrkba) for the contribution.
* Adds a Spanish localization file. Activate the `es` locale to use this. Many thanks to [Eugenio Gonzalez](https://github.com/egonzalezg9) for the contribution.
* Adds a Brazilian Portuguese localization file. Activate the `pt-BR` locale to use this. Many thanks to [Pietro Rutzen](https://github.com/pietro-rutzen) for the contribution.

### Fixes

* Fixed missing translation for "New Piece" option on the "more" menu of the piece manager, seen when using it as a chooser.
* Piece types with relationships to multiple other piece types may now be configured in any order, relative to the other piece types. This sometimes appeared to be a bug in reverse relationships.
* Code at the project level now overrides code found in modules that use `improve` for the same module name. For example, options set by the `@apostrophecms/seo-global` improvement that ships with `@apostrophecms/seo` can now be overridden at project level by `/modules/@apostrophecms/global/index.js` in the way one would expect.
* Array input component edit button label is now propertly localized.
* A memory leak on each request has been fixed, and performance improved, by avoiding the use of new Nunjucks environments for each request. Thanks to Miro Yovchev for pointing out the leak.
* Fragments now have access to `__t()`, `getOptions` and other features passed to regular templates.
* Fixes field group cascade merging, using the original group label if none is given in the new field group configuration.
* If a field is conditional (using an `if` option), is required, but the condition has not been met, it no longer throws a validation error.
* Passing `busy: true` to `apos.http.post` and related methods no longer produces an error if invoked when logged out, however note that there will likely never be a UI for this when logged out, so indicate busy state in your own way.
* Bugs in document modification detection have been fixed. These bugs caused edge cases where modifications were not detected and the "Update" button did not appear, and could cause false positives as well.

### Changes

* No longer logs a warning about no users if `testModule` is true on the app.

## 3.5.0 - 2021-09-23

* Pinned dependency on `vue-material-design-icons` to fix `apos-build.js` build error in production.
* The file size of uploaded media is visible again when selected in the editor, and media information such as upload date, dimensions and file size is now properly localized.
* Fixes moog error messages to reflect the recommended pattern of customization functions only taking `self` as an argument.
* Rich Text widgets now instantiate with a valid element from the `styles` option rather than always starting with an unclassed `<p>` tag.
* Since version 3.2.0, apostrophe modules to be loaded via npm must appear as explicit npm dependencies of the project. This is a necessary security and stability improvement, but it was slightly too strict. Starting with this release, if the project has no `package.json` in its root directory, the `package.json` in the closest ancestor directory is consulted.
* Fixes a bug where having no project modules directory would throw an error. This is primarily a concern for module unit tests where there are no additional modules involved.
* `css-loader` now ignores `url()` in css files inside `assets` so that paths are left intact, i.e. `url(/images/file.svg)` will now find a static file at `/public/images/file.svg` (static assets in `/public` are served by `express.static`). Thanks to Matic Tersek.
* Restored support for clicking on a "foreign" area, i.e. an area displayed on the page whose content comes from a piece, in order to edit it in an appropriate way.
* Apostrophe module aliases and the data attached to them are now visible immediately to `ui/src/index.js` JavaScript code, i.e. you can write `apos.alias` where `alias` matches the `alias` option configured for that module. Previously one had to write `apos.modules['module-name']` or wait until next tick. However, note that most modules do not push any data to the browser when a user is not logged in. You can do so in a custom module by calling `self.enableBrowserData('public')` from `init` and implementing or extending the `getBrowserData(req)` method (note that page, piece and widget types already have one, so it is important to extend in those cases).
* `options.testModule` works properly when implementing unit tests for an npm module that is namespaced.

### Changes

* Cascade grouping (e.g., grouping fields) will now concatenate a group's field name array with the field name array of an existing group of the same name. Put simply, if a new piece module adds their custom fields to a `basics` group, that field will be added to the default `basics` group fields. Previously the new group would have replaced the old, leaving inherited fields in the "Ungrouped" section.
* AposButton's `block` modifier now less login-specific

### Adds

* Rich Text widget's styles support a `def` property for specifying the default style the editor should instantiate with.
* A more helpful error message if a field of type `area` is missing its `options` property.

## 3.4.1 - 2021-09-13

No changes. Publishing to correctly mark the latest 3.x release as "latest" in npm.

## 3.4.0 - 2021-09-13

### Security

* Changing a user's password or marking their account as disabled now immediately terminates any active sessions or bearer tokens for that user. Thanks to Daniel Elkabes for pointing out the issue. To ensure all sessions have the necessary data for this, all users logged in via sessions at the time of this upgrade will need to log in again.
* Users with permission to upload SVG files were previously able to do so even if they contained XSS attacks. In Apostrophe 3.x, the general public so far never has access to upload SVG files, so the risk is minor but could be used to phish access from an admin user by encouraging them to upload a specially crafted SVG file. While Apostrophe typically displays SVG files using the `img` tag, which ignores XSS vectors, an XSS attack might still be possible if the image were opened directly via the Apostrophe media library's convenience link for doing so. All SVG uploads are now sanitized via DOMPurify to remove XSS attack vectors. In addition, all existing SVG attachments not already validated are passed through DOMPurify during a one-time migration.

### Fixes

* The `apos.attachment.each` method, intended for migrations, now respects its `criteria` argument. This was necessary to the above security fix.
* Removes a lodash wrapper around `@apostrophecms/express` `bodyParser.json` options that prevented adding custom options to the body parser.
* Uses `req.clone` consistently when creating a new `req` object with a different mode or locale for localization purposes, etc.
* Fixes bug in the "select all" relationship chooser UI where it selected unpublished items.
* Fixes bug in "next" and "previous" query builders.
* Cutting and pasting widgets now works between locales that do not share a hostname, provided that you switch locales after cutting (it does not work between tabs that are already open on separate hostnames).
* The `req.session` object now exists in task `req` objects, for better compatibility. It has no actual persistence.
* Unlocalized piece types, such as users, may now be selected as part of a relationship when browsing.
* Unpublished localized piece types may not be selected via the autocomplete feature of the relationship input field, which formerly ignored this requirement, although the browse button enforced it.
* The server-side JavaScript and REST APIs to delete pieces now work properly for pieces that are not subject to either localization or draft/published workflow at all the (`localize: false` option). UI for this is under discussion, this is just a bug fix for the back end feature which already existed.
* Starting in version 3.3.1, a newly added image widget did not display its image until the page was refreshed. This has been fixed.
* A bug that prevented Undo operations from working properly and resulted in duplicate widget _id properties has been fixed.
* A bug that caused problems for Undo operations in nested widgets, i.e. layout or multicolumn widgets, has been fixed.
* Duplicate widget _id properties within the same document are now prevented on the server side at save time.
* Existing duplicate widget _id properties are corrected by a one-time migration.

### Adds

* Adds a linter to warn in dev mode when a module name include a period.
* Lints module names for `apostrophe-` prefixes even if they don't have a module directory (e.g., only in `app.js`).
* Starts all `warnDev` messages with a line break and warning symbol (⚠️) to stand out in the console.
* `apos.util.onReady` aliases `apos.util.onReadyAndRefresh` for brevity. The `apos.util.onReadyAndRefresh` method name will be deprecated in the next major version.
* Adds a developer setting that applies a margin between parent and child areas, allowing developers to change the default spacing in nested areas.

### Changes

* Removes the temporary `trace` method from the `@apostrophecms/db` module.
* Beginning with this release, the `apostrophe:modulesReady` event has been renamed `apostrophe:modulesRegistered`, and the `apostrophe:afterInit` event has been renamed `apostrophe:ready`. This better reflects their actual roles. The old event names are accepted for backwards compatibility. See the documentation for more information.
* Only autofocuses rich text editors when they are empty.
* Nested areas now have a vertical margin applied when editing, allowing easier access to the parent area's controls.

## 3.3.1 - 2021-09-01

### Fixes

* In some situations it was possible for a relationship with just one selected document to list that document several times in the returned result, resulting in very large responses.
* Permissions roles UI localized correctly.
* Do not crash on startup if users have a relationship to another type. This was caused by the code that checks whether any users exist to present a warning to developers. That code was running too early for relationships to work due to event timing issues.

## 3.3.0 - 2021-08-30

### Fixes

* Addresses the page jump when using the in-context undo/redo feature. The page will immediately return users to their origin scroll position after the content refreshes.
* Resolves slug-related bug when switching between images in the archived view of the media manager. The slug field was not taking into account the double slug prefix case.
* Fixes migration task crash when parking new page. Thanks to [Miro Yovchev](https://www.corllete.com/) for this fix.
* Fixes incorrect month name in `AposCellDate`, which can be optionally used in manage views of pieces. Thanks to [Miro Yovchev](https://www.corllete.com/) for this fix.

### Adds

* This version achieves localization (l10n) through a rich set of internationalization (i18n) features. For more information, [see the documentation](https://v3.docs.apostrophecms.org/).
* There is support for both static string localization and dynamic content localization.
* The home page, other parked pages, and the global document are automatically replicated to all configured locales at startup. Parked properties are refreshed if needed. Other pages and pieces are replicated if and when an editor chooses to do so.
* An API route has been added for voluntary replication, i.e. when deciding a document should exist in a second locale, or desiring to overwrite the current draft contents in locale `B` with the draft contents of locale `A`.
* Locales can specify `prefix` and `hostname` options, which are automatically recognized by middleware that removes the prefix dynamically where appropriate and sets `req.locale`. In 3.x this works more like the global site `prefix` option. This is a departure from 2.x which stored the prefix directly in the slug, creating maintenance issues.
* Locales are stateless: they are never recorded in the session. This eliminates many avenues for bugs and bad SEO. However, this also means the developer must fully distinguish them from the beginning via either `prefix` or `hostname`. A helpful error message is displayed if this is not the case.
* Switching locales preserves the user's editing session even if on separate hostnames. To enable this, if any locales have hostnames, all configured locales must have hostnames and/or baseUrl must be set for those that don't.
* An API route has been added to discover the locales in which a document exists. This provides basic information only for performance (it does not report `title` or `_url`).
* Editors can "localize" documents, copying draft content from one locale to another to create a corresponding document in a different locale. For convenience related documents, such as images and other pieces directly referenced by the document's structure, can be localized at the same time. Developers can opt out of this mechanism for a piece type entirely, check the box by default for that type, or leave it as an "opt-in" choice.
* The `@apostrophecms/i18n` module now uses `i18next` to implement static localization. All phrases in the Vue-based admin UI are passed through `i18next` via `this.$t`, and `i18next` is also available via `req.t()` in routes and `__t()` in templates. Apostrophe's own admin UI phrases are in the `apostrophe` namespace for a clean separation. An array of locale codes, such as `en` or `fr` or `en-au`, can be specified using the `locales` option to the `@apostrophecms/i18n` module. The first locale is the default, unless the `defaultLocale` option is set. If no locales are set, the locale defaults to `en`. The `i18next-http-middleware` locale guesser is installed and will select an available locale if possible, otherwise it will fall back to the default.
* In the admin UI, `v-tooltip` has been extended as `v-apos-tooltip`, which passes phrases through `i18next`.
* Developers can link to alternate locales by iterating over `data.localizations` in any page template. Each element always has `locale`, `label` and `homePageUrl` properties. Each element also has an `available` property (if true, the current context document is available in that locale), `title` and a small number of other document properties are populated, and `_url` redirects to the context document in that locale. The current locale is marked with `current: true`.
* To facilitate adding interpolated values to phrases that are passed as a single value through many layers of code, the `this.$t` helper provided in Vue also accepts an object argument with a `key` property. Additional properties may be used for interpolation.
* `i18next` localization JSON files can be added to the `i18n` subdirectory of *any* module, as long as its `i18n` option is set. The `i18n` object may specify `ns` to give an `i18next` namespace, otherwise phrases are in the default namespace, used when no namespace is specified with a `:` in an `i18next` call. The default namespace is yours for use at project level. Multiple modules may contribute to the same namespace.
* If `APOS_DEBUG_I18N=1` is set in the environment, the `i18next` debug flag is activated. For server-side translations, i.e. `req.t()` and `__t()`, debugging output will appear on the server console. For browser-side translations in the Vue admin UI, debugging output will appear in the browser console.
* If `APOS_SHOW_I18N=1` is set in the environment, all phrases passed through `i18next` are visually marked, to make it easier to find those that didn't go through `i18next`. This does not mean translations actually exist in the JSON files. For that, review the output of `APOS_DEBUG_I18N=1`.
* There is a locale switcher for editors.
* There is a backend route to accept a new locale on switch.
* A `req.clone(properties)` method is now available. This creates a clone of the `req` object, optionally passing in an object of properties to be set. The use of `req.clone` ensures the new object supports `req.get` and other methods of a true `req` object. This technique is mainly used to obtain a new request object with the same privileges but a different mode or locale, i.e. `mode: 'published'`.
* Fallback wrappers are provided for the `req.__()`, `res.__()` and `__()` localization helpers, which were never official or documented in 3.x but may be in use in projects ported from 2.x. These wrappers do not localize but do output the input they are given along with a developer warning. You should migrate them to use `req.t()` (in server-side javascript) or `__t()` (Nunjucks templates).

### Changes

* Bolsters the CSS that backs Apostrophe UI's typography to help prevent unintended style leaks at project-level code.
* Removes the 2.x series changelog entries. They can be found in the 2.0 branch in Github.

## 3.2.0 - 2021-08-13

### Fixes

* `req.hostname` now works as expected when `trustProxy: true` is passed to the `@apostrophecms/express` module.
* Apostrophe loads modules from npm if they exist there and are configured in the `modules` section of `app.js`. This was always intended only as a way to load direct, intentional dependencies of your project. However, since npm "flattens" the dependency tree, dependencies of dependencies that happen to have the same name as a project-level Apostrophe module could be loaded by default, crashing the site or causing unexpected behavior. So beginning with this release, Apostrophe scans `package.json` to verify an npm module is actually a dependency of the project itself before attempting to load it as an Apostrophe module.
* Fixes the reference to sanitize-html defaults in the rich text widget.
* Fixes the `toolbarToAllowedStyles` method in the rich text widget, which was not returning any configuration.
* Fixes the broken text alignment in rich text widgets.
* Adds a missing npm dependency on `chokidar`, which Apostrophe and Nunjucks use for template refreshes. In most environments this worked anyway due to an indirect dependency via the `sass` module, but for stability Apostrophe should depend directly on any npm module it uses.
* Fixes the display of inline range inputs, notably broken when using Palette
* Fixes occasional unique key errors from migrations when attempting to start up again with a site that experienced a startup failure before inserting its first document.
* Requires that locale names begin with a letter character to ensure order when looping over the object entries.
* Unit tests pass in MongoDB 5.x.

### Adds
* Adds Cut and Paste to area controls. You can now Cut a widget to a virtual clipboard and paste it in suitable areas. If an area
can include the widget on the clipboard, a special Clipboard widget will appear in area's Add UI. This works across pages as well.

### Changes
* Apostrophe's Global's UI (the @apostrophecms/global singleton has moved from the admin bar's content controls to the admin utility tray under a cog icon.
* The context bar's document Edit button, which was a cog icon, has been rolled into the doc's context menu.

## 3.1.3 - 2021-07-16

### Fixes

* Hotfix for an incompatibility between `vue-loader` and `webpack` 5.45.0 which causes a crash at startup in development, or asset build time in production. We have temporarily pinned our dependency to `webpack` 5.44.x. We are [contributing to the discussion around the best long-term fix for vue-loader](https://github.com/vuejs/vue-loader/issues/1854).

## 3.1.2 - 2021-07-14

### Changes

* Removes an unused method, `mapMongoIdToJqtreeId`, that was used in A2 but is no longer relevant.
* Removes deprecated and non-functional steps from the `edit` method in the `AposDocsManager.vue` component.
* Legacy migrations to update 3.0 alpha and 3.0 beta sites to 3.0 stable are still in place, with no functional changes, but have been relocated to separate source files for ease of maintenance. Note that this is not a migration path for 2.x databases. Tools for that are forthcoming.

## 3.1.1 - 2021-07-08

### Fixes

* Two distinct modules may each have their own `ui/src/index.scss` file, similar to the fix already applied to allow multiple `ui/src/index.js` files.

## 3.1.0 - 2021-06-30

### Fixes

* Corrects a bug that caused Apostrophe to rebuild the admin UI on every nodemon restart, which led to excessive wait times to test new code. Now this happens only when `package-lock.json` has been modified (i.e. you installed a new module that might contain new Apostrophe admin UI code). If you are actively developing Apostrophe admin UI code, you can opt into rebuilding all the time with the `APOS_DEV=1` environment variable. In any case, `ui/src` is always rebuilt in a dev environment.
* Updates `cheerio`, `deep-get-set`, and `oembetter` versions to resolve vulnerability warnings.
* Modules with a `ui/src` folder, but no other content, are no longer considered "empty" and do not generate a warning.
* Pushing a secondary context document now always results in entry to draft mode, as intended.
* Pushing a secondary context document works reliably, correcting a race condition that could cause the primary document to remain in context in some cases if the user was not already in edit mode.

### Changes

* Deprecates `self.renderPage` method for removal in next major version.
* Since `ui/src/index.js` files must export a function to avoid a browser error in production which breaks the website experience, we now detect this at startup and throw a more helpful error to prevent a last-minute discovery in production.

## 3.0.1 - 2021-06-17

### Fixes

* Fixes an error observed in the browser console when using more than one `ui/src/index.js` file in the same project. Using more than one is a good practice as it allows you to group frontend code with an appropriate module, or ship frontend code in an npm module that extends Apostrophe.
* Migrates all of our own frontend players and utilities from `ui/public` to `ui/src`, which provides a robust functional test of the above.
* Executes `ui/src` imports without waiting for next tick, which is appropriate as we have positioned it as an alternative to `ui/public` which is run without delay.

## 3.0.0 - 2021-06-16

### Breaks

* Previously our `a3-boilerplate` project came with a webpack build that pushed code to the `ui/public` folder of an `asset` module. Now the webpack build is not needed because Apostrophe takes care of compiling `ui/src` for us. This is good! However, **if you are transitioning your project to this new strategy, you will need to remove the `modules/asset/ui/public` folder from your project manually** to ensure that webpack-generated code originally intended for webpack-dev-server does not fail with a `publicPath` error in the console.
* The `CORE_DEV=1` environment setting has been changed to `APOS_DEV=1` because it is appropriate for anyone who is actively developing custom Apostrophe admin UI using `ui/apos` folders in their own modules.
* Apostrophe now uses Dart Sass, aka the `sass` npm module. The `node-sass` npm module has been deprecated by its authors for some time now. Most existing projects will be unaffected, but those writing their own Apostrophe UI components will need to change any `/deep/` selectors to `::v-deep` and consider making other Dart Sass updates as well. For more information see the [Dart Sass documentation](https://sass-lang.com/dart-sass). Those embracing the new `ui/src` feature should also bear in mind that Dart Sass is being used.

### Changes

* Relationship ids are now stored as aposDocIds (without the locale and mode part). The appropriate locale and mode are known from the request. This allows easy comparison and copying of these properties across locales and fixes a bug with reverse relationships when publishing documents. A migration has been added to take care of this conversion on first startup.
- The `attachment` field type now correctly limits file uploads by file type when using the `fileGroup` field option.
- Uploading SVG files is permitted in the Media Library by default.

### Adds

- Apostrophe now enables you to ship frontend JavaScript and Sass (using the SCSS syntax) without your own webpack configuration.
- Any module may contain modern JavaScript in a `ui/src/index.js` file, which may use `import` to bring in other files in the standard way. Note that **`ui/src/index.js must export a function`**. These functions are called for you in the order modules are initialized.
- Any module may contain a Sass (SCSS) stylesheet in a `ui/src/index.scss` file, which may also import other Sass (SCSS) files.
- Any project that requires IE11 support for `ui/src` JavaScript code can enable it by setting the `es5: true` option to the `@apostrophecms/asset` module. Apostrophe produces separate builds for IE11 and modern browsers, so there is no loss of performance in modern browsers. Code is automatically compiled for IE11 using `babel` and missing language features are polyfilled using `core-js` so you can use promises, `async/await` and other standard modern JavaScript features.
- `ui/public` is still available for raw JavaScript and CSS files that should be pushed *as-is* to the browser. The best use of this feature is to deliver the output of your own custom webpack build, if you have one.
- Adds browser-side `editMode` flag that tracks the state of the current view (edit or preview), located at `window.apos.adminBar.editMode`.
- Support for automatic inline style attribute sanitization for Rich Text widgets.
- Adds text align controls for Rich Text widgets. The following tools are now supported as part of a rich text widget's `toolbar` property:
-- `alignLeft`
-- `alignRight`
-- `alignCenter`
-- `alignJustify`
- `@apostrophecms/express` module now supports the `trustProxy: true` option, allowing your reverse proxy server (such as nginx) to pass on the original hostname, protocol and client IP address.

### Fixes

* Unit tests passing again. Temporarily disabled npm audit checks as a source of critical failures owing to upstream issues with third-party packages which are not actually a concern in our use case.
* Fixed issues with the query builder code for relationships. These issues were introduced in beta 3 but did not break typical applications, except for displaying distinct choices for existing values of a relationship field.
* Checkbox field types can now be used as conditional fields.
* Tracks references to attachments correctly, and introduces a migration to address any attachments previously tracked as part of documents that merely have a relationship to the proper document, i.e. pages containing widgets that reference an image piece.
* Tracks the "previously published" version of a document as a legitimate reference to any attachments, so that they are not discarded and can be brought back as expected if "Undo Publish" is clicked.
* Reverse relationships work properly for published documents.
* Relationship subfields are now loaded properly when `reverseOf` is used.
* "Discard Draft" is available when appropriate in "Manage Pages" and "Manage Pieces."
* "Discard Draft" disables the "Submit Updates" button when working as a contributor.
* Relationship subfields can now be edited when selecting in the full "manage view" browser, as well as in the compact relationship field view which worked previously.
* Relationship subfields now respect the `def` property.
* Relationship subfields are restored if you deselect a document and then reselect it within a single editing experience, i.e. accidentally deselect and immediately reselect, for instance.
* A console warning when editing subfields for a new relationship was fixed.
* Field type `color`'s `format` option moved out of the UI options and into the general options object. Supported formats are "rgb", "prgb", "hex6", "hex3", "hex8", "name", "hsl", "hsv". Pass the `format` string like:
```js
myColorField: {
  type: 'color',
  label: 'My Color',
  options: {
    format: 'hsl'
  }
}
```
* Restored Vue dependency to using semantic versioning now that Vue 2.6.14 has been released with a fix for the bug that required us to pin 2.6.12.
* Nunjucks template loader is fully compatible with Linux in a development environment.
* Improved template performance by reusing template loaders.
* `min` and `max` work properly for both string-like and number-like fields.
* Negative numbers, leading minus and plus signs, and trailing periods are accepted in the right ways by appropriate field types.
* If a user is inadvertently inserted with no password, set a random password on the backend for safety. In tests it appears that login with a blank password was already forbidden, but this provides an additional level of certainty.
* `data.page` and `data.contextOptions` are now available in `widget.html` templates in most cases. Specifically, they are available when loading the page, (2) when a widget has just been inserted on the page, and (3) when a widget has just been edited and saved back to the page. However, bear in mind that these parameters are never available when a widget is being edited "out of context" via "Page Settings", via the "Edit Piece" dialog box, via a dialog box for a parent widget, etc. Your templates should be written to tolerate the absence of these parameters.
* Double slashes in the slug cannot be used to trick Apostrophe into serving as an open redirect (fix ported to 3.x from 2.92.0).
* The global doc respects the `def` property of schema fields when first inserted at site creation time.
* Fixed fragment keyword arguments being available when not a part of the fragment signature.

## 3.0.0-beta.3.1 - 2021-06-07

### Breaks
- This backwards compatibility break actually occurred in 3.0.0-beta.3 and was not documented at that time, but it is important to know that the following Rich Text tool names have been updated to match Tiptap2's convention:
-- `bullet_list` -> `bulletList`
-- `ordered_list` -> `orderedList`
-- `code_block` -> `codeBlock`
-- `horizontal_rule` -> `horizontalRule`

### Fixes

- Rich Text default tool names updated, no longer broken. Bug introduced in 3.0.0-beta.3.
- Fixed Rich Text's tool cascade to properly account for core defaults, project level defaults, and area-specific options.

## 3.0.0-beta.3 - 2021-06-03

### Security Fixes

The `nlbr` and `nlp` Nunjucks filters marked their output as safe to preserve the tags that they added, without first escaping their input, creating a CSRF risk. These filters have been updated to escape their input unless it has already been marked safe. No code changes are required to templates whose input to the filter is intended as plaintext, however if you were intentionally leveraging this bug to output unescaped HTML markup you will need to make sure your input is free of CSRF risks and then use the `| safe` filter before the `| nlbr` or `| nlp` filter.

### Adds

- Added the `ignoreUnusedFolderWarning` option for modules that intentionally might not be activated or inherited from in a particular startup.
- Better explanation of how to replace macros with fragments, in particular how to call the fragments with `{% render fragmentName(args) %}`.

### Fixes

- Temporarily pinned to Vue 2.6.12 to fix an issue where the "New" button in the piece manager modals disappeared. We think this is a bug in the newly released Vue 2.6.13 but we are continuing to research it.
- Updated dependencies on `sanitize-html` and `nodemailer` to new major versions, causing no bc breaks at the ApostropheCMS level. This resolved two critical vulnerabilities according to `npm audit`.
- Removed many unused dependencies.
- The data retained for "Undo Publish" no longer causes slug conflicts in certain situations.
- Custom piece types using `localized: false` or `autopublish: true,` as well as singleton types, now display the correct options on the "Save" dropdown.
- The "Save and View," "Publish and View" and/or "Save Draft and Preview" options now appear only if an appropriate piece page actually exists for the piece type.
- Duplicating a widget now properly assigns new IDs to all copied sub-widgets, sub-areas and array items as well.

- Added the `ignoreUnusedFolderWarning` option for modules that intentionally might not be activated or inherited from in a particular startup.
- If you refresh the page while previewing or editing, you will be returned to that same state.

### Notices

- Numerous `npm audit` vulnerability warnings relating to `postcss` 7.x were examined, however it was determined that these are based on the idea of a malicious SASS coder attempting to cause a denial of service. Apostrophe developers would in any case be able to contribute JavaScript as well and so are already expected to be trusted parties. This issue must be resolved upstream in packages including both `stylelint` and `vue-loader` which have considerable work to do before supporting `postcss` 8.x, and in any case public access to write SASS is not part of the attack surface of Apostrophe.

### Changes

- When logging out on a page that only exists in draft form, or a page with access controls, you are redirected to the home page rather than seeing a 404 message.

- Rich text editor upgraded to [tiptap 2.x beta](https://www.tiptap.dev) :tada:. On the surface not a lot has changed with the upgrade, but tiptap 2 has big improvements in terms of speed, composability, and extension support. [See the technical differences of tiptap 1 and 2 here](https://www.tiptap.dev/overview/upgrade-guide#reasons-to-upgrade-to-tiptap-2x)

## 3.0.0-beta.2 - 2021-05-21

### **Breaks**

- The `updateModified: false` option, formerly supported only by `apos.doc.update`, has been renamed to `setModified: false` and is now supported by `apos.doc.insert` as well. If explicitly set to false, the insert and update methods will leave the `modified` property alone, rather than trying to detect or infer whether a change has been made to the draft relative to the published version.
- The `permission` module no longer takes an `interestingTypes` option. Instead, doc type managers may set their `showPermissions` option to `true` to always be broken out separately in the permissions explorer, or explicitly set it to `false` to never be mentioned at all, even on a list of typical piece types that have the same permissions. This allows module creators to ship the right options with their modules rather than requiring the developer to hand-configure `interestingTypes`.
- When editing users, the permissions explorer no longer lists "submitted draft" as a piece type.
- Removed `apos.adminBar.group` method, which is unlikely to be needed in 3.x. One can group admin bar items into dropdowns via the `groups` option.
- Raw HTML is no longer permitted in an `apos.notify` message parameter. Instead, `options.buttons` is available. If present, it must be an array of objects with `type` and `label` properties. If `type` is `'event'` then that button object must have `name` and `data` properties, and when clicked the button will trigger an apos bus event of the given `name` with the provided `data` object. Currently `'event'` is the only supported value for `type`.

### Adds

- The name `@apostrophecms/any-page-type` is now accepted for relationships that should match any page. With this change, the doc type manager module name and the type name are now identical for all types in 3.x. However, for backwards compatibility `@apostrophecms/page` is still accepted. `apos.doc.getManager` will accept either name.
- Sets the project root-level `views` directory as the default fallback views directory. This is no longer a necessary configuration in projects unless they want to change it on the `@apostrophecms/template` option `viewsFolderFallback`.
- The new `afterAposScripts` nunjucks block allows for pushing markup after Apostrophe's asset bundle script tag, at the end of the body. This is a useful way to add a script tag for Webpack's hot reload capabilities in development while still ensuring that Apostrophe's utility methods are available first, like they are in production.
- An `uploadfs` option may be passed to the `@apostrophecms/asset` module, in order to pass options configuring a separate instance of `uploadfs` specifically for the static assets. The `@apostrophecms/uploadfs` module now exports a method to instantiate an uploadfs instance. The default behavior, in which user-uploaded attachments and static assets share a single instance of uploadfs, is unchanged. Note that asset builds never use uploadfs unless `APOS_UPLOADFS_ASSETS=1` is set in the environment.
- `AposButtonSplit` is a new UI component that combines a button with a context menu. Users can act on a primary action or change the button's function via menu button to the right of the button itself.
- Developers can now pass options to the `color` schema field by passing a `pickerOptions` object through your field. This allows for modifying/removing the default color palette, changing the resulting color format, and disabling various UI. For full set of options [see this example](https://github.com/xiaokaike/vue-color/blob/master/src/components/Sketch.vue)
- `AposModal` now emits a `ready` event when it is fully painted and can be interacted with by users or code.
- The video widget is now compatible with vimeo private videos when the domain is on the allowlist in vimeo.

### Changes

- You can now override the parked page definition for the home page without copying the entirety of `minimumPark` from the source code. Specifically, you will not lose the root archive page if you park the home page without explicitly parking the archive page as well. This makes it easier to choose your own type for the home page, in lieu of `@apostrophecms/home-page`.

### Fixes

- Piece types like users that have a slug prefix no longer trigger a false positive as being "modified" when you first click the "New" button.
- The `name` option to widget modules, which never worked in 3.x, has been officially removed. The name of the widget type is always the name of the module, with the `-widget` suffix removed.
- The home page and other parked pages should not immediately show as "pending changes."
- In-context editing works properly when the current browser URL has a hash (portion beginning with `#`), enabling the use of the hash for project-specific work. Thanks to [https://stepanjakl.com/](Štěpán Jákl) for reporting the issue.
- When present, the `apos.http.addQueryToUrl` method preserves the hash of the URL intact.
- The home page and other parked pages should not immediately show as "pending changes."
- The browser-side `apos.http.parseQuery` function now handles objects and arrays properly again.
- The in-context menu for documents has been refactored as a smart component that carries out actions on its own, eliminating a great deal of redundant code, props and events.
- Added additional retries when binding to the port in a dev environment.
- The "Submit" button in the admin bar updates properly to "Submitted" if the submission happens in the page settings modal.
- Skipping positional arguments in fragments now works as expected.
- The rich text editor now supports specifying a `styles` array with no `p` tags properly. A newly added rich text widget initially contains an element with the first style, rather than always a paragraph. If no styles are configured, a `p` tag is assumed. Thanks to Stepan Jakl for reporting the issue.

### Changes
- Editor modal's Save button (publish / save draft / submit) now updated to use the `AposSplitButton` component. Editors can choose from several follow-up actions that occur after save, including creating another piece of content of the same type, being taken to the in-context version of the document, or being returned to the manager. Editor's selection is saved in localstorage, creating a remembered preference per content type.

## 3.0.0-beta.1.1 - 2021-05-07

### Fixes

- A hotfix for an issue spotted in beta 1 in our demo: all previously published pages of sites migrated from early alpha releases had a "Draft" label until published again.

## 3.0.0-beta.1 - 2021-05-06

### **Breaks**

- Removes the `firstName` and `lastName` fields in user pieces.
- The query parameters `apos-refresh`, `apos-edit`, `apos-mode` and `apos-locale` are now `aposRefresh`, `aposEdit`, `aposMode`and `aposLocale`. Going forward all query parameters will be camelCase for consistency with query builders.

### Changes

- Archiving a page or piece deletes any outstanding draft in favor of archiving the last published version. Previously the behavior was effectively the opposite.
- "Publish Changes" button label has been changes to "Update".
- Draft mode is no longer the default view for published documents.
- The page and piece manager views now display the title, etc. of the published version of a document, unless that document only exists in draft form. However a label is also provided indicating if a newer draft is in progress.
- Notifications have been updated with a new visual display and animation style.

### **Adds**

- Four permissions roles are supported and enforced: guest, contributor, editor and admin. See the documentation for details. Pre-existing alpha users are automatically migrated to the admin role.
- Documents in managers now have context sensitive action menus that allow actions like edit, discard draft, archive, restore, etc.
- A fragment call may now have a body using `rendercall`, just like a macro call can have a body using `call`. In addition, fragments can now have named arguments, just like macros. Many thanks to Miro Yovchev for contributing this implementation.
- Major performance improvement to the `nestedModuleSubdirs` option.
- Updates URL fields and oEmbed URL requests to use the `httpsFix` option in launder's `url()` method.
- Documents receive a state label based on their document state (draft, pending, pending updates)
- Contributors can submit drafts for review ("Submit" versus "Submit Updates").
- Editors and admins can manage submitted drafts.
- Editors and admins can easily see the number of proposed changes awaiting their attention.
- Support for virtual piece types, such as submitted drafts, which in actuality manage more than one type of doc.
- Confirm modals now support a schema which can be assessed after confirmation.
- When archiving and restoring pages, editors can chose whether the action affects only this document or this document + children
- Routes support the `before` syntax, allowing routes that are added to Express prior to the routes or middleware of another module. The syntax `before: 'middleware:moduleName'` must be used to add the route prior to the middleware of `moduleName`. If `middleware:` is not used, the route is added before the routes of `moduleName`. Note that normally all middleware is added before all routes.
- A `url` property can now optionally be specified when adding middleware. By default all middleware is global.
- The pieces REST GET API now supports returning only a count of all matching pieces, using the `?count=1` query parameter.
- Admin bar menu items can now specify a custom Vue component to be used in place of `AposButton`.
- Sets `username` fields to follow the user `title` field to remove an extra step in user creation.
- Adds default data to the `outerLayoutBase.html` `<title>` tag: `data.piece.title or data.page.title`.
- Moves the core UI build task into the start up process. The UI build runs automatically when `NODE_ENV` is *not* 'production' and when:
    1. The build folder does not yet exist.
    2. The package.json file is newer than the existing UI build.
    3. You explicitly tell it to by setting the environment variable `CORE_DEV=1`
- The new `._ids(_idOrArrayOfIds)` query builder replaces `explicitOrder` and accepts an array of document `_id`s or a single one. `_id` can be used as a multivalued query parameter. Documents are returned in the order you specify, and just like with single-document REST GET requests, the locale of the `_id`s is overridden by the `aposMode` query parameter if present.
- The `.withPublished(true)` query builder adds a `_publishedDoc` property to each returned draft document that has a published equivalent. `withPublished=1` can be used as a query parameter. Note this is not the way to fetch only published documents. For that, use `.locale('en:published')` or similar.
- The server-side implementation of `apos.http.post` now supports passing a `FormData` object created with the `[form-data](https://www.npmjs.com/package/form-data)` npm module. This keeps the API parallel with the browser-side implementation and allows for unit testing the attachments feature, as well as uploading files to internal and external APIs from the server.
- `manuallyPublished` computed property moved to the `AposPublishMixin` for the use cases where that mixin is otherwise warranted.
- `columns` specified for a piece type's manage view can have a name that uses "dot notation" to access a subproperty. Also, for types that are localized, the column name can begin with `draft:` or `published:` to specifically display a property of the draft or published version of the document rather than the best available. When a prefix is not used, the property comes from the published version of the document if available, otherwise from the draft.
- For page queries, the `children` query builder is now supported in query strings, including the `depth` subproperty. For instance you could fetch `/api/v1/@apostrophecms/page/id-of-page?children=1` or `/api/v1/@apostrophecms/page/id-of-page?children[depth]=3`.
- Setting `APOS_LOG_ALL_QUERIES=1` now logs the projection, skip, limit and sort in addition to the criteria, which were previously logged.

### **Fixes**

- Fragments can now call other fragments, both those declared in the same file and those imported, just like macros calling other macros. Thanks to Miro Yovchev for reporting the issue.
- There was a bug that allowed parked properties, such as the slug of the home page, to be edited. Note that if you don't want a property of a parked page to be locked down forever you can use the `_defaults` feature of parked pages.
- A required field error no longer appears immediately when you first start creating a user.
- Vue warning in the pieces manager due to use of value rather than name of column as a Vue key. Thanks to Miro Yovchev for spotting the issue.
- "Save Draft" is not an appropriate operation to offer when editing users.
- Pager links no longer break due to `aposRefresh=1` when in edit mode. Also removed superfluous `append` query parameter from these.
- You may now intentionally clear the username and slug fields in preparation to type a new value. They do not instantly repopulate based on the title field when you clear them.
- Language of buttons, labels, filters, and other UI updated and normalized throughout.
- A contributor who enters the page tree dialog box, opens the editor, and selects "delete draft" from within the editor of an individual page now sees the page tree reflect that change right away.
- The page manager listens for content change events in general and its refresh mechanism is robust in possible situations where both an explicit refresh call and a content change event occur.
- Automatically retries once if unable to bind to the port in a dev environment. This helps with occasional `EADDRINUSE` errors during nodemon restarts.
- Update the current page's context bar properly when appropriate after actions such as "Discard Draft."
- The main archive page cannot be restored, etc. via the context menu in the page tree.
- The context menu and "Preview Draft" are both disabled while errors are present in the editor dialog box.
- "Duplicate" should lead to a "Publish" button, not an "Update" button, "Submit" rather than "Submit Update," etc.
- When you "Duplicate" the home page you should be able to set a slug for the new page (parked properties of parked pages should be editable when making a duplicate).
- When duplicating the home page, the suggested slug should not be `/` as only one page can have that slug at a time.
- Attention is properly called to a slug conflict if it exists immediately when the document is opened (such as making a copy where the suggested slug has already been used for another copy).
- "Preview Draft" never appears for types that do not use drafts.
- The toggle state of admin bar utility items should only be mapped to an `is-active` class if, like palette, they opt in with `toggle: true`
- Fixed unique key errors in the migrate task by moving the parking of parked pages to a new `@apostrophecms/migrate:after` event handler, which runs only after migrations, whether that is at startup (in dev) or at the end of the migration task (in production).
- UI does not offer "Archive" for the home page, or other archived pages.
- Notification checks and other polling requests now occur only when the tab is in the foreground, resolving a number of problems that masqueraded as other bugs when the browser hit its connection limit for multiple tabs on the same site.
- Parked pages are now parked immediately after database migrations are checked and/or run. In dev this still happens at each startup. In production this happens when the database is brand new and when the migration task is manually run.

## 3.0.0-alpha.7 - 2021-04-07

### Breaks

* The `trash` property has been renamed `archived`, and throughout the UI we refer to "archiving" and the "archive" rather than "move to trash" and the "trash can." A database migration is included to address this for existing databases. However, **if you set the minimumPark option, or used a boilerplate in which it is set,** you will need to **change the settings for the `parkedId: 'trash'` page to match those [currently found in the `minimumPark` option setting in the `@apostrophecms/page` source code](https://github.com/apostrophecms/apostrophe/blob/481252f9bd8f42b62648a0695105e6e9250810d3/modules/%40apostrophecms/page/index.js#L25-L32).

### Adds

* General UX and UI improvements to the experience of moving documents to and from the archive, formerly known as the trash.
* Links to each piece are available in the manage view when appropriate.
* Search is implemented in the media library.
* You can now pass core widgets a `className` option when configuring them as part of an area.
* `previewDraft` for pieces, adds a Preview Draft button on creation for quick in-context editing. Defaults to true.

### Changes

* Do not immediately redirect to new pages and pieces.
* Restored pieces now restore as unpublished drafts.
* Refactored the admin bar component for maintainability.
* Notification style updates

### Fixes

* Advisory lock no longer triggers an update to the modification timestamp of a document.
* Attempts to connect Apostrophe 3.x to an Apostrophe 2.x database are blocked to prevent content loss.
* "Save as Draft" is now available as soon as a new document is created.
* Areas nested in array schema fields can now be edited in context.
* When using `apos.image.first`, the alt attribute of the image piece is available on the returned attachment object as `._alt`. In addition, `_credit` and `_creditUrl` are available.
* Fixes relating to the editing of widgets in nested areas, both on the page and in the modal.
* Removed published / draft switch for unpublished drafts.
* "Publish Changes" appears only at appropriate times.
* Notifications moved from the bottom right of the viewport to the bottom center, fixing some cases of UI overlap.

## 3.0.0-alpha.6.1 - 2021-03-26

### Fixes

* Conditional fields (`if`) and the "following values" mechanism now work properly in array item fields.
* When editing "Page Settings" or a piece, the "publish" button should not be clickable if there are errors.

## 3.0.0-alpha.6 - 2021-03-24

### Adds
* You can "copy" a page or a piece via the ⠇ menu.
* When moving the current page or piece to the trash, you are taken to the home page.
* `permissions: false` is supported for piece and page insert operations.
* Adds note to remove deprecated `allowedInChooser` option on piece type filters.
* UX improvement: "Move to Trash" and "Restore" buttons added for pieces, replacing the boolean field. You can open a piece that is in the trash in a read-only way in order to review it and click "Restore."
* Advisory lock support has been completed for all content types, including on-page, in-context editing. This prevents accidental conflicts between editors.
* Image widgets now accept a `size` context option from the template, which can be used to avoid sending a full-width image for a very small placement.
* Additional improvements.

### Fixes
* Fixes error from missing `select` method in `AposPiecesManager` component.
* No more migration messages at startup for brand-new sites.
* `max` is now properly implemented for relationships when using the manager dialog box as a chooser.
* "Trash" filter now displays its state properly in the piece manager dialog box.
* Dragging an image to the media library works reliably.
* Infinite loop warning when editing page titles has been fixed.
* Users can locate the tab that still contains errors when blocked from saving a piece due to schema field errors.
* Calling `insert` works properly in the `init` function of a module.
* Additional fixes.

### Breaks

* Apostrophe's instance of `uploadfs` has moved from `apos.attachment.uploadfs` to `apos.uploadfs`. The `uploadfs` configuration option has similarly moved from the `@apostrophecms/attachment` module to the `@apostrophecms/uploadfs` module. `imageSizes` is still an option to `@apostrophecms/attachment`.

## 3.0.0-alpha.5 - 2021-02-11

* Conditional fields are now supported via the new `if` syntax. The old 2.x `showFields` feature has been replaced with `if: { ... }`.
* Adds the option to pass context options to an area for its widgets following the `with` keyword. Context options for widgets not in that area (or that don't exist) are ignored. Syntax: `{% area data.page, 'areaName' with { '@apostrophecms/image: { size: 'full' } } %}`.
* Advisory locking has been implemented for in-context editing, including nested contexts like the palette module. Advisory locking has also been implemented for the media manager, completing the advisory locking story.
* Detects many common configuration errors at startup.
* Extends `getBrowserData` in `@apostrophecms/doc-type` rather than overwriting the method.
* If a select element has no default, but is required, it should default to the first option. The select elements appeared as if this were the case, but on save you would be told to make a choice, forcing you to change and change back. This has been fixed.
* Removes 2.x piece module option code, including for `contextual`, `manageViews`, `publishMenu`, and `contextMenu`.
* Removes admin bar module options related to 2.x slide-out UI: `openOnLoad`, `openOnHomepageLoad`, `closeDelay`.
* Fixed a bug that allowed users to appear to be in edit mode while looking at published content in certain edge cases.
* The PATCH API for pages can now infer the correct _id in cases where the locale is specified in the query string as an override, just like other methods.
* Check permissions for the delete and publish operations.
* Many bug fixes.

### Breaks
* Changes the `piecesModuleName` option to `pieceModuleName` (no "s") in the `@apostrophecms/piece-page-type` module. This feature is used only when you have two or more piece page types for the same piece type.

## 3.0.0-alpha.4.2 - 2021-01-27

* The `label` option is no longer required for widget type modules. This was already true for piece type and page type modules.
* Ability to namespace asset builds. Do not push asset builds to uploadfs unless specified.

### Breaking changes

* Removes the `browser` module option, which was only used by the rich text widget in core. All browser data should now be added by extending or overriding `getBrowserData` in a module. Also updates `getComponentName` to reference `options.components` instead of `options.browser.components`.

## 3.0.0-alpha.4.1

* Hotfix: the asset module now looks for a `./release-id` file (relative to the project), not a `./data/release-id` file, because `data` is not a deployed folder and the intent of `release-id` is to share a common release identifier between the asset build step and the deployed instances.

## 3.0.0-alpha.4

* **"Fragments" have been added to the Apostrophe template API, as an alternative to Nunjucks' macros, to fully support areas and async components.** [See the A3 alpha documentation](https://a3.docs.apos.dev/guide/widgets-and-templates/fragments.html) for instructions on how to use this feature.
* **CSS files in the `ui/public` subdirectory of any module are now bundled and pushed to the browser.** This allows you to efficiently deliver your CSS assets, just as you can deliver JS assets in `ui/public`. Note that these assets must be browser-ready JS and CSS, so it is customary to use your own webpack build to generate them. See [the a3-boilerplate project](https://github.com/apostrophecms/a3-boilerplate) for an example, especially `webpack.config.js`.
* **More support for rendering HTML in REST API requests.** See the `render-areas` query parameter in [piece and page REST API documentation](https://a3.docs.apos.dev/reference/api/pieces.html#get-api-v1-piece-name).
* **Context bar takeover capability,** for situations where a secondary document should temporarily own the undo/redo/publish UI.
* **Unpublished pages in the tree** are easier to identify
* **Range fields** have been added.
* **Support for npm bundles is back.** It works just like in 2.x, but the property is `bundle`, not `moogBundle`. Thanks to Miro Yovchev.

### Breaking changes

* **A3 now uses webpack 5.** For now, **due to a known issue with vue-loader, your own project must also be updated to use webpack 5.** The a3-boilerplate project has been updated accordingly, so you may refer to [the a3-boilerplate project](https://github.com/apostrophecms/a3-boilerplate) for an example of the changes to be made, notably in `webpack.config.js` and `package.json`. We are in communication with upstream developers to resolve the issue so that projects and apostrophe core can use different major versions of webpack.

## 3.0.0-alpha.3

Third alpha release of 3.x. Introduced draft mode and the "Publish Changes" button.

## 3.0.0-alpha.2

Second alpha release of 3.x. Introduced a distinct "edit" mode.

## 3.0.0-alpha.1

First alpha release of 3.x.<|MERGE_RESOLUTION|>--- conflicted
+++ resolved
@@ -1,12 +1,5 @@
 # Changelog
 
-<<<<<<< HEAD
-## Unreleased
-
-### Fixes
-
-* Fixed an issue in `@apostrophecms/notification` that made server crash when the `req` object had no `body` attribute.
-=======
 ## UNRELEASED
 
 ### Changes
@@ -19,7 +12,7 @@
 
 * Updates the docs `beforeInsert` handler to avoid ending with different modes being set between `_id`, `aposLocale` and `aposMode`.
 * Adds a migration to fix potential corrupted data having different modes set between `_id`, `aposLocale` and `aposMode`.
->>>>>>> a7c89413
+* Fix a crash in `notification` when `req.body` was not present
 
 ## 4.1.1 (2024-03-21)
 
