--- conflicted
+++ resolved
@@ -2,16 +2,14 @@
 
 ## UNRELEASED
 
-<<<<<<< HEAD
 ### Fixes
 
 * Registering duplicate icon is no longer breaking the build. 
-=======
+
 ### Adds
 
 * To aid debugging, when a file extension is unacceptable as an Apostrophe attachment the rejected extension is now printed as part of the error message.
 * The new `big-upload-client` module can now be used to upload very large files to any route that uses the new `big-upload-middleware`.
->>>>>>> 2226bccc
 
 ## 4.6.0 (2024-08-08)
 
