--- conflicted
+++ resolved
@@ -7,11 +7,8 @@
 * Checkboxes for pieces are back, a main checkbox allows to select all page items. When all pieces on a page are checked, a banner where the user can select all pieces appears. A launder for mongo projections has been added.
 * Registered `batchOperations` on a piece-type will now become buttons in the manager batch operations "more menu" (styled as a kebab icon). Batch operations should include a label as well as either a `route`, `schema` or `modal` property to lead into action execution.
 * `batchOperations` can now be grouped into a single button with a menu, `unlessFilter` has been changed to `if`, and allows to pass a single value or an array of values.
-<<<<<<< HEAD
 * Notifications may now include an `event` property, which the AposNotification component will emit on mount. The `event` property should be set to an object with `name` (the event name) and optionally `data` (data included with the event emission).
-=======
 * Adds support for using the attachments query builder in REST API calls via the query string.
->>>>>>> caa530d8
 * Adds contextual menu for pieces, any module extending the piece-type one can add actions in this contextual menu.
 * When clicking on a batch operation, it opens a confirmation modal using modal options from the batch operation, it also works for operations in grouped ones. operations name property has been renamed in action to work with AposContextMenu component.
 
