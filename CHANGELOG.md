--- conflicted
+++ resolved
@@ -2,11 +2,9 @@
 
 ## UNRELEASED
 
-<<<<<<< HEAD
+### Adds
+
 * Implemented GET /api/v1/@apostrophecms/login/whoami route such that it returns the details of the currently logged in user; added the route to the login module.
-=======
-### Adds
-
 * Adds keyboard shortcuts for manipulating widgets in areas. Includes Cut, Copy, Paste, Delete, and Duplicate.
 * Adds dynamic choices working with piece manager filters. 
 * Allow `import.imageTags` (array of image tag IDs) to be passed to the rich text widget when importing (see https://docs.apostrophecms.org/reference/api/rich-text.html#importing-inline-images).
@@ -153,7 +151,6 @@
 * Adds the missing "Tags" filter to the chooser/manager view of files.
 * Adds batch operations to the media manager.
 * Passes `moduleName` to the event `content-changed` for batch operations, to know if data should be refreshed or not.
->>>>>>> 6b8637e9
 
 ### Changes
 
