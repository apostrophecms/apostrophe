--- conflicted
+++ resolved
@@ -1,12 +1,5 @@
 # Changelog
 
-<<<<<<< HEAD
-## UNRELEASED
-
-### Adds
-
-* `apos.util.onReady` aliases `apos.util.onReadyAndRefresh` for brevity. The `apos.util.onReadyAndRefresh` method name will be deprecated in the next major version.
-=======
 ## Unreleased
 
 ### Security
@@ -31,6 +24,7 @@
 * Adds a linter to warn in dev mode when a module name include a period.
 * Lints module names for `apostrophe-` prefixes even if they don't have a module directory (e.g., only in `app.js`).
 * Starts all `warnDev` messages with a line break and warning symbol (⚠️) to stand out in the console.
+* `apos.util.onReady` aliases `apos.util.onReadyAndRefresh` for brevity. The `apos.util.onReadyAndRefresh` method name will be deprecated in the next major version.
 
 ### Changes
 
@@ -43,7 +37,6 @@
 * In some situations it was possible for a relationship with just one selected document to list that document several times in the returned result, resulting in very large responses.
 * Permissions roles UI localized correctly.
 * Do not crash on startup if users have a relationship to another type. This was caused by the code that checks whether any users exist to present a warning to developers. That code was running too early for relationships to work due to event timing issues.
->>>>>>> 981233cc
 
 ## 3.3.0 - 2021-08-30
 
