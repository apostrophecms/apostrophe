# Changelog

<<<<<<< HEAD
## UNRELEASED
=======
## 4.6.1 (2024-08-26)
>>>>>>> 9a39f002

### Fixes

* Registering duplicate icon is no longer breaking the build.
<<<<<<< HEAD
* Fix widget focus state so that the in-context Add Content menu stays visible during animation
* Fix UI of areas in schemas so that their context menus are layered overtop sibling schema fields UI

### Adds

* To aid debugging, when a file extension is unacceptable as an Apostrophe attachment the rejected extension is now printed as part of the error message.
* The new `big-upload-client` module can now be used to upload very large files to any route that uses the new `big-upload-middleware`.
* Add option `skipReplace` for `apos.doc.changeDocIds` method to skip the replacing of the "old" document in the database.
* The `@apostrophecms/i18n` module now exposes a `locales` HTTP GET API to aid in implementation of native apps for localized sites.
* Context menus can be supplied a `menuId` so that interested components can listen to their opening/closing.
=======
* Fix widget focus state so that the in-context Add Content menu stays visible during animation.
* Fix UI of areas in schemas so that their context menus are layered overtop sibling schema fields UI.
>>>>>>> 9a39f002

## 4.6.0 (2024-08-08)

### Adds

* Add a locale switcher in pieces and pages editor modals. This is available for localized documents only, and allows you to switch between locales for the same document.
  The locale can be switched at only one level, meaning that sub documents of a document that already switched locale will not be able to switch locale itself.
* Adds visual focus states and keyboard handlers for engaging with areas and widgets in-context
* Adds method `simulateRelationshipsFromStorage` method in schema module. 
This method populates the relationship field with just enough information to allow convert to accept it. It does not fully fetch the related documents. It does the opposite of prepareForStorage.
* A new options object has been added to the convert method. 
Setting the `fetchRelationships` option to false will prevent convert from actually fetching relationships to check which related documents currently exist. 
The shape of the relationship field is still validated.

### Changes

* Refactors Admin UI SASS to eliminate deprecation warnings from declarations coming after nested rules.
* Bumps the sass-loader version and adds a webpack option to suppress mixed declaration deprecation warnings to be removed when all modules are updated.
* Add `title` and `_url` to select all projection.
* Display `Select all` message on all pages in the manager modal.
* Refresh `checked` in manager modal after archive action.
* Update `@apostrophecms/emulate-mongo-3-driver` dependency to keep supporting `mongodb@3.x` queries while using `mongodb@6.x`.
* Updates rich text link tool's keyboard key detection strategy.
* Buttons that appear on slats (preview, edit crop/relationship, remove) are visually focusable and keyboard accessible.
* Added tooltip for update button. Thanks to [gkumar9891](https://github.com/gkumar9891) for this addition.

### Fixes

* Fixes the rich text link tool's detection and display of the Remove Link button for removing existing links
* Fixes the rich text link tool's detection and display of Apostrophe Page relationship field.
* Overriding standard Vue.js components with `editorModal` and `managerModal` are now applied all the time.
* Accommodate old-style replica set URIs with comma-separated servers by passing any MongoDB URIs that Node.js cannot parse directly to the MongoDB driver, and avoiding unnecessary parsing of the URI in general.
* Bump `oembetter` dependency to guarantee compatibility with YouTube. YouTube recently deployed broken `link rel="undefined"` tags on some of their video pages.
* It is now possible to see the right filename and line number when debugging the admin UI build in the browser. This is automatically disabled when `@apostrophecms/security-headers` is installed, because its defaults are incompatible by design.

## 4.5.4 (2024-07-22)

### Fixes

* Add a default projection to ancestors of search results in order to load a reasonable amount of data and avoid request timeouts.

## 4.5.3 (2024-07-17)

### Fixes

* Enhanced media selection with touchpad on Windows by extending focus timeout.

## 4.5.2 (2024-07-11)

### Fixes

* Ensure that `apos.doc.walk` never gets caught in an infinite loop even if circular references are present in the data. This is a hotfix for an issue that can arise when the new support for breadcrumbs in search results is combined with a more inclusive projection for page ancestors.
* Correct a longstanding bug in `apos.doc.walk` that led items to be listed twice in the `ancestors` array passed to the iterator.
* Correct a longstanding bug in `apos.doc.walk` that led ancestors that are themselves arrays to be misrepresented as a series of objects in the `ancestors` array passed to the iterator.
* For additional guarantees of reliability the `_dotPath` and `_ancestors` arguments to `apos.doc.walk`, which were always clearly documented as for internal use only, can no longer be passed in externally.

## 4.5.1 (2024-07-11)

### Changes

* Allow tiptap rich-text widget to open modals for images and links without closing the toolbar.

## 4.5.0 (2024-07-10)

### Adds

* Allow to disable shortcut by setting the option `shortcut: false`
* Adds a new color picker tool for the rich-text-widget toolbar that matches the existing `color` schema field. This also adds the same `pickerOptions` and `format` options to the rich-text-widget configuration that exist in the `color` schema field.
* Add missing UI translation keys.
* Infite scroll in media manager instead of pagination and related search fixes.
* Improves loaders by using new `AposLoadingBlock` that uses `AposLoading` instead of the purple screen in media manager.
* Select the configured aspect ratio and add `data-apos-field` attributes to the fields inside `AposImageRelationshipEditor.vue`.
* Add `getShowAdminBar` method. This method can be overriden in projects to drive the admin bar visibility for logged-in users.

### Fixes

* Removes unnecessary, broadly applied line-height setting that may cause logged-in vs logged-out visual discrepencies.
* Remove double GET request when saving image update.
* Fix filter menu forgetting selecting filters and not instantiating them.
* Remove blur emit for filter buttons and search bar to avoid re requesting when clicking outside…
* `this.modified` was not working properly (set to false when saving). We can now avoid to reload images when saving no changes.
* In media manager images checkboxes are disabled when max is reached.
* In media manager when updating an image or archiving, update the list instead of fetching and update checked documents to see changes in the right panel selected list.
* The `password` field type now has a proper fallback default, the empty string, just like the string field type
and its derivatives. This resolves bugs in which the unexpected `null` caused problems during validation. This bug
was old, but was masked in some situations until the release of version `4.4.3`.
* Identify and mark server validation errors in the admin UI. This helps editors identify already existing data fields, having validation errors when schema changes (e.g. optional field becomes required).
* Removes `menu-offset` props that were causing `AposContextMenu` to not display properly. 
* Allows to pass a number or an array to `AposContextMenu` to set the offset of the context menu (main and cross axis see `floating-ui` documentation).
* Fixes the relationship fields not having the data when coming from the relationship modal.
* Fixes watch on `checkedDocs` passed to `AposSlatList` not being reactive and not seeing updated relationship fields.
* Adds styles for 1 column expanded area ([#4608](https://github.com/apostrophecms/apostrophe/issues/4608))
* Fixes weird slug computations based on followed values like title. Simplifies based on the new tech design.
* Prevent broken admin UI when there is a missing widget.
* Fixes media manager not loading images when last infinite scroll page have been reached (when uploading image for example).
* Upgrade oembetter versions to allow all vimeo urls.

### Changes

* Update `Choose Images` selection behavior. When choosing images as part of a relationship, you click on the image or checkbox to add the image to the selection.
If a max is set to allow only one image, clicking on the selected image will remove it from the selection. Clicking on another image will update the selection with the newly clicked image. 
If a max is set to allow multiple images, you can remove images from the selection by using the checkbox. Clicking on the image will bring the image schema in the right panel.
You can upload images even if the max has been reached. We will append the uploaded images to the existing selection up to the max if any.
* Update `@apostrophecms/emulate-mongo-3-driver` dependency to keep supporting `mongodb@3.x` queries while using `mongodb@6.x`.

## 4.4.3 (2024-06-17)

### Fixes

* Do not use schema `field.def` when calling `convert`. Applying defaults to new documents is the job of `newInstance()` and similar code.
If you wish a field to be mandatory use `required: true`.
* As a convenience, using `POST` for pieces and pages with `_newInstance: true` keeps any additional `req.body` properties in the API response.
This feature unofficially existed before, it is now supported.
* Rollbacks watcher on `checked` array. Fixes, checked docs not being properly updated.


## 4.4.2 (2024-06-14)

### Fixes

* Hotfix: the new `_parent` property of pieces, which refers to the same piece page as `_parentUrl`, is now a carefully pruned
subset to avoid the risk of infinite recursion when the piece page has a relationship to a piece. Those who want `_parent`
to be more complete can extend the new `pruneParent` method of the relevant piece page module. This regression was
introduced in version 4.4.0.

## 4.4.1 (2024-06-12)

### Fixes

* Depend on `stylelint-config-apostrophe` properly via npm, not github.

## 4.4.0 (2024-06-12)

### Adds

* Adds a pinia store to handle modals logic. 
* Methods from the store are registered on `apos.modal` instead of methods from `TheAposModals` component.
* No more need to emit `safe-close` when defining an `AposModal`, modal is automatically resolved when closed.
* Adds field components access to the reactive document value.
* Expose `AposContextMenu` owned method for re-calculation of the content position.
* Field Meta components of `slug` and `string` types can now fire `replace-field-value` events with text value payload, which will replace the respective field value.
* `AposInputString` now accepts a `rows` prop, in effect only when `field.textarea` is set to `true`.
* Add `T,S` shortcut to open the Personal Settings.
* Add `T,D` shortcut to open the Submitted Drafts.
* Add a scrollbar to the shortcut list.
* Add breadcrumbs to search results page.
* Pages relationships have now their checkboxes disabled when max is reached.

### Changes

* Improves widget tabs for the hidden entries, improves UX when validation errors are present in non-focused tabs.
* When moving a page, recognize when the slug of a new child
already contains the new parent's slug and not double it.
For example, given we have two pages as children of the home page, page A and page B.
Page A and page B are siblings.
Page A has the slug `/peer` and page B has the slug `/peer/page`.
Now we want page B to be the child of page A.
We will now end up with page B slug as `/peer/page` and not `/peer/peer/page` as before.
* `AposSpinner` now respects the colors for `heavy` weight mode and also accepts second, "light" color in this mode. Props JSDoc blocks are added.
* `AposContextMenu` now respects the `menuOffset` component property.
* Set `G,Shift+I` shortcut to open the Image Tags manager modal.
* Set `G,Shift+F` shortcut to open the File Tags manager modal.
* Remove slug from suggestion for images.
* Increase suggestion search image size to 50px.
* For suggestions with image, keep title on a single line and truncate title field with `...` when it hits the right side.

### Fixes

* Rich Text editor properly unsets marks on heading close.
* Widget client side schema validation.
* Allow `G,Shift+I` shortcut style.
* Detect shortcut conflicts when using multiple shortcuts.
* Updating schema fields as read-only no longer reset the value when updating the document.
* Fixes stylelint config file, uses config from our shared configuration, fixes all lint errors. 
* Fixes `TheAposCommandMenu` modals not computing shortcuts from the current opened modal.
* Fixes select boxes of relationships, we can now check manually published relationships, and `AposSlatList` renders properly checked relationships.
* Fixes issues in `AposInputArray` on production build to be able to add, remove and edit array items after `required` error.
* Relationships browse button isn't disabled when max is reached.
* In media manager images checkboxes are disabled when max is reached.

## 4.3.3 (2024-06-04)

### Fixes

* Removes `$nextTick` use to re render schema in `AposArrayEditor` because it was triggering weird vue error in production.
Instead, makes the AposSchema for loop keys more unique using `modelValue.data._id`, 
if document changes it re-renders schema fields.
* In media manager image checkboxes are disabled when max is reached.
* Fixes tiptap bubble menu jumping on Firefox when clicking on buttons. Also fixes the fact that 
double clicking on bubble menu out of buttons would prevent it from closing when unfocusing the rich text area.
* In media manager images checkboxes are disabled when max is reached.
* Makes the final fields accessible in the media manager right rail.

## 4.3.2 (2024-05-18)

### Fixes

* Corrects a regression introduced in version 4.3.0 that broke the validation of widget modals, resulting in a confusing
error on the page. A "required" field in a widget, for instance, once again blocks the save operation properly.

### Changes

* Improves widget tab UI for the hidden entries, improves UX when validation errors are present in non-focused tabs.

## 4.3.1 (2024-05-17)

### Fixes

* Databases containing documents that no longer correspond to any module no longer cause the migration that adds missing mode properties
to fail (an issue introduced in version 4.2.0). Databases with no such "orphaned" documents were not affected.

## 4.3.0 (2024-05-15)

### Adds

* Allows to disable page refresh on content changed for page types.
* Widget editor can now have tabs.
* Adds prop to `AposInputMixin` to disable blur emit.
* Adds `throttle` function in ui module utils.
* Adds a `publicBundle` option to `@apostrophecms/asset`. When set to `false`, the `ui/src` public asset bundle is not built at all in most cases
except as part of the admin UI bundle which depends on it. For use with external front ends such as [apostrophe-astro](https://github.com/apostrophecms/apostrophe-astro).
Thanks to Michelin for contributing this feature.

### Fixes

* Do not show widget editor tabs when the developer hasn't created any groups.
* `npm link` now works again for Apostrophe modules that are dependencies of a project.
* Re-crop image attachments found in image widgets, etc. when replacing an image in the Media Manager.
* Fixes visual transitions between modals, as well as slider transition on overlay opacity.
* Changing the aspect ratio multiple times in the image cropper modal no longer makes the stencil smaller and smaller.

### Changes

* Improves `debounce` function to handle async properly (waiting for previous async call to finish before triggering a new one).
* Adds the `copyOfId` property to be passed to the `apos.doc.edit()` method, while still allowing the entire `copyOf` object for backwards compatibility.

### Fixes


## 4.2.1 (2024-04-29)

### Fixes

* Fixes drag and drop regression in the page tree where pages were not able to be moved between parent and child.

## 4.2.0 (2024-04-18)

* Typing a `/` in the title field of a page no longer confuses the slug field. Thanks to [Gauav Kumar](https://github.com/gkumar9891).

### Changes

* Rich text styles are now split into Nodes and Marks, with independent toolbar controls for a better user experience when applying text styles.
There is no change in how the `styles` option is configured.
* Rich text style labels are fully localized.
* `i18n` module now uses the regular `req.redirect` instead of a direct `res.redirect` to ensure redirection, enabling more possibilities for `@apostrophecms/redirect` module
* Refactors `AposModal` component with composition api to get rid of duplicated code in `AposFocusMixin` and `AposFocus`.
* `APOS_MONGODB_LOG_LEVEL` has been removed. According to [mongodb documentation](https://github.com/mongodb/node-mongodb-native/blob/main/etc/notes/CHANGES_5.0.0.md#mongoclientoptionslogger-and-mongoclientoptionsloglevel-removed) "Both the logger and the logLevel options had no effect and have been removed."
* Update `connect-mongo` to `5.x`. Add `@apostrophecms/emulate-mongo-3-driver` dependency to keep supporting `mongodb@3.x` queries while using `mongodb@6.x`.

### Fixes

* Updates the docs `beforeInsert` handler to avoid ending with different modes being set between `_id`, `aposLocale` and `aposMode`.
* Adds a migration to fix potential corrupted data having different modes set between `_id`, `aposLocale` and `aposMode`.
* Fix a crash in `notification` when `req.body` was not present. Thanks to Michelin for contributing this fix.
* Addresses a console error observed when opening and closing the `@apostrophecms-pro/palette` module across various projects.
* Fixes the color picker field in `@apostrophecms-pro/palette` module.
* Ensures that the `data-apos-test` attribute in the admin bar's tray item buttons is set by passing the `action` prop to `AposButton`.
* Prevents stripping of query parameters from the URL when the page is either switched to edit mode or reloaded while in edit mode.
* Add the missing `metaType` property to newly inserted widgets.

### Security

* New passwords are now hashed with `scrypt`, the best password hash available in the Node.js core `crypto` module, following guidance from [OWASP](https://cheatsheetseries.owasp.org/cheatsheets/Password_Storage_Cheat_Sheet.html).
This reduces login time while improving overall security.
* Old passwords are automatically re-hashed with `scrypt` on the next successful login attempt, which
adds some delay to that next attempt, but speeds them up forever after compared to the old implementation.
* Custom `scrypt` parameters for password hashing can be passed to the `@apostrophecms/user` module via the `scrypt` option. See the [Node.js documentation for `scrypt`]. Note that the `maxmem` parameter is computed automatically based on the other parameters.

## 4.1.1 (2024-03-21)

### Fixes

* Hotfix for a bug that broke the rich text editor when the rich text widget has
a `styles` property. The bug was introduced in 4.0.0 as an indirect side effect of deeper
watching behavior by Vue 3.

## 4.1.0 (2024-03-20)

### Fixes

* Don't crash if a document of a type no longer corresponding to any module is present
together with the advanced permission module.
* AposLoginForm.js now pulls its schema from the user module rather than hardcoding it. Includes the
addition of `enterUsername` and `enterPassword` i18n fields for front end customization and localization.
* Simulated Express requests returned by `apos.task.getReq` now include a `req.headers` property, for
greater accuracy and to prevent unexpected bugs in other code.
* Fix the missing attachment icon. The responsibility for checking whether an attachment
actually exists before calling `attachment.url` still lies with the developer.

### Adds

* Add new `getChanges` method to the schema module to get an array of document changed field names instead of just a boolean like does the `isEqual` method.
* Add highlight class in UI when comparing documents.

## 4.0.0 (2024-03-12)

### Adds
* Add Marks tool to the Rich Text widget for handling toggling marks.
* Add translation keys used by the multisite assembly module.
* Add side by side comparison support in AposSchema component.
* Add `beforeLocalize` and `afterLocalize` events.
* Add custom manager indicators support via `apos.schema.addManagerIndicator({ component, props, if })`. The component registered this way will be automatically rendered in the manager modal.
* Add the possibility to make widget modals wider, which can be useful for widgets that contain areas taking significant space. See [documentation](https://v3.docs.apostrophecms.org/reference/modules/widget-type.html#options).
* Temporarily add `translation` module to support document translations via the `@apostrophecms-pro/automatic-translation` module.
**The `translation` core module may be removed or refactored to reduce overhead in the core,** so its presence should
not be relied upon.

### Changes

* Migrate to Vue 3. This entails changes to some admin UI code, as detailed in our public announcement.
There are no other backwards incompatible changes in apostrophe version 4.0.0.
Certain other modules containing custom admin UI have also been updated in a new major version to be compatible,
as noted in our announcement and on the migration page of our website.

### Fixes

* Adds `textStyle` to Tiptap types so that spans are rendered on RT initialization
* `field.help` and `field.htmlHelp` are now correctly translated when displayed in a tooltip.
* Bump the `he` package to most recent version.
* Notification REST APIs should not directly return the result of MongoDB operations.

## 3.63.2 (2024-03-01)

### Security

* Always validate that method names passed to the `external-condition` API actually appear in `if` or `requiredIf`
clauses for the field in question. This fix addresses a serious security risk in which arbitrary methods of
Apostrophe modules could be called over the network, without arguments, and the results returned to the caller.
While the lack of arguments mitigates the data exfiltration risk, it is possible to cause data loss by
invoking the right method. Therefore this is an urgent upgrade for all Apostrophe 3.x users. Our thanks to the Michelin
penetration test red team for disclosing this vulnerability. All are welcome to disclose security vulnerabilities
in ApostropheCMS code via [security@apostrophecms.com](mailto:security@apostrophecms.com).
* Disable the `alwaysIframe` query parameter of the oembed proxy. This feature was never used in Apostrophe core, and could be misused to carry out arbitrary GET requests in the context of an iframe, although it could not be used to exfiltrate any information other than the success or failure of the request, and the request was still performed by the user's browser only. Thanks to the Michelin team.
* Remove vestigial A2 code relating to polymorphic relationship fields. The code in question had no relevance to the way such a feature would be implemented in A3, and could be used to cause a denial of service by crashing and restarting the process. Thanks to the Michelin team.

## 3.63.1 (2024-02-22)

### Security

* Bump dependency on `sanitize-html` to `^2.12.1` at a minimum, to ensure that `npm update apostrophe` is sufficient to guarantee a security update is installed. This security update prevents specially crafted HTML documents from revealing the existence or non-existence of files on the server. The vulnerability did not expose any other information about those files. Thanks to the [Snyk Security team](https://snyk.io/) for the disclosure and to [Dylan Armstrong](https://dylan.is/) for the fix.

## 3.63.0 (2024-02-21)

### Adds

* Adds a `launder` method to the `slug` schema field query builder to allow for use in API queries.
* Adds support for browsing specific pages in a relationship field when `withType` is set to a page type, like `@apostrophecms/home-page`, `default-page`, `article-page`...
* Add support for `canCreate`, `canPreview` & `canShareDraft` in context operations conditions.
* Add support for `canCreate`, `canEdit`, `canArchive` & `canPublish` in utility operations definitions.
* Add `uponSubmit` requirement in the `@apostrophecms/login` module. `uponSubmit` requirements are checked each time the user submit the login form. See the documentation for more information.
* Add field metadata feature, where every module can add metadata to fields via public API offered by `apos.doc.setMeta()`, `apos.doc.getMeta()`, `apos.doc.getMetaPath()` and `apos.doc.removeMeta()`. The metadata is stored in the database and can be used to store additional information about a field.
* Add new `apos.schema.addFieldMetadataComponent(namespace, component)` method to allow adding custom components. They have access to the server-side added field metadata and can decide to show indicators on the admin UI fields. Currently supported fields are "string", "slug", "array", "object" and "area".

### Fixes

* When deleting a draft document, we remove related reverse IDs of documents having a relation to the deleted one.
* Fix publishing or moving published page after a draft page on the same tree level to work as expected.
* Check create permissions on create keyboard shortcut.
* Copy requires create and edit permission.
* Display a more informative error message when publishing a page because the parent page is not published and the current user has no permission to publish the parent page (while having permission to publish the current one).
* The `content-changed` event for the submit draft action now uses a complete document.
* Fix the context bar overlap on palette for non-admin users that have the permission to modify it.
* Show widget icons in the editor area context menu.

### Changes

* Share Drafts modal styles made larger and it's toggle input has a larger hitbox.

## 3.62.0 (2024-01-25)

### Adds

* Adds support for `type` query parameter for page autocomplete. This allows to filter the results by page type. Example: `/api/v1/@apostrophecms/page?autocomplete=something&type=my-page-type`.
* Add testing for the `float` schema field query builder.
* Add testing for the `integer` schema field query builder.
* Add support for link HTML attributes in the rich text widget via configurable fields `linkFields`, extendable on a project level (same as it's done for `fields`). Add an `htmlAttribute` property to the standard fields that map directly to an HTML attribute, except `href` (see special case below), and set it accordingly, even if it is the same as the field name. Setting `htmlAttribute: 'href'` is not allowed and will throw a schema validation exception (on application boot).
* Adds support in `can` and `criteria` methods for `create` and `delete`.
* Changes support for image upload from `canEdit` to `canCreate`.
* The media manager is compatible with per-doc permissions granted via the `@apostrophecms-pro/advanced-permission` module.
* In inline arrays, the trash icon has been replaced by a close icon.

### Fixes

* Fix the `launder` and `finalize` methods of the `float` schema field query builder.
* Fix the `launder` and `finalize` methods of the `integer` schema field query builder.
* A user who has permission to `publish` a particular page should always be allowed to insert it into the
published version of the site even if they could not otherwise insert a child of the published
parent.
* Display the "Browse" button in a relationship inside an inline array.

## 3.61.1 (2023-01-08)

### Fixes

* Pinned Vue dependency to 2.7.15. Released on December 24th, Vue 2.7.16 broke the rich text toolbar in Apostrophe.

## 3.61.0 (2023-12-21)

### Adds

* Add a `validate` method to the `url` field type to allow the use of the `pattern` property.
* Add `autocomplete` attribute to schema fields that implement it (cf. [HTML attribute: autocomplete](https://developer.mozilla.org/en-US/docs/Web/HTML/Attributes/autocomplete)).
* Add the `delete` method to the `@apostrophecms/cache` module so we don't have to rely on direct MongoDB manipulation to remove a cache item.
* Adds tag property to fields in order to show a tag next to the field title (used in advanced permission for the admin field). Adds new sensitive label color.
* Pass on the module name and the full, namespaced template name to external front ends, e.g. Astro.
Also make this information available to other related methods for future and project-level use.
* Fixes the AposCheckbox component to be used more easily standalone, accepts a single model value instead of an array.

### Fixes

* Fix `date` schema field query builder to work with arrays.
* Fix `if` on pages. When you open the `AposDocEditor` modal on pages, you now see an up to date view of the visible fields.
* Pass on complete annotation information for nested areas when adding or editing a nested widget using an external front, like Astro.
* We can now close the image modal in rich-text widgets when we click outside of the modal.
The click on the cancel button now works too.
* Fixes the `clearLoginAttempts` method to work with the new `@apostrophecms/cache` module `delete` method.

## 3.60.1 (2023-12-06)

### Fixes

* corrected an issue where the use of the doc template library can result in errors at startup when
replicating certain content to new locales. This was not a bug in the doc template library.
Apostrophe was not invoking `findForEditing` where it should have.

## 3.60.0 (2023-11-29)

### Adds

* Add the possibility to add custom classes to notifications.
Setting the `apos-notification--hidden` class will hide the notification, which can be useful when we only care about the event carried by it.
* Give the possibility to add horizontal rules from the insert menu of the rich text editor with the following widget option: `insert: [ 'horizontalRule' ]`.
Improve also the UX to focus back the editor after inserting a horizontal rule or a table.

### Fixes

* The `render-widget` route now provides an `options` property on the widget, so that
schema-level options of the widget are available to the external front end when
rendering a newly added or edited widget in the editor. Note that when rendering a full page,
this information is already available on the parent area: `area.options.widgets[widget.type]`
* Pages inserted directly in the published mode are now given a
correct `lastPublishedAt` property, correcting several bugs relating
to the page tree.
* A migration has been added to introduce `lastPublishedAt` wherever
it is missing for existing pages.
* Fixed a bug that prevented page ranks from renumbering properly during "insert after" operations.
* Added a one-time migration to make existing page ranks unique among peers.
* Fixes conditional fields not being properly updated when switching items in array editor.
* The `beforeSend` event for pages and the loading of deferred widgets are now
handled in `renderPage` with the proper timing so that areas can be annotated
successfully for "external front" use.
* The external front now receives 100% of the serialization-friendly data that Nunjucks receives,
including the `home` property etc. Note that the responsibility to avoid passing any nonserializable
or excessively large data in `req.data` falls on the developer when choosing to use the
`apos-external-front` feature.
* Wraps the group label in the expanded preview menu component in `$t()` to allow translation

## 3.59.1 (2023-11-14)

### Fixes

* Fix `if` and `requiredIf` fields inside arrays. With regard to `if`, this is a hotfix for a regression introduced in 3.59.0.

## 3.59.0 (2023-11-03)

### Changes

* Webpack warnings about package size during the admin UI build process have been turned off by default. Warnings are still enabled for the public build, where a large bundle can be problematic for SEO.

### Fixes

* Apostrophe warns you if you have more than one piece page for the same piece type and you have not overridden `chooseParentPage`
to help Apostrophe decide which page is suitable as the `_url` of each piece. Beginning with this release, Apostrophe can recognize
when you have chosen to do this via `extendMethods`, so that you can call `_super()` to fall back to the default implementation without
receiving this warning. The default implementation still just returns the first page found, but always following the
`_super()` pattern here opens the door to npm modules that `improve` `@apostrophecms/piece-page` to do something more
sophisticated by default.
* `newInstance` always returns a reasonable non-null empty value for area and
object fields in case the document is inserted without being passed through
the editor, e.g. in a parked page like the home page. This simplifies
the new external front feature.

### Adds

* An adapter for Astro is under development with support from Michelin.
Starting with this release, adapters for external fronts, i.e. "back for front"
frameworks such as Astro, may now be implemented more easily. Apostrophe recognizes the
`x-requested-with: AposExternalFront` header and the `apos-external-front-key` header.
If both are present and `apos-external-front-key` matches the `APOS_EXTERNAL_FRONT_KEY`
environment variable, then Apostrophe returns JSON in place of a normal page response.
This mechanism is also available for the `render-widget` route.
* Like `type`, `metaType` is always included in projections. This helps
ensure that `apos.util.getManagerOf()` can be used on any object returned
by the Apostrophe APIs.

## 3.58.1 (2023-10-18)

### Security

* Update `uploadfs` to guarantee users get a fix for a [potential security vulnerability in `sharp`](https://security.snyk.io/vuln/SNYK-JS-SHARP-5922108).
This was theoretically exploitable only by users with permission to upload media to Apostrophe
* Remove the webpack bundle analyzer feature, which had been nonfunctional for some time, to address a harmless npm audit warning
* Note: there is one remaining `npm audit` warning regarding `postcss`. This is not a true vulnerability because only developers
with access to the entire codebase can modify styles passed to `postcss` by Apostrophe, but we are working with upstream
developers to determine the best steps to clear the warning

### Fixes

* Automatically add `type` to the projection only if there are no exclusions in the projection. Needed to prevent `Cannot do
exclusion on field in inclusion projection` error.

## 3.58.0 (2023-10-12)

### Fixes

* Ensure Apostrophe can make appropriate checks by always including `type` in the projection even if it is not explicitly listed.
* Never try to annotate a widget with permissions the way we annotate a document, even if the widget is simulating a document.
* The `areas` query builder now works properly when an array of area names has been specified.

### Adds

* Widget schema can now follow the parent schema via the similar to introduced in the `array` field type syntax (`<` prefix). In order a parent followed field to be available to the widget schema, the area field should follow it. For example, if area follows the root schema `title` field via `following: ['title']`, any field from a widget schema inside that area can do `following: ['<title']`.
* The values of fields followed by an `area` field are now available in custom widget preview Vue components (registered with widget option `options.widget = 'MyComponentPreview'`). Those components will also receive additional `areaField` prop (the parent area field definition object).
* Allows to insert attachments with a given ID, as well as with `docIds` and `archivedDocIds` to preserve related docs.
* Adds an `update` method to the attachment module, that updates the mongoDB doc and the associated file.
* Adds an option to the `http` `remote` method to allow receiving the original response from `node-fetch` that is a stream.

## 3.57.0 2023-09-27

### Changes
* Removes a 25px gap used to prevent in-context widget UI from overlapping with the admin bar
* Simplifies the way in-context widget state is rendered via modifier classes
### Adds

* Widgets detect whether or not their in-context editing UI will collide with the admin bar and adjust it appropriately.
* Italian translation i18n file created for the Apostrophe Admin-UI. Thanks to [Antonello Zanini](https://github.com/Tonel) for this contribution.
* Fixed date in piece type being displayed as current date in column when set as undefined and without default value. Thanks to [TheSaddestBread](https://github.com/AllanKoder) for this contribution.

### Fixes

* Bumped dependency on `oembetter` to ensure Vimeo starts working again
for everyone with this release. This is necessary because Vimeo stopped
offering oembed discovery meta tags on their video pages.

### Fixes

* The `118n` module now ignores non-JSON files within the i18n folder of any module and does not crash the build process.

## 3.56.0 (2023-09-13)

### Adds

* Add ability for custom tiptap extensions to access the options passed to rich text widgets at the area level.
* Add support for [npm workspaces](https://docs.npmjs.com/cli/v10/configuring-npm/package-json#workspaces) dependencies. A workspace dependency can now be used as an Apostrophe module even if it is not a direct dependency of the Apostrophe project. Only direct workspaces dependencies of the Apostrophe project are supported, meaning this will only work with workspaces set in the Apostrophe project. Workspaces set in npm modules are not supported, please use [`bundle`](https://v3.docs.apostrophecms.org/reference/module-api/module-overview.html#bundle) instead. For instance, I have an Apostrophe project called `website`. `website` is set with two [npm workspaces](https://docs.npmjs.com/cli/v10/using-npm/workspaces), `workspace-a` & `workspace-b`. `workspace-a` `package.json` contains a module named `blog` as a dependency. `website` can reference `blog` as enabled in the Apostrophe `modules` configuration.
* The actual invocation of `renderPageForModule` by the `sendPage` method of all modules has been
factored out to `renderPage`, which is no longer deprecated. This provides a convenient override point
for those who wish to substitute something else for Nunjucks or just wrap the HTML in a larger data
structure. For consistent results, one might also choose to override the `renderWidget` and `render`
methods of the `@apostrophecms/area` module, which are used to render content while editing.
Thanks to Michelin for their support of this work.
* Add `@apostrophecms/rich-text-widget:lint-fix-figure` task to wrap text nodes in paragraph tags when next to figure tags. Figure tags are not valid children of paragraph tags.
* Add `@apostrophecms/rich-text-widget:remove-empty-paragraph` task to remove empty paragraphs from all existing rich-texts.

## 3.55.1 (2023-09-11)

### Fixes

* The structured logging for API routes now responds properly if an API route throws a `string` as an exception, rather than
a politely `Error`-derived object with a `stack` property. Previously this resulted in an error message about the logging
system itself, which was not useful for debugging the original exception.

## 3.55.0 (2023-08-30)

### Adds

* Add `publicApiCheckAsync` wrapper method (and use it internally) to allow for overrides to do async permission checks of REST APIs. This feature doesn't introduce any breaking changes because the default implementation still invokes `publicApiCheck` in case developers have overridden it.

### Fixes

* Refresh schema field with same name in `AposDocEditor` when the schema changes.
* Infer parent ID mode from the request when retrieving the parent (target) page to avoid `notfound`.
* Log the actual REST API error message and not the one meant for the user.
* Hide dash on autopublished pages title.

## 3.54.0 (2023-08-16)

### Adds

* Add `@apostrophecms/log` module to allow structured logging. All modules have `logDebug`, `logInfo`, `logWarn` and `logError` methods now. See the [documentation](https://v3.docs.apostrophecms.org/guide/logging.html) for more details.
* Add `@apostrophecms/settings` translations.
* Add the ability to have custom modals for batch operations.
* Add the possibility to display utility operations inside a 3-dots menu on the page manager, the same way it is done for the docs manager.
* Custom context operations now accept a `moduleIf` property, which tests options at the module level
the same way that `if` tests properties of the document to determine if the operation should be
offered for a particular document. Note that not all options are passed to the front end unless
`getBrowserData` is extended to suit the need.
* Move Pages Manager modal business logic to a mixin.
* Add `column.extraWidth` option (number) for `AposTreeHeader.vue` to allow control over the tree cell width.
* Move `AposDocContextMenu.vue` business logic to a mixin.
* Move Pages Manager modal business logic to a mixin. Add `column.extraWidth` option (number) for `AposTreeHeader.vue` to allow control over the tree cell width.

### Changes

* Rename misleading `projection` parameter into `options` in `self.find` method signature for
`@apostrophecms/any-doc-type`, `@apostrophecms/any-page-type` & `@apostrophecms/piece-type`.
**This was never really a projection in A3,** so it is not a backwards compatibility issue.
* Hide save button during in-context editing if the document is autopublished.
* Beginning with this release, the correct `moduleName` for typical
actions on the context document is automatically passed to the
modal associated with a custom context operation, unless `moduleName`
is explicitly specified. The `moduleName` parameter to `addContextOperation`
is no longer required and should not be passed at all in most cases
(just pass the object argument). If you do wish to specify a `moduleName`
to override that prop given to the modal, then it is recommended to pass
it as a `moduleName` property of the object, not as a separate argument.
For backwards compatibility the two-argument syntax is still permitted.

### Fixes

* Resolved data integrity issue with certain page tree operations by inferring the best peer to position the page relative to rather
than attempting to remember the most recent move operation.
* Fixes a downstream bug in the `getFieldsByCategory` method in the `AposEditorMixin.js` by checking for a property before accessing it.
* In Nunjucks templates, `data.url` now includes any sitewide and locale URL prefixes. This fixes local prefixing for pagination of piece-type index pages.
* Changes were detected in various fields such as integers, which caused the "Update" button to be active even when there was no actual modification in the doc.
* Fix a bug that prevented adding multiple operations in the same batch operation group.
* The `getTarget` method of the page module should use `findForEditing` to make sure it is able to see
pages that would be filtered out of a public view by project level or npm module overrides.

## 3.53.0 (2023-08-03)

### Adds

* Accessibility improved for navigation inside modals and various UI elements.
Pages/Docs Manager and Doc Editor modal now have better keyboard accessibility.
They keep the focus on elements inside modals and give it back to their parent modal when closed.
This implementation is evolving and will likely switch to use the `dialog` HTML element soon.
* Adds support for a new `if` property in `addContextOperation` in order to show or not a context operation based on the current document properties.
* Add `update-doc-fields` event to call `AposDocEditor.updateDocFields` method
* Add schema field `hidden` property to always hide a field
* Hide empty schema tabs in `AposDocEditor` when all fields are hidden due to `if` conditions
* The front end UI now respects the `_aposEditorModal` and `_aposAutopublish`
properties of a document if present, and otherwise falls back to module
configuration. This is a powerful addition to custom editor components
for piece and page types, allowing "virtual piece types" on the back end that
deal with many content types to give better hints to the UI.
* Respect the `_aposAutopublish` property of a document if present, otherwise
fall back to module configuration.
* For convenience in custom editor components, pass the new prop `type`, the original type of the document being copied or edited.
* For better results in custom editor components, pass the prop `copyOfId`, which implies
the custom editor should fetch the original itself by its means of choice.
For backwards compatibility `copyOf` is still passed, but it may be an
incomplete projection and should not be used in new code.
* Custom context operations now receive a `docId` prop, which should
be used in preference to `doc` because `doc` may be an incomplete
projection.
* Those creating custom context operations for documents can now
specify both a `props` object for additional properties to be passed to
their modal and a `docProps` object to map properties from the document
to props of their choosing.
* Adds support to add context labels in admin bar.
* Adds support for admin UI language configuration in the `@apostrophecms/i18n` module. The new options allow control over the default admin UI language and configures the list of languages, that any individual logged in user can choose from. See the [documentation](https://v3.docs.apostrophecms.org/reference/modules/i18n.html) for more details.
* Adds `adminLocale` User field to allow users to set their preferred admin UI language, but only when the `@apostrophecms/i18n` is configured accordingly (see above).
* Adds `@apostrophecms/settings` module and a "Personal Settings" feature. See the [documentation](https://v3.docs.apostrophecms.org/reference/modules/settings.html) for more details.
* Adds `$and` operator on `addContextOperation` `if` property in order to check multiple fields before showing or hiding a context operation.

### Fixes

* `AposDocEditor` `onSave` method signature. We now always expect an object when a parameter is passed to the function to check
the value of `navigate` flag.
* Fixes a problem in the rich text editor where the slash would not be deleted after item selectin from the insert menu.
* Modules that have a `public` or `i18n` subdirectory no longer generate a
warning if they export no code.
* Clean up focus parent event handlers when components are destroyed. Prevents a slow degradation of performance while editing.
Thanks to [Joshua N. Miller](https://github.com/jmiller-rise8).
* Fixes a visual discrepancy in the rich text editor where empty paragraphs would appear smaller in preview mode compared to edit mode.

### Changes

* To make life easier for module developers, modules that are `npm link`ed to
the project no longer have to be listed in `package.json` as
dependencies. To prevent surprises this is still a requirement for modules
that are not symlinked.

## 3.52.0 (2023-07-06)

### Changes

* Foreign widget UI no longer uses inverted theme styles.

### Adds

* Allows users to double-click a nested widget's breadcrumb entry and open its editor.
* Adds support for a new `conditions` property in `addContextOperation` and validation of `addContextOperation` configuration.

### Fixes

* The API now allows the user to create a page without defining the page target ID. By default it takes the Home page.
* Users are no longer blocked from saving documents when a field is hidden
by an `if` condition fails to satisfy a condition such as `min` or `max`
or is otherwise invalid. Instead the invalid value is discarded for safety.
Note that `required` has always been ignored when an `if` condition is not
satisfied.
* Errors thrown in `@apostrophecms/login:afterSessionLogin` event handlers are now properly passed back to Passport as such, avoiding a process restart.

## 3.51.1 (2023-06-23)

## Fixes

* Fix a regression introduced in 3.51.0 - conditional fields work again in the array editor dialog box.

## 3.51.0 (2023-06-21)

### Adds

* Items can now be added to the user's personal menu in the
admin bar, alongside the "Log Out" option. To do so, specify
the `user: true` option when calling `self.apos.adminBar.add`.
This should be reserved for items that manage personal settings.
* When duplicating another document, the `_id` properties of
array items, widgets and areas are still regenerated to ensure
uniqueness across documents. However, an `_originalId` property
is now available for reference while the document remains in memory.
This facilitates change detection within array items in
`beforeSave` handlers and the like.
* Adds the possibility to add custom admin bars via the `addBar()` method from the `admin-bar` module.
* Adds support for conditional fields within `array` and `object` field schema. See the [documentation](https://v3.docs.apostrophecms.org/guide/conditional-fields/) for more information.

### Fixes

* Uses `findForEditing` method in the page put route.
* The "Duplicate" option in the page or piece manager now correctly duplicates the
entire document. This was a regression introduced in 3.48.0. The "Duplicate" option
in the editor dialog box always worked correctly.

### Changes

* Browser URL now changes to reflect the slug of the document according to the mode that is being viewed.

## 3.50.0 (2023-06-09)

### Adds

* As a further fix for issues that could ensue before the improvements
to locale renaming support that were released in 3.49.0, an
`@apostrophecms/page:reattach` task has been added. This command line task
takes the `_id` or `slug` of a page and reattaches it to the page tree as
the last child of the home page, even if page tree data for that page
is corrupted. You may wish to use the `--new-slug` and `--locale` options. This task should not
be needed in normal circumstances.

## 3.49.0 (2023-06-08)

### Changes

* Updates area UX to not display Add Content controls when a widget is focused.
* Updates area UX to unfocus widget on esc key.
* Updates widget UI to use dashed outlines instead of borders to indicate bounds.
* Updates UI for Insert Menu.
* Updates Insert Menu UX to allow mid-node insertion.
* Rich Text Widget's Insert components are now expected to emit `done` and `cancel` for proper RT cleanup. `close` still supported for BC, acts as `done`.
* Migrated the business logic of the login-related Vue components to external mixins, so that the templates and styles can be overridden by
copying the component `.vue` file to project level without copying all of the business logic. If you have already copied the components to style them,
we encourage you to consider replacing your `script` tag with the new version, which just imports the mixin, so that fixes we make there will be
available in your project.

### Adds

* Adds keyboard accessibility to Insert menu.
* Adds regex pattern feature for string fields.
* Adds `pnpm` support. Introduces new optional Apostrophe root configuration `pnpm` to force opt-in/out when auto detection fails. See the [documentation](https://v3.docs.apostrophecms.org/guide/using-pnpm.html) for more details.
* Adds a warning if database queries involving relationships
are made before the last `apostrophe:modulesRegistered` handler has fired.
If you need to call Apostrophe's `find()` methods at startup,
it is best to wait for the `@apostrophecms/doc:beforeReplicate` event.
* Allow `@` when a piece is a template and `/@` for page templates (doc-template-library module).
* Adds a `prefix` option to the http frontend util module.
If explicitly set to `false`, prevents the prefix from being automatically added to the URL,
when making calls with already-prefixed URLs for instance.
* Adds the `redirectToFirstLocale` option to the `i18n` module to prevent users from reaching a version of their site that would not match any locale when requesting the site without a locale prefix in the URL.
* If just one instance of a piece type should always exist (per locale if localized), the
`singletonAuto` option may now be set to `true` or to an object with a `slug` option in
order to guarantee it. This implicitly sets `singleton: true` as well. This is now used
internally by `@apostrophecms/global` as well as the optional `@apostrophecms-pro/palette` module.

### Fixes

* Fix 404 error when viewing/editing a doc which draft has a different version of the slug than the published one.
* Fixed a bug where multiple home pages can potentially be inserted into the database if the
default locale is renamed. Introduced the `async apos.doc.bestAposDocId(criteria)` method to
help identify the right `aposDocId` when inserting a document that might exist in
other locales.
* Fixed a bug where singletons like the global doc might not be inserted at all if they
exist under the former name of the default locale and there are no other locales.

## 3.48.0 (2023-05-26)

### Adds

* For performance, add `apos.modules['piece-type']getManagerApiProjection` method to reduce the amount of data returned in the manager
    modal. The projection will contain the fields returned in the method in addition to the existing manager modal
    columns.
* Add `apos.schema.getRelationshipQueryBuilderChoicesProjection` method to set the projection used in
    `apos.schema.relationshipQueryBuilderChoices`.
* Rich-text inline images now copies the `alt` attribute from the original image from the Media Library.

### Changes

* Remove `stripPlaceholderBrs` and `restorePlaceholderBrs` from `AposRichTextWidgetEditor.vue` component.
* Change tiptap `Gapcursor` display to use a vertical blinking cursor instead of an horizontal cursor, which allow users to add text before and after inline images and tables.
* You can set `max-width` on `.apos-rich-text-toolbar__inner` to define the width of the rich-text toolbar. It will now
    flow on multiple lines if needed.
* The `utilityRail` prop of `AposSchema` now defaults to `false`, removing
the need to explicitly pass it in almost all contexts.
* Mark `apos.modules['doc-type']` methods `getAutocompleteTitle`, `getAutocompleteProjection` and `autocomplete` as
    deprecated. Our admin UI does not use them, it uses the `autocomplete('...')` query builder.
    More info at https://v3.docs.apostrophecms.org/reference/query-builders.html#autocomplete'.
* Print a warning with a clear explanation if a module's `index.js` file contains
no `module.exports` object (often due to a typo), or it is empty.

### Fixes

* Now errors and exits when a piece-type or widget-type module has a field object with the property `type`. Thanks to [NuktukDev](https://github.com/nuktukdev) for this contribution.
* Add a default page type value to prevent the dropdown from containing an empty value.

## 3.47.0 (2023-05-05)

### Changes

* Since Node 14 and MongoDB 4.2 have reached their own end-of-support dates,
we are **no longer supporting them for A3.** Note that our dependency on
`jsdom` 22 is incompatible with Node 14. Node 16 and Node 18 are both
still supported. However, because Node 16 reaches its
end-of-life date quite soon (September), testing and upgrading directly
to Node 18 is strongly recommended.
* Updated `sluggo` to version 1.0.0.
* Updated `jsdom` to version `22.0.0` to address an installation warning about the `word-wrap` module.

### Fixes

* Fix `extendQueries` to use super pattern for every function in builders and methods (and override properties that are not functions).

## 3.46.0 (2023-05-03)

### Fixes

* Adding or editing a piece no longer immediately refreshes the main content area if a widget editor is open. This prevents interruption of the widget editing process
when working with the `@apostrophecms/ai-helper` module, and also helps in other situations.
* Check that `e.doc` exists when handling `content-changed` event.
* Require updated `uploadfs` version with no dependency warnings.

### Adds

* Allow sub-schema fields (array and object) to follow parent schema fields using the newly introduced `following: '<parentField'` syntax, where the starting `<` indicates the parent level. For example `<parentField` follows a field in the parent level, `<<grandParentField` follows a field in the grandparent level, etc. The change is fully backward compatible with the current syntax for following fields from the same schema level.

### Changes

* Debounce search to prevent calling search on every key stroke in the manager modal.
* Various size and spacing adjustments in the expanded Add Content modal UI

## 3.45.1 (2023-04-28)

### Fixes

* Added missing styles to ensure consistent presentation of the rich text insert menu.
* Fixed a bug in which clicking on an image in the media manager would close the "insert
image" dialog box.
* Update `html-to-text` package to the latest major version.

## 3.45.0 (2023-04-27)

### Adds

* Rich text widgets now support the `insert` option, an array
which currently may contain the strings `image` and `table` in order to add a
convenient "insert menu" that pops up when the slash key is pressed.
This provides a better user experience for rich text features that shouldn't
require that the user select existing text before using them.
* Auto expand inline array width if needed using `width: max-content` in the admin UI.
* The "browse" button is now available when selecting pages and pieces
to link to in the rich text editor.
* The "browse" button is also available when selecting inline images
in the rich text editor.
* Images are now previewed in the relationship field's compact list view.
* The new `apos-refreshing` Apostrophe bus event can be used to prevent
Apostrophe from refreshing the main content zone of the page when images
and pieces are edited, by clearing the `refresh` property of the object
passed to the event.
* To facilitate custom click handlers, an `apos.modal.onTopOf(el1, el2)` function is now
available to check whether an element is considered to be "on top of" another element in
the modal stack.

### Changes

* The `v-click-outside-element` Vue directive now understands that modals "on top of"
an element should be considered to be "inside" the element, e.g. clicks on them
shouldn't close the link dialog etc.

### Fixes

* Fix various issues on conditional fields that were occurring when adding new widgets with default values or selecting a falsy value in a field that has a conditional field relying on it.
Populate new or existing doc instances with default values and add an empty `null` choice to select fields that do not have a default value (required or not) and to the ones configured with dynamic choices.
* Rich text widgets save more reliably when many actions are taken quickly just before save.
* Fix an issue in the `oembed` field where the value was kept in memory after cancelling the widget editor, which resulted in saving the value if the widget was nested and the parent widget was saved.
Also improve the `oembed` field UX by setting the input as `readonly` rather than `disabled` when fetching the video metadata, in order to avoid losing its focus when typing.

## 3.44.0 (2023-04-13)

### Adds

* `checkboxes` fields now support a new `style: 'combobox'` option for a better multiple-select experience when there
are many choices.
* If the new `guestApiAccess` option is set to `true` for a piece type or for `@apostrophecms/page`,
Apostrophe will allow all logged-in users to access the GET-method REST APIs of that
module, not just users with editing privileges, even if `publicApiProjection` is not set.
This is useful when the goal is to allow REST API access to "guest" users who have
project-specific reasons to fetch access content via REST APIs.
* `test-lib/utils.js` has new `createUser` and `loginAs` methods for the convenience of
those writing mocha tests of Apostrophe modules.
* `batchOperations` permissions: if a `permission` property is added to any entry in the `batchOperations` cascade of a piece-type module, this permission will be checked for every user. See `batchOperations` configuration in `modules/@apostrophecms/piece-type/index.js`. The check function `checkBatchOperationsPermissions` can be extended. Please note that this permission is checked only to determine whether to offer the operation.

### Fixes
* Fix child page slug when title is deleted

## 3.43.0 (2023-03-29)

### Adds

* Add the possibility to override the default "Add Item" button label by setting the `itemLabel` option of an `array` field.
* Adds `touch` task for every piece type. This task invokes `update` on each piece, which will execute all of the same event handlers that normally execute when a piece of that type is updated. Example usage: `node app article:touch`.

### Fixes

* Hide the suggestion help from the relationship input list when the user starts typing a search term.
* Hide the suggestion hint from the relationship input list when the user starts typing a search term except when there are no matches to display.
* Disable context menu for related items when their `relationship` field has no sub-[`fields`](https://v3.docs.apostrophecms.org/guide/relationships.html#providing-context-with-fields) configured.
* Logic for checking whether we are running a unit test of an external module under mocha now uses `includes` for a simpler, safer test that should be more cross-platform.

## 3.42.0 (2023-03-16)

### Adds

* You can now set `style: table` on inline arrays. It will display the array as a regular HTML table instead of an accordion.
See the [array field documentation](https://v3.docs.apostrophecms.org/reference/field-types/array.html#settings) for more information.
* You can now set `draggable: false` on inline arrays. It will disable the drag and drop feature. Useful when the order is not significant.
See the [array field documentation](https://v3.docs.apostrophecms.org/reference/field-types/array.html#settings) for more information.
* You can now set the label and icon to display on inline arrays when they are empty.
See the [array field documentation](https://v3.docs.apostrophecms.org/reference/field-types/array.html#whenEmpty) for more information.
* We have added a new and improved suggestion UI to relationship fields.
* The `utilityOperations` feature of piece types now supports additional properties:
`relationship: true` (show the operation only when editing a relationship), `relationship: false` (never show
the operation when editing a relationship), `button: true`, `icon` and `iconOnly: true`.
When `button: true` is specified, the operation appears as a standalone button rather than
being tucked away in the "more" menu.
* In addition, `utilityOperations` can now specify `eventOptions` with an `event` subproperty
instead of `modalOptions`. This is useful with the new `edit` event (see below).
* Those extending our admin UI on the front end can now open a modal to create or edit a page or piece by calling
`await apos.doc.edit({ type: 'article' })` (the type here is an example). To edit an existing document add an
`_id` property. To copy an existing document (like our "duplicate" feature) add a `copyOf`
property. When creating new pages, `type` can be sent to `@apostrophecms/page` for convenience
(note that the `type` property does not override the default or current page type in the editor).
* The `edit` Apostrophe event is now available and takes an object with the same properties
as above. This is useful when configuring `utilityOperations`.
* The `content-changed` Apostrophe event can now be emitted with a `select: true` property. If a
document manager for the relevant content type is open, it will attempt to add the document to the
current selection. Currently this works best with newly inserted documents.
* Localized strings in the admin UI can now use `$t(key)` to localize a string inside
an interpolated variable. This was accomplished by setting `skipOnVariables` to false
for i18next, solely on the front end for admin UI purposes.
* The syntax of the method defined for dynamic `choices` now accepts a module prefix to get the method from, and the `()` suffix.
This has been done for consistency with the external conditions syntax shipped in the previous release. See the documentation for more information.
* Added the `viewPermission` property of schema fields, and renamed `permission` to `editPermission` (with backwards
compatibility) for clarity. You can now decide if a schema field requires permissions to be visible or editable.
See the documentation for more information.
* Display the right environment label on login page. By default, based on `NODE_ENV`, overriden by `environmentLabel` option in `@apostrophecms/login` module. The environment variable `APOS_ENV_LABEL` will override this. Note that `NODE_ENV` should generally only be set to `development` (the default) or `production` as many Node.js modules opt into optimizations suitable for all deployed environments when it is set to `production`. This is why we offer the separate `APOS_ENV_LABEL` variable.

### Fixes

* Do not log unnecessary "required" errors for hidden fields.
* Fixed a bug that prevented "Text Align" from working properly in the rich text editor in certain cases.
* Fix typo in `@apostrophecms/doc-type` and `@apostrophecms/submitted-drafts` where we were using `canCreate` instead of `showCreate` to display the `Create New` button or showing the `Copy` button in `Manager` modals.
* Send external condition results in an object so that numbers are supported as returned values.

## 3.41.1 (2023-03-07)

No changes. Publishing to make sure 3.x is tagged `latest` in npm, rather than 2.x.

## 3.41.0 (2023-03-06)

### Adds

* Handle external conditions to display fields according to the result of a module method, or multiple methods from different modules.
This can be useful for displaying fields according to the result of an external API or any business logic run on the server. See the documentation for more information.

### Fixes

* Replace `deep-get-set` dependency with `lodash`'s `get` and `set` functions to fix the [Prototype Pollution in deep-get-set](https://github.com/advisories/GHSA-mjjj-6p43-vhhv) vulnerability. There was no actual vulnerability in Apostrophe due to the way the module was actually used, and this was done to address vulnerability scan reports.
* The "soft redirects" for former URLs of documents now work better with localization. Thanks to [Waldemar Pankratz](https://github.com/waldemar-p).
* Destroy `AreaEditor` Vue apps when the page content is refreshed in edit mode. This avoids a leak of Vue apps components being recreated while instances of old ones are still alive.

### Security

* Upgrades passport to the latest version in order to ensure session regeneration when logging in or out. This adds additional security to logins by mitigating any risks due to XSS attacks. Apostrophe is already robust against XSS attacks. For passport methods that are internally used by Apostrophe everything is still working. For projects that are accessing the passport instance directly through `self.apos.login.passport`, some verifications may be necessary to avoid any compatibility issue. The internally used methods are `authenticate`, `use`, `serializeUser`, `deserializeUser`, `initialize`, `session`.

## 3.40.1 (2023-02-18)

* No code change. Patch level bump for package update.

## 3.40.0 (2023-02-17)

### Adds

* For devops purposes, the `APOS_BASE_URL` environment variable is now respected as an override of the `baseUrl` option.

### Fixes

* Do not display shortcut conflicts at startup if there are none.
* Range field correctly handles the `def` attribute set to `0` now. The `def` property will be used when the field has no value provided; a value going over the max or below the min threshold still returns `null`.
* `select` fields now work properly when the `value` of a choice is a boolean rather than a string or a number.

## 3.39.2 (2023-02-03)

### Fixes
* Hotfix for a backwards compatibility break in webpack that triggered a tiptap bug. The admin UI build will now succeed as expected.

## 3.39.1 (2023-02-02)

### Fixes

* Rescaling cropped images with the `@apostrophecms/attachment:rescale` task now works correctly. Thanks to [Waldemar Pankratz](https://github.com/waldemar-p) for this contribution.

## 3.39.0 (2023-02-01)

### Adds

* Basic support for editing tables by adding `table` to the rich text toolbar. Enabling `table` allows you to create tables, including `td` and `th` tags, with the ability to merge and split cells. For now the table editing UI is basic, all of the functionality is there but we plan to add more conveniences for easy table editing soon. See the "Table" dropdown for actions that are permitted based on the current selection.
* `superscript` and `subscript` may now be added to the rich text widget's `toolbar` option.
* Early beta-quality support for adding inline images to rich text, by adding `image` to the rich text toolbar. This feature works reliably, however the UI is not mature yet. In particular you must search for images by typing part of the title. We will support a proper "browse" experience here soon. For good results you should also configure the `imageStyles` option. You will also want to style the `figure` tags produced. See the documentation for more information.
* Support for `div` tags in the rich text toolbar, if you choose to include them in `styles`. This is often necessary for A2 content migration and can potentially be useful in new work when combined with a `class` if there is no suitable semantic block tag.
* The new `@apostrophecms/attachment:download-all --to=folder` command line task is useful to download all of your attachments from an uploadfs backend other than local storage, especially if you do not have a more powerful "sync" utility for that particular storage backend.
* A new `loadingType` option can now be set for `image-widget` when configuring an `area` field. This sets the `loading` attribute of the `img` tag, which can be used to enable lazy loading in most browsers. Thanks to [Waldemar Pankratz](https://github.com/waldemar-p) for this contribution.
* Two new module-level options have been added to the `image-widget` module: `loadingType` and `size`. These act as fallbacks for the same options at the area level. Thanks to [Waldemar Pankratz](https://github.com/waldemar-p) for this contribution.

### Fixes

* Adding missing require (`bluebird`) and fallback (`file.crops || []`) to `@apostrophecms/attachment:rescale`-task

## 3.38.1 (2023-01-23)

### Fixes

* Version 3.38.0 introduced a regression that temporarily broke support for user-edited content in locales with names like `de-de` (note the lowercase country name). This was inadvertently introduced in an effort to improve support for locale fallback when generating static translations of the admin interface. Version 3.38.1 brings back the content that temporarily appeared to be missing for these locales (it was never removed from the database), and also achieves the original goal. **However, if you created content for such locales using `3.38.0` (released five days ago) and wish to keep that content,** rather than reverting to the content from before `3.38.0`, see below.

### Adds

* The new `i18n:rename-locale` task can be used to move all content from one locale name to another, using the `--old` and `--new` options. By default, any duplicate keys for content existing in both locales will stop the process. However you can specify which content to keep in the event of a duplicate key error using the `--keep=localename` option. Note that the value of `--new` should match the a locale name that is currently configured for the `@apostrophecms/i18n` module.

Example:

```
# If you always had de-de configured as a locale, but created
# a lot of content with Apostrophe 3.38.0 which incorrectly stored
# it under de-DE, you can copy that content. In this case we opt
# to keep de-de content in the event of any conflicts
node app @apostrophecms/i18n:rename-locale --old=de-DE --new=de-de --keep=de-de
```

## 3.38.0 (2023-01-18)

### Adds

* Emit a `beforeSave` event from the `@apostrophecms:notification` module, with `req` and the `notification` as arguments, in order to give the possibility to override the notification.
* Emit a `beforeInsert` event from the `@apostrophecms:attachment` module, with `req` and the `doc` as arguments, in order to give the possibility to override the attachment.
* Emit a `beforeSaveSafe` event from the `@apostrophecms:user` module, with `req`, `safeUser` and `user` as arguments, in order to give the possibility to override properties of the `safeUser` object which contains password hashes and other information too sensitive to be stored in the aposDocs collection.
* Automatically convert failed uppercase URLs to their lowercase version - can be disabled with `redirectFailedUpperCaseUrls: false` in `@apostrophecms/page/index.js` options. This only comes into play if a 404 is about to happen.
* Automatically convert country codes in locales like `xx-yy` to `xx-YY` before passing them to `i18next`, which is strict about uppercase country codes.
* Keyboard shortcuts conflicts are detected and logged on to the terminal.

### Fixes

* Invalid locales passed to the i18n locale switching middleware are politely mapped to 400 errors.
* Any other exceptions thrown in the i18n locale switching middleware can no longer crash the process.
* Documents kept as the `previous` version for undo purposes were not properly marked as such, breaking the public language switcher in some cases. This was fixed and a migration was added for existing data.
* Uploading an image in an apostrophe area with `minSize` requirements will not trigger an unexpected error anymore. If the image is too small, a notification will be displayed with the minimum size requirements. The `Edit Image` modal will now display the minimum size requirements, if any, above the `Browse Images` field.
* Some browsers saw the empty `POST` response for new notifications as invalid XML. It will now return an empty JSON object with the `Content-Type` set to `application/json`.

## 3.37.0 (2023-01-06)

### Adds

* Dynamic choice functions in schemas now also receive a data object with their original doc id for further inspection by your function.
* Use `mergeWithCustomize` when merging extended source Webpack configuration. Introduce overideable asset module methods `srcCustomizeArray` and `srcCustomizeObject`, with reasonable default behavior, for fine tuning Webpack config arrays and objects merging. More info - [the Webpack mergeWithCustomize docs](https://github.com/survivejs/webpack-merge#mergewithcustomize-customizearray-customizeobject-configuration--configuration)
* The image widget now accepts a `placeholderImage` option that works like `previewImage` (just specify a file extension, like `placeholderImage: 'jpg'`, and provide the file `public/placeholder.jpg` in the module). The `placeholderUrl` option is still available for backwards compatibility.

### Fixes

* `docId` is now properly passed through array and object fields and into their child schemas.
* Remove module `@apostrophecms/polymorphic-type` name alias `@apostrophecms/polymorphic`. It was causing warnings
    e.g. `A permission.can() call was made with a type that has no manager: @apostrophecms/polymorphic-type`.
* The module `webpack.extensions` configuration is not applied to the core Admin UI build anymore. This is the correct and intended behavior as explained in the [relevant documentation](https://v3.docs.apostrophecms.org/guide/webpack.html#extending-webpack-configuration).
* The `previewImage` option now works properly for widget modules loaded from npm and those that subclass them. Specifically, the preview image may be provided in the `public/` subdirectory of the original module, the project-level configuration of it, or a subclass.

## 3.36.0 (2022-12-22)

### Adds

* `shortcut` option for piece modules, allowing easy re-mapping of the manager command shortcut per module.

### Fixes

* Ensure there are no conflicting command shortcuts for the core modules.

## 3.35.0 (2022-12-21)

### Adds

* Introduced support for linking directly to other Apostrophe documents in a rich text widget. The user can choose to link to a URL, or to a page. Linking to various piece types can also be enabled with the `linkWithType` option. This is equivalent to the old `apostrophe-rich-text-permalinks` module but is included in the core in A3. See the [documentation](https://v3.docs.apostrophecms.org/guide/core-widgets.html#rich-text-widget) for details.
* Introduced support for the `anchor` toolbar control in the rich text editor. This allows named anchors to be inserted. These are rendered as `span` tags with the given `id` and can then be linked to via `#id`, providing basic support for internal links. HTML 4-style named anchors in legacy content (`name` on `a` tags) are automatically migrated upon first edit.
* German translation i18n file created for the Apostrophe Admin-UI. Thanks to [Noah Gysin](https://github.com/NoahGysin) for this contribution.
* Introduced support for keyboard shortcuts in admin UI. Hitting `?` will display the list of available shortcuts. Developpers can define their own shortcuts by using the new `@apostrophecms/command-menu` module and the `commands` property. Please check the [keyboard shortcut documentation](https://v3.docs.apostrophecms.org/guide/command-menu.html) for more details.

### Fixes

* The `bulletList` and `orderedList` TipTap toolbar items now work as expected.
* When using the autocomplete/typeahead feature of relationship fields, typing a space at the start no longer results in an error.
* Replace [`credential`](https://www.npmjs.com/package/credential) package with [`credentials`](https://www.npmjs.com/package/credentials) to fix the [`mout` Prototype Pollution vulnerability](https://cve.mitre.org/cgi-bin/cvename.cgi?name=CVE-2020-7792). There was no actual vulnerability in Apostrophe or credential due to the way the module was actually used, and this was done to address vulnerability scan reports.
* Added a basic implementation of the missing "Paste from Clipboard" option to Expanded Widget Previews.


## 3.34.0 (2022-12-12)

### Fixes

* Nested areas work properly in widgets that have the `initialModal: false` property.
* Apostrophe's search index now properly incorporates most string field types as in A2.

### Adds

* Relationships load more quickly.
* Parked page checks at startup are faster.
* Tasks to localize and unlocalize piece type content (see `node app help [yourModuleName]:localize` and `node app help [yourModuleName]:unlocalize`).
## 3.33.0 (2022-11-28)

### Adds

* You can now set `inline: true` on schema fields of type `array`. This displays a simple editing interface in the context of the main dialog box for the document in question, avoiding the need to open an additional dialog box. Usually best for cases with just one field or just a few. If your array field has a large number of subfields the default behavior (`inline: false`) is more suitable for your needs. See the [array field](https://v3.docs.apostrophecms.org/reference/field-types/array.html) documentation for more information.
* Batch feature for publishing pieces.
* Add extensibility for `rich-text-widget` `defaultOptions`. Every key will now be used in the `AposRichTextWidgetEditor`.

### Fixes

* Prior to this release, widget templates that contained areas pulled in from related documents would break the ability to add another widget beneath.
* Validation of object fields now works properly on the browser side, in addition to server-side validation, resolving UX issues.
* Provisions were added to prevent any possibility of a discrepancy in relationship loading results under high load. It is not clear whether this A2 bug was actually possible in A3.

## 3.32.0 (2022-11-09)

### Adds

* Adds Reset Password feature to the login page. Note that the feature must be enabled and email delivery must be properly configured. See the [documentation](https://v3.docs.apostrophecms.org/reference/modules/login.html) for more details.
* Allow project-level developer to override bundling decisions by configuring the `@apostrophecms/asset` module. Check the [module documentation](https://v3.docs.apostrophecms.org/reference/modules/asset.html#options) for more information.

### Fixes

* Query builders for regular select fields have always accepted null to mean "do not filter on this property." Now this also works for dynamic select fields.
* The i18n UI state management now doesn't allow actions while it's busy.
* Fixed various localization bugs in the text of the "Update" dropdown menu.
* The `singleton: true` option for piece types now automatically implies `showCreate: false`.
* Remove browser console warnings by handling Tiptap Editor's breaking changes and duplicated plugins.
* The editor modal now allocates more space to area fields when possible, resolving common concerns about editing large widgets inside the modal.

## 3.31.0 (2022-10-27)

### Adds

* Adds `placeholder: true` and `initialModal: false` features to improve the user experience of adding widgets to the page. Checkout the [Widget Placeholders documentation](https://v3.docs.apostrophecms.org/guide/areas-and-widgets.html#adding-placeholder-content-to-widgets) for more detail.

### Fixes

* When another user is editing the document, the other user's name is now displayed correctly.

## 3.30.0 (2022-10-12)

### Adds

* New `APOS_LOG_ALL_ROUTES` environment variable. If set, Apostrophe logs information about all middleware functions and routes that are executed on behalf of a particular URL.
* Adds the `addFileGroups` option to the `attachment` module. Additionally it exposes a new method, `addFileGroup(group)`. These allow easier addition of new file groups or extension of the existing groups.

### Fixes

* Vue 3 may now be used in a separate webpack build at project level without causing problems for the admin UI Vue 2 build.
* Fixes `cache` module `clear-cache` CLI task message
* Fixes help message for `express` module `list-routes` CLI task

## 3.29.1 (2022-10-03)

### Fixes

* Hotfix to restore Node 14 support. Of course Node 16 is also supported.


## 3.29.0 (2022-10-03)

### Adds

* Areas now support an `expanded: true` option to display previews for widgets. The Expanded Widget Preview Menu also supports grouping and display columns for each group.
* Add "showQuery" in piece-page-type in order to override the query for the "show" page as "indexQuery" does it for the index page

### Fixes

* Resolved a bug in which users making a password error in the presence of pre-login checks such as a CAPTCHA were unable to try again until they refreshed the page.

## 3.28.1 (2022-09-15)

### Fixes

* `AposInputBoolean` can now be `required` and have the value `false`.
* Schema fields containing boolean filters can now list both `yes` and `no` choices according to available values in the database.
* Fix attachment `getHeight()` and `getWidth()` template helpers by changing the assignment of the `attachment._crop` property.
* Change assignment of `attachment._focalPoint` for consistency.

## 3.28.0 (2022-08-31)

### Fixes

* Fix UI bug when creating a document via a relationship.

### Adds

* Support for uploading `webp` files for display as images. This is supported by all current browsers now that Microsoft has removed IE11. For best results, you should run `npm update` on your project to make sure you are receiving the latest release of `uploadfs` which uses `sharp` for image processing. Thanks to [Isaac Preston](https://github.com/ixc7) for this addition.
* Clicking outside a modal now closes it, the same way the `Escape` key does when pressed.
* `checkboxes` fields now support `min` and `max` properties. Thanks to [Gabe Flores](https://github.com/gabeflores-appstem).

## 3.27.0 (2022-08-18)

### Adds

* Add `/grid` `POST` route in permission module, in addition to the existing `GET` one.
* New utility script to help find excessively heavy npm dependencies of apostrophe core.

### Changes

* Extract permission grid into `AposPermissionGrid` vue component.
* Moved `stylelint` from `dependencies` to `devDependencies`. The benefit may be small because many projects will depend on `stylelint` at project level, but every little bit helps install speed, and it may make a bigger difference if different major versions are in use.

## 3.26.1 (2022-08-06)

### Fixes

Hotfix: always waits for the DOM to be ready before initializing the Apostrophe Admin UI. `setTimeout` alone might not guarantee that every time. This issue has apparently become more frequent in the latest versions of Chrome.
* Modifies the `login` module to return an empty object in the API session cookie response body to avoid potential invalid JSON error if `response.json()` is retrieved.

## 3.26.0 (2022-08-03)

### Adds

* Tasks can now be registered with the `afterModuleReady` flag, which is more useful than `afterModuleInit` because it waits for the module to be more fully initialized, including all "improvements" loaded via npm. The original `afterModuleInit` flag is still supported in case someone was counting on its behavior.
* Add `/grid` `POST` route in permission module, in addition to the existing `GET` one, to improve extensibility.
* `@apostrophecms/express:list-routes` command line task added, to facilitate debugging.

### Changes

* Since Microsoft has ended support for IE11 and support for ES5 builds is responsible for a significant chunk of Apostrophe's installation time, the `es5: true` option no longer produces an IE11 build. For backwards compatibility, developers will receive a warning, but their build will proceed without IE11 support. IE11 ES5 builds can be brought back by installing the optional [@apostrophecms/asset-es5](https://github.com/apostrophecms/asset-es5) module.

### Fixes

* `testModule: true` works in unit tests of external Apostrophe modules again even with modern versions of `mocha`, thanks to [Amin Shazrin](https://github.com/ammein).
* `getObjectManager` is now implemented for `Object` field types, fixing a bug that prevented the use of areas found in `object` schema fields within templates. Thanks to [James R T](https://github.com/jamestiotio).

## 3.25.0 (2022-07-20)

### Adds

* `radio` and `checkboxes` input field types now support a server side `choices` function for supplying their `choices` array dynamically, just like `select` fields do. Future custom field types can opt into this functionality with the field type flag `dynamicChoices: true`.

### Fixes

* `AposSelect` now emits values on `change` event as they were originally given. Their values "just work" so you do not have to think about JSON anymore when you receive it.
* Unpinned tiptap as the tiptap team has made releases that resolve the packaging errors that caused us to pin it in 3.22.1.
* Pinned `vue-loader` to the `15.9.x` minor release series for now. The `15.10.0` release breaks support for using `npm link` to develop the `apostrophe` module itself.
* Minimum version of `sanitize-html` bumped to ensure a potential denial-of-service vector is closed.

## 3.24.0 (2022-07-06)

### Adds

* Handle `private: true` locale option in i18n module, preventing logged out users from accessing the content of a private locale.

### Fixes

* Fix missing title translation in the "Array Editor" component.
* Add `follow: true` flag to `glob` functions (with `**` pattern) to allow registering symlink files and folders for nested modules
* Fix disabled context menu for relationship fields editing ([#3820](https://github.com/apostrophecms/apostrophe/issues/3820))
* In getReq method form the task module, extract the right `role` property from the options object.
* Fix `def:` option in `array` fields, in order to be able to see the default items in the array editor modal

## 3.23.0 (2022-06-22)

### Adds

* Shared Drafts: gives the possibility to share a link which can be used to preview the draft version of page, or a piece `show` page.
* Add `Localize` option to `@apostrophecms/image`. In Edit mode the context bar menu includes a "Localize" option to start cloning this image into other locales.

### Fixes

* Update `sass` to [`1.52.3`+](https://github.com/sass/dart-sass/pull/1713) to prevent the error `RangeError: Invalid value: Not in inclusive range 0..145: -1`. You can now fix that by upgrading with `npm update`. If it does not immediately clear up the issue in development, try `node app @apostrophecms/asset:clear-cache`.
* Fix a potential issue when URLs have a query string, in the `'@apostrophecms/page:notFound'` handler of the `soft-redirect` module.

## 3.22.1 (2022-06-17)

* Hotfix: temporarily pin versions of tiptap modules to work around packaging error that breaks import of the most recent releases. We will unpin as soon as this is fixed upstream. Fixes a bug where `npm update` would fail for A3 projects.

## 3.22.0 (2022-06-08)

### Adds

* Possibility to pass options to webpack extensions from any module.

### Fixes

* Fix a Webpack cache issue leading to modules symlinked in `node_modules` not being rebuilt.
* Fixes login maximum attempts error message that wasn't showing the plural when lockoutMinutes is more than 1.
* Fixes the text color of the current array item's slat label in the array editor modal.
* Fixes the maximum width of an array item's slat label so as to not obscure the Remove button in narrow viewports.
* If an array field's titleField option is set to a select field, use the selected option's label as the slat label rather its value.
* Disable the slat controls of the attachment component while uploading.
* Fixes bug when re-attaching the same file won't trigger an upload.
* AposSlat now fully respects the disabled state.

## 3.21.1 (2022-06-04)

### Fixes

* Work around backwards compatibility break in `sass` module by pinning to `sass` `1.50.x` while we investigate. If you saw the error `RangeError: Invalid value: Not in inclusive range 0..145: -1` you can now fix that by upgrading with `npm update`. If it does not immediately clear up the issue in development, try `node app @apostrophecms/asset:clear-cache`.

## 3.21.0 (2022-05-25)

### Adds

* Trigger only the relevant build when in a watch mode (development). The build paths should not contain comma (`,`).
* Adds an `unpublish` method, available for any doc-type.
An _Unpublish_ option has also been added to the context menu of the modal when editing a piece or a page.
* Allows developers to group fields in relationships the same way it's done for normal schemas.

### Fixes

* Vue files not being parsed when running eslint through command line, fixes all lint errors in vue files.
* Fix a bug where some Apostrophe modules symlinked in `node_modules` are not being watched.
* Recover after webpack build error in watch mode (development only).
* Fixes an edge case when failing (throw) task invoked via `task.invoke` will result in `apos.isTask()` to always return true due to `apos.argv` not reverted properly.

## 3.20.1 (2022-05-17)

### Fixes

* Minor corrections to French translation.

## 3.20.0

### Adds

* Adds French translation of the admin UI (use the `fr` locale).

## 3.19.0

### Adds

* New schema field type `dateAndTime` added. This schema field type saves in ISO8601 format, as UTC (Universal Coordinated Time), but is edited in a user-friendly way in the user's current time zone and locale.
* Webpack disk cache for better build performance in development and, if appropriately configured, production as well.
* In development, Webpack rebuilds the front end without the need to restart the Node.js process, yielding an additional speedup. To get this speedup for existing projects, see the `nodemonConfig` section of the latest `package.json` in [a3-boilerplate](https://github.com/apostrophecms/a3-boilerplate) for the new "ignore" rules you'll need to prevent nodemon from stopping the process and restarting.
* Added the new command line task `apostrophecms/asset:clear-cache` for clearing the webpack disk cache. This should be necessary only in rare cases where the configuration has changed in ways Apostrophe can't automatically detect.
* A separate `publishedLabel` field can be set for any schema field of a page or piece. If present it is displayed instead of `label` if the document has already been published.

### 3.18.1

### Fixes

* The admin UI now rebuilds properly in a development environment when new npm modules are installed in a multisite project (`apos.rootDir` differs from `apos.npmRootDir`).

## 3.18.0 (2022-05-03)

### Adds

* Images may now be cropped to suit a particular placement after selecting them. SVG files may not be cropped as it is not possible in the general case.
* Editors may also select a "focal point" for the image after selecting it. This ensures that this particular point remains visible even if CSS would otherwise crop it, which is a common issue in responsive design. See the `@apostrophecms/image` widget for a sample implementation of the necessary styles.
* Adds the `aspectRatio` option for image widgets. When set to `[ w, h ]` (a ratio of width to height), images are automatically cropped to this aspect ratio when chosen for that particular widget. If the user does not crop manually, then cropping happens automatically.
* Adds the `minSize` option for image widgets. This ensures that the images chosen are at least the given size `[ width, height ]`, and also ensures the user cannot choose something smaller than that when cropping.
* Implements OpenTelemetry instrumentation.
* Developers may now specify an alternate Vue component to be used for editing the subfields of relationships, either at the field level or as a default for all relationships with a particular piece type.
* The widget type base module now always passes on the `components` option as browser data, so that individual widget type modules that support contextual editing can be implemented more conveniently.
* In-context widget editor components now receive a `focused` prop which is helpful in deciding when to display additional UI.
* Adds new configuration option - `beforeExit` async handler.
* Handlers listening for the `apostrophe:run` event are now able to send an exit code to the Apostrophe bootstrap routine.
* Support for Node.js 17 and 18. MongoDB connections to `localhost` will now successfully find a typical dev MongoDB server bound only to `127.0.0.1`, Apostrophe can generate valid ipv6 URLs pointing back to itself, and `webpack` and `vue-loader` have been updated to address incompatibilities.
* Adds support for custom context menus provided by any module (see `apos.doc.addContextOperation()`).
* The `AposSchema` component now supports an optional `generation` prop which may be used to force a refresh when the value of the object changes externally. This is a compromise to avoid the performance hit of checking numerous subfields for possible changes every time the `value` prop changes in response to an `input` event.
* Adds new event `@apostrophecms/doc:afterAllModesDeleted` fired after all modes of a given document are purged.

### Fixes

* Documentation of obsolete options has been removed.
* Dead code relating to activating in-context widget editors have been removed. They are always active and have been for some time. In the future they might be swapped in on scroll, but there will never be a need to swap them in "on click."
* The `self.email` method of modules now correctly accepts a default `from` address configured for a specific module via the `from` subproperty of the `email` option to that module. Thanks to `chmdebeer` for pointing out the issue and the fix.
* Fixes `_urls` not added on attachment fields when pieces API index is requested (#3643)
* Fixes float field UI bug that transforms the value to integer when there is no field error and the first number after the decimal is `0`.
* The `nestedModuleSubdirs` feature no longer throws an error and interrupts startup if a project contains both `@apostrophecms/asset` and `asset`, which should be considered separate module names.

## 3.17.0 (2022-03-31)

### Adds

* Full support for the [`object` field type](https://v3.docs.apostrophecms.org/reference/field-types/object.html), which works just like `array` but stores just one sub-object as a property, rather than an array of objects.
* To help find documents that reference related ones via `relationship` fields, implement backlinks of related documents by adding a `relatedReverseIds` field to them and keeping it up to date. There is no UI based on this feature yet but it will permit various useful features in the near future.
* Adds possibility for modules to [extend the webpack configuration](https://v3.docs.apostrophecms.org/guide/webpack.html).
* Adds possibility for modules to [add extra frontend bundles for scss and js](https://v3.docs.apostrophecms.org/guide/webpack.html). This is useful when the `ui/src` build would otherwise be very large due to code used on rarely accessed pages.
* Loads the right bundles on the right pages depending on the page template and the loaded widgets. Logged-in users have all the bundles on every page, because they might introduce widgets at any time.
* Fixes deprecation warnings displayed after running `npm install`, for dependencies that are directly included by this package.
* Implement custom ETags emission when `etags` cache option is enabled. [See the documentation for more information](https://v3.docs.apostrophecms.org/guide/caching.html).
It allows caching of pages and pieces, using a cache invalidation mechanism that takes into account related (and reverse related) document updates, thanks to backlinks mentioned above.
Note that for now, only single pages and pieces benefit from the ETags caching system (pages' and pieces' `getOne` REST API route, and regular served pages).
The cache of an index page corresponding to the type of a piece that was just saved will automatically be invalidated. However, please consider that it won't be effective when a related piece is saved, therefore the cache will automatically be invalidated _after_ the cache lifetime set in `maxAge` cache option.

### Fixes

* Apostrophe's webpack build now works properly when developing code that imports module-specific npm dependencies from `ui/src` or `ui/apos` when using `npm link` to develop the module in question.
* The `es5: true` option to `@apostrophecms/asset` works again.

## 3.16.1 (2022-03-21)

### Fixes

* Fixes a bug in the new `Cache-Control` support introduced by 3.16.0 in which we get the logged-out homepage right after logging in. This issue only came into play if the new caching options were enabled.

## 3.16.0 (2022-03-18)

### Adds

* Offers a simple way to set a Cache-Control max-age for Apostrophe page and GET REST API responses for pieces and pages. [See the documentation for more information](https://v3.docs.apostrophecms.org/guide/caching.html).
* API keys and bearer tokens "win" over session cookies when both are present. Since API keys and bearer tokens are explicitly added to the request at hand, it never makes sense to ignore them in favor of a cookie, which is implicit. This also simplifies automated testing.
* `data-apos-test=""` selectors for certain elements frequently selected in QA tests, such as `data-apos-test="adminBar"`.
* Offer a simple way to set a Cache-Control max-age for Apostrophe page and GET REST API responses for pieces and pages.
* To speed up functional tests, an `insecurePasswords` option has been added to the login module. This option is deliberately named to discourage use for any purpose other than functional tests in which repeated password hashing would unduly limit performance. Normally password hashing is intentionally difficult to slow down brute force attacks, especially if a database is compromised.

### Fixes

* `POST`ing a new child page with `_targetId: '_home'` now works properly in combination with `_position: 'lastChild'`.

## 3.15.0 (2022-03-02)

### Adds

* Adds throttle system based on username (even when not existing), on initial login route. Also added for each late login requirement, e.g. for 2FA attempts.

## 3.14.2 (2022-02-27)

* Hotfix: fixed a bug introduced by 3.14.1 in which non-parked pages could throw an error during the migration to fix replication issues.

## 3.14.1 (2022-02-25)

* Hotfix: fixed a bug in which replication across locales did not work properly for parked pages configured via the `_children` feature. A one-time migration is included to reconnect improperly replicated versions of the same parked pages. This runs automatically, no manual action is required. Thanks to [justyna1](https://github.com/justyna13) for identifying the issue.

## 3.14.0 (2022-02-22)

### Adds

* To reduce complications for those implementing caching strategies, the CSRF protection cookie now contains a simple constant string, and is not recorded in `req.session`. This is acceptable because the real purpose of the CSRF check is simply to verify that the browser has sent the cookie at all, which it will not allow a cross-origin script to do.
* As a result of the above, a session cookie is not generated and sent at all unless `req.session` is actually used or a user logs in. Again, this reduces complications for those implementing caching strategies.
* When logging out, the session cookie is now cleared in the browser. Formerly the session was destroyed on the server side only, which was sufficient for security purposes but could create caching issues.
* Uses `express-cache-on-demand` lib to make similar and concurrent requests on pieces and pages faster.
* Frontend build errors now stop app startup in development, and SCSS and JS/Vue build warnings are visible on the terminal console for the first time.

### Fixes

* Fixed a bug when editing a page more than once if the page has a relationship to itself, whether directly or indirectly. Widget ids were unnecessarily regenerated in this situation, causing in-context edits after the first to fail to save.
* Pages no longer emit double `beforeUpdate` and `beforeSave` events.
* When the home page extends `@apostrophecms/piece-page-type`, the "show page" URLs for individual pieces should not contain two slashes before the piece slug. Thanks to [Martí Bravo](https://github.com/martibravo) for the fix.
* Fixes transitions between login page and `afterPasswordVerified` login steps.
* Frontend build errors now stop the `@apostrophecms/asset:build` task properly in production.
* `start` replaced with `flex-start` to address SCSS warnings.
* Dead code removal, as a result of following up on JS/Vue build warnings.

## 3.13.0 - 2022-02-04

### Adds

* Additional requirements and related UI may be imposed on native ApostropheCMS logins using the new `requirements` feature, which can be extended in modules that `improve` the `@apostrophecms/login` module. These requirements are not imposed for single sign-on logins via `@apostrophecms/passport-bridge`. See the documentation for more information.
* Adds latest Slovak translation strings to SK.json in `i18n/` folder. Thanks to [Michael Huna](https://github.com/Miselrkba) for the contribution.
* Verifies `afterPasswordVerified` requirements one by one when emitting done event, allows to manage errors ans success before to go to the next requirement. Stores and validate each requirement in the token. Checks the new `askForConfirmation` requirement option to go to the next step when emitting done event or waiting for the confirm event (in order to manage success messages). Removes support for `afterSubmit` for now.

### Fixes

* Decodes the testReq `param` property in `serveNotFound`. This fixes a problem where page titles using diacritics triggered false 404 errors.
* Registers the default namespace in the Vue instance of i18n, fixing a lack of support for un-namespaced l10n keys in the UI.

## 3.12.0 - 2022-01-21

### Adds

* It is now best practice to deliver namespaced i18n strings as JSON files in module-level subdirectories of `i18n/` named to match the namespace, e.g. `i18n/ourTeam` if the namespace is `ourTeam`. This allows base class modules to deliver phrases to any namespace without conflicting with those introduced at project level. The `i18n` option is now deprecated in favor of the new `i18n` module format section, which is only needed if `browser: true` must be specified for a namespace.
* Brought back the `nestedModuleSubdirs` feature from A2, which allows modules to be nested in subdirectories if `nestedModuleSubdirs: true` is set in `app.js`. As in A2, module configuration (including activation) can also be grouped in a `modules.js` file in such subdirectories.

### Fixes

* Fixes minor inline documentation comments.
* UI strings that are not registered localization keys will now display properly when they contain a colon (`:`). These were previously interpreted as i18next namespace/key pairs and the "namespace" portion was left out.
* Fixes a bug where changing the page type immediately after clicking "New Page" would produce a console error. In general, areas and checkboxes now correctly handle their value being changed to `null` by the parent schema after initial startup of the `AposInputArea` or `AposInputCheckboxes` component.
* It is now best practice to deliver namespaced i18n strings as JSON files in module-level subdirectories of `i18n/` named to match the namespace, e.g. `i18n/ourTeam` if the namespace is `ourTeam`. This allows base class modules to deliver phrases to any namespace without conflicting with those introduced at project level. The `i18n` option is now deprecated in favor of the new `i18n` module format section, which is only needed if `browser: true` must be specified for a namespace.
* Removes the `@apostrophecms/util` module template helper `indexBy`, which was using a lodash method not included in lodash v4.
* Removes an unimplemented `csrfExceptions` module section cascade. Use the `csrfExceptions` *option* of any module to set an array of URLs excluded from CSRF protection. More information is forthcoming in the documentation.
* Fix `[Object Object]` in the console when warning `A permission.can() call was made with a type that has no manager` is printed.

### Changes

* Temporarily removes `npm audit` from our automated tests because of a sub-dependency of vue-loader that doesn't actually cause a security vulnerability for apostrophe.

## 3.11.0 - 2022-01-06

### Adds

* Apostrophe now extends Passport's `req.login` to emit an `afterSessionLogin` event from the `@apostrophecms:login` module, with `req` as an argument. Note that this does not occur at all for login API calls that return a bearer token rather than establishing an Express session.

### Fixes

* Apostrophe's extension of `req.login` now accounts for the `req.logIn` alias and the skippable `options` parameter, which is relied upon in some `passport` strategies.
* Apostrophe now warns if a nonexistent widget type is configured for an area field, with special attention to when `-widget` has been erroneously included in the name. For backwards compatibility this is a startup warning rather than a fatal error, as sites generally did operate successfully otherwise with this type of bug present.

### Changes

* Unpins `vue-click-outside-element` the packaging of which has been fixed upstream.
* Adds deprecation note to `__testDefaults` option. It is not in use, but removing would be a minor BC break we don't need to make.
* Allows test modules to use a custom port as an option on the `@apostrophecms/express` module.
* Removes the code base pull request template to instead inherit the organization-level template.
* Adds `npm audit` back to the test scripts.

## 3.10.0 - 2021-12-22

### Fixes

* `slug` type fields can now have an empty string or `null` as their `def` value without the string `'none'` populating automatically.
* The `underline` feature works properly in tiptap toolbar configuration.
* Required checkbox fields now properly prevent editor submission when empty.
* Pins `vue-click-outside-element` to a version that does not attempt to use `eval` in its distribution build, which is incompatible with a strict Content Security Policy.

### Adds

* Adds a `last` option to fields. Setting `last: true` on a field puts that field at the end of the field's widget order. If more than one field has that option active the true last item will depend on general field registration order. If the field is ordered with the `fields.order` array or field group ordering, those specified orders will take precedence.

### Changes

* Adds deprecation notes to the widget class methods `getWidgetWrapperClasses` and `getWidgetClasses` from A2.
* Adds a deprecation note to the `reorganize` query builder for the next major version.
* Uses the runtime build of Vue. This has major performance and bundle size benefits, however it does require changes to Apostrophe admin UI apps that use a `template` property (components should require no changes, just apps require an update). These apps must now use a `render` function instead. Since custom admin UI apps are not yet a documented feature we do not regard this as a bc break.
* Compatible with the `@apostrophecms/security-headers` module, which supports a strict `Content-Security-Policy`.
* Adds a deprecation note to the `addLateCriteria` query builder.
* Updates the `toCount` doc type query method to use Math.ceil rather than Math.floor plus an additional step.

## 3.9.0 - 2021-12-08

### Adds

* Developers can now override any Vue component of the ApostropheCMS admin UI by providing a component of the same name in the `ui/apos/components` folder of their own module. This is not always the best approach, see the documentation for details.
* When running a job, we now trigger the notification before to run the job, this way the progress notification ID is available from the job and the notification can be dismissed if needed.
* Adds `maxUi`, `maxLabel`, `minUi`, and `minLabel` localization strings for array input and other UI.

### Fixes

* Fully removes references to the A2 `self.partial` module method. It appeared only once outside of comments, but was not actually used by the UI. The `self.render` method should be used for simple template rendering.
* Fixes string interpolation for the confirmation modal when publishing a page that has an unpublished parent page.
* No more "cannot set headers after they are sent to the client" and "req.res.redirect not defined" messages when handling URLs with extra trailing slashes.
* The `apos.util.runPlayers` method is not called until all of the widgets in a particular tree of areas and sub-areas have been added to the DOM. This means a parent area widget player will see the expected markup for any sub-widgets when the "Edit" button is clicked.
* Properly activates the `apostropheI18nDebugPlugin` i18next debugging plugin when using the `APOS_SHOW_I18N` environment variable. The full set of l10n emoji indicators previously available for the UI is now available for template and server-side strings.
* Actually registers piece types for site search unless the `searchable` option is `false`.
* Fixes the methods required for the search `index` task.

### Changes

* Adds localization keys for the password field component's min and max error messages.

## 3.8.1 - 2021-11-23

### Fixes

* The search field of the pieces manager modal works properly. Thanks to [Miro Yovchev](https://github.com/myovchev) for pointing out the issue and providing a solution.
* Fixes a bug in `AposRichTextWidgetEditor.vue` when a rich text widget was specifically configured with an empty array as the `styles` option. In that case a new empty rich text widget will initiate with an empty paragraph tag.
* The`fieldsPresent` method that is used with the `presentFieldsOnly` option in doc-type was broken, looking for properties in strings and wasn't returning anything.

## 3.8.0 - 2021-11-15

### Adds

* Checkboxes for pieces are back, a main checkbox allows to select all page items. When all pieces on a page are checked, a banner where the user can select all pieces appears. A launder for mongo projections has been added.
* Registered `batchOperations` on a piece-type will now become buttons in the manager batch operations "more menu" (styled as a kebab icon). Batch operations should include a label, `messages` object, and `modalOptions` for the confirmation modal.
* `batchOperations` can be grouped into a single button with a menu using the `group` cascade subproperty.
* `batchOperations` can be conditional with an `if` conditional object. This allows developers to pass a single value or an array of values.
* Piece types can have `utilityOperations` configured as a top-level cascade property. These operations are made available in the piece manager as new buttons.
* Notifications may now include an `event` property, which the AposNotification component will emit on mount. The `event` property should be set to an object with `name` (the event name) and optionally `data` (data included with the event emission).
* Adds support for using the attachments query builder in REST API calls via the query string.
* Adds contextual menu for pieces, any module extending the piece-type one can add actions in this contextual menu.
* When clicking on a batch operation, it opens a confirmation modal using modal options from the batch operation, it also works for operations in grouped ones. operations name property has been renamed in action to work with AposContextMenu component.
* Beginning with this release, a module-specific static asset in your project such as `modules/mymodulename/public/images/bg.png` can always be referenced in your `.scss` and `.css` files as `/modules/mymodulename/images/bg.png`, even if assets are actually being deployed to S3, CDNs, etc. Note that `public` and `ui/public` module subdirectories have separate functions. See the documentation for more information.
* Adds AposFile.vue component to abstract file dropzone UI, uses it in AposInputAttachment, and uses it in the confirmation modal for pieces import.
* Optionally add `dimensionAttrs` option to image widget, which sets width & height attributes to optimize for Cumulative Layout Shift. Thank you to [Qiao Lin](https://github.com/qclin) for the contribution.

### Fixes

* The `apos.util.attachmentUrl` method now works correctly. To facilitate that, `apos.uploadsUrl` is now populated browser-side at all times as the frontend logic originally expected. For backwards compatibility `apos.attachment.uploadsUrl` is still populated when logged in.
* Widget players are now prevented from being played twice by the implementing vue component.

### Changes
* Removes Apostrophe 2 documentation and UI configuration from the `@apostrophecms/job` module. These options were not yet in use for A3.
* Renames methods and removes unsupported routes in the `@apostrophecms/job` module that were not yet in use. This was not done lightly, but specifically because of the minimal likelihood that they were in use in project code given the lack of UI support.
  * The deprecated `cancel` route was removed and will likely be replaced at a later date.
  * `run` was renamed `runBatch` as its purpose is specifically to run processes on a "batch selected" array of pieces or pages.
  * `runNonBatch` was renamed to `run` as it is the more generic job-running method. It is likely that `runBatch` will eventually be refactored to use this method.
  * The `good` and `bad` methods are renamed `success` and `failure`, respectively. The expected methods used in the `run` method were similarly renamed. They still increment job document properties called `good` and `bad`.
* Comments out the unused `batchSimpleRoute` methods in the page and piece-type modules to avoid usage before they are fully implemented.
* Optionally add `dimensionAttrs` option to image widget, which sets width & height attributes to optimize for Cumulative Layout Shift.
* Temporarily removes `npm audit` from our automated tests because of a sub-dependency of uploadfs that doesn't actually cause a security vulnerability for apostrophe.

## 3.7.0 - 2021-10-28

### Adds

* Schema select field choices can now be populated by a server side function, like an API call. Set the `choices` property to a method name of the calling module. That function should take a single argument of `req`, and return an array of objects with `label` and `value` properties. The function can be async and will be awaited.
* Apostrophe now has built-in support for the Node.js cluster module. If the `APOS_CLUSTER_PROCESSES` environment variable is set to a number, that number of child processes are forked, sharing the same listening port. If the variable is set to `0`, one process is forked for each CPU core, with a minimum of `2` to provide availability during restarts. If the variable is set to a negative number, that number is added to the number of CPU cores, e.g. `-1` is a good way to reserve one core for MongoDB if it is running on the same server. This is for production use only (`NODE_ENV=production`). If a child process fails it is restarted automatically.

### Fixes

* Prevents double-escaping interpolated localization strings in the UI.
* Rich text editor style labels are now run through a localization method to get the translated strings from their l10n keys.
* Fixes README Node version requirement (Node 12+).
* The text alignment buttons now work immediately in a new rich text widget. Previously they worked only after manually setting a style or refreshing the page. Thanks to Michelin for their support of this fix.
* Users can now activate the built-in date and time editing popups of modern browsers when using the `date` and `time` schema field types.
* Developers can now `require` their project `app.js` file in the Node.js REPL for debugging and inspection. Thanks to [Matthew Francis Brunetti](https://github.com/zenflow).
* If a static text phrase is unavailable in both the current locale and the default locale, Apostrophe will always fall back to the `en` locale as a last resort, which ensures the admin UI works if it has not been translated.
* Developers can now `require` their project `app.js` in the Node.js REPL for debugging and inspection
* Ensure array field items have valid _id prop before storing. Thanks to Thanks to [Matthew Francis Brunetti](https://github.com/zenflow).

### Changes

* In 3.x, `relationship` fields have an optional `builders` property, which replaces `filters` from 2.x, and within that an optional `project` property, which replaces `projection` from 2.x (to match MongoDB's `cursor.project`). Prior to this release leaving the old syntax in place could lead to severe performance problems due to a lack of projections. Starting with this release the 2.x syntax results in an error at startup to help the developer correct their code.
* The `className` option from the widget options in a rich text area field is now also applied to the rich text editor itself, for a consistently WYSIWYG appearance when editing and when viewing. Thanks to [Max Mulatz](https://github.com/klappradla) for this contribution.
* Adds deprecation notes to doc module `afterLoad` events, which are deprecated.
* Removes unused `afterLogin` method in the login module.

## 3.6.0 - 2021-10-13

### Adds

* The `context-editing` apostrophe admin UI bus event can now take a boolean parameter, explicitly indicating whether the user is actively typing or performing a similar active manipulation of controls right now. If a boolean parameter is not passed, the existing 1100-millisecond debounced timeout is used.
* Adds 'no-search' modifier to relationship fields as a UI simplification option.
* Fields can now have their own `modifiers` array. This is combined with the schema modifiers, allowing for finer grained control of field rendering.
* Adds a Slovak localization file. Activate the `sk` locale to use this. Many thanks to [Michael Huna](https://github.com/Miselrkba) for the contribution.
* Adds a Spanish localization file. Activate the `es` locale to use this. Many thanks to [Eugenio Gonzalez](https://github.com/egonzalezg9) for the contribution.
* Adds a Brazilian Portuguese localization file. Activate the `pt-BR` locale to use this. Many thanks to [Pietro Rutzen](https://github.com/pietro-rutzen) for the contribution.

### Fixes

* Fixed missing translation for "New Piece" option on the "more" menu of the piece manager, seen when using it as a chooser.
* Piece types with relationships to multiple other piece types may now be configured in any order, relative to the other piece types. This sometimes appeared to be a bug in reverse relationships.
* Code at the project level now overrides code found in modules that use `improve` for the same module name. For example, options set by the `@apostrophecms/seo-global` improvement that ships with `@apostrophecms/seo` can now be overridden at project level by `/modules/@apostrophecms/global/index.js` in the way one would expect.
* Array input component edit button label is now propertly localized.
* A memory leak on each request has been fixed, and performance improved, by avoiding the use of new Nunjucks environments for each request. Thanks to Miro Yovchev for pointing out the leak.
* Fragments now have access to `__t()`, `getOptions` and other features passed to regular templates.
* Fixes field group cascade merging, using the original group label if none is given in the new field group configuration.
* If a field is conditional (using an `if` option), is required, but the condition has not been met, it no longer throws a validation error.
* Passing `busy: true` to `apos.http.post` and related methods no longer produces an error if invoked when logged out, however note that there will likely never be a UI for this when logged out, so indicate busy state in your own way.
* Bugs in document modification detection have been fixed. These bugs caused edge cases where modifications were not detected and the "Update" button did not appear, and could cause false positives as well.

### Changes

* No longer logs a warning about no users if `testModule` is true on the app.

## 3.5.0 - 2021-09-23

* Pinned dependency on `vue-material-design-icons` to fix `apos-build.js` build error in production.
* The file size of uploaded media is visible again when selected in the editor, and media information such as upload date, dimensions and file size is now properly localized.
* Fixes moog error messages to reflect the recommended pattern of customization functions only taking `self` as an argument.
* Rich Text widgets now instantiate with a valid element from the `styles` option rather than always starting with an unclassed `<p>` tag.
* Since version 3.2.0, apostrophe modules to be loaded via npm must appear as explicit npm dependencies of the project. This is a necessary security and stability improvement, but it was slightly too strict. Starting with this release, if the project has no `package.json` in its root directory, the `package.json` in the closest ancestor directory is consulted.
* Fixes a bug where having no project modules directory would throw an error. This is primarily a concern for module unit tests where there are no additional modules involved.
* `css-loader` now ignores `url()` in css files inside `assets` so that paths are left intact, i.e. `url(/images/file.svg)` will now find a static file at `/public/images/file.svg` (static assets in `/public` are served by `express.static`). Thanks to Matic Tersek.
* Restored support for clicking on a "foreign" area, i.e. an area displayed on the page whose content comes from a piece, in order to edit it in an appropriate way.
* Apostrophe module aliases and the data attached to them are now visible immediately to `ui/src/index.js` JavaScript code, i.e. you can write `apos.alias` where `alias` matches the `alias` option configured for that module. Previously one had to write `apos.modules['module-name']` or wait until next tick. However, note that most modules do not push any data to the browser when a user is not logged in. You can do so in a custom module by calling `self.enableBrowserData('public')` from `init` and implementing or extending the `getBrowserData(req)` method (note that page, piece and widget types already have one, so it is important to extend in those cases).
* `options.testModule` works properly when implementing unit tests for an npm module that is namespaced.

### Changes

* Cascade grouping (e.g., grouping fields) will now concatenate a group's field name array with the field name array of an existing group of the same name. Put simply, if a new piece module adds their custom fields to a `basics` group, that field will be added to the default `basics` group fields. Previously the new group would have replaced the old, leaving inherited fields in the "Ungrouped" section.
* AposButton's `block` modifier now less login-specific

### Adds

* Rich Text widget's styles support a `def` property for specifying the default style the editor should instantiate with.
* A more helpful error message if a field of type `area` is missing its `options` property.

## 3.4.1 - 2021-09-13

No changes. Publishing to correctly mark the latest 3.x release as "latest" in npm.

## 3.4.0 - 2021-09-13

### Security

* Changing a user's password or marking their account as disabled now immediately terminates any active sessions or bearer tokens for that user. Thanks to Daniel Elkabes for pointing out the issue. To ensure all sessions have the necessary data for this, all users logged in via sessions at the time of this upgrade will need to log in again.
* Users with permission to upload SVG files were previously able to do so even if they contained XSS attacks. In Apostrophe 3.x, the general public so far never has access to upload SVG files, so the risk is minor but could be used to phish access from an admin user by encouraging them to upload a specially crafted SVG file. While Apostrophe typically displays SVG files using the `img` tag, which ignores XSS vectors, an XSS attack might still be possible if the image were opened directly via the Apostrophe media library's convenience link for doing so. All SVG uploads are now sanitized via DOMPurify to remove XSS attack vectors. In addition, all existing SVG attachments not already validated are passed through DOMPurify during a one-time migration.

### Fixes

* The `apos.attachment.each` method, intended for migrations, now respects its `criteria` argument. This was necessary to the above security fix.
* Removes a lodash wrapper around `@apostrophecms/express` `bodyParser.json` options that prevented adding custom options to the body parser.
* Uses `req.clone` consistently when creating a new `req` object with a different mode or locale for localization purposes, etc.
* Fixes bug in the "select all" relationship chooser UI where it selected unpublished items.
* Fixes bug in "next" and "previous" query builders.
* Cutting and pasting widgets now works between locales that do not share a hostname, provided that you switch locales after cutting (it does not work between tabs that are already open on separate hostnames).
* The `req.session` object now exists in task `req` objects, for better compatibility. It has no actual persistence.
* Unlocalized piece types, such as users, may now be selected as part of a relationship when browsing.
* Unpublished localized piece types may not be selected via the autocomplete feature of the relationship input field, which formerly ignored this requirement, although the browse button enforced it.
* The server-side JavaScript and REST APIs to delete pieces now work properly for pieces that are not subject to either localization or draft/published workflow at all the (`localize: false` option). UI for this is under discussion, this is just a bug fix for the back end feature which already existed.
* Starting in version 3.3.1, a newly added image widget did not display its image until the page was refreshed. This has been fixed.
* A bug that prevented Undo operations from working properly and resulted in duplicate widget _id properties has been fixed.
* A bug that caused problems for Undo operations in nested widgets, i.e. layout or multicolumn widgets, has been fixed.
* Duplicate widget _id properties within the same document are now prevented on the server side at save time.
* Existing duplicate widget _id properties are corrected by a one-time migration.

### Adds

* Adds a linter to warn in dev mode when a module name include a period.
* Lints module names for `apostrophe-` prefixes even if they don't have a module directory (e.g., only in `app.js`).
* Starts all `warnDev` messages with a line break and warning symbol (⚠️) to stand out in the console.
* `apos.util.onReady` aliases `apos.util.onReadyAndRefresh` for brevity. The `apos.util.onReadyAndRefresh` method name will be deprecated in the next major version.
* Adds a developer setting that applies a margin between parent and child areas, allowing developers to change the default spacing in nested areas.

### Changes

* Removes the temporary `trace` method from the `@apostrophecms/db` module.
* Beginning with this release, the `apostrophe:modulesReady` event has been renamed `apostrophe:modulesRegistered`, and the `apostrophe:afterInit` event has been renamed `apostrophe:ready`. This better reflects their actual roles. The old event names are accepted for backwards compatibility. See the documentation for more information.
* Only autofocuses rich text editors when they are empty.
* Nested areas now have a vertical margin applied when editing, allowing easier access to the parent area's controls.

## 3.3.1 - 2021-09-01

### Fixes

* In some situations it was possible for a relationship with just one selected document to list that document several times in the returned result, resulting in very large responses.
* Permissions roles UI localized correctly.
* Do not crash on startup if users have a relationship to another type. This was caused by the code that checks whether any users exist to present a warning to developers. That code was running too early for relationships to work due to event timing issues.

## 3.3.0 - 2021-08-30

### Fixes

* Addresses the page jump when using the in-context undo/redo feature. The page will immediately return users to their origin scroll position after the content refreshes.
* Resolves slug-related bug when switching between images in the archived view of the media manager. The slug field was not taking into account the double slug prefix case.
* Fixes migration task crash when parking new page. Thanks to [Miro Yovchev](https://www.corllete.com/) for this fix.
* Fixes incorrect month name in `AposCellDate`, which can be optionally used in manage views of pieces. Thanks to [Miro Yovchev](https://www.corllete.com/) for this fix.

### Adds

* This version achieves localization (l10n) through a rich set of internationalization (i18n) features. For more information, [see the documentation](https://v3.docs.apostrophecms.org/).
* There is support for both static string localization and dynamic content localization.
* The home page, other parked pages, and the global document are automatically replicated to all configured locales at startup. Parked properties are refreshed if needed. Other pages and pieces are replicated if and when an editor chooses to do so.
* An API route has been added for voluntary replication, i.e. when deciding a document should exist in a second locale, or desiring to overwrite the current draft contents in locale `B` with the draft contents of locale `A`.
* Locales can specify `prefix` and `hostname` options, which are automatically recognized by middleware that removes the prefix dynamically where appropriate and sets `req.locale`. In 3.x this works more like the global site `prefix` option. This is a departure from 2.x which stored the prefix directly in the slug, creating maintenance issues.
* Locales are stateless: they are never recorded in the session. This eliminates many avenues for bugs and bad SEO. However, this also means the developer must fully distinguish them from the beginning via either `prefix` or `hostname`. A helpful error message is displayed if this is not the case.
* Switching locales preserves the user's editing session even if on separate hostnames. To enable this, if any locales have hostnames, all configured locales must have hostnames and/or baseUrl must be set for those that don't.
* An API route has been added to discover the locales in which a document exists. This provides basic information only for performance (it does not report `title` or `_url`).
* Editors can "localize" documents, copying draft content from one locale to another to create a corresponding document in a different locale. For convenience related documents, such as images and other pieces directly referenced by the document's structure, can be localized at the same time. Developers can opt out of this mechanism for a piece type entirely, check the box by default for that type, or leave it as an "opt-in" choice.
* The `@apostrophecms/i18n` module now uses `i18next` to implement static localization. All phrases in the Vue-based admin UI are passed through `i18next` via `this.$t`, and `i18next` is also available via `req.t()` in routes and `__t()` in templates. Apostrophe's own admin UI phrases are in the `apostrophe` namespace for a clean separation. An array of locale codes, such as `en` or `fr` or `en-au`, can be specified using the `locales` option to the `@apostrophecms/i18n` module. The first locale is the default, unless the `defaultLocale` option is set. If no locales are set, the locale defaults to `en`. The `i18next-http-middleware` locale guesser is installed and will select an available locale if possible, otherwise it will fall back to the default.
* In the admin UI, `v-tooltip` has been extended as `v-apos-tooltip`, which passes phrases through `i18next`.
* Developers can link to alternate locales by iterating over `data.localizations` in any page template. Each element always has `locale`, `label` and `homePageUrl` properties. Each element also has an `available` property (if true, the current context document is available in that locale), `title` and a small number of other document properties are populated, and `_url` redirects to the context document in that locale. The current locale is marked with `current: true`.
* To facilitate adding interpolated values to phrases that are passed as a single value through many layers of code, the `this.$t` helper provided in Vue also accepts an object argument with a `key` property. Additional properties may be used for interpolation.
* `i18next` localization JSON files can be added to the `i18n` subdirectory of *any* module, as long as its `i18n` option is set. The `i18n` object may specify `ns` to give an `i18next` namespace, otherwise phrases are in the default namespace, used when no namespace is specified with a `:` in an `i18next` call. The default namespace is yours for use at project level. Multiple modules may contribute to the same namespace.
* If `APOS_DEBUG_I18N=1` is set in the environment, the `i18next` debug flag is activated. For server-side translations, i.e. `req.t()` and `__t()`, debugging output will appear on the server console. For browser-side translations in the Vue admin UI, debugging output will appear in the browser console.
* If `APOS_SHOW_I18N=1` is set in the environment, all phrases passed through `i18next` are visually marked, to make it easier to find those that didn't go through `i18next`. This does not mean translations actually exist in the JSON files. For that, review the output of `APOS_DEBUG_I18N=1`.
* There is a locale switcher for editors.
* There is a backend route to accept a new locale on switch.
* A `req.clone(properties)` method is now available. This creates a clone of the `req` object, optionally passing in an object of properties to be set. The use of `req.clone` ensures the new object supports `req.get` and other methods of a true `req` object. This technique is mainly used to obtain a new request object with the same privileges but a different mode or locale, i.e. `mode: 'published'`.
* Fallback wrappers are provided for the `req.__()`, `res.__()` and `__()` localization helpers, which were never official or documented in 3.x but may be in use in projects ported from 2.x. These wrappers do not localize but do output the input they are given along with a developer warning. You should migrate them to use `req.t()` (in server-side javascript) or `__t()` (Nunjucks templates).

### Changes

* Bolsters the CSS that backs Apostrophe UI's typography to help prevent unintended style leaks at project-level code.
* Removes the 2.x series changelog entries. They can be found in the 2.0 branch in Github.

## 3.2.0 - 2021-08-13

### Fixes

* `req.hostname` now works as expected when `trustProxy: true` is passed to the `@apostrophecms/express` module.
* Apostrophe loads modules from npm if they exist there and are configured in the `modules` section of `app.js`. This was always intended only as a way to load direct, intentional dependencies of your project. However, since npm "flattens" the dependency tree, dependencies of dependencies that happen to have the same name as a project-level Apostrophe module could be loaded by default, crashing the site or causing unexpected behavior. So beginning with this release, Apostrophe scans `package.json` to verify an npm module is actually a dependency of the project itself before attempting to load it as an Apostrophe module.
* Fixes the reference to sanitize-html defaults in the rich text widget.
* Fixes the `toolbarToAllowedStyles` method in the rich text widget, which was not returning any configuration.
* Fixes the broken text alignment in rich text widgets.
* Adds a missing npm dependency on `chokidar`, which Apostrophe and Nunjucks use for template refreshes. In most environments this worked anyway due to an indirect dependency via the `sass` module, but for stability Apostrophe should depend directly on any npm module it uses.
* Fixes the display of inline range inputs, notably broken when using Palette
* Fixes occasional unique key errors from migrations when attempting to start up again with a site that experienced a startup failure before inserting its first document.
* Requires that locale names begin with a letter character to ensure order when looping over the object entries.
* Unit tests pass in MongoDB 5.x.

### Adds
* Adds Cut and Paste to area controls. You can now Cut a widget to a virtual clipboard and paste it in suitable areas. If an area
can include the widget on the clipboard, a special Clipboard widget will appear in area's Add UI. This works across pages as well.

### Changes
* Apostrophe's Global's UI (the @apostrophecms/global singleton has moved from the admin bar's content controls to the admin utility tray under a cog icon.
* The context bar's document Edit button, which was a cog icon, has been rolled into the doc's context menu.

## 3.1.3 - 2021-07-16

### Fixes

* Hotfix for an incompatibility between `vue-loader` and `webpack` 5.45.0 which causes a crash at startup in development, or asset build time in production. We have temporarily pinned our dependency to `webpack` 5.44.x. We are [contributing to the discussion around the best long-term fix for vue-loader](https://github.com/vuejs/vue-loader/issues/1854).

## 3.1.2 - 2021-07-14

### Changes

* Removes an unused method, `mapMongoIdToJqtreeId`, that was used in A2 but is no longer relevant.
* Removes deprecated and non-functional steps from the `edit` method in the `AposDocsManager.vue` component.
* Legacy migrations to update 3.0 alpha and 3.0 beta sites to 3.0 stable are still in place, with no functional changes, but have been relocated to separate source files for ease of maintenance. Note that this is not a migration path for 2.x databases. Tools for that are forthcoming.

## 3.1.1 - 2021-07-08

### Fixes

* Two distinct modules may each have their own `ui/src/index.scss` file, similar to the fix already applied to allow multiple `ui/src/index.js` files.

## 3.1.0 - 2021-06-30

### Fixes

* Corrects a bug that caused Apostrophe to rebuild the admin UI on every nodemon restart, which led to excessive wait times to test new code. Now this happens only when `package-lock.json` has been modified (i.e. you installed a new module that might contain new Apostrophe admin UI code). If you are actively developing Apostrophe admin UI code, you can opt into rebuilding all the time with the `APOS_DEV=1` environment variable. In any case, `ui/src` is always rebuilt in a dev environment.
* Updates `cheerio`, `deep-get-set`, and `oembetter` versions to resolve vulnerability warnings.
* Modules with a `ui/src` folder, but no other content, are no longer considered "empty" and do not generate a warning.
* Pushing a secondary context document now always results in entry to draft mode, as intended.
* Pushing a secondary context document works reliably, correcting a race condition that could cause the primary document to remain in context in some cases if the user was not already in edit mode.

### Changes

* Deprecates `self.renderPage` method for removal in next major version.
* Since `ui/src/index.js` files must export a function to avoid a browser error in production which breaks the website experience, we now detect this at startup and throw a more helpful error to prevent a last-minute discovery in production.

## 3.0.1 - 2021-06-17

### Fixes

* Fixes an error observed in the browser console when using more than one `ui/src/index.js` file in the same project. Using more than one is a good practice as it allows you to group frontend code with an appropriate module, or ship frontend code in an npm module that extends Apostrophe.
* Migrates all of our own frontend players and utilities from `ui/public` to `ui/src`, which provides a robust functional test of the above.
* Executes `ui/src` imports without waiting for next tick, which is appropriate as we have positioned it as an alternative to `ui/public` which is run without delay.

## 3.0.0 - 2021-06-16

### Breaks

* Previously our `a3-boilerplate` project came with a webpack build that pushed code to the `ui/public` folder of an `asset` module. Now the webpack build is not needed because Apostrophe takes care of compiling `ui/src` for us. This is good! However, **if you are transitioning your project to this new strategy, you will need to remove the `modules/asset/ui/public` folder from your project manually** to ensure that webpack-generated code originally intended for webpack-dev-server does not fail with a `publicPath` error in the console.
* The `CORE_DEV=1` environment setting has been changed to `APOS_DEV=1` because it is appropriate for anyone who is actively developing custom Apostrophe admin UI using `ui/apos` folders in their own modules.
* Apostrophe now uses Dart Sass, aka the `sass` npm module. The `node-sass` npm module has been deprecated by its authors for some time now. Most existing projects will be unaffected, but those writing their own Apostrophe UI components will need to change any `/deep/` selectors to `::v-deep` and consider making other Dart Sass updates as well. For more information see the [Dart Sass documentation](https://sass-lang.com/dart-sass). Those embracing the new `ui/src` feature should also bear in mind that Dart Sass is being used.

### Changes

* Relationship ids are now stored as aposDocIds (without the locale and mode part). The appropriate locale and mode are known from the request. This allows easy comparison and copying of these properties across locales and fixes a bug with reverse relationships when publishing documents. A migration has been added to take care of this conversion on first startup.
- The `attachment` field type now correctly limits file uploads by file type when using the `fileGroup` field option.
- Uploading SVG files is permitted in the Media Library by default.

### Adds

- Apostrophe now enables you to ship frontend JavaScript and Sass (using the SCSS syntax) without your own webpack configuration.
- Any module may contain modern JavaScript in a `ui/src/index.js` file, which may use `import` to bring in other files in the standard way. Note that **`ui/src/index.js must export a function`**. These functions are called for you in the order modules are initialized.
- Any module may contain a Sass (SCSS) stylesheet in a `ui/src/index.scss` file, which may also import other Sass (SCSS) files.
- Any project that requires IE11 support for `ui/src` JavaScript code can enable it by setting the `es5: true` option to the `@apostrophecms/asset` module. Apostrophe produces separate builds for IE11 and modern browsers, so there is no loss of performance in modern browsers. Code is automatically compiled for IE11 using `babel` and missing language features are polyfilled using `core-js` so you can use promises, `async/await` and other standard modern JavaScript features.
- `ui/public` is still available for raw JavaScript and CSS files that should be pushed *as-is* to the browser. The best use of this feature is to deliver the output of your own custom webpack build, if you have one.
- Adds browser-side `editMode` flag that tracks the state of the current view (edit or preview), located at `window.apos.adminBar.editMode`.
- Support for automatic inline style attribute sanitization for Rich Text widgets.
- Adds text align controls for Rich Text widgets. The following tools are now supported as part of a rich text widget's `toolbar` property:
-- `alignLeft`
-- `alignRight`
-- `alignCenter`
-- `alignJustify`
- `@apostrophecms/express` module now supports the `trustProxy: true` option, allowing your reverse proxy server (such as nginx) to pass on the original hostname, protocol and client IP address.

### Fixes

* Unit tests passing again. Temporarily disabled npm audit checks as a source of critical failures owing to upstream issues with third-party packages which are not actually a concern in our use case.
* Fixed issues with the query builder code for relationships. These issues were introduced in beta 3 but did not break typical applications, except for displaying distinct choices for existing values of a relationship field.
* Checkbox field types can now be used as conditional fields.
* Tracks references to attachments correctly, and introduces a migration to address any attachments previously tracked as part of documents that merely have a relationship to the proper document, i.e. pages containing widgets that reference an image piece.
* Tracks the "previously published" version of a document as a legitimate reference to any attachments, so that they are not discarded and can be brought back as expected if "Undo Publish" is clicked.
* Reverse relationships work properly for published documents.
* Relationship subfields are now loaded properly when `reverseOf` is used.
* "Discard Draft" is available when appropriate in "Manage Pages" and "Manage Pieces."
* "Discard Draft" disables the "Submit Updates" button when working as a contributor.
* Relationship subfields can now be edited when selecting in the full "manage view" browser, as well as in the compact relationship field view which worked previously.
* Relationship subfields now respect the `def` property.
* Relationship subfields are restored if you deselect a document and then reselect it within a single editing experience, i.e. accidentally deselect and immediately reselect, for instance.
* A console warning when editing subfields for a new relationship was fixed.
* Field type `color`'s `format` option moved out of the UI options and into the general options object. Supported formats are "rgb", "prgb", "hex6", "hex3", "hex8", "name", "hsl", "hsv". Pass the `format` string like:
```js
myColorField: {
  type: 'color',
  label: 'My Color',
  options: {
    format: 'hsl'
  }
}
```
* Restored Vue dependency to using semantic versioning now that Vue 2.6.14 has been released with a fix for the bug that required us to pin 2.6.12.
* Nunjucks template loader is fully compatible with Linux in a development environment.
* Improved template performance by reusing template loaders.
* `min` and `max` work properly for both string-like and number-like fields.
* Negative numbers, leading minus and plus signs, and trailing periods are accepted in the right ways by appropriate field types.
* If a user is inadvertently inserted with no password, set a random password on the backend for safety. In tests it appears that login with a blank password was already forbidden, but this provides an additional level of certainty.
* `data.page` and `data.contextOptions` are now available in `widget.html` templates in most cases. Specifically, they are available when loading the page, (2) when a widget has just been inserted on the page, and (3) when a widget has just been edited and saved back to the page. However, bear in mind that these parameters are never available when a widget is being edited "out of context" via "Page Settings", via the "Edit Piece" dialog box, via a dialog box for a parent widget, etc. Your templates should be written to tolerate the absence of these parameters.
* Double slashes in the slug cannot be used to trick Apostrophe into serving as an open redirect (fix ported to 3.x from 2.92.0).
* The global doc respects the `def` property of schema fields when first inserted at site creation time.
* Fixed fragment keyword arguments being available when not a part of the fragment signature.

## 3.0.0-beta.3.1 - 2021-06-07

### Breaks
- This backwards compatibility break actually occurred in 3.0.0-beta.3 and was not documented at that time, but it is important to know that the following Rich Text tool names have been updated to match Tiptap2's convention:
-- `bullet_list` -> `bulletList`
-- `ordered_list` -> `orderedList`
-- `code_block` -> `codeBlock`
-- `horizontal_rule` -> `horizontalRule`

### Fixes

- Rich Text default tool names updated, no longer broken. Bug introduced in 3.0.0-beta.3.
- Fixed Rich Text's tool cascade to properly account for core defaults, project level defaults, and area-specific options.

## 3.0.0-beta.3 - 2021-06-03

### Security Fixes

The `nlbr` and `nlp` Nunjucks filters marked their output as safe to preserve the tags that they added, without first escaping their input, creating a CSRF risk. These filters have been updated to escape their input unless it has already been marked safe. No code changes are required to templates whose input to the filter is intended as plaintext, however if you were intentionally leveraging this bug to output unescaped HTML markup you will need to make sure your input is free of CSRF risks and then use the `| safe` filter before the `| nlbr` or `| nlp` filter.

### Adds

- Added the `ignoreUnusedFolderWarning` option for modules that intentionally might not be activated or inherited from in a particular startup.
- Better explanation of how to replace macros with fragments, in particular how to call the fragments with `{% render fragmentName(args) %}`.

### Fixes

- Temporarily pinned to Vue 2.6.12 to fix an issue where the "New" button in the piece manager modals disappeared. We think this is a bug in the newly released Vue 2.6.13 but we are continuing to research it.
- Updated dependencies on `sanitize-html` and `nodemailer` to new major versions, causing no bc breaks at the ApostropheCMS level. This resolved two critical vulnerabilities according to `npm audit`.
- Removed many unused dependencies.
- The data retained for "Undo Publish" no longer causes slug conflicts in certain situations.
- Custom piece types using `localized: false` or `autopublish: true,` as well as singleton types, now display the correct options on the "Save" dropdown.
- The "Save and View," "Publish and View" and/or "Save Draft and Preview" options now appear only if an appropriate piece page actually exists for the piece type.
- Duplicating a widget now properly assigns new IDs to all copied sub-widgets, sub-areas and array items as well.

- Added the `ignoreUnusedFolderWarning` option for modules that intentionally might not be activated or inherited from in a particular startup.
- If you refresh the page while previewing or editing, you will be returned to that same state.

### Notices

- Numerous `npm audit` vulnerability warnings relating to `postcss` 7.x were examined, however it was determined that these are based on the idea of a malicious SASS coder attempting to cause a denial of service. Apostrophe developers would in any case be able to contribute JavaScript as well and so are already expected to be trusted parties. This issue must be resolved upstream in packages including both `stylelint` and `vue-loader` which have considerable work to do before supporting `postcss` 8.x, and in any case public access to write SASS is not part of the attack surface of Apostrophe.

### Changes

- When logging out on a page that only exists in draft form, or a page with access controls, you are redirected to the home page rather than seeing a 404 message.

- Rich text editor upgraded to [tiptap 2.x beta](https://www.tiptap.dev) :tada:. On the surface not a lot has changed with the upgrade, but tiptap 2 has big improvements in terms of speed, composability, and extension support. [See the technical differences of tiptap 1 and 2 here](https://www.tiptap.dev/overview/upgrade-guide#reasons-to-upgrade-to-tiptap-2x)

## 3.0.0-beta.2 - 2021-05-21

### **Breaks**

- The `updateModified: false` option, formerly supported only by `apos.doc.update`, has been renamed to `setModified: false` and is now supported by `apos.doc.insert` as well. If explicitly set to false, the insert and update methods will leave the `modified` property alone, rather than trying to detect or infer whether a change has been made to the draft relative to the published version.
- The `permission` module no longer takes an `interestingTypes` option. Instead, doc type managers may set their `showPermissions` option to `true` to always be broken out separately in the permissions explorer, or explicitly set it to `false` to never be mentioned at all, even on a list of typical piece types that have the same permissions. This allows module creators to ship the right options with their modules rather than requiring the developer to hand-configure `interestingTypes`.
- When editing users, the permissions explorer no longer lists "submitted draft" as a piece type.
- Removed `apos.adminBar.group` method, which is unlikely to be needed in 3.x. One can group admin bar items into dropdowns via the `groups` option.
- Raw HTML is no longer permitted in an `apos.notify` message parameter. Instead, `options.buttons` is available. If present, it must be an array of objects with `type` and `label` properties. If `type` is `'event'` then that button object must have `name` and `data` properties, and when clicked the button will trigger an apos bus event of the given `name` with the provided `data` object. Currently `'event'` is the only supported value for `type`.

### Adds

- The name `@apostrophecms/any-page-type` is now accepted for relationships that should match any page. With this change, the doc type manager module name and the type name are now identical for all types in 3.x. However, for backwards compatibility `@apostrophecms/page` is still accepted. `apos.doc.getManager` will accept either name.
- Sets the project root-level `views` directory as the default fallback views directory. This is no longer a necessary configuration in projects unless they want to change it on the `@apostrophecms/template` option `viewsFolderFallback`.
- The new `afterAposScripts` nunjucks block allows for pushing markup after Apostrophe's asset bundle script tag, at the end of the body. This is a useful way to add a script tag for Webpack's hot reload capabilities in development while still ensuring that Apostrophe's utility methods are available first, like they are in production.
- An `uploadfs` option may be passed to the `@apostrophecms/asset` module, in order to pass options configuring a separate instance of `uploadfs` specifically for the static assets. The `@apostrophecms/uploadfs` module now exports a method to instantiate an uploadfs instance. The default behavior, in which user-uploaded attachments and static assets share a single instance of uploadfs, is unchanged. Note that asset builds never use uploadfs unless `APOS_UPLOADFS_ASSETS=1` is set in the environment.
- `AposButtonSplit` is a new UI component that combines a button with a context menu. Users can act on a primary action or change the button's function via menu button to the right of the button itself.
- Developers can now pass options to the `color` schema field by passing a `pickerOptions` object through your field. This allows for modifying/removing the default color palette, changing the resulting color format, and disabling various UI. For full set of options [see this example](https://github.com/xiaokaike/vue-color/blob/master/src/components/Sketch.vue)
- `AposModal` now emits a `ready` event when it is fully painted and can be interacted with by users or code.
- The video widget is now compatible with vimeo private videos when the domain is on the allowlist in vimeo.

### Changes

- You can now override the parked page definition for the home page without copying the entirety of `minimumPark` from the source code. Specifically, you will not lose the root archive page if you park the home page without explicitly parking the archive page as well. This makes it easier to choose your own type for the home page, in lieu of `@apostrophecms/home-page`.

### Fixes

- Piece types like users that have a slug prefix no longer trigger a false positive as being "modified" when you first click the "New" button.
- The `name` option to widget modules, which never worked in 3.x, has been officially removed. The name of the widget type is always the name of the module, with the `-widget` suffix removed.
- The home page and other parked pages should not immediately show as "pending changes."
- In-context editing works properly when the current browser URL has a hash (portion beginning with `#`), enabling the use of the hash for project-specific work. Thanks to [https://stepanjakl.com/](Štěpán Jákl) for reporting the issue.
- When present, the `apos.http.addQueryToUrl` method preserves the hash of the URL intact.
- The home page and other parked pages should not immediately show as "pending changes."
- The browser-side `apos.http.parseQuery` function now handles objects and arrays properly again.
- The in-context menu for documents has been refactored as a smart component that carries out actions on its own, eliminating a great deal of redundant code, props and events.
- Added additional retries when binding to the port in a dev environment.
- The "Submit" button in the admin bar updates properly to "Submitted" if the submission happens in the page settings modal.
- Skipping positional arguments in fragments now works as expected.
- The rich text editor now supports specifying a `styles` array with no `p` tags properly. A newly added rich text widget initially contains an element with the first style, rather than always a paragraph. If no styles are configured, a `p` tag is assumed. Thanks to Stepan Jakl for reporting the issue.

### Changes
- Editor modal's Save button (publish / save draft / submit) now updated to use the `AposSplitButton` component. Editors can choose from several follow-up actions that occur after save, including creating another piece of content of the same type, being taken to the in-context version of the document, or being returned to the manager. Editor's selection is saved in localstorage, creating a remembered preference per content type.

## 3.0.0-beta.1.1 - 2021-05-07

### Fixes

- A hotfix for an issue spotted in beta 1 in our demo: all previously published pages of sites migrated from early alpha releases had a "Draft" label until published again.

## 3.0.0-beta.1 - 2021-05-06

### **Breaks**

- Removes the `firstName` and `lastName` fields in user pieces.
- The query parameters `apos-refresh`, `apos-edit`, `apos-mode` and `apos-locale` are now `aposRefresh`, `aposEdit`, `aposMode`and `aposLocale`. Going forward all query parameters will be camelCase for consistency with query builders.

### Changes

- Archiving a page or piece deletes any outstanding draft in favor of archiving the last published version. Previously the behavior was effectively the opposite.
- "Publish Changes" button label has been changes to "Update".
- Draft mode is no longer the default view for published documents.
- The page and piece manager views now display the title, etc. of the published version of a document, unless that document only exists in draft form. However a label is also provided indicating if a newer draft is in progress.
- Notifications have been updated with a new visual display and animation style.

### **Adds**

- Four permissions roles are supported and enforced: guest, contributor, editor and admin. See the documentation for details. Pre-existing alpha users are automatically migrated to the admin role.
- Documents in managers now have context sensitive action menus that allow actions like edit, discard draft, archive, restore, etc.
- A fragment call may now have a body using `rendercall`, just like a macro call can have a body using `call`. In addition, fragments can now have named arguments, just like macros. Many thanks to Miro Yovchev for contributing this implementation.
- Major performance improvement to the `nestedModuleSubdirs` option.
- Updates URL fields and oEmbed URL requests to use the `httpsFix` option in launder's `url()` method.
- Documents receive a state label based on their document state (draft, pending, pending updates)
- Contributors can submit drafts for review ("Submit" versus "Submit Updates").
- Editors and admins can manage submitted drafts.
- Editors and admins can easily see the number of proposed changes awaiting their attention.
- Support for virtual piece types, such as submitted drafts, which in actuality manage more than one type of doc.
- Confirm modals now support a schema which can be assessed after confirmation.
- When archiving and restoring pages, editors can chose whether the action affects only this document or this document + children
- Routes support the `before` syntax, allowing routes that are added to Express prior to the routes or middleware of another module. The syntax `before: 'middleware:moduleName'` must be used to add the route prior to the middleware of `moduleName`. If `middleware:` is not used, the route is added before the routes of `moduleName`. Note that normally all middleware is added before all routes.
- A `url` property can now optionally be specified when adding middleware. By default all middleware is global.
- The pieces REST GET API now supports returning only a count of all matching pieces, using the `?count=1` query parameter.
- Admin bar menu items can now specify a custom Vue component to be used in place of `AposButton`.
- Sets `username` fields to follow the user `title` field to remove an extra step in user creation.
- Adds default data to the `outerLayoutBase.html` `<title>` tag: `data.piece.title or data.page.title`.
- Moves the core UI build task into the start up process. The UI build runs automatically when `NODE_ENV` is *not* 'production' and when:
    1. The build folder does not yet exist.
    2. The package.json file is newer than the existing UI build.
    3. You explicitly tell it to by setting the environment variable `CORE_DEV=1`
- The new `._ids(_idOrArrayOfIds)` query builder replaces `explicitOrder` and accepts an array of document `_id`s or a single one. `_id` can be used as a multivalued query parameter. Documents are returned in the order you specify, and just like with single-document REST GET requests, the locale of the `_id`s is overridden by the `aposMode` query parameter if present.
- The `.withPublished(true)` query builder adds a `_publishedDoc` property to each returned draft document that has a published equivalent. `withPublished=1` can be used as a query parameter. Note this is not the way to fetch only published documents. For that, use `.locale('en:published')` or similar.
- The server-side implementation of `apos.http.post` now supports passing a `FormData` object created with the `[form-data](https://www.npmjs.com/package/form-data)` npm module. This keeps the API parallel with the browser-side implementation and allows for unit testing the attachments feature, as well as uploading files to internal and external APIs from the server.
- `manuallyPublished` computed property moved to the `AposPublishMixin` for the use cases where that mixin is otherwise warranted.
- `columns` specified for a piece type's manage view can have a name that uses "dot notation" to access a subproperty. Also, for types that are localized, the column name can begin with `draft:` or `published:` to specifically display a property of the draft or published version of the document rather than the best available. When a prefix is not used, the property comes from the published version of the document if available, otherwise from the draft.
- For page queries, the `children` query builder is now supported in query strings, including the `depth` subproperty. For instance you could fetch `/api/v1/@apostrophecms/page/id-of-page?children=1` or `/api/v1/@apostrophecms/page/id-of-page?children[depth]=3`.
- Setting `APOS_LOG_ALL_QUERIES=1` now logs the projection, skip, limit and sort in addition to the criteria, which were previously logged.

### **Fixes**

- Fragments can now call other fragments, both those declared in the same file and those imported, just like macros calling other macros. Thanks to Miro Yovchev for reporting the issue.
- There was a bug that allowed parked properties, such as the slug of the home page, to be edited. Note that if you don't want a property of a parked page to be locked down forever you can use the `_defaults` feature of parked pages.
- A required field error no longer appears immediately when you first start creating a user.
- Vue warning in the pieces manager due to use of value rather than name of column as a Vue key. Thanks to Miro Yovchev for spotting the issue.
- "Save Draft" is not an appropriate operation to offer when editing users.
- Pager links no longer break due to `aposRefresh=1` when in edit mode. Also removed superfluous `append` query parameter from these.
- You may now intentionally clear the username and slug fields in preparation to type a new value. They do not instantly repopulate based on the title field when you clear them.
- Language of buttons, labels, filters, and other UI updated and normalized throughout.
- A contributor who enters the page tree dialog box, opens the editor, and selects "delete draft" from within the editor of an individual page now sees the page tree reflect that change right away.
- The page manager listens for content change events in general and its refresh mechanism is robust in possible situations where both an explicit refresh call and a content change event occur.
- Automatically retries once if unable to bind to the port in a dev environment. This helps with occasional `EADDRINUSE` errors during nodemon restarts.
- Update the current page's context bar properly when appropriate after actions such as "Discard Draft."
- The main archive page cannot be restored, etc. via the context menu in the page tree.
- The context menu and "Preview Draft" are both disabled while errors are present in the editor dialog box.
- "Duplicate" should lead to a "Publish" button, not an "Update" button, "Submit" rather than "Submit Update," etc.
- When you "Duplicate" the home page you should be able to set a slug for the new page (parked properties of parked pages should be editable when making a duplicate).
- When duplicating the home page, the suggested slug should not be `/` as only one page can have that slug at a time.
- Attention is properly called to a slug conflict if it exists immediately when the document is opened (such as making a copy where the suggested slug has already been used for another copy).
- "Preview Draft" never appears for types that do not use drafts.
- The toggle state of admin bar utility items should only be mapped to an `is-active` class if, like palette, they opt in with `toggle: true`
- Fixed unique key errors in the migrate task by moving the parking of parked pages to a new `@apostrophecms/migrate:after` event handler, which runs only after migrations, whether that is at startup (in dev) or at the end of the migration task (in production).
- UI does not offer "Archive" for the home page, or other archived pages.
- Notification checks and other polling requests now occur only when the tab is in the foreground, resolving a number of problems that masqueraded as other bugs when the browser hit its connection limit for multiple tabs on the same site.
- Parked pages are now parked immediately after database migrations are checked and/or run. In dev this still happens at each startup. In production this happens when the database is brand new and when the migration task is manually run.

## 3.0.0-alpha.7 - 2021-04-07

### Breaks

* The `trash` property has been renamed `archived`, and throughout the UI we refer to "archiving" and the "archive" rather than "move to trash" and the "trash can." A database migration is included to address this for existing databases. However, **if you set the minimumPark option, or used a boilerplate in which it is set,** you will need to **change the settings for the `parkedId: 'trash'` page to match those [currently found in the `minimumPark` option setting in the `@apostrophecms/page` source code](https://github.com/apostrophecms/apostrophe/blob/481252f9bd8f42b62648a0695105e6e9250810d3/modules/%40apostrophecms/page/index.js#L25-L32).

### Adds

* General UX and UI improvements to the experience of moving documents to and from the archive, formerly known as the trash.
* Links to each piece are available in the manage view when appropriate.
* Search is implemented in the media library.
* You can now pass core widgets a `className` option when configuring them as part of an area.
* `previewDraft` for pieces, adds a Preview Draft button on creation for quick in-context editing. Defaults to true.

### Changes

* Do not immediately redirect to new pages and pieces.
* Restored pieces now restore as unpublished drafts.
* Refactored the admin bar component for maintainability.
* Notification style updates

### Fixes

* Advisory lock no longer triggers an update to the modification timestamp of a document.
* Attempts to connect Apostrophe 3.x to an Apostrophe 2.x database are blocked to prevent content loss.
* "Save as Draft" is now available as soon as a new document is created.
* Areas nested in array schema fields can now be edited in context.
* When using `apos.image.first`, the alt attribute of the image piece is available on the returned attachment object as `._alt`. In addition, `_credit` and `_creditUrl` are available.
* Fixes relating to the editing of widgets in nested areas, both on the page and in the modal.
* Removed published / draft switch for unpublished drafts.
* "Publish Changes" appears only at appropriate times.
* Notifications moved from the bottom right of the viewport to the bottom center, fixing some cases of UI overlap.

## 3.0.0-alpha.6.1 - 2021-03-26

### Fixes

* Conditional fields (`if`) and the "following values" mechanism now work properly in array item fields.
* When editing "Page Settings" or a piece, the "publish" button should not be clickable if there are errors.

## 3.0.0-alpha.6 - 2021-03-24

### Adds
* You can "copy" a page or a piece via the ⠇ menu.
* When moving the current page or piece to the trash, you are taken to the home page.
* `permissions: false` is supported for piece and page insert operations.
* Adds note to remove deprecated `allowedInChooser` option on piece type filters.
* UX improvement: "Move to Trash" and "Restore" buttons added for pieces, replacing the boolean field. You can open a piece that is in the trash in a read-only way in order to review it and click "Restore."
* Advisory lock support has been completed for all content types, including on-page, in-context editing. This prevents accidental conflicts between editors.
* Image widgets now accept a `size` context option from the template, which can be used to avoid sending a full-width image for a very small placement.
* Additional improvements.

### Fixes
* Fixes error from missing `select` method in `AposPiecesManager` component.
* No more migration messages at startup for brand-new sites.
* `max` is now properly implemented for relationships when using the manager dialog box as a chooser.
* "Trash" filter now displays its state properly in the piece manager dialog box.
* Dragging an image to the media library works reliably.
* Infinite loop warning when editing page titles has been fixed.
* Users can locate the tab that still contains errors when blocked from saving a piece due to schema field errors.
* Calling `insert` works properly in the `init` function of a module.
* Additional fixes.

### Breaks

* Apostrophe's instance of `uploadfs` has moved from `apos.attachment.uploadfs` to `apos.uploadfs`. The `uploadfs` configuration option has similarly moved from the `@apostrophecms/attachment` module to the `@apostrophecms/uploadfs` module. `imageSizes` is still an option to `@apostrophecms/attachment`.

## 3.0.0-alpha.5 - 2021-02-11

* Conditional fields are now supported via the new `if` syntax. The old 2.x `showFields` feature has been replaced with `if: { ... }`.
* Adds the option to pass context options to an area for its widgets following the `with` keyword. Context options for widgets not in that area (or that don't exist) are ignored. Syntax: `{% area data.page, 'areaName' with { '@apostrophecms/image: { size: 'full' } } %}`.
* Advisory locking has been implemented for in-context editing, including nested contexts like the palette module. Advisory locking has also been implemented for the media manager, completing the advisory locking story.
* Detects many common configuration errors at startup.
* Extends `getBrowserData` in `@apostrophecms/doc-type` rather than overwriting the method.
* If a select element has no default, but is required, it should default to the first option. The select elements appeared as if this were the case, but on save you would be told to make a choice, forcing you to change and change back. This has been fixed.
* Removes 2.x piece module option code, including for `contextual`, `manageViews`, `publishMenu`, and `contextMenu`.
* Removes admin bar module options related to 2.x slide-out UI: `openOnLoad`, `openOnHomepageLoad`, `closeDelay`.
* Fixed a bug that allowed users to appear to be in edit mode while looking at published content in certain edge cases.
* The PATCH API for pages can now infer the correct _id in cases where the locale is specified in the query string as an override, just like other methods.
* Check permissions for the delete and publish operations.
* Many bug fixes.

### Breaks
* Changes the `piecesModuleName` option to `pieceModuleName` (no "s") in the `@apostrophecms/piece-page-type` module. This feature is used only when you have two or more piece page types for the same piece type.

## 3.0.0-alpha.4.2 - 2021-01-27

* The `label` option is no longer required for widget type modules. This was already true for piece type and page type modules.
* Ability to namespace asset builds. Do not push asset builds to uploadfs unless specified.

### Breaking changes

* Removes the `browser` module option, which was only used by the rich text widget in core. All browser data should now be added by extending or overriding `getBrowserData` in a module. Also updates `getComponentName` to reference `options.components` instead of `options.browser.components`.

## 3.0.0-alpha.4.1

* Hotfix: the asset module now looks for a `./release-id` file (relative to the project), not a `./data/release-id` file, because `data` is not a deployed folder and the intent of `release-id` is to share a common release identifier between the asset build step and the deployed instances.

## 3.0.0-alpha.4

* **"Fragments" have been added to the Apostrophe template API, as an alternative to Nunjucks' macros, to fully support areas and async components.** [See the A3 alpha documentation](https://a3.docs.apos.dev/guide/widgets-and-templates/fragments.html) for instructions on how to use this feature.
* **CSS files in the `ui/public` subdirectory of any module are now bundled and pushed to the browser.** This allows you to efficiently deliver your CSS assets, just as you can deliver JS assets in `ui/public`. Note that these assets must be browser-ready JS and CSS, so it is customary to use your own webpack build to generate them. See [the a3-boilerplate project](https://github.com/apostrophecms/a3-boilerplate) for an example, especially `webpack.config.js`.
* **More support for rendering HTML in REST API requests.** See the `render-areas` query parameter in [piece and page REST API documentation](https://a3.docs.apos.dev/reference/api/pieces.html#get-api-v1-piece-name).
* **Context bar takeover capability,** for situations where a secondary document should temporarily own the undo/redo/publish UI.
* **Unpublished pages in the tree** are easier to identify
* **Range fields** have been added.
* **Support for npm bundles is back.** It works just like in 2.x, but the property is `bundle`, not `moogBundle`. Thanks to Miro Yovchev.

### Breaking changes

* **A3 now uses webpack 5.** For now, **due to a known issue with vue-loader, your own project must also be updated to use webpack 5.** The a3-boilerplate project has been updated accordingly, so you may refer to [the a3-boilerplate project](https://github.com/apostrophecms/a3-boilerplate) for an example of the changes to be made, notably in `webpack.config.js` and `package.json`. We are in communication with upstream developers to resolve the issue so that projects and apostrophe core can use different major versions of webpack.

## 3.0.0-alpha.3

Third alpha release of 3.x. Introduced draft mode and the "Publish Changes" button.

## 3.0.0-alpha.2

Second alpha release of 3.x. Introduced a distinct "edit" mode.

## 3.0.0-alpha.1

First alpha release of 3.x.<|MERGE_RESOLUTION|>--- conflicted
+++ resolved
@@ -1,17 +1,6 @@
 # Changelog
 
-<<<<<<< HEAD
 ## UNRELEASED
-=======
-## 4.6.1 (2024-08-26)
->>>>>>> 9a39f002
-
-### Fixes
-
-* Registering duplicate icon is no longer breaking the build.
-<<<<<<< HEAD
-* Fix widget focus state so that the in-context Add Content menu stays visible during animation
-* Fix UI of areas in schemas so that their context menus are layered overtop sibling schema fields UI
 
 ### Adds
 
@@ -20,10 +9,14 @@
 * Add option `skipReplace` for `apos.doc.changeDocIds` method to skip the replacing of the "old" document in the database.
 * The `@apostrophecms/i18n` module now exposes a `locales` HTTP GET API to aid in implementation of native apps for localized sites.
 * Context menus can be supplied a `menuId` so that interested components can listen to their opening/closing.
-=======
+
+## 4.6.1 (2024-08-26)
+
+### Fixes
+
+* Registering duplicate icon is no longer breaking the build.
 * Fix widget focus state so that the in-context Add Content menu stays visible during animation.
 * Fix UI of areas in schemas so that their context menus are layered overtop sibling schema fields UI.
->>>>>>> 9a39f002
 
 ## 4.6.0 (2024-08-08)
 
