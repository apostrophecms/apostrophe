# Changelog

## UNRELEASED

### Adds

* Adds any alt text found in an attribute to the media library attachment during import of rich text inline images by API
<<<<<<< HEAD
=======
* Adds `prependNodes` and `appendNodes` methods to every module. These methods allow you to inject HTML to every page using a `node` declaration.
>>>>>>> d2022f1f

### Changes

* Changes handling of `order` and `groups` in the `admin-bar` module to respect, rather that reverse, the order of items

### Fixes

* Ensure relationship convert handler can handle properly some cases where the document and request modes are different.
* Let the `@apostrophecms/page:unpark` task unpark all parked pages with the given slug, not just the first one.
* Exclude unknown page types from the page manager.

## 4.19.0 (2025-07-09)

### Adds

* Implemented GET /api/v1/@apostrophecms/login/whoami route such that it returns the details of the currently logged in user; added the route to the login module.
  Thanks to [sombitganguly](https://github.com/sombitganguly) for this contribution.
* Adds keyboard shortcuts for manipulating widgets in areas. Includes Cut, Copy, Paste, Delete, and Duplicate.
* Automatic translation now supports a disclaimer and an help text for the checkbox. You can now set the disclaimer by setting `automaticTranslationDisclaimer` `i18n` key and the help text by setting `automaticTranslationCheckboxHelp` `i18n` key.
* Adds dynamic choices working with piece manager filters. 
* Allow `import.imageTags` (array of image tag IDs) to be passed to the rich text widget when importing (see https://docs.apostrophecms.org/reference/api/rich-text.html#importing-inline-images).
* Adds a new way to make `GET` requests with a large query string. It can become a `POST` request containing the key `__aposGetWithQuery` in its body.
A middleware checks for this key and converts the request back to a `GET` request with the right `req.query` property.
* Adds a new batch operation to tag images.

### Changes

### Fixes

* Add missing Pages manager shortcuts list helper.
* Improve the `isEmpty` method of the rich text widget to take into account the HTML blocks (`<figure>` and `<table>`) that are not empty but do not contain any plain text.
* Fixed admin bar item ordering to correctly respect the precedence hierarchy: groups (when leader is positioned) > explicit order array > groups (when leader has positioning options) > individual `last`/`after` options.
* (Backward compatibility break) Conditional field that depends on already hidden field is also hidden, again.

## 4.18.0 (2025-06-11)

### Adds

* Adds MongoDB-style support (comparison operators) for conditional fields and all systems that use conditions. Conditional fields now have access to the `following` values from the parent schema fields.
* Add `followingIgnore` option to the `string` field schema. A boolean `true` results in all `following` values being ignored (not attempted to be used as a value for the field). When array of strings, the UI will ignore every item that matches a `following` field name.
* Adds link configuration to the `@apostrophecms/image-widget` UI and a new option `linkWithType` to control what document types can be linked to. Opt-out of the widget inline styles (reset) by setting `inlineStyles: false` in the widget configuration or contextual options (area). 
* Use the link configuration of the Rich Text widget for image links too. It respects the existing `linkWithType` Rich Text option and uses the same schema (`linkFields`) used for text links. The fields from that schema can opt-in for specific tiptap extension now via a field property `extensions` (array) with possible array values `Link` and/or `Image`. You still need to specify the `htmlAttribute` property (the name of the attribute to be added to the link tag) in the schema when adding more fields. If the `extensions` property is not set, the field will be applied for both tiptap extensions.
* Adds body style support for breakpoint preview mode. Created new `[data-apos-refreshable-body]` div inside the container during breapoint preview.
Switch body attributes to this new div to keep supporting body styles in breakpoint preview mode.

### Changes

* Set the `Cache-Control` header to `no-store` for error pages in order to prevent the risk of serving stale error pages to users.
* Updates rich-text default configuration.

### Fixes

* The Download links in the media library now immediately download the file as expected, rather than navigating to the image in the current tab. `AposButton` now supports the `:download="true"` prop as expected.
* Using an API key with the editor, contributor or guest role now have a `req` object with the corresponding rights. The old behavior gave non-admin API keys less access than expected.

## 4.17.1 (2025-05-16)

### Fixes

* Pinned to tiptap 2.11.0 and specific prosemirror releases compatible with it, to work around a bug that broke the behavior of lists in the editor when re-opening an existing list. We are working with upstream projects to resolve this so we can continue to track updates in tiptap and prosemirror.

## 4.17.0 (2025-05-14)

### Adds

* Support for `fetchRelationships: false` in `applyPatch` and related methods. This is intended for the use of the `@apostrophecms/import-export` module, so the functionality is not exposed in a way that can be accessed simply by making a web request.

### Fixes

* Errors thrown on the server side by subfields of widgets are now reported in a useful form at the document level. Previously a different error occurred in the error handling logic itself, confusing the issue.

## 4.16.0 (2025-05-14)

### Adds

* Uses new `widgetOperations` to add the `adjustImage` operation to the image widget.
* Adds a server validation before adding a widget to an area. Introduces a new POST route `@apostrophecms/area/validate-widget`.
* The new `widgetOperations` cascade config property can be used to display custom operations for widgets. An `if` condition can be used to test properties of the widget before displaying an operation.

### Changes

* Enable widget live preview by default.

### Fixes

* Fixes `range` field type default value not being set properly.
* Fixes autocomplete and search sorting and as a consequence, fixes potential duplicates during pagination.
* Fixes all eslint warnings.
* When pasting a widget from the clipboard, the correct widget type is always offered on the "Add Content" menu.
* Widget live preview is now attempting to auto-position the Widget Editor modal only if no explicit widget configuration (`options.origin`) is provided.
* `required` is now implemented on the server side as well for `relationship` fields. It behaves like `min: 1`. It was always implemented on the front end. However, note that a relationship can still become empty if the related document is archived or deleted.
* Image widgets, and others with a placeholder when empty, now restore their placeholder view when canceling the widget editor in live preview mode.
* Fixes `z-index` of widget controls, going above the controls add button.

### Changes

* Updates the default fields for the `getMangageApiProjection()` to include a more sensible base configuration and adds a `true` option to return the minimal default values.

## 4.15.2 (2025-04-28)

### Security

* Fixes a potential XSS attack vector, [CVE-2025-26791](https://github.com/advisories/GHSA-vhxf-7vqr-mrjg). While the risk was low, it was possible for one user with login and editing privileges to carry out an XSS attack on another by uploading a specially crafted SVG file. Normally this would not work because ApostropheCMS typically renders uploaded SVGs via an `img` tag, however if the second user downloaded the SVG file from the media library the exploit could work.

## 4.15.1 (2025-04-22)

### Fixes

* Fixes a RT bug where including `table` in `toolbar` but omitting an `insert` array crashed the rich text editor.

## 4.15.0 (2025-04-16)

### Adds

* To display a live preview on the page as changes are made to widgets, set the `preview: true` option on any widget module. To turn it on for all widgets, you can set it on the `@apostrophecms/widget-type` module, the base class of all widget modules. This works especially well when `range` fields are used to achieve visual effects.
* Adds separate control bar for editing tables in rich text
* Adds ability to drag-resize rich text table columns

### Changes

* Improve the Page Manager experience when dragging and dropping pages - the updates happen in background and the UI is not blocked anymore.
* Allow scrolling while dragging a page in the Page Manager.
* Change user's email field type to `email`.
* Improve media manager experience after uploading images. No additional server requests are made, no broken UI on error.
* Change reset password form button label to `Reset Password`.
* Removed overly verbose logging of schema errors in the schema module itself. These are already logged appropriately if they become the actual result of an API call. With this change it becomes possible to catch and discard or mitigate these in some situations without excessive log output.
* Bumps eslint-config-apostrophe, fix errors and a bunch of warnings.
* Gets back checkboxes in the media manager.

### Fixes

* Adds missing notifications and error handling in media manager and save notification for auto-published pieces.
* Update `uploadfs` to `1.24.3`.
* Fixes an edge case where reordering a page in the Page Manager might affect another locale.
* Fixes chrome bug when pages manager checkboxes need a double click when coming from the rich text editor (because some text is selected).
* Fixes the rich text insert menu image menu not being properly closed.
* Fixes the rich text toolbar not closing sometimes when unfocusing the editor.
* Fixes missing wording on images batch operations.
* Fixes rich text toolbar width being limited to parent width.
* Fixes rich text insert menu focused item text color easily overridable.
* Fixes long overlapping text in the header of the Report modal.
* Fixes clipped text in the pager and in the relationship filters of piece manager.
* Fixes an error when pressing Enter in a relationship input without a focused suggestion.
* Fixes locale switcher not allowing to switch the page of an article when its parent page is draft only.

## 4.14.2 (2025-04-02)

### Fixes

* Hotfix: the `choices` query parameter of the REST API no longer results in a 500 error if an invalid filter name is part of the list. Such filters are now properly ignored in `choices`. This issue could also have resulted in invocation of query methods that are not builders, however since all such methods are read-only operations, no arguments could be passed and no information was returned, there are no security implications.

## 4.14.1 (2025-03-31)

### Fixes

* Hotfix: fixes a bug in which the same on-demand cache was used across multiple sites in the presence of `@apostrophecms/multisite`. In rare cases, this bug could cause the home page of site "A" to be displayed on a request for site "B," but only if requests were simultaneous. This bug did not impact single-site projects.

## 4.14.0 (2025-03-19)

### Adds

* Add a label for the `@apostrophecms/attachment` module (error reporting reasons).
* Add `translate` boolean option for report modal header configuration to force translation of the relevant items value (table cells).
* Adds feature to generate a table from an imported CSV file inside the rich-text-widget.
* Add data-test attributes to the login page.
* Adds AI-generated missing translations
* Adds the missing "Tags" filter to the chooser/manager view of files.
* Adds batch operations to the media manager.
* Passes `moduleName` to the event `content-changed` for batch operations, to know if data should be refreshed or not.

### Changes

* Bumps the `perPage` option for piece-types from 10 to 50
* Reworks rich text popovers to use `AposContextMenu`, for toolbar components as well as insert menu items.

### Fixes

* The `lang` attribute of the `<html>` tag now respects localization.
* Fixes the focus styling on AposTable headers.
* Proper errors when widgets are badly configured in expanded mode.
* More reliable Media Manager infinite scroll pagination.
* Fixes margin collapse in nested areas by switching to `padding` instead of `margin`
* Fixes Edit in Media Manager when the image is not in the currently loaded images. This may happen when the the Media Manager is in a relationship mode.
* Removes `publish` batch operation for `autopublished` pieces.
* Fixes `restore` batch operation having the action `update`.
* Fixes `localize` batch operation having no `action` and no `docIds`.

### Removes

* Table controls from the default rich text control bar

## 4.13.0 (2025-02-19)

### Adds

* Supports progress notification type, can be used when no job are involved. Manage progress state into the new `processes` entity.
* Moves global notification logic into Pinia store as well as job polling that updates processes.

### Fixes

* Field inputs inside an array modal can now be focused/tabbed via keyboard
* Fixes admin bar overlapping widget area add menu.
* Fixed the checkered background for gauging color transparency.
* Fixes `group.operations` (batch configuration) merging between modules in the same way that `group.fields` are merged.
* The i18n manager detects the current locale correctly in some edge cases, like when the locale is changed per document (Editor Modal) and the localization manager is opened from a relationship manager via a document context menu.

### Adds

* Add support for batch localization of pieces and pages.
* Adds type for each file uploaded by big-upload. Moves big-upload-client to `apos/ui` folder and makes it esm.
* When present, projections for reverse relationships now automatically include the special id and field storage properties for the relationship in question, allowing the related documents to be successfully returned.
* Introduce `AposModalReport` component for displaying table reports. It's accessible via `apos.report(content, options)` method and it's now used in the `@apostrophecms/i18n` module for detailed reporting after a batch localization operation.

### Changes

* The array editor's `isModified` method is now a computed property for consistency.
* The `modal` configuration property for batch operations without a group is now accepted and works as expected in the same way as for grouped operations.
* Explicitly enable document versions for `@apostrophecms/file-tag`, `@apostrophecms/file`, `@apostrophecms/image-tag` and `@apostrophecms/image` piece types.

### Adds

* If `error.cause` is prevent, log the property.

## 4.12.0 (2025-01-27)

### Fixes

* Fixes ability to change color hue by clicking the color hue bar rather than dragging the indicator.
* Prevents the rich text control bar from closing while using certain UI within the color picker.
* Saving a document via the dialog box properly refreshes the main content area when on a "show page" (when the context document is a piece rather than a page)
* Fixes the `AposButtonSplit` markup to follow the HTML5 specification, optimizes the component performance, visuals and testability.
* Fixes a case where releationship button overlaps a context menu.

### Adds

* Ability to disable the color spectrum UI of a color picker
* Accessibility improvement for the rich text editor Typography toolbar item.
* Adds `moduleLabels` prop to `AposDocContextMenu` to pass it to opened modals from custom operations (used by templates to define labels to display on the export modal).

### Changes

* Range style updates.
* The `pickerOptions` sub property of a color field's configuration has been merged with it's parent `options` object.
* Reworks `inline` and `micro` UI of some fields (color, range, select). Improve global inline style.
* Makes the range input being a number all the time instead of a string that we convert manually.
* Command line tasks can run before the first frontend asset build without error messages.

## 4.11.2 (2024-12-29)

### Fixes

* Fixes a bug where images in Media manager are not selectable (click on an image does nothing) in both default and relationship mode.
* Eliminated superfluous error messages. The convert method now waits for all recursive invocations to complete before attempting to determine if fields are visible.

### Adds

* Possibility to set a field not ready when performing async operations, when a field isn't ready, the validation and emit won't occur.

## 4.11.1 (2024-12-18)

### Fixes

* Corrected a unit test that relies on the sitemap module, as it now makes explicit that the project level `baseUrl` must be set for a successful experience, and the module level `baseUrl` was set earlier. No other changes.

## 4.11.0 (2024-12-18)

### Adds

* When validating an `area` field, warn the developer if `widgets` is not nested in `options`.
* Adds support for supplying CSS variable names to a color field's `presetColors` array as selectable values.
* Adds support for dynamic focus trap in Context menus (prop `dynamicFocus`). When set to `true`, the focusable elements are recalculated on each cycle step.
* Adds option to disable `tabindex` on `AposToggle` component. A new prop `disableFocus` can be set to `false` to disable the focus on the toggle button. It's enabled by default.
* Adds support for event on `addContextOperation`, an option `type` can now be passed and can be `modal` (default) or `event`, in this case it does not try to open a modal but emit a bus event using the action as name.

### Fixes

* Focus properly Widget Editor modals when opened. Keep the previous active focus on the modal when closing the widget editor.
* a11y improvements for context menus.
* Fixes broken widget preview URL when the image is overridden (module improve) and external build module is registered.
* Inject dynamic custom bundle CSS when using external build module with no CSS entry point.
* Range field now correctly takes 0 into account.
* Apos style does not go through `postcss-viewport-to-container-toggle` plugin anymore to avoid UI bugs.

## 4.10.0 (2024-11-20)

### Fixes

* Extra bundle detection when using external build module works properly now.
* Widget players are now properly invoked when they arrive later in the page load process.
* Fix permission grid tooltip display.
* Fixes a bug that crashes external frontend applications.
* Fixes a false positive warning for module not in use for project level submodules (e.g. `widges/module.js`) and dot-folders (e.g. `.DS_Store`).
* Bumped `express-bearer-token` dependency to address a low-severity `npm audit` warning regarding noncompliant cookie names and values. Apostrophe
did not actually use any noncompliant cookie names or values, so there was no vulnerability in Apostrophe.
* Rich text "Styles" toolbar now has visually focused state.
* The `renderPermalinks` and `renderImages` methods of the `@apostrophecms/rich-text` module now correctly resolve the final URLs of page links and inline images in rich text widgets, even when the user has editing privileges. Formerly this was mistakenly prevented by logic intended to preserve the editing experience. The editing experience never actually relied on the
rendered output.
* Search bar will perform the search even if the bar is empty allowing to reset a search.
* Fixes Color picker being hidden in an inline array schema field, also fixes rgba inputs going off the modal.

### Adds

* It's possible now to target the HMR build when registering via `template.append` and `template.prepend`. Use `when: 'hmr:public'` or `when: 'hmr:apos'` that will be evaluated against the current asset `options.hmr` configuration.
* Adds asset module option `options.modulePreloadPolyfill` (default `true`) to allow disabling the polyfill preload for e.g. external front-ends.
* Adds `bundleMarkup` to the data sent to the external front-end, containing all markup for injecting Apostrophe UI in the front-end.
* Warns users when two page types have the same field name, but a different field type. This may cause errors or other problems when an editor switches page types.
* The piece and page `GET` REST APIs now support `?render-areas=inline`. When this parameter is used, an HTML rendering of each widget is added to that specific widget in each area's `items` array as a new `_rendered` property. The existing `?render-areas=1` parameter is still supported to render the entire area as a single `_rendered` property. Note that this older option also causes `items` to be omitted from the response.

### Changes

* Removes postcss plugin and webpack loader used for breakpoint preview mode. Uses instead the new `postcss-viewport-to-container-toggle` plugin in the webpack config.
* Implement `vue-color` directly in Apostrophe rather than as a dependency
* Switch color handling library from `tinycolor2` to `@ctrl/tinycolor`
* Removes error messages in server console for hidden fields. These messages should not have been printed out in the server console in the first place.
* Removes invalid error messages on select fields appearing while opening an existing valid document.

## 4.9.0 (2024-10-31)

### Adds

* Relationship inputs have aria accessibility tags and autocomplete suggestions can be controlled by keyboard.
* Elements inside modals can have a `data-apos-focus-priority` attribute that prioritizes them inside the focusable elements list.
* Modals will continute trying to find focusable elements until an element marked `data-apos-focus-priority` appears or the max retry threshold is reached.
* Takes care of an edge case where Media Manager would duplicate search results.
* Add support for ESM projects.
* Modules can now have a `before: "module-name"` property in their configuration to initialize them before another module, bypassing the normal
order implied by `defaults.js` and `app.js`.
* `select` and `checkboxes` fields that implement dynamic choices can now take into account the value of other fields on the fly, by specifying
a `following` property with an array of other field names. Array and object subfields can access properties of the parent document
by adding a `<` prefix (or more than one) to field names in `following` to look upwards a level. Your custom method on the server side will
now receive a `following` object as an additional argument. One limitation: for now, a field with dynamic choices cannot depend on another field
with dynamic choices in this way.
* Adds AI-generated missing translations
* Adds the mobile preview dropdown for non visibles breakpoints. Uses the new `shortcut` property to display breakpoints out of the dropdown.
* Adds possibility to have two icons in a button.
* Breakpoint preview only targets `[data-apos-refreshable]`.
* Adds a `isActive` state to context menu items. Also adds possibility to add icons to context menu items.
* Add a postcss plugin to handle `vh` and `vw` values on breakpoint preview mode.
* Adds inject component `when` condition with possible values `hmr`, `prod`, and `dev`. Modules should explicitely register their components with the same `when` value and the condition should be met to inject the component.
* Adds inject `bundler` registration condition. It's in use only when registering a component and will be evaluated on runtime. The value should match the current build module (`webpack` or the external build module alias).
* Adds new development task `@apostrophecms/asset:reset` to reset the asset build cache and all build artifacts.
* Revamps the `@apostrophecms/asset` module to enable bundling via build modules.
* Adds `apos.asset.devServerUrl()` nunjucks helper to get the (bundle) dev server URL when available.
* The asset module has a new option, `options.hmr` that accepts `public` (default), `apos` or `false` to enable HMR for the public bundle or the admin UI bundle or disable it respectively. This configuration works only with external build modules that support HMR.
* The asset module has a new option, `options.hmrPort` that accepts an integer (default `null`) to specify the HMR WS port. If not specified, the default express port is used. This configuration works only with external build modules that support HMR WS.
* The asset module has a new option, `options.productionSourceMaps` that accepts a boolean (default `false`) to enable source maps in production. This configuration works only with external build modules that support source maps.

### Changes

* Silence deprecation warnings from Sass 1.80+ regarding the use of `@import`. The Sass team [has stated there will be a two-year transition period](https://sass-lang.com/documentation/breaking-changes/import/#transition-period) before the feature is actually removed. The use of `@import` is common practice in the Apostrophe codebase and in many project codebases. We will arrange for an orderly migration to the new `@use` directive before Sass 3.x appears.
* Move saving indicator after breakpoint preview.
* Internal methods `mergeConfiguration`, `autodetectBundles`, `lintModules`, `nestedModuleSubdirs` and `testDir` are now async.
* `express.getSessionOptions` is now async.

### Fixes

* Modifies the `AposAreaMenu.vue` component to set the `disabled` attribute to `true` if the max number of widgets have been added in an area with `expanded: true`.
* `pnpm: true` option in `app.js` is no longer breaking the application.
* Remove unused `vue-template-compiler` dependency.
* Prevent un-publishing the `@apostrophecms/global` doc and more generally all singletons.
* When opening a context menu while another is already opened, prevent from focusing the button of the first one instead of the newly opened menu.
* Updates `isEqual` method of `area` field type to avoid comparing an area having temporary properties with one having none.
* In a relationship field, when asking for sub relationships using `withRelationships` an dot notion.
If this is done in combination with a projection, this projection is updated to add the id storage fields of the needed relationships for the whole `withRelationships` path.
* The admin UI no longer fails to function when the HTML page is rendered with a direct `sendPage` call and there is no current "in context" page or piece.

## 4.7.2 and 4.8.1 (2024-10-09)

### Fixes

* Correct a race condition that can cause a crash at startup when custom `uploadfs` options are present in some specific cloud environments e.g. when using Azure Blob Storage.

## 4.8.0 (2024-10-03)

### Adds

* Adds a mobile preview feature to the admin UI. The feature can be enabled using the `@apostrophecms/asset` module's new `breakpointPreviewMode` option. Once enabled, the asset build process will duplicate existing media queries as container queries. There are some limitations in the equivalence between media queries and container queries. You can refer to the [CSS @container at-rule](https://developer.mozilla.org/en-US/docs/Web/CSS/@container) documentation for more information. You can also enable `breakpointPreviewMode.debug` to be notified in the console when the build encounters an unsupported media query.
* Apostrophe now automatically adds the appropriate default values for new properties in the schema, even for existing documents in the database. This is done automatically during the migration phase of startup.
* Adds focus states for media library's Uploader tile.
* Adds focus states file attachment's input UI.
* Simplified importing rich text widgets via the REST API. If you  you have HTML that contains `img` tags pointing to existing images, you can now import them all quickly. When supplying the rich text widget object, include an `import` property with an `html` subproperty, rather than the usual `content` property. You can optionally provide a `baseUrl` subproperty as well. Any images present in `html` will be imported automatically and the correct `figure` tags will be added to the new rich text widget, along with any other markup acceptable to the widget's configuration.

### Changes

* The various implementations of `newInstance` found in Apostrophe, e.g. for widgets, array items, relationship fields and documents themselves, have been consolidated in one implementation. The same code is now reused both on the front and the back end, ensuring the same result without the need to introduce additional back end API calls.

### Fixes

* Apostrophe's migration logic is no longer executed twice on every startup and three times in the migration task. It is executed exactly once, always at the same point in the startup process. This bug did not cause significant performance issues because migrations were always only executed once, but there is a small performance improvement due to not checking for them more than once.
* The `@apostrophecms/page` module APIs no longer allow a page to become a child of itself. Thanks to [Maarten Marx](https://github.com/Pixelguymm) for reporting the issue.
* Uploaded SVGs now permit `<use>` tags granted their `xlink:href` property is a local reference and begins with the `#` character. This improves SVG support while mitgating XSS vulnerabilities.
* Default properties of object fields present in a widget now populate correctly even if never focused in the editor.
* Fixed the "choices" query builder to correctly support dynamic choices, ensuring compatibility with the [`piecesFilters`](https://docs.apostrophecms.org/reference/modules/piece-page-type.html#piecesfilters) feature when using dynamic choices.
* Fix a reordering issue for arrays when dragging and dropping items in the admin UI.
* The inline array item extract the label now using `title` as `titleField` value by default (consistent with the Slat list).

## 4.7.1 (2024-09-20)

### Fixes

* Ensure parked fields are not modified for parked pages when not configured in `_defaults`.

## 4.7.0 (2024-09-05)

### Changes

* UI and UX of inline arrays and their table styles

### Adds

* To aid debugging, when a file extension is unacceptable as an Apostrophe attachment the rejected extension is now printed as part of the error message.
* The new `big-upload-client` module can now be used to upload very large files to any route that uses the new `big-upload-middleware`.
* Add option `skipReplace` for `apos.doc.changeDocIds` method to skip the replacing of the "old" document in the database.
* The `@apostrophecms/i18n` module now exposes a `locales` HTTP GET API to aid in implementation of native apps for localized sites.
* Context menus can be supplied a `menuId` so that interested components can listen to their opening/closing.
* Allow to set mode in `AposWidget` component through props.
* Add batch operations to pages.
* Add shortcuts to pages manager.
* Add `replaces` (boolean, `false` by default) option to the context operation definition (registered via `apos.doc.addContextOperation()`) to allow the operation to require a replace confirmation before being executed. The user confirmation results in the Editor modal being closed and the operation being executed. The operation is not executed if the user cancels the confirmation.

### Changes

* Wait for notify before navigating to a new page.
* Send also `checkedTypes` via the pages body toolbar operations (e.g. 'batch') to the modal.

### Fixes

* Fix link to pages in rich-text not showing UI to select page during edit.
* Bumps `uploadfs` dependency to ensure `.tar.gz`, `.tgz` and `.gz` files uploaded to S3 download without double-gzipping.
This resolves the issue for new uploads.
* Registering duplicate icon is no longer breaking the build.
* Fix widget focus state so that the in-context Add Content menu stays visible during animation
* Fix UI of areas in schemas so that their context menus are layered overtop sibling schema fields UI
* Fix unhandled promise rejections and guard against potential memory leaks, remove 3rd party `debounce-async` dependency
* Adds an option to center the context menu arrow on the button icon. Sets this new option on some context menus in the admin UI.
* Fixes the update function of `AposSlatLists` so that elements are properly reordered on drag

## 4.6.1 (2024-08-26)

### Fixes

* Registering duplicate icon is no longer breaking the build.
* Fix widget focus state so that the in-context Add Content menu stays visible during animation.
* Fix UI of areas in schemas so that their context menus are layered overtop sibling schema fields UI.

### Removes

* Inline array option for `alwaysOpen` replaced with UI toggles

## 4.6.0 (2024-08-08)

### Adds

* Add a locale switcher in pieces and pages editor modals. This is available for localized documents only, and allows you to switch between locales for the same document.
  The locale can be switched at only one level, meaning that sub documents of a document that already switched locale will not be able to switch locale itself.
* Adds visual focus states and keyboard handlers for engaging with areas and widgets in-context
* Adds method `simulateRelationshipsFromStorage` method in schema module.
This method populates the relationship field with just enough information to allow convert to accept it. It does not fully fetch the related documents. It does the opposite of prepareForStorage.
* A new options object has been added to the convert method.
Setting the `fetchRelationships` option to false will prevent convert from actually fetching relationships to check which related documents currently exist.
The shape of the relationship field is still validated.

### Changes

* Refactors Admin UI SASS to eliminate deprecation warnings from declarations coming after nested rules.
* Bumps the sass-loader version and adds a webpack option to suppress mixed declaration deprecation warnings to be removed when all modules are updated.
* Add `title` and `_url` to select all projection.
* Display `Select all` message on all pages in the manager modal.
* Refresh `checked` in manager modal after archive action.
* Update `@apostrophecms/emulate-mongo-3-driver` dependency to keep supporting `mongodb@3.x` queries while using `mongodb@6.x`.
* Updates rich text link tool's keyboard key detection strategy.
* Buttons that appear on slats (preview, edit crop/relationship, remove) are visually focusable and keyboard accessible.
* Added tooltip for update button. Thanks to [gkumar9891](https://github.com/gkumar9891) for this addition.

### Fixes

* Fixes the rendering of conditional fields in arrays where the `inline: true` option is used.
* Fixes the rich text link tool's detection and display of the Remove Link button for removing existing links
* Fixes the rich text link tool's detection and display of Apostrophe Page relationship field.
* Overriding standard Vue.js components with `editorModal` and `managerModal` are now applied all the time.
* Accommodate old-style replica set URIs with comma-separated servers by passing any MongoDB URIs that Node.js cannot parse directly to the MongoDB driver, and avoiding unnecessary parsing of the URI in general.
* Bump `oembetter` dependency to guarantee compatibility with YouTube. YouTube recently deployed broken `link rel="undefined"` tags on some of their video pages.
* It is now possible to see the right filename and line number when debugging the admin UI build in the browser. This is automatically disabled when `@apostrophecms/security-headers` is installed, because its defaults are incompatible by design.

## 4.5.4 (2024-07-22)

### Fixes

* Add a default projection to ancestors of search results in order to load a reasonable amount of data and avoid request timeouts.

## 4.5.3 (2024-07-17)

### Fixes

* Enhanced media selection with touchpad on Windows by extending focus timeout.

## 4.5.2 (2024-07-11)

### Fixes

* Ensure that `apos.doc.walk` never gets caught in an infinite loop even if circular references are present in the data. This is a hotfix for an issue that can arise when the new support for breadcrumbs in search results is combined with a more inclusive projection for page ancestors.
* Correct a longstanding bug in `apos.doc.walk` that led items to be listed twice in the `ancestors` array passed to the iterator.
* Correct a longstanding bug in `apos.doc.walk` that led ancestors that are themselves arrays to be misrepresented as a series of objects in the `ancestors` array passed to the iterator.
* For additional guarantees of reliability the `_dotPath` and `_ancestors` arguments to `apos.doc.walk`, which were always clearly documented as for internal use only, can no longer be passed in externally.

## 4.5.1 (2024-07-11)

### Changes

* Allow tiptap rich-text widget to open modals for images and links without closing the toolbar.

## 4.5.0 (2024-07-10)

### Adds

* Allow to disable shortcut by setting the option `shortcut: false`
* Adds a new color picker tool for the rich-text-widget toolbar that matches the existing `color` schema field. This also adds the same `pickerOptions` and `format` options to the rich-text-widget configuration that exist in the `color` schema field.
* Add missing UI translation keys.
* Infite scroll in media manager instead of pagination and related search fixes.
* Improves loaders by using new `AposLoadingBlock` that uses `AposLoading` instead of the purple screen in media manager.
* Select the configured aspect ratio and add `data-apos-field` attributes to the fields inside `AposImageRelationshipEditor.vue`.
* Add `getShowAdminBar` method. This method can be overriden in projects to drive the admin bar visibility for logged-in users.

### Fixes

* Removes unnecessary, broadly applied line-height setting that may cause logged-in vs logged-out visual discrepencies.
* Remove double GET request when saving image update.
* Fix filter menu forgetting selecting filters and not instantiating them.
* Remove blur emit for filter buttons and search bar to avoid re requesting when clicking outside…
* `this.modified` was not working properly (set to false when saving). We can now avoid to reload images when saving no changes.
* In media manager images checkboxes are disabled when max is reached.
* In media manager when updating an image or archiving, update the list instead of fetching and update checked documents to see changes in the right panel selected list.
* The `password` field type now has a proper fallback default, the empty string, just like the string field type
and its derivatives. This resolves bugs in which the unexpected `null` caused problems during validation. This bug
was old, but was masked in some situations until the release of version `4.4.3`.
* Identify and mark server validation errors in the admin UI. This helps editors identify already existing data fields, having validation errors when schema changes (e.g. optional field becomes required).
* Removes `menu-offset` props that were causing `AposContextMenu` to not display properly.
* Allows to pass a number or an array to `AposContextMenu` to set the offset of the context menu (main and cross axis see `floating-ui` documentation).
* Fixes the relationship fields not having the data when coming from the relationship modal.
* Fixes watch on `checkedDocs` passed to `AposSlatList` not being reactive and not seeing updated relationship fields.
* Adds styles for 1 column expanded area ([#4608](https://github.com/apostrophecms/apostrophe/issues/4608))
* Fixes weird slug computations based on followed values like title. Simplifies based on the new tech design.
* Prevent broken admin UI when there is a missing widget.
* Fixes media manager not loading images when last infinite scroll page have been reached (when uploading image for example).
* Upgrade oembetter versions to allow all vimeo urls.

### Changes

* Update `Choose Images` selection behavior. When choosing images as part of a relationship, you click on the image or checkbox to add the image to the selection.
If a max is set to allow only one image, clicking on the selected image will remove it from the selection. Clicking on another image will update the selection with the newly clicked image.
If a max is set to allow multiple images, you can remove images from the selection by using the checkbox. Clicking on the image will bring the image schema in the right panel.
You can upload images even if the max has been reached. We will append the uploaded images to the existing selection up to the max if any.
* Update `@apostrophecms/emulate-mongo-3-driver` dependency to keep supporting `mongodb@3.x` queries while using `mongodb@6.x`.

## 4.4.3 (2024-06-17)

### Fixes

* Do not use schema `field.def` when calling `convert`. Applying defaults to new documents is the job of `newInstance()` and similar code.
If you wish a field to be mandatory use `required: true`.
* As a convenience, using `POST` for pieces and pages with `_newInstance: true` keeps any additional `req.body` properties in the API response.
This feature unofficially existed before, it is now supported.
* Rollbacks watcher on `checked` array. Fixes, checked docs not being properly updated.

## 4.4.2 (2024-06-14)

### Fixes

* Hotfix: the new `_parent` property of pieces, which refers to the same piece page as `_parentUrl`, is now a carefully pruned
subset to avoid the risk of infinite recursion when the piece page has a relationship to a piece. Those who want `_parent`
to be more complete can extend the new `pruneParent` method of the relevant piece page module. This regression was
introduced in version 4.4.0.

## 4.4.1 (2024-06-12)

### Fixes

* Depend on `stylelint-config-apostrophe` properly via npm, not github.

## 4.4.0 (2024-06-12)

### Adds

* Adds a pinia store to handle modals logic.
* Methods from the store are registered on `apos.modal` instead of methods from `TheAposModals` component.
* No more need to emit `safe-close` when defining an `AposModal`, modal is automatically resolved when closed.
* Adds field components access to the reactive document value.
* Expose `AposContextMenu` owned method for re-calculation of the content position.
* Field Meta components of `slug` and `string` types can now fire `replace-field-value` events with text value payload, which will replace the respective field value.
* `AposInputString` now accepts a `rows` prop, in effect only when `field.textarea` is set to `true`.
* Add `T,S` shortcut to open the Personal Settings.
* Add `T,D` shortcut to open the Submitted Drafts.
* Add a scrollbar to the shortcut list.
* Add breadcrumbs to search results page.
* Pages relationships have now their checkboxes disabled when max is reached.

### Changes

* Improves widget tabs for the hidden entries, improves UX when validation errors are present in non-focused tabs.
* When moving a page, recognize when the slug of a new child
already contains the new parent's slug and not double it.
For example, given we have two pages as children of the home page, page A and page B.
Page A and page B are siblings.
Page A has the slug `/peer` and page B has the slug `/peer/page`.
Now we want page B to be the child of page A.
We will now end up with page B slug as `/peer/page` and not `/peer/peer/page` as before.
* `AposSpinner` now respects the colors for `heavy` weight mode and also accepts second, "light" color in this mode. Props JSDoc blocks are added.
* `AposContextMenu` now respects the `menuOffset` component property.
* Set `G,Shift+I` shortcut to open the Image Tags manager modal.
* Set `G,Shift+F` shortcut to open the File Tags manager modal.
* Remove slug from suggestion for images.
* Increase suggestion search image size to 50px.
* For suggestions with image, keep title on a single line and truncate title field with `...` when it hits the right side.

### Fixes

* Rich Text editor properly unsets marks on heading close.
* Widget client side schema validation.
* Allow `G,Shift+I` shortcut style.
* Detect shortcut conflicts when using multiple shortcuts.
* Updating schema fields as read-only no longer reset the value when updating the document.
* Fixes stylelint config file, uses config from our shared configuration, fixes all lint errors.
* Fixes `TheAposCommandMenu` modals not computing shortcuts from the current opened modal.
* Fixes select boxes of relationships, we can now check manually published relationships, and `AposSlatList` renders properly checked relationships.
* Fixes issues in `AposInputArray` on production build to be able to add, remove and edit array items after `required` error.
* Relationships browse button isn't disabled when max is reached.
* In media manager images checkboxes are disabled when max is reached.

## 4.3.3 (2024-06-04)

### Fixes

* Removes `$nextTick` use to re render schema in `AposArrayEditor` because it was triggering weird vue error in production.
Instead, makes the AposSchema for loop keys more unique using `modelValue.data._id`,
if document changes it re-renders schema fields.
* In media manager image checkboxes are disabled when max is reached.
* Fixes tiptap bubble menu jumping on Firefox when clicking on buttons. Also fixes the fact that
double clicking on bubble menu out of buttons would prevent it from closing when unfocusing the rich text area.
* In media manager images checkboxes are disabled when max is reached.
* Makes the final fields accessible in the media manager right rail.

## 4.3.2 (2024-05-18)

### Fixes

* Corrects a regression introduced in version 4.3.0 that broke the validation of widget modals, resulting in a confusing
error on the page. A "required" field in a widget, for instance, once again blocks the save operation properly.

### Changes

* Improves widget tab UI for the hidden entries, improves UX when validation errors are present in non-focused tabs.

## 4.3.1 (2024-05-17)

### Fixes

* Databases containing documents that no longer correspond to any module no longer cause the migration that adds missing mode properties
to fail (an issue introduced in version 4.2.0). Databases with no such "orphaned" documents were not affected.

## 4.3.0 (2024-05-15)

### Adds

* Allows to disable page refresh on content changed for page types.
* Widget editor can now have tabs.
* Adds prop to `AposInputMixin` to disable blur emit.
* Adds `throttle` function in ui module utils.
* Adds a `publicBundle` option to `@apostrophecms/asset`. When set to `false`, the `ui/src` public asset bundle is not built at all in most cases
except as part of the admin UI bundle which depends on it. For use with external front ends such as [apostrophe-astro](https://github.com/apostrophecms/apostrophe-astro).
Thanks to Michelin for contributing this feature.

### Fixes

* Do not show widget editor tabs when the developer hasn't created any groups.
* `npm link` now works again for Apostrophe modules that are dependencies of a project.
* Re-crop image attachments found in image widgets, etc. when replacing an image in the Media Manager.
* Fixes visual transitions between modals, as well as slider transition on overlay opacity.
* Changing the aspect ratio multiple times in the image cropper modal no longer makes the stencil smaller and smaller.

### Changes

* Improves `debounce` function to handle async properly (waiting for previous async call to finish before triggering a new one).
* Adds the `copyOfId` property to be passed to the `apos.doc.edit()` method, while still allowing the entire `copyOf` object for backwards compatibility.

### Fixes

## 4.2.1 (2024-04-29)

### Fixes

* Fixes drag and drop regression in the page tree where pages were not able to be moved between parent and child.

## 4.2.0 (2024-04-18)

* Typing a `/` in the title field of a page no longer confuses the slug field. Thanks to [Gauav Kumar](https://github.com/gkumar9891).

### Changes

* Rich text styles are now split into Nodes and Marks, with independent toolbar controls for a better user experience when applying text styles.
There is no change in how the `styles` option is configured.
* Rich text style labels are fully localized.
* `i18n` module now uses the regular `req.redirect` instead of a direct `res.redirect` to ensure redirection, enabling more possibilities for `@apostrophecms/redirect` module
* Refactors `AposModal` component with composition api to get rid of duplicated code in `AposFocusMixin` and `AposFocus`.
* `APOS_MONGODB_LOG_LEVEL` has been removed. According to [mongodb documentation](https://github.com/mongodb/node-mongodb-native/blob/main/etc/notes/CHANGES_5.0.0.md#mongoclientoptionslogger-and-mongoclientoptionsloglevel-removed) "Both the logger and the logLevel options had no effect and have been removed."
* Update `connect-mongo` to `5.x`. Add `@apostrophecms/emulate-mongo-3-driver` dependency to keep supporting `mongodb@3.x` queries while using `mongodb@6.x`.

### Fixes

* Updates the docs `beforeInsert` handler to avoid ending with different modes being set between `_id`, `aposLocale` and `aposMode`.
* Adds a migration to fix potential corrupted data having different modes set between `_id`, `aposLocale` and `aposMode`.
* Fix a crash in `notification` when `req.body` was not present. Thanks to Michelin for contributing this fix.
* Addresses a console error observed when opening and closing the `@apostrophecms-pro/palette` module across various projects.
* Fixes the color picker field in `@apostrophecms-pro/palette` module.
* Ensures that the `data-apos-test` attribute in the admin bar's tray item buttons is set by passing the `action` prop to `AposButton`.
* Prevents stripping of query parameters from the URL when the page is either switched to edit mode or reloaded while in edit mode.
* Add the missing `metaType` property to newly inserted widgets.

### Security

* New passwords are now hashed with `scrypt`, the best password hash available in the Node.js core `crypto` module, following guidance from [OWASP](https://cheatsheetseries.owasp.org/cheatsheets/Password_Storage_Cheat_Sheet.html).
This reduces login time while improving overall security.
* Old passwords are automatically re-hashed with `scrypt` on the next successful login attempt, which
adds some delay to that next attempt, but speeds them up forever after compared to the old implementation.
* Custom `scrypt` parameters for password hashing can be passed to the `@apostrophecms/user` module via the `scrypt` option. See the [Node.js documentation for `scrypt`]. Note that the `maxmem` parameter is computed automatically based on the other parameters.

## 4.1.1 (2024-03-21)

### Fixes

* Hotfix for a bug that broke the rich text editor when the rich text widget has
a `styles` property. The bug was introduced in 4.0.0 as an indirect side effect of deeper
watching behavior by Vue 3.

## 4.1.0 (2024-03-20)

### Fixes

* Don't crash if a document of a type no longer corresponding to any module is present
together with the advanced permission module.
* AposLoginForm.js now pulls its schema from the user module rather than hardcoding it. Includes the
addition of `enterUsername` and `enterPassword` i18n fields for front end customization and localization.
* Simulated Express requests returned by `apos.task.getReq` now include a `req.headers` property, for
greater accuracy and to prevent unexpected bugs in other code.
* Fix the missing attachment icon. The responsibility for checking whether an attachment
actually exists before calling `attachment.url` still lies with the developer.

### Adds

* Add new `getChanges` method to the schema module to get an array of document changed field names instead of just a boolean like does the `isEqual` method.
* Add highlight class in UI when comparing documents.

## 4.0.0 (2024-03-12)

### Adds

* Add Marks tool to the Rich Text widget for handling toggling marks.
* Add translation keys used by the multisite assembly module.
* Add side by side comparison support in AposSchema component.
* Add `beforeLocalize` and `afterLocalize` events.
* Add custom manager indicators support via `apos.schema.addManagerIndicator({ component, props, if })`. The component registered this way will be automatically rendered in the manager modal.
* Add the possibility to make widget modals wider, which can be useful for widgets that contain areas taking significant space. See [documentation](https://v3.docs.apostrophecms.org/reference/modules/widget-type.html#options).
* Temporarily add `translation` module to support document translations via the `@apostrophecms-pro/automatic-translation` module.
**The `translation` core module may be removed or refactored to reduce overhead in the core,** so its presence should
not be relied upon.

### Changes

* Migrate to Vue 3. This entails changes to some admin UI code, as detailed in our public announcement.
There are no other backwards incompatible changes in apostrophe version 4.0.0.
Certain other modules containing custom admin UI have also been updated in a new major version to be compatible,
as noted in our announcement and on the migration page of our website.

### Fixes

* Adds `textStyle` to Tiptap types so that spans are rendered on RT initialization
* `field.help` and `field.htmlHelp` are now correctly translated when displayed in a tooltip.
* Bump the `he` package to most recent version.
* Notification REST APIs should not directly return the result of MongoDB operations.

## 3.63.2 (2024-03-01)

### Security

* Always validate that method names passed to the `external-condition` API actually appear in `if` or `requiredIf`
clauses for the field in question. This fix addresses a serious security risk in which arbitrary methods of
Apostrophe modules could be called over the network, without arguments, and the results returned to the caller.
While the lack of arguments mitigates the data exfiltration risk, it is possible to cause data loss by
invoking the right method. Therefore this is an urgent upgrade for all Apostrophe 3.x users. Our thanks to the Michelin
penetration test red team for disclosing this vulnerability. All are welcome to disclose security vulnerabilities
in ApostropheCMS code via [security@apostrophecms.com](mailto:security@apostrophecms.com).
* Disable the `alwaysIframe` query parameter of the oembed proxy. This feature was never used in Apostrophe core, and could be misused to carry out arbitrary GET requests in the context of an iframe, although it could not be used to exfiltrate any information other than the success or failure of the request, and the request was still performed by the user's browser only. Thanks to the Michelin team.
* Remove vestigial A2 code relating to polymorphic relationship fields. The code in question had no relevance to the way such a feature would be implemented in A3, and could be used to cause a denial of service by crashing and restarting the process. Thanks to the Michelin team.

## 3.63.1 (2024-02-22)

### Security

* Bump dependency on `sanitize-html` to `^2.12.1` at a minimum, to ensure that `npm update apostrophe` is sufficient to guarantee a security update is installed. This security update prevents specially crafted HTML documents from revealing the existence or non-existence of files on the server. The vulnerability did not expose any other information about those files. Thanks to the [Snyk Security team](https://snyk.io/) for the disclosure and to [Dylan Armstrong](https://dylan.is/) for the fix.

## 3.63.0 (2024-02-21)

### Adds

* Adds a `launder` method to the `slug` schema field query builder to allow for use in API queries.
* Adds support for browsing specific pages in a relationship field when `withType` is set to a page type, like `@apostrophecms/home-page`, `default-page`, `article-page`...
* Add support for `canCreate`, `canPreview` & `canShareDraft` in context operations conditions.
* Add support for `canCreate`, `canEdit`, `canArchive` & `canPublish` in utility operations definitions.
* Add `uponSubmit` requirement in the `@apostrophecms/login` module. `uponSubmit` requirements are checked each time the user submit the login form. See the documentation for more information.
* Add field metadata feature, where every module can add metadata to fields via public API offered by `apos.doc.setMeta()`, `apos.doc.getMeta()`, `apos.doc.getMetaPath()` and `apos.doc.removeMeta()`. The metadata is stored in the database and can be used to store additional information about a field.
* Add new `apos.schema.addFieldMetadataComponent(namespace, component)` method to allow adding custom components. They have access to the server-side added field metadata and can decide to show indicators on the admin UI fields. Currently supported fields are "string", "slug", "array", "object" and "area".

### Fixes

* When deleting a draft document, we remove related reverse IDs of documents having a relation to the deleted one.
* Fix publishing or moving published page after a draft page on the same tree level to work as expected.
* Check create permissions on create keyboard shortcut.
* Copy requires create and edit permission.
* Display a more informative error message when publishing a page because the parent page is not published and the current user has no permission to publish the parent page (while having permission to publish the current one).
* The `content-changed` event for the submit draft action now uses a complete document.
* Fix the context bar overlap on palette for non-admin users that have the permission to modify it.
* Show widget icons in the editor area context menu.

### Changes

* Share Drafts modal styles made larger and it's toggle input has a larger hitbox.

## 3.62.0 (2024-01-25)

### Adds

* Adds support for `type` query parameter for page autocomplete. This allows to filter the results by page type. Example: `/api/v1/@apostrophecms/page?autocomplete=something&type=my-page-type`.
* Add testing for the `float` schema field query builder.
* Add testing for the `integer` schema field query builder.
* Add support for link HTML attributes in the rich text widget via configurable fields `linkFields`, extendable on a project level (same as it's done for `fields`). Add an `htmlAttribute` property to the standard fields that map directly to an HTML attribute, except `href` (see special case below), and set it accordingly, even if it is the same as the field name. Setting `htmlAttribute: 'href'` is not allowed and will throw a schema validation exception (on application boot).
* Adds support in `can` and `criteria` methods for `create` and `delete`.
* Changes support for image upload from `canEdit` to `canCreate`.
* The media manager is compatible with per-doc permissions granted via the `@apostrophecms-pro/advanced-permission` module.
* In inline arrays, the trash icon has been replaced by a close icon.

### Fixes

* Fix the `launder` and `finalize` methods of the `float` schema field query builder.
* Fix the `launder` and `finalize` methods of the `integer` schema field query builder.
* A user who has permission to `publish` a particular page should always be allowed to insert it into the
published version of the site even if they could not otherwise insert a child of the published
parent.
* Display the "Browse" button in a relationship inside an inline array.

## 3.61.1 (2023-01-08)

### Fixes

* Pinned Vue dependency to 2.7.15. Released on December 24th, Vue 2.7.16 broke the rich text toolbar in Apostrophe.

## 3.61.0 (2023-12-21)

### Adds

* Add a `validate` method to the `url` field type to allow the use of the `pattern` property.
* Add `autocomplete` attribute to schema fields that implement it (cf. [HTML attribute: autocomplete](https://developer.mozilla.org/en-US/docs/Web/HTML/Attributes/autocomplete)).
* Add the `delete` method to the `@apostrophecms/cache` module so we don't have to rely on direct MongoDB manipulation to remove a cache item.
* Adds tag property to fields in order to show a tag next to the field title (used in advanced permission for the admin field). Adds new sensitive label color.
* Pass on the module name and the full, namespaced template name to external front ends, e.g. Astro.
Also make this information available to other related methods for future and project-level use.
* Fixes the AposCheckbox component to be used more easily standalone, accepts a single model value instead of an array.

### Fixes

* Fix `date` schema field query builder to work with arrays.
* Fix `if` on pages. When you open the `AposDocEditor` modal on pages, you now see an up to date view of the visible fields.
* Pass on complete annotation information for nested areas when adding or editing a nested widget using an external front, like Astro.
* We can now close the image modal in rich-text widgets when we click outside of the modal.
The click on the cancel button now works too.
* Fixes the `clearLoginAttempts` method to work with the new `@apostrophecms/cache` module `delete` method.

## 3.60.1 (2023-12-06)

### Fixes

* corrected an issue where the use of the doc template library can result in errors at startup when
replicating certain content to new locales. This was not a bug in the doc template library.
Apostrophe was not invoking `findForEditing` where it should have.

## 3.60.0 (2023-11-29)

### Adds

* Add the possibility to add custom classes to notifications.
Setting the `apos-notification--hidden` class will hide the notification, which can be useful when we only care about the event carried by it.
* Give the possibility to add horizontal rules from the insert menu of the rich text editor with the following widget option: `insert: [ 'horizontalRule' ]`.
Improve also the UX to focus back the editor after inserting a horizontal rule or a table.

### Fixes

* The `render-widget` route now provides an `options` property on the widget, so that
schema-level options of the widget are available to the external front end when
rendering a newly added or edited widget in the editor. Note that when rendering a full page,
this information is already available on the parent area: `area.options.widgets[widget.type]`
* Pages inserted directly in the published mode are now given a
correct `lastPublishedAt` property, correcting several bugs relating
to the page tree.
* A migration has been added to introduce `lastPublishedAt` wherever
it is missing for existing pages.
* Fixed a bug that prevented page ranks from renumbering properly during "insert after" operations.
* Added a one-time migration to make existing page ranks unique among peers.
* Fixes conditional fields not being properly updated when switching items in array editor.
* The `beforeSend` event for pages and the loading of deferred widgets are now
handled in `renderPage` with the proper timing so that areas can be annotated
successfully for "external front" use.
* The external front now receives 100% of the serialization-friendly data that Nunjucks receives,
including the `home` property etc. Note that the responsibility to avoid passing any nonserializable
or excessively large data in `req.data` falls on the developer when choosing to use the
`apos-external-front` feature.
* Wraps the group label in the expanded preview menu component in `$t()` to allow translation

## 3.59.1 (2023-11-14)

### Fixes

* Fix `if` and `requiredIf` fields inside arrays. With regard to `if`, this is a hotfix for a regression introduced in 3.59.0.

## 3.59.0 (2023-11-03)

### Changes

* Webpack warnings about package size during the admin UI build process have been turned off by default. Warnings are still enabled for the public build, where a large bundle can be problematic for SEO.

### Fixes

* Apostrophe warns you if you have more than one piece page for the same piece type and you have not overridden `chooseParentPage`
to help Apostrophe decide which page is suitable as the `_url` of each piece. Beginning with this release, Apostrophe can recognize
when you have chosen to do this via `extendMethods`, so that you can call `_super()` to fall back to the default implementation without
receiving this warning. The default implementation still just returns the first page found, but always following the
`_super()` pattern here opens the door to npm modules that `improve` `@apostrophecms/piece-page` to do something more
sophisticated by default.
* `newInstance` always returns a reasonable non-null empty value for area and
object fields in case the document is inserted without being passed through
the editor, e.g. in a parked page like the home page. This simplifies
the new external front feature.

### Adds

* An adapter for Astro is under development with support from Michelin.
Starting with this release, adapters for external fronts, i.e. "back for front"
frameworks such as Astro, may now be implemented more easily. Apostrophe recognizes the
`x-requested-with: AposExternalFront` header and the `apos-external-front-key` header.
If both are present and `apos-external-front-key` matches the `APOS_EXTERNAL_FRONT_KEY`
environment variable, then Apostrophe returns JSON in place of a normal page response.
This mechanism is also available for the `render-widget` route.
* Like `type`, `metaType` is always included in projections. This helps
ensure that `apos.util.getManagerOf()` can be used on any object returned
by the Apostrophe APIs.

## 3.58.1 (2023-10-18)

### Security

* Update `uploadfs` to guarantee users get a fix for a [potential security vulnerability in `sharp`](https://security.snyk.io/vuln/SNYK-JS-SHARP-5922108).
This was theoretically exploitable only by users with permission to upload media to Apostrophe
* Remove the webpack bundle analyzer feature, which had been nonfunctional for some time, to address a harmless npm audit warning
* Note: there is one remaining `npm audit` warning regarding `postcss`. This is not a true vulnerability because only developers
with access to the entire codebase can modify styles passed to `postcss` by Apostrophe, but we are working with upstream
developers to determine the best steps to clear the warning

### Fixes

* Automatically add `type` to the projection only if there are no exclusions in the projection. Needed to prevent `Cannot do
exclusion on field in inclusion projection` error.

## 3.58.0 (2023-10-12)

### Fixes

* Ensure Apostrophe can make appropriate checks by always including `type` in the projection even if it is not explicitly listed.
* Never try to annotate a widget with permissions the way we annotate a document, even if the widget is simulating a document.
* The `areas` query builder now works properly when an array of area names has been specified.

### Adds

* Widget schema can now follow the parent schema via the similar to introduced in the `array` field type syntax (`<` prefix). In order a parent followed field to be available to the widget schema, the area field should follow it. For example, if area follows the root schema `title` field via `following: ['title']`, any field from a widget schema inside that area can do `following: ['<title']`.
* The values of fields followed by an `area` field are now available in custom widget preview Vue components (registered with widget option `options.widget = 'MyComponentPreview'`). Those components will also receive additional `areaField` prop (the parent area field definition object).
* Allows to insert attachments with a given ID, as well as with `docIds` and `archivedDocIds` to preserve related docs.
* Adds an `update` method to the attachment module, that updates the mongoDB doc and the associated file.
* Adds an option to the `http` `remote` method to allow receiving the original response from `node-fetch` that is a stream.

## 3.57.0 2023-09-27

### Changes

* Removes a 25px gap used to prevent in-context widget UI from overlapping with the admin bar
* Simplifies the way in-context widget state is rendered via modifier classes

### Adds

* Widgets detect whether or not their in-context editing UI will collide with the admin bar and adjust it appropriately.
* Italian translation i18n file created for the Apostrophe Admin-UI. Thanks to [Antonello Zanini](https://github.com/Tonel) for this contribution.
* Fixed date in piece type being displayed as current date in column when set as undefined and without default value. Thanks to [TheSaddestBread](https://github.com/AllanKoder) for this contribution.

### Fixes

* Bumped dependency on `oembetter` to ensure Vimeo starts working again
for everyone with this release. This is necessary because Vimeo stopped
offering oembed discovery meta tags on their video pages.

### Fixes

* The `118n` module now ignores non-JSON files within the i18n folder of any module and does not crash the build process.

## 3.56.0 (2023-09-13)

### Adds

* Add ability for custom tiptap extensions to access the options passed to rich text widgets at the area level.
* Add support for [npm workspaces](https://docs.npmjs.com/cli/v10/configuring-npm/package-json#workspaces) dependencies. A workspace dependency can now be used as an Apostrophe module even if it is not a direct dependency of the Apostrophe project. Only direct workspaces dependencies of the Apostrophe project are supported, meaning this will only work with workspaces set in the Apostrophe project. Workspaces set in npm modules are not supported, please use [`bundle`](https://v3.docs.apostrophecms.org/reference/module-api/module-overview.html#bundle) instead. For instance, I have an Apostrophe project called `website`. `website` is set with two [npm workspaces](https://docs.npmjs.com/cli/v10/using-npm/workspaces), `workspace-a` & `workspace-b`. `workspace-a` `package.json` contains a module named `blog` as a dependency. `website` can reference `blog` as enabled in the Apostrophe `modules` configuration.
* The actual invocation of `renderPageForModule` by the `sendPage` method of all modules has been
factored out to `renderPage`, which is no longer deprecated. This provides a convenient override point
for those who wish to substitute something else for Nunjucks or just wrap the HTML in a larger data
structure. For consistent results, one might also choose to override the `renderWidget` and `render`
methods of the `@apostrophecms/area` module, which are used to render content while editing.
Thanks to Michelin for their support of this work.
* Add `@apostrophecms/rich-text-widget:lint-fix-figure` task to wrap text nodes in paragraph tags when next to figure tags. Figure tags are not valid children of paragraph tags.
* Add `@apostrophecms/rich-text-widget:remove-empty-paragraph` task to remove empty paragraphs from all existing rich-texts.

## 3.55.1 (2023-09-11)

### Fixes

* The structured logging for API routes now responds properly if an API route throws a `string` as an exception, rather than
a politely `Error`-derived object with a `stack` property. Previously this resulted in an error message about the logging
system itself, which was not useful for debugging the original exception.

## 3.55.0 (2023-08-30)

### Adds

* Add `publicApiCheckAsync` wrapper method (and use it internally) to allow for overrides to do async permission checks of REST APIs. This feature doesn't introduce any breaking changes because the default implementation still invokes `publicApiCheck` in case developers have overridden it.

### Fixes

* Refresh schema field with same name in `AposDocEditor` when the schema changes.
* Infer parent ID mode from the request when retrieving the parent (target) page to avoid `notfound`.
* Log the actual REST API error message and not the one meant for the user.
* Hide dash on autopublished pages title.

## 3.54.0 (2023-08-16)

### Adds

* Add `@apostrophecms/log` module to allow structured logging. All modules have `logDebug`, `logInfo`, `logWarn` and `logError` methods now. See the [documentation](https://v3.docs.apostrophecms.org/guide/logging.html) for more details.
* Add `@apostrophecms/settings` translations.
* Add the ability to have custom modals for batch operations.
* Add the possibility to display utility operations inside a 3-dots menu on the page manager, the same way it is done for the docs manager.
* Custom context operations now accept a `moduleIf` property, which tests options at the module level
the same way that `if` tests properties of the document to determine if the operation should be
offered for a particular document. Note that not all options are passed to the front end unless
`getBrowserData` is extended to suit the need.
* Move Pages Manager modal business logic to a mixin.
* Add `column.extraWidth` option (number) for `AposTreeHeader.vue` to allow control over the tree cell width.
* Move `AposDocContextMenu.vue` business logic to a mixin.
* Move Pages Manager modal business logic to a mixin. Add `column.extraWidth` option (number) for `AposTreeHeader.vue` to allow control over the tree cell width.

### Changes

* Rename misleading `projection` parameter into `options` in `self.find` method signature for
`@apostrophecms/any-doc-type`, `@apostrophecms/any-page-type` & `@apostrophecms/piece-type`.
**This was never really a projection in A3,** so it is not a backwards compatibility issue.
* Hide save button during in-context editing if the document is autopublished.
* Beginning with this release, the correct `moduleName` for typical
actions on the context document is automatically passed to the
modal associated with a custom context operation, unless `moduleName`
is explicitly specified. The `moduleName` parameter to `addContextOperation`
is no longer required and should not be passed at all in most cases
(just pass the object argument). If you do wish to specify a `moduleName`
to override that prop given to the modal, then it is recommended to pass
it as a `moduleName` property of the object, not as a separate argument.
For backwards compatibility the two-argument syntax is still permitted.

### Fixes

* Resolved data integrity issue with certain page tree operations by inferring the best peer to position the page relative to rather
than attempting to remember the most recent move operation.
* Fixes a downstream bug in the `getFieldsByCategory` method in the `AposEditorMixin.js` by checking for a property before accessing it.
* In Nunjucks templates, `data.url` now includes any sitewide and locale URL prefixes. This fixes local prefixing for pagination of piece-type index pages.
* Changes were detected in various fields such as integers, which caused the "Update" button to be active even when there was no actual modification in the doc.
* Fix a bug that prevented adding multiple operations in the same batch operation group.
* The `getTarget` method of the page module should use `findForEditing` to make sure it is able to see
pages that would be filtered out of a public view by project level or npm module overrides.

## 3.53.0 (2023-08-03)

### Adds

* Accessibility improved for navigation inside modals and various UI elements.
Pages/Docs Manager and Doc Editor modal now have better keyboard accessibility.
They keep the focus on elements inside modals and give it back to their parent modal when closed.
This implementation is evolving and will likely switch to use the `dialog` HTML element soon.
* Adds support for a new `if` property in `addContextOperation` in order to show or not a context operation based on the current document properties.
* Add `update-doc-fields` event to call `AposDocEditor.updateDocFields` method
* Add schema field `hidden` property to always hide a field
* Hide empty schema tabs in `AposDocEditor` when all fields are hidden due to `if` conditions
* The front end UI now respects the `_aposEditorModal` and `_aposAutopublish`
properties of a document if present, and otherwise falls back to module
configuration. This is a powerful addition to custom editor components
for piece and page types, allowing "virtual piece types" on the back end that
deal with many content types to give better hints to the UI.
* Respect the `_aposAutopublish` property of a document if present, otherwise
fall back to module configuration.
* For convenience in custom editor components, pass the new prop `type`, the original type of the document being copied or edited.
* For better results in custom editor components, pass the prop `copyOfId`, which implies
the custom editor should fetch the original itself by its means of choice.
For backwards compatibility `copyOf` is still passed, but it may be an
incomplete projection and should not be used in new code.
* Custom context operations now receive a `docId` prop, which should
be used in preference to `doc` because `doc` may be an incomplete
projection.
* Those creating custom context operations for documents can now
specify both a `props` object for additional properties to be passed to
their modal and a `docProps` object to map properties from the document
to props of their choosing.
* Adds support to add context labels in admin bar.
* Adds support for admin UI language configuration in the `@apostrophecms/i18n` module. The new options allow control over the default admin UI language and configures the list of languages, that any individual logged in user can choose from. See the [documentation](https://v3.docs.apostrophecms.org/reference/modules/i18n.html) for more details.
* Adds `adminLocale` User field to allow users to set their preferred admin UI language, but only when the `@apostrophecms/i18n` is configured accordingly (see above).
* Adds `@apostrophecms/settings` module and a "Personal Settings" feature. See the [documentation](https://v3.docs.apostrophecms.org/reference/modules/settings.html) for more details.
* Adds `$and` operator on `addContextOperation` `if` property in order to check multiple fields before showing or hiding a context operation.

### Fixes

* `AposDocEditor` `onSave` method signature. We now always expect an object when a parameter is passed to the function to check
the value of `navigate` flag.
* Fixes a problem in the rich text editor where the slash would not be deleted after item selectin from the insert menu.
* Modules that have a `public` or `i18n` subdirectory no longer generate a
warning if they export no code.
* Clean up focus parent event handlers when components are destroyed. Prevents a slow degradation of performance while editing.
Thanks to [Joshua N. Miller](https://github.com/jmiller-rise8).
* Fixes a visual discrepancy in the rich text editor where empty paragraphs would appear smaller in preview mode compared to edit mode.

### Changes

* To make life easier for module developers, modules that are `npm link`ed to
the project no longer have to be listed in `package.json` as
dependencies. To prevent surprises this is still a requirement for modules
that are not symlinked.

## 3.52.0 (2023-07-06)

### Changes

* Foreign widget UI no longer uses inverted theme styles.

### Adds

* Allows users to double-click a nested widget's breadcrumb entry and open its editor.
* Adds support for a new `conditions` property in `addContextOperation` and validation of `addContextOperation` configuration.

### Fixes

* The API now allows the user to create a page without defining the page target ID. By default it takes the Home page.
* Users are no longer blocked from saving documents when a field is hidden
by an `if` condition fails to satisfy a condition such as `min` or `max`
or is otherwise invalid. Instead the invalid value is discarded for safety.
Note that `required` has always been ignored when an `if` condition is not
satisfied.
* Errors thrown in `@apostrophecms/login:afterSessionLogin` event handlers are now properly passed back to Passport as such, avoiding a process restart.

## 3.51.1 (2023-06-23)

## Fixes

* Fix a regression introduced in 3.51.0 - conditional fields work again in the array editor dialog box.

## 3.51.0 (2023-06-21)

### Adds

* Items can now be added to the user's personal menu in the
admin bar, alongside the "Log Out" option. To do so, specify
the `user: true` option when calling `self.apos.adminBar.add`.
This should be reserved for items that manage personal settings.
* When duplicating another document, the `_id` properties of
array items, widgets and areas are still regenerated to ensure
uniqueness across documents. However, an `_originalId` property
is now available for reference while the document remains in memory.
This facilitates change detection within array items in
`beforeSave` handlers and the like.
* Adds the possibility to add custom admin bars via the `addBar()` method from the `admin-bar` module.
* Adds support for conditional fields within `array` and `object` field schema. See the [documentation](https://v3.docs.apostrophecms.org/guide/conditional-fields/) for more information.

### Fixes

* Uses `findForEditing` method in the page put route.
* The "Duplicate" option in the page or piece manager now correctly duplicates the
entire document. This was a regression introduced in 3.48.0. The "Duplicate" option
in the editor dialog box always worked correctly.

### Changes

* Browser URL now changes to reflect the slug of the document according to the mode that is being viewed.

## 3.50.0 (2023-06-09)

### Adds

* As a further fix for issues that could ensue before the improvements
to locale renaming support that were released in 3.49.0, an
`@apostrophecms/page:reattach` task has been added. This command line task
takes the `_id` or `slug` of a page and reattaches it to the page tree as
the last child of the home page, even if page tree data for that page
is corrupted. You may wish to use the `--new-slug` and `--locale` options. This task should not
be needed in normal circumstances.

## 3.49.0 (2023-06-08)

### Changes

* Updates area UX to not display Add Content controls when a widget is focused.
* Updates area UX to unfocus widget on esc key.
* Updates widget UI to use dashed outlines instead of borders to indicate bounds.
* Updates UI for Insert Menu.
* Updates Insert Menu UX to allow mid-node insertion.
* Rich Text Widget's Insert components are now expected to emit `done` and `cancel` for proper RT cleanup. `close` still supported for BC, acts as `done`.
* Migrated the business logic of the login-related Vue components to external mixins, so that the templates and styles can be overridden by
copying the component `.vue` file to project level without copying all of the business logic. If you have already copied the components to style them,
we encourage you to consider replacing your `script` tag with the new version, which just imports the mixin, so that fixes we make there will be
available in your project.

### Adds

* Adds keyboard accessibility to Insert menu.
* Adds regex pattern feature for string fields.
* Adds `pnpm` support. Introduces new optional Apostrophe root configuration `pnpm` to force opt-in/out when auto detection fails. See the [documentation](https://v3.docs.apostrophecms.org/guide/using-pnpm.html) for more details.
* Adds a warning if database queries involving relationships
are made before the last `apostrophe:modulesRegistered` handler has fired.
If you need to call Apostrophe's `find()` methods at startup,
it is best to wait for the `@apostrophecms/doc:beforeReplicate` event.
* Allow `@` when a piece is a template and `/@` for page templates (doc-template-library module).
* Adds a `prefix` option to the http frontend util module.
If explicitly set to `false`, prevents the prefix from being automatically added to the URL,
when making calls with already-prefixed URLs for instance.
* Adds the `redirectToFirstLocale` option to the `i18n` module to prevent users from reaching a version of their site that would not match any locale when requesting the site without a locale prefix in the URL.
* If just one instance of a piece type should always exist (per locale if localized), the
`singletonAuto` option may now be set to `true` or to an object with a `slug` option in
order to guarantee it. This implicitly sets `singleton: true` as well. This is now used
internally by `@apostrophecms/global` as well as the optional `@apostrophecms-pro/palette` module.

### Fixes

* Fix 404 error when viewing/editing a doc which draft has a different version of the slug than the published one.
* Fixed a bug where multiple home pages can potentially be inserted into the database if the
default locale is renamed. Introduced the `async apos.doc.bestAposDocId(criteria)` method to
help identify the right `aposDocId` when inserting a document that might exist in
other locales.
* Fixed a bug where singletons like the global doc might not be inserted at all if they
exist under the former name of the default locale and there are no other locales.

## 3.48.0 (2023-05-26)

### Adds

* For performance, add `apos.modules['piece-type']getManagerApiProjection` method to reduce the amount of data returned in the manager
    modal. The projection will contain the fields returned in the method in addition to the existing manager modal
    columns.
* Add `apos.schema.getRelationshipQueryBuilderChoicesProjection` method to set the projection used in
    `apos.schema.relationshipQueryBuilderChoices`.
* Rich-text inline images now copies the `alt` attribute from the original image from the Media Library.

### Changes

* Remove `stripPlaceholderBrs` and `restorePlaceholderBrs` from `AposRichTextWidgetEditor.vue` component.
* Change tiptap `Gapcursor` display to use a vertical blinking cursor instead of an horizontal cursor, which allow users to add text before and after inline images and tables.
* You can set `max-width` on `.apos-rich-text-toolbar__inner` to define the width of the rich-text toolbar. It will now
    flow on multiple lines if needed.
* The `utilityRail` prop of `AposSchema` now defaults to `false`, removing
the need to explicitly pass it in almost all contexts.
* Mark `apos.modules['doc-type']` methods `getAutocompleteTitle`, `getAutocompleteProjection` and `autocomplete` as
    deprecated. Our admin UI does not use them, it uses the `autocomplete('...')` query builder.
    More info at <https://v3.docs.apostrophecms.org/reference/query-builders.html#autocomplete>'.
* Print a warning with a clear explanation if a module's `index.js` file contains
no `module.exports` object (often due to a typo), or it is empty.

### Fixes

* Now errors and exits when a piece-type or widget-type module has a field object with the property `type`. Thanks to [NuktukDev](https://github.com/nuktukdev) for this contribution.
* Add a default page type value to prevent the dropdown from containing an empty value.

## 3.47.0 (2023-05-05)

### Changes

* Since Node 14 and MongoDB 4.2 have reached their own end-of-support dates,
we are **no longer supporting them for A3.** Note that our dependency on
`jsdom` 22 is incompatible with Node 14. Node 16 and Node 18 are both
still supported. However, because Node 16 reaches its
end-of-life date quite soon (September), testing and upgrading directly
to Node 18 is strongly recommended.
* Updated `sluggo` to version 1.0.0.
* Updated `jsdom` to version `22.0.0` to address an installation warning about the `word-wrap` module.

### Fixes

* Fix `extendQueries` to use super pattern for every function in builders and methods (and override properties that are not functions).

## 3.46.0 (2023-05-03)

### Fixes

* Adding or editing a piece no longer immediately refreshes the main content area if a widget editor is open. This prevents interruption of the widget editing process
when working with the `@apostrophecms/ai-helper` module, and also helps in other situations.
* Check that `e.doc` exists when handling `content-changed` event.
* Require updated `uploadfs` version with no dependency warnings.

### Adds

* Allow sub-schema fields (array and object) to follow parent schema fields using the newly introduced `following: '<parentField'` syntax, where the starting `<` indicates the parent level. For example `<parentField` follows a field in the parent level, `<<grandParentField` follows a field in the grandparent level, etc. The change is fully backward compatible with the current syntax for following fields from the same schema level.

### Changes

* Debounce search to prevent calling search on every key stroke in the manager modal.
* Various size and spacing adjustments in the expanded Add Content modal UI

## 3.45.1 (2023-04-28)

### Fixes

* Added missing styles to ensure consistent presentation of the rich text insert menu.
* Fixed a bug in which clicking on an image in the media manager would close the "insert
image" dialog box.
* Update `html-to-text` package to the latest major version.

## 3.45.0 (2023-04-27)

### Adds

* Rich text widgets now support the `insert` option, an array
which currently may contain the strings `image` and `table` in order to add a
convenient "insert menu" that pops up when the slash key is pressed.
This provides a better user experience for rich text features that shouldn't
require that the user select existing text before using them.
* Auto expand inline array width if needed using `width: max-content` in the admin UI.
* The "browse" button is now available when selecting pages and pieces
to link to in the rich text editor.
* The "browse" button is also available when selecting inline images
in the rich text editor.
* Images are now previewed in the relationship field's compact list view.
* The new `apos-refreshing` Apostrophe bus event can be used to prevent
Apostrophe from refreshing the main content zone of the page when images
and pieces are edited, by clearing the `refresh` property of the object
passed to the event.
* To facilitate custom click handlers, an `apos.modal.onTopOf(el1, el2)` function is now
available to check whether an element is considered to be "on top of" another element in
the modal stack.

### Changes

* The `v-click-outside-element` Vue directive now understands that modals "on top of"
an element should be considered to be "inside" the element, e.g. clicks on them
shouldn't close the link dialog etc.

### Fixes

* Fix various issues on conditional fields that were occurring when adding new widgets with default values or selecting a falsy value in a field that has a conditional field relying on it.
Populate new or existing doc instances with default values and add an empty `null` choice to select fields that do not have a default value (required or not) and to the ones configured with dynamic choices.
* Rich text widgets save more reliably when many actions are taken quickly just before save.
* Fix an issue in the `oembed` field where the value was kept in memory after cancelling the widget editor, which resulted in saving the value if the widget was nested and the parent widget was saved.
Also improve the `oembed` field UX by setting the input as `readonly` rather than `disabled` when fetching the video metadata, in order to avoid losing its focus when typing.

## 3.44.0 (2023-04-13)

### Adds

* `checkboxes` fields now support a new `style: 'combobox'` option for a better multiple-select experience when there
are many choices.
* If the new `guestApiAccess` option is set to `true` for a piece type or for `@apostrophecms/page`,
Apostrophe will allow all logged-in users to access the GET-method REST APIs of that
module, not just users with editing privileges, even if `publicApiProjection` is not set.
This is useful when the goal is to allow REST API access to "guest" users who have
project-specific reasons to fetch access content via REST APIs.
* `test-lib/utils.js` has new `createUser` and `loginAs` methods for the convenience of
those writing mocha tests of Apostrophe modules.
* `batchOperations` permissions: if a `permission` property is added to any entry in the `batchOperations` cascade of a piece-type module, this permission will be checked for every user. See `batchOperations` configuration in `modules/@apostrophecms/piece-type/index.js`. The check function `checkBatchOperationsPermissions` can be extended. Please note that this permission is checked only to determine whether to offer the operation.

### Fixes

* Fix child page slug when title is deleted

## 3.43.0 (2023-03-29)

### Adds

* Add the possibility to override the default "Add Item" button label by setting the `itemLabel` option of an `array` field.
* Adds `touch` task for every piece type. This task invokes `update` on each piece, which will execute all of the same event handlers that normally execute when a piece of that type is updated. Example usage: `node app article:touch`.

### Fixes

* Hide the suggestion help from the relationship input list when the user starts typing a search term.
* Hide the suggestion hint from the relationship input list when the user starts typing a search term except when there are no matches to display.
* Disable context menu for related items when their `relationship` field has no sub-[`fields`](https://v3.docs.apostrophecms.org/guide/relationships.html#providing-context-with-fields) configured.
* Logic for checking whether we are running a unit test of an external module under mocha now uses `includes` for a simpler, safer test that should be more cross-platform.

## 3.42.0 (2023-03-16)

### Adds

* You can now set `style: table` on inline arrays. It will display the array as a regular HTML table instead of an accordion.
See the [array field documentation](https://v3.docs.apostrophecms.org/reference/field-types/array.html#settings) for more information.
* You can now set `draggable: false` on inline arrays. It will disable the drag and drop feature. Useful when the order is not significant.
See the [array field documentation](https://v3.docs.apostrophecms.org/reference/field-types/array.html#settings) for more information.
* You can now set the label and icon to display on inline arrays when they are empty.
See the [array field documentation](https://v3.docs.apostrophecms.org/reference/field-types/array.html#whenEmpty) for more information.
* We have added a new and improved suggestion UI to relationship fields.
* The `utilityOperations` feature of piece types now supports additional properties:
`relationship: true` (show the operation only when editing a relationship), `relationship: false` (never show
the operation when editing a relationship), `button: true`, `icon` and `iconOnly: true`.
When `button: true` is specified, the operation appears as a standalone button rather than
being tucked away in the "more" menu.
* In addition, `utilityOperations` can now specify `eventOptions` with an `event` subproperty
instead of `modalOptions`. This is useful with the new `edit` event (see below).
* Those extending our admin UI on the front end can now open a modal to create or edit a page or piece by calling
`await apos.doc.edit({ type: 'article' })` (the type here is an example). To edit an existing document add an
`_id` property. To copy an existing document (like our "duplicate" feature) add a `copyOf`
property. When creating new pages, `type` can be sent to `@apostrophecms/page` for convenience
(note that the `type` property does not override the default or current page type in the editor).
* The `edit` Apostrophe event is now available and takes an object with the same properties
as above. This is useful when configuring `utilityOperations`.
* The `content-changed` Apostrophe event can now be emitted with a `select: true` property. If a
document manager for the relevant content type is open, it will attempt to add the document to the
current selection. Currently this works best with newly inserted documents.
* Localized strings in the admin UI can now use `$t(key)` to localize a string inside
an interpolated variable. This was accomplished by setting `skipOnVariables` to false
for i18next, solely on the front end for admin UI purposes.
* The syntax of the method defined for dynamic `choices` now accepts a module prefix to get the method from, and the `()` suffix.
This has been done for consistency with the external conditions syntax shipped in the previous release. See the documentation for more information.
* Added the `viewPermission` property of schema fields, and renamed `permission` to `editPermission` (with backwards
compatibility) for clarity. You can now decide if a schema field requires permissions to be visible or editable.
See the documentation for more information.
* Display the right environment label on login page. By default, based on `NODE_ENV`, overriden by `environmentLabel` option in `@apostrophecms/login` module. The environment variable `APOS_ENV_LABEL` will override this. Note that `NODE_ENV` should generally only be set to `development` (the default) or `production` as many Node.js modules opt into optimizations suitable for all deployed environments when it is set to `production`. This is why we offer the separate `APOS_ENV_LABEL` variable.

### Fixes

* Do not log unnecessary "required" errors for hidden fields.
* Fixed a bug that prevented "Text Align" from working properly in the rich text editor in certain cases.
* Fix typo in `@apostrophecms/doc-type` and `@apostrophecms/submitted-drafts` where we were using `canCreate` instead of `showCreate` to display the `Create New` button or showing the `Copy` button in `Manager` modals.
* Send external condition results in an object so that numbers are supported as returned values.

## 3.41.1 (2023-03-07)

No changes. Publishing to make sure 3.x is tagged `latest` in npm, rather than 2.x.

## 3.41.0 (2023-03-06)

### Adds

* Handle external conditions to display fields according to the result of a module method, or multiple methods from different modules.
This can be useful for displaying fields according to the result of an external API or any business logic run on the server. See the documentation for more information.

### Fixes

* Replace `deep-get-set` dependency with `lodash`'s `get` and `set` functions to fix the [Prototype Pollution in deep-get-set](https://github.com/advisories/GHSA-mjjj-6p43-vhhv) vulnerability. There was no actual vulnerability in Apostrophe due to the way the module was actually used, and this was done to address vulnerability scan reports.
* The "soft redirects" for former URLs of documents now work better with localization. Thanks to [Waldemar Pankratz](https://github.com/waldemar-p).
* Destroy `AreaEditor` Vue apps when the page content is refreshed in edit mode. This avoids a leak of Vue apps components being recreated while instances of old ones are still alive.

### Security

* Upgrades passport to the latest version in order to ensure session regeneration when logging in or out. This adds additional security to logins by mitigating any risks due to XSS attacks. Apostrophe is already robust against XSS attacks. For passport methods that are internally used by Apostrophe everything is still working. For projects that are accessing the passport instance directly through `self.apos.login.passport`, some verifications may be necessary to avoid any compatibility issue. The internally used methods are `authenticate`, `use`, `serializeUser`, `deserializeUser`, `initialize`, `session`.

## 3.40.1 (2023-02-18)

* No code change. Patch level bump for package update.

## 3.40.0 (2023-02-17)

### Adds

* For devops purposes, the `APOS_BASE_URL` environment variable is now respected as an override of the `baseUrl` option.

### Fixes

* Do not display shortcut conflicts at startup if there are none.
* Range field correctly handles the `def` attribute set to `0` now. The `def` property will be used when the field has no value provided; a value going over the max or below the min threshold still returns `null`.
* `select` fields now work properly when the `value` of a choice is a boolean rather than a string or a number.

## 3.39.2 (2023-02-03)

### Fixes

* Hotfix for a backwards compatibility break in webpack that triggered a tiptap bug. The admin UI build will now succeed as expected.

## 3.39.1 (2023-02-02)

### Fixes

* Rescaling cropped images with the `@apostrophecms/attachment:rescale` task now works correctly. Thanks to [Waldemar Pankratz](https://github.com/waldemar-p) for this contribution.

## 3.39.0 (2023-02-01)

### Adds

* Basic support for editing tables by adding `table` to the rich text toolbar. Enabling `table` allows you to create tables, including `td` and `th` tags, with the ability to merge and split cells. For now the table editing UI is basic, all of the functionality is there but we plan to add more conveniences for easy table editing soon. See the "Table" dropdown for actions that are permitted based on the current selection.
* `superscript` and `subscript` may now be added to the rich text widget's `toolbar` option.
* Early beta-quality support for adding inline images to rich text, by adding `image` to the rich text toolbar. This feature works reliably, however the UI is not mature yet. In particular you must search for images by typing part of the title. We will support a proper "browse" experience here soon. For good results you should also configure the `imageStyles` option. You will also want to style the `figure` tags produced. See the documentation for more information.
* Support for `div` tags in the rich text toolbar, if you choose to include them in `styles`. This is often necessary for A2 content migration and can potentially be useful in new work when combined with a `class` if there is no suitable semantic block tag.
* The new `@apostrophecms/attachment:download-all --to=folder` command line task is useful to download all of your attachments from an uploadfs backend other than local storage, especially if you do not have a more powerful "sync" utility for that particular storage backend.
* A new `loadingType` option can now be set for `image-widget` when configuring an `area` field. This sets the `loading` attribute of the `img` tag, which can be used to enable lazy loading in most browsers. Thanks to [Waldemar Pankratz](https://github.com/waldemar-p) for this contribution.
* Two new module-level options have been added to the `image-widget` module: `loadingType` and `size`. These act as fallbacks for the same options at the area level. Thanks to [Waldemar Pankratz](https://github.com/waldemar-p) for this contribution.

### Fixes

* Adding missing require (`bluebird`) and fallback (`file.crops || []`) to `@apostrophecms/attachment:rescale`-task

## 3.38.1 (2023-01-23)

### Fixes

* Version 3.38.0 introduced a regression that temporarily broke support for user-edited content in locales with names like `de-de` (note the lowercase country name). This was inadvertently introduced in an effort to improve support for locale fallback when generating static translations of the admin interface. Version 3.38.1 brings back the content that temporarily appeared to be missing for these locales (it was never removed from the database), and also achieves the original goal. **However, if you created content for such locales using `3.38.0` (released five days ago) and wish to keep that content,** rather than reverting to the content from before `3.38.0`, see below.

### Adds

* The new `i18n:rename-locale` task can be used to move all content from one locale name to another, using the `--old` and `--new` options. By default, any duplicate keys for content existing in both locales will stop the process. However you can specify which content to keep in the event of a duplicate key error using the `--keep=localename` option. Note that the value of `--new` should match the a locale name that is currently configured for the `@apostrophecms/i18n` module.

Example:

```
# If you always had de-de configured as a locale, but created
# a lot of content with Apostrophe 3.38.0 which incorrectly stored
# it under de-DE, you can copy that content. In this case we opt
# to keep de-de content in the event of any conflicts
node app @apostrophecms/i18n:rename-locale --old=de-DE --new=de-de --keep=de-de
```

## 3.38.0 (2023-01-18)

### Adds

* Emit a `beforeSave` event from the `@apostrophecms:notification` module, with `req` and the `notification` as arguments, in order to give the possibility to override the notification.
* Emit a `beforeInsert` event from the `@apostrophecms:attachment` module, with `req` and the `doc` as arguments, in order to give the possibility to override the attachment.
* Emit a `beforeSaveSafe` event from the `@apostrophecms:user` module, with `req`, `safeUser` and `user` as arguments, in order to give the possibility to override properties of the `safeUser` object which contains password hashes and other information too sensitive to be stored in the aposDocs collection.
* Automatically convert failed uppercase URLs to their lowercase version - can be disabled with `redirectFailedUpperCaseUrls: false` in `@apostrophecms/page/index.js` options. This only comes into play if a 404 is about to happen.
* Automatically convert country codes in locales like `xx-yy` to `xx-YY` before passing them to `i18next`, which is strict about uppercase country codes.
* Keyboard shortcuts conflicts are detected and logged on to the terminal.

### Fixes

* Invalid locales passed to the i18n locale switching middleware are politely mapped to 400 errors.
* Any other exceptions thrown in the i18n locale switching middleware can no longer crash the process.
* Documents kept as the `previous` version for undo purposes were not properly marked as such, breaking the public language switcher in some cases. This was fixed and a migration was added for existing data.
* Uploading an image in an apostrophe area with `minSize` requirements will not trigger an unexpected error anymore. If the image is too small, a notification will be displayed with the minimum size requirements. The `Edit Image` modal will now display the minimum size requirements, if any, above the `Browse Images` field.
* Some browsers saw the empty `POST` response for new notifications as invalid XML. It will now return an empty JSON object with the `Content-Type` set to `application/json`.

## 3.37.0 (2023-01-06)

### Adds

* Dynamic choice functions in schemas now also receive a data object with their original doc id for further inspection by your function.
* Use `mergeWithCustomize` when merging extended source Webpack configuration. Introduce overideable asset module methods `srcCustomizeArray` and `srcCustomizeObject`, with reasonable default behavior, for fine tuning Webpack config arrays and objects merging. More info - [the Webpack mergeWithCustomize docs](https://github.com/survivejs/webpack-merge#mergewithcustomize-customizearray-customizeobject-configuration--configuration)
* The image widget now accepts a `placeholderImage` option that works like `previewImage` (just specify a file extension, like `placeholderImage: 'jpg'`, and provide the file `public/placeholder.jpg` in the module). The `placeholderUrl` option is still available for backwards compatibility.

### Fixes

* `docId` is now properly passed through array and object fields and into their child schemas.
* Remove module `@apostrophecms/polymorphic-type` name alias `@apostrophecms/polymorphic`. It was causing warnings
    e.g. `A permission.can() call was made with a type that has no manager: @apostrophecms/polymorphic-type`.
* The module `webpack.extensions` configuration is not applied to the core Admin UI build anymore. This is the correct and intended behavior as explained in the [relevant documentation](https://v3.docs.apostrophecms.org/guide/webpack.html#extending-webpack-configuration).
* The `previewImage` option now works properly for widget modules loaded from npm and those that subclass them. Specifically, the preview image may be provided in the `public/` subdirectory of the original module, the project-level configuration of it, or a subclass.

## 3.36.0 (2022-12-22)

### Adds

* `shortcut` option for piece modules, allowing easy re-mapping of the manager command shortcut per module.

### Fixes

* Ensure there are no conflicting command shortcuts for the core modules.

## 3.35.0 (2022-12-21)

### Adds

* Introduced support for linking directly to other Apostrophe documents in a rich text widget. The user can choose to link to a URL, or to a page. Linking to various piece types can also be enabled with the `linkWithType` option. This is equivalent to the old `apostrophe-rich-text-permalinks` module but is included in the core in A3. See the [documentation](https://v3.docs.apostrophecms.org/guide/core-widgets.html#rich-text-widget) for details.
* Introduced support for the `anchor` toolbar control in the rich text editor. This allows named anchors to be inserted. These are rendered as `span` tags with the given `id` and can then be linked to via `#id`, providing basic support for internal links. HTML 4-style named anchors in legacy content (`name` on `a` tags) are automatically migrated upon first edit.
* German translation i18n file created for the Apostrophe Admin-UI. Thanks to [Noah Gysin](https://github.com/NoahGysin) for this contribution.
* Introduced support for keyboard shortcuts in admin UI. Hitting `?` will display the list of available shortcuts. Developpers can define their own shortcuts by using the new `@apostrophecms/command-menu` module and the `commands` property. Please check the [keyboard shortcut documentation](https://v3.docs.apostrophecms.org/guide/command-menu.html) for more details.

### Fixes

* The `bulletList` and `orderedList` TipTap toolbar items now work as expected.
* When using the autocomplete/typeahead feature of relationship fields, typing a space at the start no longer results in an error.
* Replace [`credential`](https://www.npmjs.com/package/credential) package with [`credentials`](https://www.npmjs.com/package/credentials) to fix the [`mout` Prototype Pollution vulnerability](https://cve.mitre.org/cgi-bin/cvename.cgi?name=CVE-2020-7792). There was no actual vulnerability in Apostrophe or credential due to the way the module was actually used, and this was done to address vulnerability scan reports.
* Added a basic implementation of the missing "Paste from Clipboard" option to Expanded Widget Previews.

## 3.34.0 (2022-12-12)

### Fixes

* Nested areas work properly in widgets that have the `initialModal: false` property.
* Apostrophe's search index now properly incorporates most string field types as in A2.

### Adds

* Relationships load more quickly.
* Parked page checks at startup are faster.
* Tasks to localize and unlocalize piece type content (see `node app help [yourModuleName]:localize` and `node app help [yourModuleName]:unlocalize`).

## 3.33.0 (2022-11-28)

### Adds

* You can now set `inline: true` on schema fields of type `array`. This displays a simple editing interface in the context of the main dialog box for the document in question, avoiding the need to open an additional dialog box. Usually best for cases with just one field or just a few. If your array field has a large number of subfields the default behavior (`inline: false`) is more suitable for your needs. See the [array field](https://v3.docs.apostrophecms.org/reference/field-types/array.html) documentation for more information.
* Batch feature for publishing pieces.
* Add extensibility for `rich-text-widget` `defaultOptions`. Every key will now be used in the `AposRichTextWidgetEditor`.

### Fixes

* Prior to this release, widget templates that contained areas pulled in from related documents would break the ability to add another widget beneath.
* Validation of object fields now works properly on the browser side, in addition to server-side validation, resolving UX issues.
* Provisions were added to prevent any possibility of a discrepancy in relationship loading results under high load. It is not clear whether this A2 bug was actually possible in A3.

## 3.32.0 (2022-11-09)

### Adds

* Adds Reset Password feature to the login page. Note that the feature must be enabled and email delivery must be properly configured. See the [documentation](https://v3.docs.apostrophecms.org/reference/modules/login.html) for more details.
* Allow project-level developer to override bundling decisions by configuring the `@apostrophecms/asset` module. Check the [module documentation](https://v3.docs.apostrophecms.org/reference/modules/asset.html#options) for more information.

### Fixes

* Query builders for regular select fields have always accepted null to mean "do not filter on this property." Now this also works for dynamic select fields.
* The i18n UI state management now doesn't allow actions while it's busy.
* Fixed various localization bugs in the text of the "Update" dropdown menu.
* The `singleton: true` option for piece types now automatically implies `showCreate: false`.
* Remove browser console warnings by handling Tiptap Editor's breaking changes and duplicated plugins.
* The editor modal now allocates more space to area fields when possible, resolving common concerns about editing large widgets inside the modal.

## 3.31.0 (2022-10-27)

### Adds

* Adds `placeholder: true` and `initialModal: false` features to improve the user experience of adding widgets to the page. Checkout the [Widget Placeholders documentation](https://v3.docs.apostrophecms.org/guide/areas-and-widgets.html#adding-placeholder-content-to-widgets) for more detail.

### Fixes

* When another user is editing the document, the other user's name is now displayed correctly.

## 3.30.0 (2022-10-12)

### Adds

* New `APOS_LOG_ALL_ROUTES` environment variable. If set, Apostrophe logs information about all middleware functions and routes that are executed on behalf of a particular URL.
* Adds the `addFileGroups` option to the `attachment` module. Additionally it exposes a new method, `addFileGroup(group)`. These allow easier addition of new file groups or extension of the existing groups.

### Fixes

* Vue 3 may now be used in a separate webpack build at project level without causing problems for the admin UI Vue 2 build.
* Fixes `cache` module `clear-cache` CLI task message
* Fixes help message for `express` module `list-routes` CLI task

## 3.29.1 (2022-10-03)

### Fixes

* Hotfix to restore Node 14 support. Of course Node 16 is also supported.

## 3.29.0 (2022-10-03)

### Adds

* Areas now support an `expanded: true` option to display previews for widgets. The Expanded Widget Preview Menu also supports grouping and display columns for each group.
* Add "showQuery" in piece-page-type in order to override the query for the "show" page as "indexQuery" does it for the index page

### Fixes

* Resolved a bug in which users making a password error in the presence of pre-login checks such as a CAPTCHA were unable to try again until they refreshed the page.

## 3.28.1 (2022-09-15)

### Fixes

* `AposInputBoolean` can now be `required` and have the value `false`.
* Schema fields containing boolean filters can now list both `yes` and `no` choices according to available values in the database.
* Fix attachment `getHeight()` and `getWidth()` template helpers by changing the assignment of the `attachment._crop` property.
* Change assignment of `attachment._focalPoint` for consistency.

## 3.28.0 (2022-08-31)

### Fixes

* Fix UI bug when creating a document via a relationship.

### Adds

* Support for uploading `webp` files for display as images. This is supported by all current browsers now that Microsoft has removed IE11. For best results, you should run `npm update` on your project to make sure you are receiving the latest release of `uploadfs` which uses `sharp` for image processing. Thanks to [Isaac Preston](https://github.com/ixc7) for this addition.
* Clicking outside a modal now closes it, the same way the `Escape` key does when pressed.
* `checkboxes` fields now support `min` and `max` properties. Thanks to [Gabe Flores](https://github.com/gabeflores-appstem).

## 3.27.0 (2022-08-18)

### Adds

* Add `/grid` `POST` route in permission module, in addition to the existing `GET` one.
* New utility script to help find excessively heavy npm dependencies of apostrophe core.

### Changes

* Extract permission grid into `AposPermissionGrid` vue component.
* Moved `stylelint` from `dependencies` to `devDependencies`. The benefit may be small because many projects will depend on `stylelint` at project level, but every little bit helps install speed, and it may make a bigger difference if different major versions are in use.

## 3.26.1 (2022-08-06)

### Fixes

Hotfix: always waits for the DOM to be ready before initializing the Apostrophe Admin UI. `setTimeout` alone might not guarantee that every time. This issue has apparently become more frequent in the latest versions of Chrome.

* Modifies the `login` module to return an empty object in the API session cookie response body to avoid potential invalid JSON error if `response.json()` is retrieved.

## 3.26.0 (2022-08-03)

### Adds

* Tasks can now be registered with the `afterModuleReady` flag, which is more useful than `afterModuleInit` because it waits for the module to be more fully initialized, including all "improvements" loaded via npm. The original `afterModuleInit` flag is still supported in case someone was counting on its behavior.
* Add `/grid` `POST` route in permission module, in addition to the existing `GET` one, to improve extensibility.
* `@apostrophecms/express:list-routes` command line task added, to facilitate debugging.

### Changes

* Since Microsoft has ended support for IE11 and support for ES5 builds is responsible for a significant chunk of Apostrophe's installation time, the `es5: true` option no longer produces an IE11 build. For backwards compatibility, developers will receive a warning, but their build will proceed without IE11 support. IE11 ES5 builds can be brought back by installing the optional [@apostrophecms/asset-es5](https://github.com/apostrophecms/asset-es5) module.

### Fixes

* `testModule: true` works in unit tests of external Apostrophe modules again even with modern versions of `mocha`, thanks to [Amin Shazrin](https://github.com/ammein).
* `getObjectManager` is now implemented for `Object` field types, fixing a bug that prevented the use of areas found in `object` schema fields within templates. Thanks to [James R T](https://github.com/jamestiotio).

## 3.25.0 (2022-07-20)

### Adds

* `radio` and `checkboxes` input field types now support a server side `choices` function for supplying their `choices` array dynamically, just like `select` fields do. Future custom field types can opt into this functionality with the field type flag `dynamicChoices: true`.

### Fixes

* `AposSelect` now emits values on `change` event as they were originally given. Their values "just work" so you do not have to think about JSON anymore when you receive it.
* Unpinned tiptap as the tiptap team has made releases that resolve the packaging errors that caused us to pin it in 3.22.1.
* Pinned `vue-loader` to the `15.9.x` minor release series for now. The `15.10.0` release breaks support for using `npm link` to develop the `apostrophe` module itself.
* Minimum version of `sanitize-html` bumped to ensure a potential denial-of-service vector is closed.

## 3.24.0 (2022-07-06)

### Adds

* Handle `private: true` locale option in i18n module, preventing logged out users from accessing the content of a private locale.

### Fixes

* Fix missing title translation in the "Array Editor" component.
* Add `follow: true` flag to `glob` functions (with `**` pattern) to allow registering symlink files and folders for nested modules
* Fix disabled context menu for relationship fields editing ([#3820](https://github.com/apostrophecms/apostrophe/issues/3820))
* In getReq method form the task module, extract the right `role` property from the options object.
* Fix `def:` option in `array` fields, in order to be able to see the default items in the array editor modal

## 3.23.0 (2022-06-22)

### Adds

* Shared Drafts: gives the possibility to share a link which can be used to preview the draft version of page, or a piece `show` page.
* Add `Localize` option to `@apostrophecms/image`. In Edit mode the context bar menu includes a "Localize" option to start cloning this image into other locales.

### Fixes

* Update `sass` to [`1.52.3`+](https://github.com/sass/dart-sass/pull/1713) to prevent the error `RangeError: Invalid value: Not in inclusive range 0..145: -1`. You can now fix that by upgrading with `npm update`. If it does not immediately clear up the issue in development, try `node app @apostrophecms/asset:clear-cache`.
* Fix a potential issue when URLs have a query string, in the `'@apostrophecms/page:notFound'` handler of the `soft-redirect` module.

## 3.22.1 (2022-06-17)

* Hotfix: temporarily pin versions of tiptap modules to work around packaging error that breaks import of the most recent releases. We will unpin as soon as this is fixed upstream. Fixes a bug where `npm update` would fail for A3 projects.

## 3.22.0 (2022-06-08)

### Adds

* Possibility to pass options to webpack extensions from any module.

### Fixes

* Fix a Webpack cache issue leading to modules symlinked in `node_modules` not being rebuilt.
* Fixes login maximum attempts error message that wasn't showing the plural when lockoutMinutes is more than 1.
* Fixes the text color of the current array item's slat label in the array editor modal.
* Fixes the maximum width of an array item's slat label so as to not obscure the Remove button in narrow viewports.
* If an array field's titleField option is set to a select field, use the selected option's label as the slat label rather its value.
* Disable the slat controls of the attachment component while uploading.
* Fixes bug when re-attaching the same file won't trigger an upload.
* AposSlat now fully respects the disabled state.

## 3.21.1 (2022-06-04)

### Fixes

* Work around backwards compatibility break in `sass` module by pinning to `sass` `1.50.x` while we investigate. If you saw the error `RangeError: Invalid value: Not in inclusive range 0..145: -1` you can now fix that by upgrading with `npm update`. If it does not immediately clear up the issue in development, try `node app @apostrophecms/asset:clear-cache`.

## 3.21.0 (2022-05-25)

### Adds

* Trigger only the relevant build when in a watch mode (development). The build paths should not contain comma (`,`).
* Adds an `unpublish` method, available for any doc-type.
An _Unpublish_ option has also been added to the context menu of the modal when editing a piece or a page.
* Allows developers to group fields in relationships the same way it's done for normal schemas.

### Fixes

* Vue files not being parsed when running eslint through command line, fixes all lint errors in vue files.
* Fix a bug where some Apostrophe modules symlinked in `node_modules` are not being watched.
* Recover after webpack build error in watch mode (development only).
* Fixes an edge case when failing (throw) task invoked via `task.invoke` will result in `apos.isTask()` to always return true due to `apos.argv` not reverted properly.

## 3.20.1 (2022-05-17)

### Fixes

* Minor corrections to French translation.

## 3.20.0

### Adds

* Adds French translation of the admin UI (use the `fr` locale).

## 3.19.0

### Adds

* New schema field type `dateAndTime` added. This schema field type saves in ISO8601 format, as UTC (Universal Coordinated Time), but is edited in a user-friendly way in the user's current time zone and locale.
* Webpack disk cache for better build performance in development and, if appropriately configured, production as well.
* In development, Webpack rebuilds the front end without the need to restart the Node.js process, yielding an additional speedup. To get this speedup for existing projects, see the `nodemonConfig` section of the latest `package.json` in [a3-boilerplate](https://github.com/apostrophecms/a3-boilerplate) for the new "ignore" rules you'll need to prevent nodemon from stopping the process and restarting.
* Added the new command line task `apostrophecms/asset:clear-cache` for clearing the webpack disk cache. This should be necessary only in rare cases where the configuration has changed in ways Apostrophe can't automatically detect.
* A separate `publishedLabel` field can be set for any schema field of a page or piece. If present it is displayed instead of `label` if the document has already been published.

### 3.18.1

### Fixes

* The admin UI now rebuilds properly in a development environment when new npm modules are installed in a multisite project (`apos.rootDir` differs from `apos.npmRootDir`).

## 3.18.0 (2022-05-03)

### Adds

* Images may now be cropped to suit a particular placement after selecting them. SVG files may not be cropped as it is not possible in the general case.
* Editors may also select a "focal point" for the image after selecting it. This ensures that this particular point remains visible even if CSS would otherwise crop it, which is a common issue in responsive design. See the `@apostrophecms/image` widget for a sample implementation of the necessary styles.
* Adds the `aspectRatio` option for image widgets. When set to `[ w, h ]` (a ratio of width to height), images are automatically cropped to this aspect ratio when chosen for that particular widget. If the user does not crop manually, then cropping happens automatically.
* Adds the `minSize` option for image widgets. This ensures that the images chosen are at least the given size `[ width, height ]`, and also ensures the user cannot choose something smaller than that when cropping.
* Implements OpenTelemetry instrumentation.
* Developers may now specify an alternate Vue component to be used for editing the subfields of relationships, either at the field level or as a default for all relationships with a particular piece type.
* The widget type base module now always passes on the `components` option as browser data, so that individual widget type modules that support contextual editing can be implemented more conveniently.
* In-context widget editor components now receive a `focused` prop which is helpful in deciding when to display additional UI.
* Adds new configuration option - `beforeExit` async handler.
* Handlers listening for the `apostrophe:run` event are now able to send an exit code to the Apostrophe bootstrap routine.
* Support for Node.js 17 and 18. MongoDB connections to `localhost` will now successfully find a typical dev MongoDB server bound only to `127.0.0.1`, Apostrophe can generate valid ipv6 URLs pointing back to itself, and `webpack` and `vue-loader` have been updated to address incompatibilities.
* Adds support for custom context menus provided by any module (see `apos.doc.addContextOperation()`).
* The `AposSchema` component now supports an optional `generation` prop which may be used to force a refresh when the value of the object changes externally. This is a compromise to avoid the performance hit of checking numerous subfields for possible changes every time the `value` prop changes in response to an `input` event.
* Adds new event `@apostrophecms/doc:afterAllModesDeleted` fired after all modes of a given document are purged.

### Fixes

* Documentation of obsolete options has been removed.
* Dead code relating to activating in-context widget editors have been removed. They are always active and have been for some time. In the future they might be swapped in on scroll, but there will never be a need to swap them in "on click."
* The `self.email` method of modules now correctly accepts a default `from` address configured for a specific module via the `from` subproperty of the `email` option to that module. Thanks to `chmdebeer` for pointing out the issue and the fix.
* Fixes `_urls` not added on attachment fields when pieces API index is requested (#3643)
* Fixes float field UI bug that transforms the value to integer when there is no field error and the first number after the decimal is `0`.
* The `nestedModuleSubdirs` feature no longer throws an error and interrupts startup if a project contains both `@apostrophecms/asset` and `asset`, which should be considered separate module names.

## 3.17.0 (2022-03-31)

### Adds

* Full support for the [`object` field type](https://v3.docs.apostrophecms.org/reference/field-types/object.html), which works just like `array` but stores just one sub-object as a property, rather than an array of objects.
* To help find documents that reference related ones via `relationship` fields, implement backlinks of related documents by adding a `relatedReverseIds` field to them and keeping it up to date. There is no UI based on this feature yet but it will permit various useful features in the near future.
* Adds possibility for modules to [extend the webpack configuration](https://v3.docs.apostrophecms.org/guide/webpack.html).
* Adds possibility for modules to [add extra frontend bundles for scss and js](https://v3.docs.apostrophecms.org/guide/webpack.html). This is useful when the `ui/src` build would otherwise be very large due to code used on rarely accessed pages.
* Loads the right bundles on the right pages depending on the page template and the loaded widgets. Logged-in users have all the bundles on every page, because they might introduce widgets at any time.
* Fixes deprecation warnings displayed after running `npm install`, for dependencies that are directly included by this package.
* Implement custom ETags emission when `etags` cache option is enabled. [See the documentation for more information](https://v3.docs.apostrophecms.org/guide/caching.html).
It allows caching of pages and pieces, using a cache invalidation mechanism that takes into account related (and reverse related) document updates, thanks to backlinks mentioned above.
Note that for now, only single pages and pieces benefit from the ETags caching system (pages' and pieces' `getOne` REST API route, and regular served pages).
The cache of an index page corresponding to the type of a piece that was just saved will automatically be invalidated. However, please consider that it won't be effective when a related piece is saved, therefore the cache will automatically be invalidated _after_ the cache lifetime set in `maxAge` cache option.

### Fixes

* Apostrophe's webpack build now works properly when developing code that imports module-specific npm dependencies from `ui/src` or `ui/apos` when using `npm link` to develop the module in question.
* The `es5: true` option to `@apostrophecms/asset` works again.

## 3.16.1 (2022-03-21)

### Fixes

* Fixes a bug in the new `Cache-Control` support introduced by 3.16.0 in which we get the logged-out homepage right after logging in. This issue only came into play if the new caching options were enabled.

## 3.16.0 (2022-03-18)

### Adds

* Offers a simple way to set a Cache-Control max-age for Apostrophe page and GET REST API responses for pieces and pages. [See the documentation for more information](https://v3.docs.apostrophecms.org/guide/caching.html).
* API keys and bearer tokens "win" over session cookies when both are present. Since API keys and bearer tokens are explicitly added to the request at hand, it never makes sense to ignore them in favor of a cookie, which is implicit. This also simplifies automated testing.
* `data-apos-test=""` selectors for certain elements frequently selected in QA tests, such as `data-apos-test="adminBar"`.
* Offer a simple way to set a Cache-Control max-age for Apostrophe page and GET REST API responses for pieces and pages.
* To speed up functional tests, an `insecurePasswords` option has been added to the login module. This option is deliberately named to discourage use for any purpose other than functional tests in which repeated password hashing would unduly limit performance. Normally password hashing is intentionally difficult to slow down brute force attacks, especially if a database is compromised.

### Fixes

* `POST`ing a new child page with `_targetId: '_home'` now works properly in combination with `_position: 'lastChild'`.

## 3.15.0 (2022-03-02)

### Adds

* Adds throttle system based on username (even when not existing), on initial login route. Also added for each late login requirement, e.g. for 2FA attempts.

## 3.14.2 (2022-02-27)

* Hotfix: fixed a bug introduced by 3.14.1 in which non-parked pages could throw an error during the migration to fix replication issues.

## 3.14.1 (2022-02-25)

* Hotfix: fixed a bug in which replication across locales did not work properly for parked pages configured via the `_children` feature. A one-time migration is included to reconnect improperly replicated versions of the same parked pages. This runs automatically, no manual action is required. Thanks to [justyna1](https://github.com/justyna13) for identifying the issue.

## 3.14.0 (2022-02-22)

### Adds

* To reduce complications for those implementing caching strategies, the CSRF protection cookie now contains a simple constant string, and is not recorded in `req.session`. This is acceptable because the real purpose of the CSRF check is simply to verify that the browser has sent the cookie at all, which it will not allow a cross-origin script to do.
* As a result of the above, a session cookie is not generated and sent at all unless `req.session` is actually used or a user logs in. Again, this reduces complications for those implementing caching strategies.
* When logging out, the session cookie is now cleared in the browser. Formerly the session was destroyed on the server side only, which was sufficient for security purposes but could create caching issues.
* Uses `express-cache-on-demand` lib to make similar and concurrent requests on pieces and pages faster.
* Frontend build errors now stop app startup in development, and SCSS and JS/Vue build warnings are visible on the terminal console for the first time.

### Fixes

* Fixed a bug when editing a page more than once if the page has a relationship to itself, whether directly or indirectly. Widget ids were unnecessarily regenerated in this situation, causing in-context edits after the first to fail to save.
* Pages no longer emit double `beforeUpdate` and `beforeSave` events.
* When the home page extends `@apostrophecms/piece-page-type`, the "show page" URLs for individual pieces should not contain two slashes before the piece slug. Thanks to [Martí Bravo](https://github.com/martibravo) for the fix.
* Fixes transitions between login page and `afterPasswordVerified` login steps.
* Frontend build errors now stop the `@apostrophecms/asset:build` task properly in production.
* `start` replaced with `flex-start` to address SCSS warnings.
* Dead code removal, as a result of following up on JS/Vue build warnings.

## 3.13.0 - 2022-02-04

### Adds

* Additional requirements and related UI may be imposed on native ApostropheCMS logins using the new `requirements` feature, which can be extended in modules that `improve` the `@apostrophecms/login` module. These requirements are not imposed for single sign-on logins via `@apostrophecms/passport-bridge`. See the documentation for more information.
* Adds latest Slovak translation strings to SK.json in `i18n/` folder. Thanks to [Michael Huna](https://github.com/Miselrkba) for the contribution.
* Verifies `afterPasswordVerified` requirements one by one when emitting done event, allows to manage errors ans success before to go to the next requirement. Stores and validate each requirement in the token. Checks the new `askForConfirmation` requirement option to go to the next step when emitting done event or waiting for the confirm event (in order to manage success messages). Removes support for `afterSubmit` for now.

### Fixes

* Decodes the testReq `param` property in `serveNotFound`. This fixes a problem where page titles using diacritics triggered false 404 errors.
* Registers the default namespace in the Vue instance of i18n, fixing a lack of support for un-namespaced l10n keys in the UI.

## 3.12.0 - 2022-01-21

### Adds

* It is now best practice to deliver namespaced i18n strings as JSON files in module-level subdirectories of `i18n/` named to match the namespace, e.g. `i18n/ourTeam` if the namespace is `ourTeam`. This allows base class modules to deliver phrases to any namespace without conflicting with those introduced at project level. The `i18n` option is now deprecated in favor of the new `i18n` module format section, which is only needed if `browser: true` must be specified for a namespace.
* Brought back the `nestedModuleSubdirs` feature from A2, which allows modules to be nested in subdirectories if `nestedModuleSubdirs: true` is set in `app.js`. As in A2, module configuration (including activation) can also be grouped in a `modules.js` file in such subdirectories.

### Fixes

* Fixes minor inline documentation comments.
* UI strings that are not registered localization keys will now display properly when they contain a colon (`:`). These were previously interpreted as i18next namespace/key pairs and the "namespace" portion was left out.
* Fixes a bug where changing the page type immediately after clicking "New Page" would produce a console error. In general, areas and checkboxes now correctly handle their value being changed to `null` by the parent schema after initial startup of the `AposInputArea` or `AposInputCheckboxes` component.
* It is now best practice to deliver namespaced i18n strings as JSON files in module-level subdirectories of `i18n/` named to match the namespace, e.g. `i18n/ourTeam` if the namespace is `ourTeam`. This allows base class modules to deliver phrases to any namespace without conflicting with those introduced at project level. The `i18n` option is now deprecated in favor of the new `i18n` module format section, which is only needed if `browser: true` must be specified for a namespace.
* Removes the `@apostrophecms/util` module template helper `indexBy`, which was using a lodash method not included in lodash v4.
* Removes an unimplemented `csrfExceptions` module section cascade. Use the `csrfExceptions` _option_ of any module to set an array of URLs excluded from CSRF protection. More information is forthcoming in the documentation.
* Fix `[Object Object]` in the console when warning `A permission.can() call was made with a type that has no manager` is printed.

### Changes

* Temporarily removes `npm audit` from our automated tests because of a sub-dependency of vue-loader that doesn't actually cause a security vulnerability for apostrophe.

## 3.11.0 - 2022-01-06

### Adds

* Apostrophe now extends Passport's `req.login` to emit an `afterSessionLogin` event from the `@apostrophecms:login` module, with `req` as an argument. Note that this does not occur at all for login API calls that return a bearer token rather than establishing an Express session.

### Fixes

* Apostrophe's extension of `req.login` now accounts for the `req.logIn` alias and the skippable `options` parameter, which is relied upon in some `passport` strategies.
* Apostrophe now warns if a nonexistent widget type is configured for an area field, with special attention to when `-widget` has been erroneously included in the name. For backwards compatibility this is a startup warning rather than a fatal error, as sites generally did operate successfully otherwise with this type of bug present.

### Changes

* Unpins `vue-click-outside-element` the packaging of which has been fixed upstream.
* Adds deprecation note to `__testDefaults` option. It is not in use, but removing would be a minor BC break we don't need to make.
* Allows test modules to use a custom port as an option on the `@apostrophecms/express` module.
* Removes the code base pull request template to instead inherit the organization-level template.
* Adds `npm audit` back to the test scripts.

## 3.10.0 - 2021-12-22

### Fixes

* `slug` type fields can now have an empty string or `null` as their `def` value without the string `'none'` populating automatically.
* The `underline` feature works properly in tiptap toolbar configuration.
* Required checkbox fields now properly prevent editor submission when empty.
* Pins `vue-click-outside-element` to a version that does not attempt to use `eval` in its distribution build, which is incompatible with a strict Content Security Policy.

### Adds

* Adds a `last` option to fields. Setting `last: true` on a field puts that field at the end of the field's widget order. If more than one field has that option active the true last item will depend on general field registration order. If the field is ordered with the `fields.order` array or field group ordering, those specified orders will take precedence.

### Changes

* Adds deprecation notes to the widget class methods `getWidgetWrapperClasses` and `getWidgetClasses` from A2.
* Adds a deprecation note to the `reorganize` query builder for the next major version.
* Uses the runtime build of Vue. This has major performance and bundle size benefits, however it does require changes to Apostrophe admin UI apps that use a `template` property (components should require no changes, just apps require an update). These apps must now use a `render` function instead. Since custom admin UI apps are not yet a documented feature we do not regard this as a bc break.
* Compatible with the `@apostrophecms/security-headers` module, which supports a strict `Content-Security-Policy`.
* Adds a deprecation note to the `addLateCriteria` query builder.
* Updates the `toCount` doc type query method to use Math.ceil rather than Math.floor plus an additional step.

## 3.9.0 - 2021-12-08

### Adds

* Developers can now override any Vue component of the ApostropheCMS admin UI by providing a component of the same name in the `ui/apos/components` folder of their own module. This is not always the best approach, see the documentation for details.
* When running a job, we now trigger the notification before to run the job, this way the progress notification ID is available from the job and the notification can be dismissed if needed.
* Adds `maxUi`, `maxLabel`, `minUi`, and `minLabel` localization strings for array input and other UI.

### Fixes

* Fully removes references to the A2 `self.partial` module method. It appeared only once outside of comments, but was not actually used by the UI. The `self.render` method should be used for simple template rendering.
* Fixes string interpolation for the confirmation modal when publishing a page that has an unpublished parent page.
* No more "cannot set headers after they are sent to the client" and "req.res.redirect not defined" messages when handling URLs with extra trailing slashes.
* The `apos.util.runPlayers` method is not called until all of the widgets in a particular tree of areas and sub-areas have been added to the DOM. This means a parent area widget player will see the expected markup for any sub-widgets when the "Edit" button is clicked.
* Properly activates the `apostropheI18nDebugPlugin` i18next debugging plugin when using the `APOS_SHOW_I18N` environment variable. The full set of l10n emoji indicators previously available for the UI is now available for template and server-side strings.
* Actually registers piece types for site search unless the `searchable` option is `false`.
* Fixes the methods required for the search `index` task.

### Changes

* Adds localization keys for the password field component's min and max error messages.

## 3.8.1 - 2021-11-23

### Fixes

* The search field of the pieces manager modal works properly. Thanks to [Miro Yovchev](https://github.com/myovchev) for pointing out the issue and providing a solution.
* Fixes a bug in `AposRichTextWidgetEditor.vue` when a rich text widget was specifically configured with an empty array as the `styles` option. In that case a new empty rich text widget will initiate with an empty paragraph tag.
* The`fieldsPresent` method that is used with the `presentFieldsOnly` option in doc-type was broken, looking for properties in strings and wasn't returning anything.

## 3.8.0 - 2021-11-15

### Adds

* Checkboxes for pieces are back, a main checkbox allows to select all page items. When all pieces on a page are checked, a banner where the user can select all pieces appears. A launder for mongo projections has been added.
* Registered `batchOperations` on a piece-type will now become buttons in the manager batch operations "more menu" (styled as a kebab icon). Batch operations should include a label, `messages` object, and `modalOptions` for the confirmation modal.
* `batchOperations` can be grouped into a single button with a menu using the `group` cascade subproperty.
* `batchOperations` can be conditional with an `if` conditional object. This allows developers to pass a single value or an array of values.
* Piece types can have `utilityOperations` configured as a top-level cascade property. These operations are made available in the piece manager as new buttons.
* Notifications may now include an `event` property, which the AposNotification component will emit on mount. The `event` property should be set to an object with `name` (the event name) and optionally `data` (data included with the event emission).
* Adds support for using the attachments query builder in REST API calls via the query string.
* Adds contextual menu for pieces, any module extending the piece-type one can add actions in this contextual menu.
* When clicking on a batch operation, it opens a confirmation modal using modal options from the batch operation, it also works for operations in grouped ones. operations name property has been renamed in action to work with AposContextMenu component.
* Beginning with this release, a module-specific static asset in your project such as `modules/mymodulename/public/images/bg.png` can always be referenced in your `.scss` and `.css` files as `/modules/mymodulename/images/bg.png`, even if assets are actually being deployed to S3, CDNs, etc. Note that `public` and `ui/public` module subdirectories have separate functions. See the documentation for more information.
* Adds AposFile.vue component to abstract file dropzone UI, uses it in AposInputAttachment, and uses it in the confirmation modal for pieces import.
* Optionally add `dimensionAttrs` option to image widget, which sets width & height attributes to optimize for Cumulative Layout Shift. Thank you to [Qiao Lin](https://github.com/qclin) for the contribution.

### Fixes

* The `apos.util.attachmentUrl` method now works correctly. To facilitate that, `apos.uploadsUrl` is now populated browser-side at all times as the frontend logic originally expected. For backwards compatibility `apos.attachment.uploadsUrl` is still populated when logged in.
* Widget players are now prevented from being played twice by the implementing vue component.

### Changes

* Removes Apostrophe 2 documentation and UI configuration from the `@apostrophecms/job` module. These options were not yet in use for A3.
* Renames methods and removes unsupported routes in the `@apostrophecms/job` module that were not yet in use. This was not done lightly, but specifically because of the minimal likelihood that they were in use in project code given the lack of UI support.
  * The deprecated `cancel` route was removed and will likely be replaced at a later date.
  * `run` was renamed `runBatch` as its purpose is specifically to run processes on a "batch selected" array of pieces or pages.
  * `runNonBatch` was renamed to `run` as it is the more generic job-running method. It is likely that `runBatch` will eventually be refactored to use this method.
  * The `good` and `bad` methods are renamed `success` and `failure`, respectively. The expected methods used in the `run` method were similarly renamed. They still increment job document properties called `good` and `bad`.
* Comments out the unused `batchSimpleRoute` methods in the page and piece-type modules to avoid usage before they are fully implemented.
* Optionally add `dimensionAttrs` option to image widget, which sets width & height attributes to optimize for Cumulative Layout Shift.
* Temporarily removes `npm audit` from our automated tests because of a sub-dependency of uploadfs that doesn't actually cause a security vulnerability for apostrophe.

## 3.7.0 - 2021-10-28

### Adds

* Schema select field choices can now be populated by a server side function, like an API call. Set the `choices` property to a method name of the calling module. That function should take a single argument of `req`, and return an array of objects with `label` and `value` properties. The function can be async and will be awaited.
* Apostrophe now has built-in support for the Node.js cluster module. If the `APOS_CLUSTER_PROCESSES` environment variable is set to a number, that number of child processes are forked, sharing the same listening port. If the variable is set to `0`, one process is forked for each CPU core, with a minimum of `2` to provide availability during restarts. If the variable is set to a negative number, that number is added to the number of CPU cores, e.g. `-1` is a good way to reserve one core for MongoDB if it is running on the same server. This is for production use only (`NODE_ENV=production`). If a child process fails it is restarted automatically.

### Fixes

* Prevents double-escaping interpolated localization strings in the UI.
* Rich text editor style labels are now run through a localization method to get the translated strings from their l10n keys.
* Fixes README Node version requirement (Node 12+).
* The text alignment buttons now work immediately in a new rich text widget. Previously they worked only after manually setting a style or refreshing the page. Thanks to Michelin for their support of this fix.
* Users can now activate the built-in date and time editing popups of modern browsers when using the `date` and `time` schema field types.
* Developers can now `require` their project `app.js` file in the Node.js REPL for debugging and inspection. Thanks to [Matthew Francis Brunetti](https://github.com/zenflow).
* If a static text phrase is unavailable in both the current locale and the default locale, Apostrophe will always fall back to the `en` locale as a last resort, which ensures the admin UI works if it has not been translated.
* Developers can now `require` their project `app.js` in the Node.js REPL for debugging and inspection
* Ensure array field items have valid _id prop before storing. Thanks to Thanks to [Matthew Francis Brunetti](https://github.com/zenflow).

### Changes

* In 3.x, `relationship` fields have an optional `builders` property, which replaces `filters` from 2.x, and within that an optional `project` property, which replaces `projection` from 2.x (to match MongoDB's `cursor.project`). Prior to this release leaving the old syntax in place could lead to severe performance problems due to a lack of projections. Starting with this release the 2.x syntax results in an error at startup to help the developer correct their code.
* The `className` option from the widget options in a rich text area field is now also applied to the rich text editor itself, for a consistently WYSIWYG appearance when editing and when viewing. Thanks to [Max Mulatz](https://github.com/klappradla) for this contribution.
* Adds deprecation notes to doc module `afterLoad` events, which are deprecated.
* Removes unused `afterLogin` method in the login module.

## 3.6.0 - 2021-10-13

### Adds

* The `context-editing` apostrophe admin UI bus event can now take a boolean parameter, explicitly indicating whether the user is actively typing or performing a similar active manipulation of controls right now. If a boolean parameter is not passed, the existing 1100-millisecond debounced timeout is used.
* Adds 'no-search' modifier to relationship fields as a UI simplification option.
* Fields can now have their own `modifiers` array. This is combined with the schema modifiers, allowing for finer grained control of field rendering.
* Adds a Slovak localization file. Activate the `sk` locale to use this. Many thanks to [Michael Huna](https://github.com/Miselrkba) for the contribution.
* Adds a Spanish localization file. Activate the `es` locale to use this. Many thanks to [Eugenio Gonzalez](https://github.com/egonzalezg9) for the contribution.
* Adds a Brazilian Portuguese localization file. Activate the `pt-BR` locale to use this. Many thanks to [Pietro Rutzen](https://github.com/pietro-rutzen) for the contribution.

### Fixes

* Fixed missing translation for "New Piece" option on the "more" menu of the piece manager, seen when using it as a chooser.
* Piece types with relationships to multiple other piece types may now be configured in any order, relative to the other piece types. This sometimes appeared to be a bug in reverse relationships.
* Code at the project level now overrides code found in modules that use `improve` for the same module name. For example, options set by the `@apostrophecms/seo-global` improvement that ships with `@apostrophecms/seo` can now be overridden at project level by `/modules/@apostrophecms/global/index.js` in the way one would expect.
* Array input component edit button label is now propertly localized.
* A memory leak on each request has been fixed, and performance improved, by avoiding the use of new Nunjucks environments for each request. Thanks to Miro Yovchev for pointing out the leak.
* Fragments now have access to `__t()`, `getOptions` and other features passed to regular templates.
* Fixes field group cascade merging, using the original group label if none is given in the new field group configuration.
* If a field is conditional (using an `if` option), is required, but the condition has not been met, it no longer throws a validation error.
* Passing `busy: true` to `apos.http.post` and related methods no longer produces an error if invoked when logged out, however note that there will likely never be a UI for this when logged out, so indicate busy state in your own way.
* Bugs in document modification detection have been fixed. These bugs caused edge cases where modifications were not detected and the "Update" button did not appear, and could cause false positives as well.

### Changes

* No longer logs a warning about no users if `testModule` is true on the app.

## 3.5.0 - 2021-09-23

* Pinned dependency on `vue-material-design-icons` to fix `apos-build.js` build error in production.
* The file size of uploaded media is visible again when selected in the editor, and media information such as upload date, dimensions and file size is now properly localized.
* Fixes moog error messages to reflect the recommended pattern of customization functions only taking `self` as an argument.
* Rich Text widgets now instantiate with a valid element from the `styles` option rather than always starting with an unclassed `<p>` tag.
* Since version 3.2.0, apostrophe modules to be loaded via npm must appear as explicit npm dependencies of the project. This is a necessary security and stability improvement, but it was slightly too strict. Starting with this release, if the project has no `package.json` in its root directory, the `package.json` in the closest ancestor directory is consulted.
* Fixes a bug where having no project modules directory would throw an error. This is primarily a concern for module unit tests where there are no additional modules involved.
* `css-loader` now ignores `url()` in css files inside `assets` so that paths are left intact, i.e. `url(/images/file.svg)` will now find a static file at `/public/images/file.svg` (static assets in `/public` are served by `express.static`). Thanks to Matic Tersek.
* Restored support for clicking on a "foreign" area, i.e. an area displayed on the page whose content comes from a piece, in order to edit it in an appropriate way.
* Apostrophe module aliases and the data attached to them are now visible immediately to `ui/src/index.js` JavaScript code, i.e. you can write `apos.alias` where `alias` matches the `alias` option configured for that module. Previously one had to write `apos.modules['module-name']` or wait until next tick. However, note that most modules do not push any data to the browser when a user is not logged in. You can do so in a custom module by calling `self.enableBrowserData('public')` from `init` and implementing or extending the `getBrowserData(req)` method (note that page, piece and widget types already have one, so it is important to extend in those cases).
* `options.testModule` works properly when implementing unit tests for an npm module that is namespaced.

### Changes

* Cascade grouping (e.g., grouping fields) will now concatenate a group's field name array with the field name array of an existing group of the same name. Put simply, if a new piece module adds their custom fields to a `basics` group, that field will be added to the default `basics` group fields. Previously the new group would have replaced the old, leaving inherited fields in the "Ungrouped" section.
* AposButton's `block` modifier now less login-specific

### Adds

* Rich Text widget's styles support a `def` property for specifying the default style the editor should instantiate with.
* A more helpful error message if a field of type `area` is missing its `options` property.

## 3.4.1 - 2021-09-13

No changes. Publishing to correctly mark the latest 3.x release as "latest" in npm.

## 3.4.0 - 2021-09-13

### Security

* Changing a user's password or marking their account as disabled now immediately terminates any active sessions or bearer tokens for that user. Thanks to Daniel Elkabes for pointing out the issue. To ensure all sessions have the necessary data for this, all users logged in via sessions at the time of this upgrade will need to log in again.
* Users with permission to upload SVG files were previously able to do so even if they contained XSS attacks. In Apostrophe 3.x, the general public so far never has access to upload SVG files, so the risk is minor but could be used to phish access from an admin user by encouraging them to upload a specially crafted SVG file. While Apostrophe typically displays SVG files using the `img` tag, which ignores XSS vectors, an XSS attack might still be possible if the image were opened directly via the Apostrophe media library's convenience link for doing so. All SVG uploads are now sanitized via DOMPurify to remove XSS attack vectors. In addition, all existing SVG attachments not already validated are passed through DOMPurify during a one-time migration.

### Fixes

* The `apos.attachment.each` method, intended for migrations, now respects its `criteria` argument. This was necessary to the above security fix.
* Removes a lodash wrapper around `@apostrophecms/express` `bodyParser.json` options that prevented adding custom options to the body parser.
* Uses `req.clone` consistently when creating a new `req` object with a different mode or locale for localization purposes, etc.
* Fixes bug in the "select all" relationship chooser UI where it selected unpublished items.
* Fixes bug in "next" and "previous" query builders.
* Cutting and pasting widgets now works between locales that do not share a hostname, provided that you switch locales after cutting (it does not work between tabs that are already open on separate hostnames).
* The `req.session` object now exists in task `req` objects, for better compatibility. It has no actual persistence.
* Unlocalized piece types, such as users, may now be selected as part of a relationship when browsing.
* Unpublished localized piece types may not be selected via the autocomplete feature of the relationship input field, which formerly ignored this requirement, although the browse button enforced it.
* The server-side JavaScript and REST APIs to delete pieces now work properly for pieces that are not subject to either localization or draft/published workflow at all the (`localize: false` option). UI for this is under discussion, this is just a bug fix for the back end feature which already existed.
* Starting in version 3.3.1, a newly added image widget did not display its image until the page was refreshed. This has been fixed.
* A bug that prevented Undo operations from working properly and resulted in duplicate widget _id properties has been fixed.
* A bug that caused problems for Undo operations in nested widgets, i.e. layout or multicolumn widgets, has been fixed.
* Duplicate widget _id properties within the same document are now prevented on the server side at save time.
* Existing duplicate widget _id properties are corrected by a one-time migration.

### Adds

* Adds a linter to warn in dev mode when a module name include a period.
* Lints module names for `apostrophe-` prefixes even if they don't have a module directory (e.g., only in `app.js`).
* Starts all `warnDev` messages with a line break and warning symbol (⚠️) to stand out in the console.
* `apos.util.onReady` aliases `apos.util.onReadyAndRefresh` for brevity. The `apos.util.onReadyAndRefresh` method name will be deprecated in the next major version.
* Adds a developer setting that applies a margin between parent and child areas, allowing developers to change the default spacing in nested areas.

### Changes

* Removes the temporary `trace` method from the `@apostrophecms/db` module.
* Beginning with this release, the `apostrophe:modulesReady` event has been renamed `apostrophe:modulesRegistered`, and the `apostrophe:afterInit` event has been renamed `apostrophe:ready`. This better reflects their actual roles. The old event names are accepted for backwards compatibility. See the documentation for more information.
* Only autofocuses rich text editors when they are empty.
* Nested areas now have a vertical margin applied when editing, allowing easier access to the parent area's controls.

## 3.3.1 - 2021-09-01

### Fixes

* In some situations it was possible for a relationship with just one selected document to list that document several times in the returned result, resulting in very large responses.
* Permissions roles UI localized correctly.
* Do not crash on startup if users have a relationship to another type. This was caused by the code that checks whether any users exist to present a warning to developers. That code was running too early for relationships to work due to event timing issues.

## 3.3.0 - 2021-08-30

### Fixes

* Addresses the page jump when using the in-context undo/redo feature. The page will immediately return users to their origin scroll position after the content refreshes.
* Resolves slug-related bug when switching between images in the archived view of the media manager. The slug field was not taking into account the double slug prefix case.
* Fixes migration task crash when parking new page. Thanks to [Miro Yovchev](https://www.corllete.com/) for this fix.
* Fixes incorrect month name in `AposCellDate`, which can be optionally used in manage views of pieces. Thanks to [Miro Yovchev](https://www.corllete.com/) for this fix.

### Adds

* This version achieves localization (l10n) through a rich set of internationalization (i18n) features. For more information, [see the documentation](https://v3.docs.apostrophecms.org/).
* There is support for both static string localization and dynamic content localization.
* The home page, other parked pages, and the global document are automatically replicated to all configured locales at startup. Parked properties are refreshed if needed. Other pages and pieces are replicated if and when an editor chooses to do so.
* An API route has been added for voluntary replication, i.e. when deciding a document should exist in a second locale, or desiring to overwrite the current draft contents in locale `B` with the draft contents of locale `A`.
* Locales can specify `prefix` and `hostname` options, which are automatically recognized by middleware that removes the prefix dynamically where appropriate and sets `req.locale`. In 3.x this works more like the global site `prefix` option. This is a departure from 2.x which stored the prefix directly in the slug, creating maintenance issues.
* Locales are stateless: they are never recorded in the session. This eliminates many avenues for bugs and bad SEO. However, this also means the developer must fully distinguish them from the beginning via either `prefix` or `hostname`. A helpful error message is displayed if this is not the case.
* Switching locales preserves the user's editing session even if on separate hostnames. To enable this, if any locales have hostnames, all configured locales must have hostnames and/or baseUrl must be set for those that don't.
* An API route has been added to discover the locales in which a document exists. This provides basic information only for performance (it does not report `title` or `_url`).
* Editors can "localize" documents, copying draft content from one locale to another to create a corresponding document in a different locale. For convenience related documents, such as images and other pieces directly referenced by the document's structure, can be localized at the same time. Developers can opt out of this mechanism for a piece type entirely, check the box by default for that type, or leave it as an "opt-in" choice.
* The `@apostrophecms/i18n` module now uses `i18next` to implement static localization. All phrases in the Vue-based admin UI are passed through `i18next` via `this.$t`, and `i18next` is also available via `req.t()` in routes and `__t()` in templates. Apostrophe's own admin UI phrases are in the `apostrophe` namespace for a clean separation. An array of locale codes, such as `en` or `fr` or `en-au`, can be specified using the `locales` option to the `@apostrophecms/i18n` module. The first locale is the default, unless the `defaultLocale` option is set. If no locales are set, the locale defaults to `en`. The `i18next-http-middleware` locale guesser is installed and will select an available locale if possible, otherwise it will fall back to the default.
* In the admin UI, `v-tooltip` has been extended as `v-apos-tooltip`, which passes phrases through `i18next`.
* Developers can link to alternate locales by iterating over `data.localizations` in any page template. Each element always has `locale`, `label` and `homePageUrl` properties. Each element also has an `available` property (if true, the current context document is available in that locale), `title` and a small number of other document properties are populated, and `_url` redirects to the context document in that locale. The current locale is marked with `current: true`.
* To facilitate adding interpolated values to phrases that are passed as a single value through many layers of code, the `this.$t` helper provided in Vue also accepts an object argument with a `key` property. Additional properties may be used for interpolation.
* `i18next` localization JSON files can be added to the `i18n` subdirectory of _any_ module, as long as its `i18n` option is set. The `i18n` object may specify `ns` to give an `i18next` namespace, otherwise phrases are in the default namespace, used when no namespace is specified with a `:` in an `i18next` call. The default namespace is yours for use at project level. Multiple modules may contribute to the same namespace.
* If `APOS_DEBUG_I18N=1` is set in the environment, the `i18next` debug flag is activated. For server-side translations, i.e. `req.t()` and `__t()`, debugging output will appear on the server console. For browser-side translations in the Vue admin UI, debugging output will appear in the browser console.
* If `APOS_SHOW_I18N=1` is set in the environment, all phrases passed through `i18next` are visually marked, to make it easier to find those that didn't go through `i18next`. This does not mean translations actually exist in the JSON files. For that, review the output of `APOS_DEBUG_I18N=1`.
* There is a locale switcher for editors.
* There is a backend route to accept a new locale on switch.
* A `req.clone(properties)` method is now available. This creates a clone of the `req` object, optionally passing in an object of properties to be set. The use of `req.clone` ensures the new object supports `req.get` and other methods of a true `req` object. This technique is mainly used to obtain a new request object with the same privileges but a different mode or locale, i.e. `mode: 'published'`.
* Fallback wrappers are provided for the `req.__()`, `res.__()` and `__()` localization helpers, which were never official or documented in 3.x but may be in use in projects ported from 2.x. These wrappers do not localize but do output the input they are given along with a developer warning. You should migrate them to use `req.t()` (in server-side javascript) or `__t()` (Nunjucks templates).

### Changes

* Bolsters the CSS that backs Apostrophe UI's typography to help prevent unintended style leaks at project-level code.
* Removes the 2.x series changelog entries. They can be found in the 2.0 branch in Github.

## 3.2.0 - 2021-08-13

### Fixes

* `req.hostname` now works as expected when `trustProxy: true` is passed to the `@apostrophecms/express` module.
* Apostrophe loads modules from npm if they exist there and are configured in the `modules` section of `app.js`. This was always intended only as a way to load direct, intentional dependencies of your project. However, since npm "flattens" the dependency tree, dependencies of dependencies that happen to have the same name as a project-level Apostrophe module could be loaded by default, crashing the site or causing unexpected behavior. So beginning with this release, Apostrophe scans `package.json` to verify an npm module is actually a dependency of the project itself before attempting to load it as an Apostrophe module.
* Fixes the reference to sanitize-html defaults in the rich text widget.
* Fixes the `toolbarToAllowedStyles` method in the rich text widget, which was not returning any configuration.
* Fixes the broken text alignment in rich text widgets.
* Adds a missing npm dependency on `chokidar`, which Apostrophe and Nunjucks use for template refreshes. In most environments this worked anyway due to an indirect dependency via the `sass` module, but for stability Apostrophe should depend directly on any npm module it uses.
* Fixes the display of inline range inputs, notably broken when using Palette
* Fixes occasional unique key errors from migrations when attempting to start up again with a site that experienced a startup failure before inserting its first document.
* Requires that locale names begin with a letter character to ensure order when looping over the object entries.
* Unit tests pass in MongoDB 5.x.

### Adds

* Adds Cut and Paste to area controls. You can now Cut a widget to a virtual clipboard and paste it in suitable areas. If an area
can include the widget on the clipboard, a special Clipboard widget will appear in area's Add UI. This works across pages as well.

### Changes

* Apostrophe's Global's UI (the @apostrophecms/global singleton has moved from the admin bar's content controls to the admin utility tray under a cog icon.
* The context bar's document Edit button, which was a cog icon, has been rolled into the doc's context menu.

## 3.1.3 - 2021-07-16

### Fixes

* Hotfix for an incompatibility between `vue-loader` and `webpack` 5.45.0 which causes a crash at startup in development, or asset build time in production. We have temporarily pinned our dependency to `webpack` 5.44.x. We are [contributing to the discussion around the best long-term fix for vue-loader](https://github.com/vuejs/vue-loader/issues/1854).

## 3.1.2 - 2021-07-14

### Changes

* Removes an unused method, `mapMongoIdToJqtreeId`, that was used in A2 but is no longer relevant.
* Removes deprecated and non-functional steps from the `edit` method in the `AposDocsManager.vue` component.
* Legacy migrations to update 3.0 alpha and 3.0 beta sites to 3.0 stable are still in place, with no functional changes, but have been relocated to separate source files for ease of maintenance. Note that this is not a migration path for 2.x databases. Tools for that are forthcoming.

## 3.1.1 - 2021-07-08

### Fixes

* Two distinct modules may each have their own `ui/src/index.scss` file, similar to the fix already applied to allow multiple `ui/src/index.js` files.

## 3.1.0 - 2021-06-30

### Fixes

* Corrects a bug that caused Apostrophe to rebuild the admin UI on every nodemon restart, which led to excessive wait times to test new code. Now this happens only when `package-lock.json` has been modified (i.e. you installed a new module that might contain new Apostrophe admin UI code). If you are actively developing Apostrophe admin UI code, you can opt into rebuilding all the time with the `APOS_DEV=1` environment variable. In any case, `ui/src` is always rebuilt in a dev environment.
* Updates `cheerio`, `deep-get-set`, and `oembetter` versions to resolve vulnerability warnings.
* Modules with a `ui/src` folder, but no other content, are no longer considered "empty" and do not generate a warning.
* Pushing a secondary context document now always results in entry to draft mode, as intended.
* Pushing a secondary context document works reliably, correcting a race condition that could cause the primary document to remain in context in some cases if the user was not already in edit mode.

### Changes

* Deprecates `self.renderPage` method for removal in next major version.
* Since `ui/src/index.js` files must export a function to avoid a browser error in production which breaks the website experience, we now detect this at startup and throw a more helpful error to prevent a last-minute discovery in production.

## 3.0.1 - 2021-06-17

### Fixes

* Fixes an error observed in the browser console when using more than one `ui/src/index.js` file in the same project. Using more than one is a good practice as it allows you to group frontend code with an appropriate module, or ship frontend code in an npm module that extends Apostrophe.
* Migrates all of our own frontend players and utilities from `ui/public` to `ui/src`, which provides a robust functional test of the above.
* Executes `ui/src` imports without waiting for next tick, which is appropriate as we have positioned it as an alternative to `ui/public` which is run without delay.

## 3.0.0 - 2021-06-16

### Breaks

* Previously our `a3-boilerplate` project came with a webpack build that pushed code to the `ui/public` folder of an `asset` module. Now the webpack build is not needed because Apostrophe takes care of compiling `ui/src` for us. This is good! However, **if you are transitioning your project to this new strategy, you will need to remove the `modules/asset/ui/public` folder from your project manually** to ensure that webpack-generated code originally intended for webpack-dev-server does not fail with a `publicPath` error in the console.
* The `CORE_DEV=1` environment setting has been changed to `APOS_DEV=1` because it is appropriate for anyone who is actively developing custom Apostrophe admin UI using `ui/apos` folders in their own modules.
* Apostrophe now uses Dart Sass, aka the `sass` npm module. The `node-sass` npm module has been deprecated by its authors for some time now. Most existing projects will be unaffected, but those writing their own Apostrophe UI components will need to change any `/deep/` selectors to `::v-deep` and consider making other Dart Sass updates as well. For more information see the [Dart Sass documentation](https://sass-lang.com/dart-sass). Those embracing the new `ui/src` feature should also bear in mind that Dart Sass is being used.

### Changes

* Relationship ids are now stored as aposDocIds (without the locale and mode part). The appropriate locale and mode are known from the request. This allows easy comparison and copying of these properties across locales and fixes a bug with reverse relationships when publishing documents. A migration has been added to take care of this conversion on first startup.
* The `attachment` field type now correctly limits file uploads by file type when using the `fileGroup` field option.
* Uploading SVG files is permitted in the Media Library by default.

### Adds

* Apostrophe now enables you to ship frontend JavaScript and Sass (using the SCSS syntax) without your own webpack configuration.
* Any module may contain modern JavaScript in a `ui/src/index.js` file, which may use `import` to bring in other files in the standard way. Note that **`ui/src/index.js must export a function`**. These functions are called for you in the order modules are initialized.
* Any module may contain a Sass (SCSS) stylesheet in a `ui/src/index.scss` file, which may also import other Sass (SCSS) files.
* Any project that requires IE11 support for `ui/src` JavaScript code can enable it by setting the `es5: true` option to the `@apostrophecms/asset` module. Apostrophe produces separate builds for IE11 and modern browsers, so there is no loss of performance in modern browsers. Code is automatically compiled for IE11 using `babel` and missing language features are polyfilled using `core-js` so you can use promises, `async/await` and other standard modern JavaScript features.
* `ui/public` is still available for raw JavaScript and CSS files that should be pushed _as-is_ to the browser. The best use of this feature is to deliver the output of your own custom webpack build, if you have one.
* Adds browser-side `editMode` flag that tracks the state of the current view (edit or preview), located at `window.apos.adminBar.editMode`.
* Support for automatic inline style attribute sanitization for Rich Text widgets.
* Adds text align controls for Rich Text widgets. The following tools are now supported as part of a rich text widget's `toolbar` property:
-- `alignLeft`
-- `alignRight`
-- `alignCenter`
-- `alignJustify`
* `@apostrophecms/express` module now supports the `trustProxy: true` option, allowing your reverse proxy server (such as nginx) to pass on the original hostname, protocol and client IP address.

### Fixes

* Unit tests passing again. Temporarily disabled npm audit checks as a source of critical failures owing to upstream issues with third-party packages which are not actually a concern in our use case.
* Fixed issues with the query builder code for relationships. These issues were introduced in beta 3 but did not break typical applications, except for displaying distinct choices for existing values of a relationship field.
* Checkbox field types can now be used as conditional fields.
* Tracks references to attachments correctly, and introduces a migration to address any attachments previously tracked as part of documents that merely have a relationship to the proper document, i.e. pages containing widgets that reference an image piece.
* Tracks the "previously published" version of a document as a legitimate reference to any attachments, so that they are not discarded and can be brought back as expected if "Undo Publish" is clicked.
* Reverse relationships work properly for published documents.
* Relationship subfields are now loaded properly when `reverseOf` is used.
* "Discard Draft" is available when appropriate in "Manage Pages" and "Manage Pieces."
* "Discard Draft" disables the "Submit Updates" button when working as a contributor.
* Relationship subfields can now be edited when selecting in the full "manage view" browser, as well as in the compact relationship field view which worked previously.
* Relationship subfields now respect the `def` property.
* Relationship subfields are restored if you deselect a document and then reselect it within a single editing experience, i.e. accidentally deselect and immediately reselect, for instance.
* A console warning when editing subfields for a new relationship was fixed.
* Field type `color`'s `format` option moved out of the UI options and into the general options object. Supported formats are "rgb", "prgb", "hex6", "hex3", "hex8", "name", "hsl", "hsv". Pass the `format` string like:

```js
myColorField: {
  type: 'color',
  label: 'My Color',
  options: {
    format: 'hsl'
  }
}
```

* Restored Vue dependency to using semantic versioning now that Vue 2.6.14 has been released with a fix for the bug that required us to pin 2.6.12.
* Nunjucks template loader is fully compatible with Linux in a development environment.
* Improved template performance by reusing template loaders.
* `min` and `max` work properly for both string-like and number-like fields.
* Negative numbers, leading minus and plus signs, and trailing periods are accepted in the right ways by appropriate field types.
* If a user is inadvertently inserted with no password, set a random password on the backend for safety. In tests it appears that login with a blank password was already forbidden, but this provides an additional level of certainty.
* `data.page` and `data.contextOptions` are now available in `widget.html` templates in most cases. Specifically, they are available when loading the page, (2) when a widget has just been inserted on the page, and (3) when a widget has just been edited and saved back to the page. However, bear in mind that these parameters are never available when a widget is being edited "out of context" via "Page Settings", via the "Edit Piece" dialog box, via a dialog box for a parent widget, etc. Your templates should be written to tolerate the absence of these parameters.
* Double slashes in the slug cannot be used to trick Apostrophe into serving as an open redirect (fix ported to 3.x from 2.92.0).
* The global doc respects the `def` property of schema fields when first inserted at site creation time.
* Fixed fragment keyword arguments being available when not a part of the fragment signature.

## 3.0.0-beta.3.1 - 2021-06-07

### Breaks
* This backwards compatibility break actually occurred in 3.0.0-beta.3 and was not documented at that time, but it is important to know that the following Rich Text tool names have been updated to match Tiptap2's convention:
-- `bullet_list` -> `bulletList`
-- `ordered_list` -> `orderedList`
-- `code_block` -> `codeBlock`
-- `horizontal_rule` -> `horizontalRule`

### Fixes

* Rich Text default tool names updated, no longer broken. Bug introduced in 3.0.0-beta.3.
* Fixed Rich Text's tool cascade to properly account for core defaults, project level defaults, and area-specific options.

## 3.0.0-beta.3 - 2021-06-03

### Security Fixes

The `nlbr` and `nlp` Nunjucks filters marked their output as safe to preserve the tags that they added, without first escaping their input, creating a CSRF risk. These filters have been updated to escape their input unless it has already been marked safe. No code changes are required to templates whose input to the filter is intended as plaintext, however if you were intentionally leveraging this bug to output unescaped HTML markup you will need to make sure your input is free of CSRF risks and then use the `| safe` filter before the `| nlbr` or `| nlp` filter.

### Adds

* Added the `ignoreUnusedFolderWarning` option for modules that intentionally might not be activated or inherited from in a particular startup.
* Better explanation of how to replace macros with fragments, in particular how to call the fragments with `{% render fragmentName(args) %}`.

### Fixes

* Temporarily pinned to Vue 2.6.12 to fix an issue where the "New" button in the piece manager modals disappeared. We think this is a bug in the newly released Vue 2.6.13 but we are continuing to research it.
* Updated dependencies on `sanitize-html` and `nodemailer` to new major versions, causing no bc breaks at the ApostropheCMS level. This resolved two critical vulnerabilities according to `npm audit`.
* Removed many unused dependencies.
* The data retained for "Undo Publish" no longer causes slug conflicts in certain situations.
* Custom piece types using `localized: false` or `autopublish: true,` as well as singleton types, now display the correct options on the "Save" dropdown.
* The "Save and View," "Publish and View" and/or "Save Draft and Preview" options now appear only if an appropriate piece page actually exists for the piece type.
* Duplicating a widget now properly assigns new IDs to all copied sub-widgets, sub-areas and array items as well.

* Added the `ignoreUnusedFolderWarning` option for modules that intentionally might not be activated or inherited from in a particular startup.
* If you refresh the page while previewing or editing, you will be returned to that same state.

### Notices

* Numerous `npm audit` vulnerability warnings relating to `postcss` 7.x were examined, however it was determined that these are based on the idea of a malicious SASS coder attempting to cause a denial of service. Apostrophe developers would in any case be able to contribute JavaScript as well and so are already expected to be trusted parties. This issue must be resolved upstream in packages including both `stylelint` and `vue-loader` which have considerable work to do before supporting `postcss` 8.x, and in any case public access to write SASS is not part of the attack surface of Apostrophe.

### Changes

* When logging out on a page that only exists in draft form, or a page with access controls, you are redirected to the home page rather than seeing a 404 message.

* Rich text editor upgraded to [tiptap 2.x beta](https://www.tiptap.dev) :tada:. On the surface not a lot has changed with the upgrade, but tiptap 2 has big improvements in terms of speed, composability, and extension support. [See the technical differences of tiptap 1 and 2 here](https://www.tiptap.dev/overview/upgrade-guide#reasons-to-upgrade-to-tiptap-2x)

## 3.0.0-beta.2 - 2021-05-21

### **Breaks**

* The `updateModified: false` option, formerly supported only by `apos.doc.update`, has been renamed to `setModified: false` and is now supported by `apos.doc.insert` as well. If explicitly set to false, the insert and update methods will leave the `modified` property alone, rather than trying to detect or infer whether a change has been made to the draft relative to the published version.
* The `permission` module no longer takes an `interestingTypes` option. Instead, doc type managers may set their `showPermissions` option to `true` to always be broken out separately in the permissions explorer, or explicitly set it to `false` to never be mentioned at all, even on a list of typical piece types that have the same permissions. This allows module creators to ship the right options with their modules rather than requiring the developer to hand-configure `interestingTypes`.
* When editing users, the permissions explorer no longer lists "submitted draft" as a piece type.
* Removed `apos.adminBar.group` method, which is unlikely to be needed in 3.x. One can group admin bar items into dropdowns via the `groups` option.
* Raw HTML is no longer permitted in an `apos.notify` message parameter. Instead, `options.buttons` is available. If present, it must be an array of objects with `type` and `label` properties. If `type` is `'event'` then that button object must have `name` and `data` properties, and when clicked the button will trigger an apos bus event of the given `name` with the provided `data` object. Currently `'event'` is the only supported value for `type`.

### Adds

* The name `@apostrophecms/any-page-type` is now accepted for relationships that should match any page. With this change, the doc type manager module name and the type name are now identical for all types in 3.x. However, for backwards compatibility `@apostrophecms/page` is still accepted. `apos.doc.getManager` will accept either name.
* Sets the project root-level `views` directory as the default fallback views directory. This is no longer a necessary configuration in projects unless they want to change it on the `@apostrophecms/template` option `viewsFolderFallback`.
* The new `afterAposScripts` nunjucks block allows for pushing markup after Apostrophe's asset bundle script tag, at the end of the body. This is a useful way to add a script tag for Webpack's hot reload capabilities in development while still ensuring that Apostrophe's utility methods are available first, like they are in production.
* An `uploadfs` option may be passed to the `@apostrophecms/asset` module, in order to pass options configuring a separate instance of `uploadfs` specifically for the static assets. The `@apostrophecms/uploadfs` module now exports a method to instantiate an uploadfs instance. The default behavior, in which user-uploaded attachments and static assets share a single instance of uploadfs, is unchanged. Note that asset builds never use uploadfs unless `APOS_UPLOADFS_ASSETS=1` is set in the environment.
* `AposButtonSplit` is a new UI component that combines a button with a context menu. Users can act on a primary action or change the button's function via menu button to the right of the button itself.
* Developers can now pass options to the `color` schema field by passing a `pickerOptions` object through your field. This allows for modifying/removing the default color palette, changing the resulting color format, and disabling various UI. For full set of options [see this example](https://github.com/xiaokaike/vue-color/blob/master/src/components/Sketch.vue)
* `AposModal` now emits a `ready` event when it is fully painted and can be interacted with by users or code.
* The video widget is now compatible with vimeo private videos when the domain is on the allowlist in vimeo.

### Changes

* You can now override the parked page definition for the home page without copying the entirety of `minimumPark` from the source code. Specifically, you will not lose the root archive page if you park the home page without explicitly parking the archive page as well. This makes it easier to choose your own type for the home page, in lieu of `@apostrophecms/home-page`.

### Fixes

* Piece types like users that have a slug prefix no longer trigger a false positive as being "modified" when you first click the "New" button.
* The `name` option to widget modules, which never worked in 3.x, has been officially removed. The name of the widget type is always the name of the module, with the `-widget` suffix removed.
* The home page and other parked pages should not immediately show as "pending changes."
* In-context editing works properly when the current browser URL has a hash (portion beginning with `#`), enabling the use of the hash for project-specific work. Thanks to [https://stepanjakl.com/](Štěpán Jákl) for reporting the issue.
* When present, the `apos.http.addQueryToUrl` method preserves the hash of the URL intact.
* The home page and other parked pages should not immediately show as "pending changes."
* The browser-side `apos.http.parseQuery` function now handles objects and arrays properly again.
* The in-context menu for documents has been refactored as a smart component that carries out actions on its own, eliminating a great deal of redundant code, props and events.
* Added additional retries when binding to the port in a dev environment.
* The "Submit" button in the admin bar updates properly to "Submitted" if the submission happens in the page settings modal.
* Skipping positional arguments in fragments now works as expected.
* The rich text editor now supports specifying a `styles` array with no `p` tags properly. A newly added rich text widget initially contains an element with the first style, rather than always a paragraph. If no styles are configured, a `p` tag is assumed. Thanks to Stepan Jakl for reporting the issue.

### Changes
* Editor modal's Save button (publish / save draft / submit) now updated to use the `AposSplitButton` component. Editors can choose from several follow-up actions that occur after save, including creating another piece of content of the same type, being taken to the in-context version of the document, or being returned to the manager. Editor's selection is saved in localstorage, creating a remembered preference per content type.

## 3.0.0-beta.1.1 - 2021-05-07

### Fixes

* A hotfix for an issue spotted in beta 1 in our demo: all previously published pages of sites migrated from early alpha releases had a "Draft" label until published again.

## 3.0.0-beta.1 - 2021-05-06

### **Breaks**

* Removes the `firstName` and `lastName` fields in user pieces.
* The query parameters `apos-refresh`, `apos-edit`, `apos-mode` and `apos-locale` are now `aposRefresh`, `aposEdit`, `aposMode`and `aposLocale`. Going forward all query parameters will be camelCase for consistency with query builders.

### Changes

* Archiving a page or piece deletes any outstanding draft in favor of archiving the last published version. Previously the behavior was effectively the opposite.
* "Publish Changes" button label has been changes to "Update".
* Draft mode is no longer the default view for published documents.
* The page and piece manager views now display the title, etc. of the published version of a document, unless that document only exists in draft form. However a label is also provided indicating if a newer draft is in progress.
* Notifications have been updated with a new visual display and animation style.

### **Adds**

* Four permissions roles are supported and enforced: guest, contributor, editor and admin. See the documentation for details. Pre-existing alpha users are automatically migrated to the admin role.
* Documents in managers now have context sensitive action menus that allow actions like edit, discard draft, archive, restore, etc.
* A fragment call may now have a body using `rendercall`, just like a macro call can have a body using `call`. In addition, fragments can now have named arguments, just like macros. Many thanks to Miro Yovchev for contributing this implementation.
* Major performance improvement to the `nestedModuleSubdirs` option.
* Updates URL fields and oEmbed URL requests to use the `httpsFix` option in launder's `url()` method.
* Documents receive a state label based on their document state (draft, pending, pending updates)
* Contributors can submit drafts for review ("Submit" versus "Submit Updates").
* Editors and admins can manage submitted drafts.
* Editors and admins can easily see the number of proposed changes awaiting their attention.
* Support for virtual piece types, such as submitted drafts, which in actuality manage more than one type of doc.
* Confirm modals now support a schema which can be assessed after confirmation.
* When archiving and restoring pages, editors can chose whether the action affects only this document or this document + children
* Routes support the `before` syntax, allowing routes that are added to Express prior to the routes or middleware of another module. The syntax `before: 'middleware:moduleName'` must be used to add the route prior to the middleware of `moduleName`. If `middleware:` is not used, the route is added before the routes of `moduleName`. Note that normally all middleware is added before all routes.
* A `url` property can now optionally be specified when adding middleware. By default all middleware is global.
* The pieces REST GET API now supports returning only a count of all matching pieces, using the `?count=1` query parameter.
* Admin bar menu items can now specify a custom Vue component to be used in place of `AposButton`.
* Sets `username` fields to follow the user `title` field to remove an extra step in user creation.
* Adds default data to the `outerLayoutBase.html` `<title>` tag: `data.piece.title or data.page.title`.
* Moves the core UI build task into the start up process. The UI build runs automatically when `NODE_ENV` is _not_ 'production' and when:
    1. The build folder does not yet exist.
    2. The package.json file is newer than the existing UI build.
    3. You explicitly tell it to by setting the environment variable `CORE_DEV=1`
* The new `._ids(_idOrArrayOfIds)` query builder replaces `explicitOrder` and accepts an array of document `_id`s or a single one. `_id` can be used as a multivalued query parameter. Documents are returned in the order you specify, and just like with single-document REST GET requests, the locale of the `_id`s is overridden by the `aposMode` query parameter if present.
* The `.withPublished(true)` query builder adds a `_publishedDoc` property to each returned draft document that has a published equivalent. `withPublished=1` can be used as a query parameter. Note this is not the way to fetch only published documents. For that, use `.locale('en:published')` or similar.
* The server-side implementation of `apos.http.post` now supports passing a `FormData` object created with the `[form-data](https://www.npmjs.com/package/form-data)` npm module. This keeps the API parallel with the browser-side implementation and allows for unit testing the attachments feature, as well as uploading files to internal and external APIs from the server.
* `manuallyPublished` computed property moved to the `AposPublishMixin` for the use cases where that mixin is otherwise warranted.
* `columns` specified for a piece type's manage view can have a name that uses "dot notation" to access a subproperty. Also, for types that are localized, the column name can begin with `draft:` or `published:` to specifically display a property of the draft or published version of the document rather than the best available. When a prefix is not used, the property comes from the published version of the document if available, otherwise from the draft.
* For page queries, the `children` query builder is now supported in query strings, including the `depth` subproperty. For instance you could fetch `/api/v1/@apostrophecms/page/id-of-page?children=1` or `/api/v1/@apostrophecms/page/id-of-page?children[depth]=3`.
* Setting `APOS_LOG_ALL_QUERIES=1` now logs the projection, skip, limit and sort in addition to the criteria, which were previously logged.

### **Fixes**

* Fragments can now call other fragments, both those declared in the same file and those imported, just like macros calling other macros. Thanks to Miro Yovchev for reporting the issue.
* There was a bug that allowed parked properties, such as the slug of the home page, to be edited. Note that if you don't want a property of a parked page to be locked down forever you can use the `_defaults` feature of parked pages.
* A required field error no longer appears immediately when you first start creating a user.
* Vue warning in the pieces manager due to use of value rather than name of column as a Vue key. Thanks to Miro Yovchev for spotting the issue.
* "Save Draft" is not an appropriate operation to offer when editing users.
* Pager links no longer break due to `aposRefresh=1` when in edit mode. Also removed superfluous `append` query parameter from these.
* You may now intentionally clear the username and slug fields in preparation to type a new value. They do not instantly repopulate based on the title field when you clear them.
* Language of buttons, labels, filters, and other UI updated and normalized throughout.
* A contributor who enters the page tree dialog box, opens the editor, and selects "delete draft" from within the editor of an individual page now sees the page tree reflect that change right away.
* The page manager listens for content change events in general and its refresh mechanism is robust in possible situations where both an explicit refresh call and a content change event occur.
* Automatically retries once if unable to bind to the port in a dev environment. This helps with occasional `EADDRINUSE` errors during nodemon restarts.
* Update the current page's context bar properly when appropriate after actions such as "Discard Draft."
* The main archive page cannot be restored, etc. via the context menu in the page tree.
* The context menu and "Preview Draft" are both disabled while errors are present in the editor dialog box.
* "Duplicate" should lead to a "Publish" button, not an "Update" button, "Submit" rather than "Submit Update," etc.
* When you "Duplicate" the home page you should be able to set a slug for the new page (parked properties of parked pages should be editable when making a duplicate).
* When duplicating the home page, the suggested slug should not be `/` as only one page can have that slug at a time.
* Attention is properly called to a slug conflict if it exists immediately when the document is opened (such as making a copy where the suggested slug has already been used for another copy).
* "Preview Draft" never appears for types that do not use drafts.
* The toggle state of admin bar utility items should only be mapped to an `is-active` class if, like palette, they opt in with `toggle: true`
* Fixed unique key errors in the migrate task by moving the parking of parked pages to a new `@apostrophecms/migrate:after` event handler, which runs only after migrations, whether that is at startup (in dev) or at the end of the migration task (in production).
* UI does not offer "Archive" for the home page, or other archived pages.
* Notification checks and other polling requests now occur only when the tab is in the foreground, resolving a number of problems that masqueraded as other bugs when the browser hit its connection limit for multiple tabs on the same site.
* Parked pages are now parked immediately after database migrations are checked and/or run. In dev this still happens at each startup. In production this happens when the database is brand new and when the migration task is manually run.

## 3.0.0-alpha.7 - 2021-04-07

### Breaks

* The `trash` property has been renamed `archived`, and throughout the UI we refer to "archiving" and the "archive" rather than "move to trash" and the "trash can." A database migration is included to address this for existing databases. However, **if you set the minimumPark option, or used a boilerplate in which it is set,** you will need to **change the settings for the `parkedId: 'trash'` page to match those [currently found in the `minimumPark` option setting in the `@apostrophecms/page` source code](https://github.com/apostrophecms/apostrophe/blob/481252f9bd8f42b62648a0695105e6e9250810d3/modules/%40apostrophecms/page/index.js#L25-L32).

### Adds

* General UX and UI improvements to the experience of moving documents to and from the archive, formerly known as the trash.
* Links to each piece are available in the manage view when appropriate.
* Search is implemented in the media library.
* You can now pass core widgets a `className` option when configuring them as part of an area.
* `previewDraft` for pieces, adds a Preview Draft button on creation for quick in-context editing. Defaults to true.

### Changes

* Do not immediately redirect to new pages and pieces.
* Restored pieces now restore as unpublished drafts.
* Refactored the admin bar component for maintainability.
* Notification style updates

### Fixes

* Advisory lock no longer triggers an update to the modification timestamp of a document.
* Attempts to connect Apostrophe 3.x to an Apostrophe 2.x database are blocked to prevent content loss.
* "Save as Draft" is now available as soon as a new document is created.
* Areas nested in array schema fields can now be edited in context.
* When using `apos.image.first`, the alt attribute of the image piece is available on the returned attachment object as `._alt`. In addition, `_credit` and `_creditUrl` are available.
* Fixes relating to the editing of widgets in nested areas, both on the page and in the modal.
* Removed published / draft switch for unpublished drafts.
* "Publish Changes" appears only at appropriate times.
* Notifications moved from the bottom right of the viewport to the bottom center, fixing some cases of UI overlap.

## 3.0.0-alpha.6.1 - 2021-03-26

### Fixes

* Conditional fields (`if`) and the "following values" mechanism now work properly in array item fields.
* When editing "Page Settings" or a piece, the "publish" button should not be clickable if there are errors.

## 3.0.0-alpha.6 - 2021-03-24

### Adds

* You can "copy" a page or a piece via the ⠇ menu.
* When moving the current page or piece to the trash, you are taken to the home page.
* `permissions: false` is supported for piece and page insert operations.
* Adds note to remove deprecated `allowedInChooser` option on piece type filters.
* UX improvement: "Move to Trash" and "Restore" buttons added for pieces, replacing the boolean field. You can open a piece that is in the trash in a read-only way in order to review it and click "Restore."
* Advisory lock support has been completed for all content types, including on-page, in-context editing. This prevents accidental conflicts between editors.
* Image widgets now accept a `size` context option from the template, which can be used to avoid sending a full-width image for a very small placement.
* Additional improvements.

### Fixes

* Fixes error from missing `select` method in `AposPiecesManager` component.
* No more migration messages at startup for brand-new sites.
* `max` is now properly implemented for relationships when using the manager dialog box as a chooser.
* "Trash" filter now displays its state properly in the piece manager dialog box.
* Dragging an image to the media library works reliably.
* Infinite loop warning when editing page titles has been fixed.
* Users can locate the tab that still contains errors when blocked from saving a piece due to schema field errors.
* Calling `insert` works properly in the `init` function of a module.
* Additional fixes.

### Breaks

* Apostrophe's instance of `uploadfs` has moved from `apos.attachment.uploadfs` to `apos.uploadfs`. The `uploadfs` configuration option has similarly moved from the `@apostrophecms/attachment` module to the `@apostrophecms/uploadfs` module. `imageSizes` is still an option to `@apostrophecms/attachment`.

## 3.0.0-alpha.5 - 2021-02-11

* Conditional fields are now supported via the new `if` syntax. The old 2.x `showFields` feature has been replaced with `if: { ... }`.
* Adds the option to pass context options to an area for its widgets following the `with` keyword. Context options for widgets not in that area (or that don't exist) are ignored. Syntax: `{% area data.page, 'areaName' with { '@apostrophecms/image: { size: 'full' } } %}`.
* Advisory locking has been implemented for in-context editing, including nested contexts like the palette module. Advisory locking has also been implemented for the media manager, completing the advisory locking story.
* Detects many common configuration errors at startup.
* Extends `getBrowserData` in `@apostrophecms/doc-type` rather than overwriting the method.
* If a select element has no default, but is required, it should default to the first option. The select elements appeared as if this were the case, but on save you would be told to make a choice, forcing you to change and change back. This has been fixed.
* Removes 2.x piece module option code, including for `contextual`, `manageViews`, `publishMenu`, and `contextMenu`.
* Removes admin bar module options related to 2.x slide-out UI: `openOnLoad`, `openOnHomepageLoad`, `closeDelay`.
* Fixed a bug that allowed users to appear to be in edit mode while looking at published content in certain edge cases.
* The PATCH API for pages can now infer the correct _id in cases where the locale is specified in the query string as an override, just like other methods.
* Check permissions for the delete and publish operations.
* Many bug fixes.

### Breaks

* Changes the `piecesModuleName` option to `pieceModuleName` (no "s") in the `@apostrophecms/piece-page-type` module. This feature is used only when you have two or more piece page types for the same piece type.

## 3.0.0-alpha.4.2 - 2021-01-27

* The `label` option is no longer required for widget type modules. This was already true for piece type and page type modules.
* Ability to namespace asset builds. Do not push asset builds to uploadfs unless specified.

### Breaking changes

* Removes the `browser` module option, which was only used by the rich text widget in core. All browser data should now be added by extending or overriding `getBrowserData` in a module. Also updates `getComponentName` to reference `options.components` instead of `options.browser.components`.

## 3.0.0-alpha.4.1

* Hotfix: the asset module now looks for a `./release-id` file (relative to the project), not a `./data/release-id` file, because `data` is not a deployed folder and the intent of `release-id` is to share a common release identifier between the asset build step and the deployed instances.

## 3.0.0-alpha.4

* **"Fragments" have been added to the Apostrophe template API, as an alternative to Nunjucks' macros, to fully support areas and async components.** [See the A3 alpha documentation](https://a3.docs.apos.dev/guide/widgets-and-templates/fragments.html) for instructions on how to use this feature.
* **CSS files in the `ui/public` subdirectory of any module are now bundled and pushed to the browser.** This allows you to efficiently deliver your CSS assets, just as you can deliver JS assets in `ui/public`. Note that these assets must be browser-ready JS and CSS, so it is customary to use your own webpack build to generate them. See [the a3-boilerplate project](https://github.com/apostrophecms/a3-boilerplate) for an example, especially `webpack.config.js`.
* **More support for rendering HTML in REST API requests.** See the `render-areas` query parameter in [piece and page REST API documentation](https://a3.docs.apos.dev/reference/api/pieces.html#get-api-v1-piece-name).
* **Context bar takeover capability,** for situations where a secondary document should temporarily own the undo/redo/publish UI.
* **Unpublished pages in the tree** are easier to identify
* **Range fields** have been added.
* **Support for npm bundles is back.** It works just like in 2.x, but the property is `bundle`, not `moogBundle`. Thanks to Miro Yovchev.

### Breaking changes

* **A3 now uses webpack 5.** For now, **due to a known issue with vue-loader, your own project must also be updated to use webpack 5.** The a3-boilerplate project has been updated accordingly, so you may refer to [the a3-boilerplate project](https://github.com/apostrophecms/a3-boilerplate) for an example of the changes to be made, notably in `webpack.config.js` and `package.json`. We are in communication with upstream developers to resolve the issue so that projects and apostrophe core can use different major versions of webpack.

## 3.0.0-alpha.3

Third alpha release of 3.x. Introduced draft mode and the "Publish Changes" button.

## 3.0.0-alpha.2

Second alpha release of 3.x. Introduced a distinct "edit" mode.

## 3.0.0-alpha.1

First alpha release of 3.x.<|MERGE_RESOLUTION|>--- conflicted
+++ resolved
@@ -5,10 +5,7 @@
 ### Adds
 
 * Adds any alt text found in an attribute to the media library attachment during import of rich text inline images by API
-<<<<<<< HEAD
-=======
 * Adds `prependNodes` and `appendNodes` methods to every module. These methods allow you to inject HTML to every page using a `node` declaration.
->>>>>>> d2022f1f
 
 ### Changes
 
