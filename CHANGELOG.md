--- conflicted
+++ resolved
@@ -10,11 +10,8 @@
 
 * To aid debugging, when a file extension is unacceptable as an Apostrophe attachment the rejected extension is now printed as part of the error message.
 * The new `big-upload-client` module can now be used to upload very large files to any route that uses the new `big-upload-middleware`.
-<<<<<<< HEAD
 * Add option `skipReplace` for `apos.doc.changeDocIds` method to skip the replacing of the "old" document in the database.
-=======
 * The `@apostrophecms/i18n` module now exposes a `locales` HTTP GET API to aid in implementation of native apps for localized sites.
->>>>>>> f5f66c2c
 
 ## 4.6.0 (2024-08-08)
 
