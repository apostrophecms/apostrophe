--- conflicted
+++ resolved
@@ -2,12 +2,8 @@
 
 ## Unreleased
 
-<<<<<<< HEAD
 ### Fixes
-* Fixes AposCellDate to show correct month on Apostrophe UI list view
-
-=======
->>>>>>> f3db31e9
+
 ### Changes
 
 * Bolsters the CSS that backs Apostrophe UI's typography to help prevent unintended style leaks at project-level code.
