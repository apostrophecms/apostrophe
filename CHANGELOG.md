--- conflicted
+++ resolved
@@ -26,7 +26,7 @@
 for i18next, solely on the front end for admin UI purposes.
 * The syntax of the method defined for dynamic `choices` now accepts a module prefix to get the method from, and the `()` suffix.  
 This has been done for consistency with the external conditions syntax shipped in the previous release. See the documentation for more information.
-<<<<<<< HEAD
+* Do not display "required" errors for hidden fields.
 * Add `viewPermission`/`editPermission` property on schema field. You can now decide if a field requires some permission
     to be visible or editable. See the documentation for more information.
 * We now check the context of the editing document to check the permissions. We can now tell in more places if the
@@ -38,9 +38,6 @@
 * TODO when empty
 * TODO relationship properties
 * TODO links in previous items (x3)
-=======
-* Do not display "required" errors for hidden fields.
->>>>>>> 1ffebc18
 
 ### Fixes 
 
