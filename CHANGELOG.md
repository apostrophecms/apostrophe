--- conflicted
+++ resolved
@@ -16,11 +16,8 @@
 - The new `afterAposScripts` nunjucks block allows for pushing markup after Apostrophe's asset bundle script tag, at the end of the body. This is a useful way to add a script tag for Webpack's hot reload capabilities in development while still ensuring that Apostrophe's utility methods are available first, like they are in production.
 - An `uploadfs` option may be passed to the `@apostrophecms/asset` module, in order to pass options configuring a separate instance of `uploadfs` specifically for the static assets. The `@apostrophecms/uploadfs` module now exports a method to instantiate an uploadfs instance. The default behavior, in which user-uploaded attachments and static assets share a single instance of uploadfs, is unchanged. Note that asset builds never use uploadfs unless `APOS_UPLOADFS_ASSETS=1` is set in the environment.
 - `AposButtonSplit` is a new UI component that combines a button with a context menu. Users can act on a primary action or change the button's function via menu button to the right of the button itself.
-<<<<<<< HEAD
 - Developers can now pass options to the `color` schema field by passing a `pickerOptions` object through your field. This allows for modifying/removing the default color palette, changing the resulting color format, and disabling various UI. For full set of options [https://github.com/xiaokaike/vue-color/blob/master/src/components/Sketch.vue] (see this example). Note that Apostrophe 3 currently only supports the Sketch component, which take different options than other components.
-=======
 - `AposModal` now emits a `ready` event when it is fully painted and can be interacted with by users or code.
->>>>>>> 2daaf2ec
 
 ### Fixes
 
