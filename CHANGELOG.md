--- conflicted
+++ resolved
@@ -92,10 +92,6 @@
 * The `apos.attachment.each` method, intended for migrations, now respects its `criteria` argument. This was necessary to the above security fix.
 * Removes a lodash wrapper around `@apostrophecms/express` `bodyParser.json` options that prevented adding custom options to the body parser.
 * Uses `req.clone` consistently when creating a new `req` object with a different mode or locale for localization purposes, etc.
-<<<<<<< HEAD
-* Removes the vestigial `afterLoad` event emitted after saving a document. Used in A2, but no longer relevant and never documented.
-* Remove the A2 afterLogin method from the login module. No longer used in A3.
-=======
 * Fixes bug in the "select all" relationship chooser UI where it selected unpublished items.
 * Fixes bug in "next" and "previous" query builders.
 * Cutting and pasting widgets now works between locales that do not share a hostname, provided that you switch locales after cutting (it does not work between tabs that are already open on separate hostnames).
@@ -116,7 +112,6 @@
 * Starts all `warnDev` messages with a line break and warning symbol (⚠️) to stand out in the console.
 * `apos.util.onReady` aliases `apos.util.onReadyAndRefresh` for brevity. The `apos.util.onReadyAndRefresh` method name will be deprecated in the next major version.
 * Adds a developer setting that applies a margin between parent and child areas, allowing developers to change the default spacing in nested areas.
->>>>>>> 9177e4e9
 
 ### Changes
 
