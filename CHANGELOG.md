--- conflicted
+++ resolved
@@ -1,14 +1,10 @@
 # Changelog
 
-<<<<<<< HEAD
-## 2.220.1 (2021-06-24)
+## Unreleased
+
 ### Security Fixes
 * Adds a rate limit on the POST login-totp route to protect against brute force attacks. Also avoid that servers breaks if we call this route without any user in req.
 
-## 2.220.0 (2021-06-02)
-=======
-## Unreleased
-
 ### Fixes
 
 * Fixes Changelog typos
@@ -20,7 +16,6 @@
 * Simply a version bump.
 
 ## 2.120.0 (2021-06-02)
->>>>>>> 5194e26d
 
 ### Added
 
