--- conflicted
+++ resolved
@@ -1,12 +1,5 @@
 # Changelog
 
-<<<<<<< HEAD
-## Unreleased
-
-### Fixes
-
-* Update `html-to-text` package to the latest major version.
-=======
 ## UNRELEASED
 
 ### Changes
@@ -19,7 +12,7 @@
 * Added missing styles to ensure consistent presentation of the rich text insert menu.
 * Fixed a bug in which clicking on an image in the media manager would close the "insert
 image" dialog box.
->>>>>>> ef535873
+* Update `html-to-text` package to the latest major version.
 
 ## 3.45.0 (2023-04-27)
 
