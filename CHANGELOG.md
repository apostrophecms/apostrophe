# Changelog

## UNRELEASED

<<<<<<< HEAD
### Adds

* Simplified importing rich text widgets via the REST API. If you  you have HTML that contains `img` tags pointing to existing images, you can now import them all quickly. When supplying the rich text widget object, include an `import` property with an `html` subproperty, rather than the usual `content` property. You can optionally provide a `baseUrl` subproperty as well. Any images present in `html` will be imported automatically and the correct `figure` tags will be added to the new rich text widget, along with any other markup acceptable to the widget's configuration.
=======
### Changes

* The various implementations of `newInstance` found in Apostrophe, e.g. for widgets, array items, relationship fields and documents themselves, have been consolidated in one implementation. The same code is now reused both on the front and the back end, ensuring the same result without the need to introduce additional back end API calls.

### Fixes

* Default properties of object fields present in a widget now populate correctly even if never focused in the editor.
>>>>>>> fd4be850

## 4.7.0 (2024-09-05)

### Adds

* To aid debugging, when a file extension is unacceptable as an Apostrophe attachment the rejected extension is now printed as part of the error message.
* The new `big-upload-client` module can now be used to upload very large files to any route that uses the new `big-upload-middleware`.
* Add option `skipReplace` for `apos.doc.changeDocIds` method to skip the replacing of the "old" document in the database.
* The `@apostrophecms/i18n` module now exposes a `locales` HTTP GET API to aid in implementation of native apps for localized sites.
* Context menus can be supplied a `menuId` so that interested components can listen to their opening/closing.
* Allow to set mode in `AposWidget` component through props.
* Add batch operations to pages.
* Add shortcuts to pages manager.
* Add `replaces` (boolean, `false` by default) option to the context operation definition (registered via `apos.doc.addContextOperation()`) to allow the operation to require a replace confirmation before being executed. The user confirmation results in the Editor modal being closed and the operation being executed. The operation is not executed if the user cancels the confirmation.

### Changes

* Wait for notify before navigating to a new page.
* Send also `checkedTypes` via the pages body toolbar operations (e.g. 'batch') to the modal.

### Fixes

* Fix link to pages in rich-text not showing UI to select page during edit.
* Bumps `uploadfs` dependency to ensure `.tar.gz`, `.tgz` and `.gz` files uploaded to S3 download without double-gzipping.
This resolves the issue for new uploads.
* Registering duplicate icon is no longer breaking the build.
* Fix widget focus state so that the in-context Add Content menu stays visible during animation
* Fix UI of areas in schemas so that their context menus are layered overtop sibling schema fields UI
* Fix unhandled promise rejections and guard against potential memory leaks, remove 3rd party `debounce-async` dependency
* Adds an option to center the context menu arrow on the button icon. Sets this new option on some context menus in the admin UI.
* Fixes the update function of `AposSlatLists` so that elements are properly reordered on drag

## 4.6.1 (2024-08-26)

### Fixes

* Registering duplicate icon is no longer breaking the build.
* Fix widget focus state so that the in-context Add Content menu stays visible during animation.
* Fix UI of areas in schemas so that their context menus are layered overtop sibling schema fields UI.

## 4.6.0 (2024-08-08)

### Adds

* Add a locale switcher in pieces and pages editor modals. This is available for localized documents only, and allows you to switch between locales for the same document.
  The locale can be switched at only one level, meaning that sub documents of a document that already switched locale will not be able to switch locale itself.
* Adds visual focus states and keyboard handlers for engaging with areas and widgets in-context
* Adds method `simulateRelationshipsFromStorage` method in schema module. 
This method populates the relationship field with just enough information to allow convert to accept it. It does not fully fetch the related documents. It does the opposite of prepareForStorage.
* A new options object has been added to the convert method. 
Setting the `fetchRelationships` option to false will prevent convert from actually fetching relationships to check which related documents currently exist. 
The shape of the relationship field is still validated.

### Changes

* Refactors Admin UI SASS to eliminate deprecation warnings from declarations coming after nested rules.
* Bumps the sass-loader version and adds a webpack option to suppress mixed declaration deprecation warnings to be removed when all modules are updated.
* Add `title` and `_url` to select all projection.
* Display `Select all` message on all pages in the manager modal.
* Refresh `checked` in manager modal after archive action.
* Update `@apostrophecms/emulate-mongo-3-driver` dependency to keep supporting `mongodb@3.x` queries while using `mongodb@6.x`.
* Updates rich text link tool's keyboard key detection strategy.
* Buttons that appear on slats (preview, edit crop/relationship, remove) are visually focusable and keyboard accessible.
* Added tooltip for update button. Thanks to [gkumar9891](https://github.com/gkumar9891) for this addition.

### Fixes

* Fixes the rich text link tool's detection and display of the Remove Link button for removing existing links
* Fixes the rich text link tool's detection and display of Apostrophe Page relationship field.
* Overriding standard Vue.js components with `editorModal` and `managerModal` are now applied all the time.
* Accommodate old-style replica set URIs with comma-separated servers by passing any MongoDB URIs that Node.js cannot parse directly to the MongoDB driver, and avoiding unnecessary parsing of the URI in general.
* Bump `oembetter` dependency to guarantee compatibility with YouTube. YouTube recently deployed broken `link rel="undefined"` tags on some of their video pages.
* It is now possible to see the right filename and line number when debugging the admin UI build in the browser. This is automatically disabled when `@apostrophecms/security-headers` is installed, because its defaults are incompatible by design.

## 4.5.4 (2024-07-22)

### Fixes

* Add a default projection to ancestors of search results in order to load a reasonable amount of data and avoid request timeouts.

## 4.5.3 (2024-07-17)

### Fixes

* Enhanced media selection with touchpad on Windows by extending focus timeout.

## 4.5.2 (2024-07-11)

### Fixes

* Ensure that `apos.doc.walk` never gets caught in an infinite loop even if circular references are present in the data. This is a hotfix for an issue that can arise when the new support for breadcrumbs in search results is combined with a more inclusive projection for page ancestors.
* Correct a longstanding bug in `apos.doc.walk` that led items to be listed twice in the `ancestors` array passed to the iterator.
* Correct a longstanding bug in `apos.doc.walk` that led ancestors that are themselves arrays to be misrepresented as a series of objects in the `ancestors` array passed to the iterator.
* For additional guarantees of reliability the `_dotPath` and `_ancestors` arguments to `apos.doc.walk`, which were always clearly documented as for internal use only, can no longer be passed in externally.

## 4.5.1 (2024-07-11)

### Changes

* Allow tiptap rich-text widget to open modals for images and links without closing the toolbar.

## 4.5.0 (2024-07-10)

### Adds

* Allow to disable shortcut by setting the option `shortcut: false`
* Adds a new color picker tool for the rich-text-widget toolbar that matches the existing `color` schema field. This also adds the same `pickerOptions` and `format` options to the rich-text-widget configuration that exist in the `color` schema field.
* Add missing UI translation keys.
* Infite scroll in media manager instead of pagination and related search fixes.
* Improves loaders by using new `AposLoadingBlock` that uses `AposLoading` instead of the purple screen in media manager.
* Select the configured aspect ratio and add `data-apos-field` attributes to the fields inside `AposImageRelationshipEditor.vue`.
* Add `getShowAdminBar` method. This method can be overriden in projects to drive the admin bar visibility for logged-in users.

### Fixes

* Removes unnecessary, broadly applied line-height setting that may cause logged-in vs logged-out visual discrepencies.
* Remove double GET request when saving image update.
* Fix filter menu forgetting selecting filters and not instantiating them.
* Remove blur emit for filter buttons and search bar to avoid re requesting when clicking outside…
* `this.modified` was not working properly (set to false when saving). We can now avoid to reload images when saving no changes.
* In media manager images checkboxes are disabled when max is reached.
* In media manager when updating an image or archiving, update the list instead of fetching and update checked documents to see changes in the right panel selected list.
* The `password` field type now has a proper fallback default, the empty string, just like the string field type
and its derivatives. This resolves bugs in which the unexpected `null` caused problems during validation. This bug
was old, but was masked in some situations until the release of version `4.4.3`.
* Identify and mark server validation errors in the admin UI. This helps editors identify already existing data fields, having validation errors when schema changes (e.g. optional field becomes required).
* Removes `menu-offset` props that were causing `AposContextMenu` to not display properly. 
* Allows to pass a number or an array to `AposContextMenu` to set the offset of the context menu (main and cross axis see `floating-ui` documentation).
* Fixes the relationship fields not having the data when coming from the relationship modal.
* Fixes watch on `checkedDocs` passed to `AposSlatList` not being reactive and not seeing updated relationship fields.
* Adds styles for 1 column expanded area ([#4608](https://github.com/apostrophecms/apostrophe/issues/4608))
* Fixes weird slug computations based on followed values like title. Simplifies based on the new tech design.
* Prevent broken admin UI when there is a missing widget.
* Fixes media manager not loading images when last infinite scroll page have been reached (when uploading image for example).
* Upgrade oembetter versions to allow all vimeo urls.

### Changes

* Update `Choose Images` selection behavior. When choosing images as part of a relationship, you click on the image or checkbox to add the image to the selection.
If a max is set to allow only one image, clicking on the selected image will remove it from the selection. Clicking on another image will update the selection with the newly clicked image. 
If a max is set to allow multiple images, you can remove images from the selection by using the checkbox. Clicking on the image will bring the image schema in the right panel.
You can upload images even if the max has been reached. We will append the uploaded images to the existing selection up to the max if any.
* Update `@apostrophecms/emulate-mongo-3-driver` dependency to keep supporting `mongodb@3.x` queries while using `mongodb@6.x`.

## 4.4.3 (2024-06-17)

### Fixes

* Do not use schema `field.def` when calling `convert`. Applying defaults to new documents is the job of `newInstance()` and similar code.
If you wish a field to be mandatory use `required: true`.
* As a convenience, using `POST` for pieces and pages with `_newInstance: true` keeps any additional `req.body` properties in the API response.
This feature unofficially existed before, it is now supported.
* Rollbacks watcher on `checked` array. Fixes, checked docs not being properly updated.


## 4.4.2 (2024-06-14)

### Fixes

* Hotfix: the new `_parent` property of pieces, which refers to the same piece page as `_parentUrl`, is now a carefully pruned
subset to avoid the risk of infinite recursion when the piece page has a relationship to a piece. Those who want `_parent`
to be more complete can extend the new `pruneParent` method of the relevant piece page module. This regression was
introduced in version 4.4.0.

## 4.4.1 (2024-06-12)

### Fixes

* Depend on `stylelint-config-apostrophe` properly via npm, not github.

## 4.4.0 (2024-06-12)

### Adds

* Adds a pinia store to handle modals logic. 
* Methods from the store are registered on `apos.modal` instead of methods from `TheAposModals` component.
* No more need to emit `safe-close` when defining an `AposModal`, modal is automatically resolved when closed.
* Adds field components access to the reactive document value.
* Expose `AposContextMenu` owned method for re-calculation of the content position.
* Field Meta components of `slug` and `string` types can now fire `replace-field-value` events with text value payload, which will replace the respective field value.
* `AposInputString` now accepts a `rows` prop, in effect only when `field.textarea` is set to `true`.
* Add `T,S` shortcut to open the Personal Settings.
* Add `T,D` shortcut to open the Submitted Drafts.
* Add a scrollbar to the shortcut list.
* Add breadcrumbs to search results page.
* Pages relationships have now their checkboxes disabled when max is reached.

### Changes

* Improves widget tabs for the hidden entries, improves UX when validation errors are present in non-focused tabs.
* When moving a page, recognize when the slug of a new child
already contains the new parent's slug and not double it.
For example, given we have two pages as children of the home page, page A and page B.
Page A and page B are siblings.
Page A has the slug `/peer` and page B has the slug `/peer/page`.
Now we want page B to be the child of page A.
We will now end up with page B slug as `/peer/page` and not `/peer/peer/page` as before.
* `AposSpinner` now respects the colors for `heavy` weight mode and also accepts second, "light" color in this mode. Props JSDoc blocks are added.
* `AposContextMenu` now respects the `menuOffset` component property.
* Set `G,Shift+I` shortcut to open the Image Tags manager modal.
* Set `G,Shift+F` shortcut to open the File Tags manager modal.
* Remove slug from suggestion for images.
* Increase suggestion search image size to 50px.
* For suggestions with image, keep title on a single line and truncate title field with `...` when it hits the right side.

### Fixes

* Rich Text editor properly unsets marks on heading close.
* Widget client side schema validation.
* Allow `G,Shift+I` shortcut style.
* Detect shortcut conflicts when using multiple shortcuts.
* Updating schema fields as read-only no longer reset the value when updating the document.
* Fixes stylelint config file, uses config from our shared configuration, fixes all lint errors. 
* Fixes `TheAposCommandMenu` modals not computing shortcuts from the current opened modal.
* Fixes select boxes of relationships, we can now check manually published relationships, and `AposSlatList` renders properly checked relationships.
* Fixes issues in `AposInputArray` on production build to be able to add, remove and edit array items after `required` error.
* Relationships browse button isn't disabled when max is reached.
* In media manager images checkboxes are disabled when max is reached.

## 4.3.3 (2024-06-04)

### Fixes

* Removes `$nextTick` use to re render schema in `AposArrayEditor` because it was triggering weird vue error in production.
Instead, makes the AposSchema for loop keys more unique using `modelValue.data._id`, 
if document changes it re-renders schema fields.
* In media manager image checkboxes are disabled when max is reached.
* Fixes tiptap bubble menu jumping on Firefox when clicking on buttons. Also fixes the fact that 
double clicking on bubble menu out of buttons would prevent it from closing when unfocusing the rich text area.
* In media manager images checkboxes are disabled when max is reached.
* Makes the final fields accessible in the media manager right rail.

## 4.3.2 (2024-05-18)

### Fixes

* Corrects a regression introduced in version 4.3.0 that broke the validation of widget modals, resulting in a confusing
error on the page. A "required" field in a widget, for instance, once again blocks the save operation properly.

### Changes

* Improves widget tab UI for the hidden entries, improves UX when validation errors are present in non-focused tabs.

## 4.3.1 (2024-05-17)

### Fixes

* Databases containing documents that no longer correspond to any module no longer cause the migration that adds missing mode properties
to fail (an issue introduced in version 4.2.0). Databases with no such "orphaned" documents were not affected.

## 4.3.0 (2024-05-15)

### Adds

* Allows to disable page refresh on content changed for page types.
* Widget editor can now have tabs.
* Adds prop to `AposInputMixin` to disable blur emit.
* Adds `throttle` function in ui module utils.
* Adds a `publicBundle` option to `@apostrophecms/asset`. When set to `false`, the `ui/src` public asset bundle is not built at all in most cases
except as part of the admin UI bundle which depends on it. For use with external front ends such as [apostrophe-astro](https://github.com/apostrophecms/apostrophe-astro).
Thanks to Michelin for contributing this feature.

### Fixes

* Do not show widget editor tabs when the developer hasn't created any groups.
* `npm link` now works again for Apostrophe modules that are dependencies of a project.
* Re-crop image attachments found in image widgets, etc. when replacing an image in the Media Manager.
* Fixes visual transitions between modals, as well as slider transition on overlay opacity.
* Changing the aspect ratio multiple times in the image cropper modal no longer makes the stencil smaller and smaller.

### Changes

* Improves `debounce` function to handle async properly (waiting for previous async call to finish before triggering a new one).
* Adds the `copyOfId` property to be passed to the `apos.doc.edit()` method, while still allowing the entire `copyOf` object for backwards compatibility.

### Fixes


## 4.2.1 (2024-04-29)

### Fixes

* Fixes drag and drop regression in the page tree where pages were not able to be moved between parent and child.

## 4.2.0 (2024-04-18)

* Typing a `/` in the title field of a page no longer confuses the slug field. Thanks to [Gauav Kumar](https://github.com/gkumar9891).

### Changes

* Rich text styles are now split into Nodes and Marks, with independent toolbar controls for a better user experience when applying text styles.
There is no change in how the `styles` option is configured.
* Rich text style labels are fully localized.
* `i18n` module now uses the regular `req.redirect` instead of a direct `res.redirect` to ensure redirection, enabling more possibilities for `@apostrophecms/redirect` module
* Refactors `AposModal` component with composition api to get rid of duplicated code in `AposFocusMixin` and `AposFocus`.
* `APOS_MONGODB_LOG_LEVEL` has been removed. According to [mongodb documentation](https://github.com/mongodb/node-mongodb-native/blob/main/etc/notes/CHANGES_5.0.0.md#mongoclientoptionslogger-and-mongoclientoptionsloglevel-removed) "Both the logger and the logLevel options had no effect and have been removed."
* Update `connect-mongo` to `5.x`. Add `@apostrophecms/emulate-mongo-3-driver` dependency to keep supporting `mongodb@3.x` queries while using `mongodb@6.x`.

### Fixes

* Updates the docs `beforeInsert` handler to avoid ending with different modes being set between `_id`, `aposLocale` and `aposMode`.
* Adds a migration to fix potential corrupted data having different modes set between `_id`, `aposLocale` and `aposMode`.
* Fix a crash in `notification` when `req.body` was not present. Thanks to Michelin for contributing this fix.
* Addresses a console error observed when opening and closing the `@apostrophecms-pro/palette` module across various projects.
* Fixes the color picker field in `@apostrophecms-pro/palette` module.
* Ensures that the `data-apos-test` attribute in the admin bar's tray item buttons is set by passing the `action` prop to `AposButton`.
* Prevents stripping of query parameters from the URL when the page is either switched to edit mode or reloaded while in edit mode.
* Add the missing `metaType` property to newly inserted widgets.

### Security

* New passwords are now hashed with `scrypt`, the best password hash available in the Node.js core `crypto` module, following guidance from [OWASP](https://cheatsheetseries.owasp.org/cheatsheets/Password_Storage_Cheat_Sheet.html).
This reduces login time while improving overall security.
* Old passwords are automatically re-hashed with `scrypt` on the next successful login attempt, which
adds some delay to that next attempt, but speeds them up forever after compared to the old implementation.
* Custom `scrypt` parameters for password hashing can be passed to the `@apostrophecms/user` module via the `scrypt` option. See the [Node.js documentation for `scrypt`]. Note that the `maxmem` parameter is computed automatically based on the other parameters.

## 4.1.1 (2024-03-21)

### Fixes

* Hotfix for a bug that broke the rich text editor when the rich text widget has
a `styles` property. The bug was introduced in 4.0.0 as an indirect side effect of deeper
watching behavior by Vue 3.

## 4.1.0 (2024-03-20)

### Fixes

* Don't crash if a document of a type no longer corresponding to any module is present
together with the advanced permission module.
* AposLoginForm.js now pulls its schema from the user module rather than hardcoding it. Includes the
addition of `enterUsername` and `enterPassword` i18n fields for front end customization and localization.
* Simulated Express requests returned by `apos.task.getReq` now include a `req.headers` property, for
greater accuracy and to prevent unexpected bugs in other code.
* Fix the missing attachment icon. The responsibility for checking whether an attachment
actually exists before calling `attachment.url` still lies with the developer.

### Adds

* Add new `getChanges` method to the schema module to get an array of document changed field names instead of just a boolean like does the `isEqual` method.
* Add highlight class in UI when comparing documents.

## 4.0.0 (2024-03-12)

### Adds
* Add Marks tool to the Rich Text widget for handling toggling marks.
* Add translation keys used by the multisite assembly module.
* Add side by side comparison support in AposSchema component.
* Add `beforeLocalize` and `afterLocalize` events.
* Add custom manager indicators support via `apos.schema.addManagerIndicator({ component, props, if })`. The component registered this way will be automatically rendered in the manager modal.
* Add the possibility to make widget modals wider, which can be useful for widgets that contain areas taking significant space. See [documentation](https://v3.docs.apostrophecms.org/reference/modules/widget-type.html#options).
* Temporarily add `translation` module to support document translations via the `@apostrophecms-pro/automatic-translation` module.
**The `translation` core module may be removed or refactored to reduce overhead in the core,** so its presence should
not be relied upon.

### Changes

* Migrate to Vue 3. This entails changes to some admin UI code, as detailed in our public announcement.
There are no other backwards incompatible changes in apostrophe version 4.0.0.
Certain other modules containing custom admin UI have also been updated in a new major version to be compatible,
as noted in our announcement and on the migration page of our website.

### Fixes

* Adds `textStyle` to Tiptap types so that spans are rendered on RT initialization
* `field.help` and `field.htmlHelp` are now correctly translated when displayed in a tooltip.
* Bump the `he` package to most recent version.
* Notification REST APIs should not directly return the result of MongoDB operations.

## 3.63.2 (2024-03-01)

### Security

* Always validate that method names passed to the `external-condition` API actually appear in `if` or `requiredIf`
clauses for the field in question. This fix addresses a serious security risk in which arbitrary methods of
Apostrophe modules could be called over the network, without arguments, and the results returned to the caller.
While the lack of arguments mitigates the data exfiltration risk, it is possible to cause data loss by
invoking the right method. Therefore this is an urgent upgrade for all Apostrophe 3.x users. Our thanks to the Michelin
penetration test red team for disclosing this vulnerability. All are welcome to disclose security vulnerabilities
in ApostropheCMS code via [security@apostrophecms.com](mailto:security@apostrophecms.com).
* Disable the `alwaysIframe` query parameter of the oembed proxy. This feature was never used in Apostrophe core, and could be misused to carry out arbitrary GET requests in the context of an iframe, although it could not be used to exfiltrate any information other than the success or failure of the request, and the request was still performed by the user's browser only. Thanks to the Michelin team.
* Remove vestigial A2 code relating to polymorphic relationship fields. The code in question had no relevance to the way such a feature would be implemented in A3, and could be used to cause a denial of service by crashing and restarting the process. Thanks to the Michelin team.

## 3.63.1 (2024-02-22)

### Security

* Bump dependency on `sanitize-html` to `^2.12.1` at a minimum, to ensure that `npm update apostrophe` is sufficient to guarantee a security update is installed. This security update prevents specially crafted HTML documents from revealing the existence or non-existence of files on the server. The vulnerability did not expose any other information about those files. Thanks to the [Snyk Security team](https://snyk.io/) for the disclosure and to [Dylan Armstrong](https://dylan.is/) for the fix.

## 3.63.0 (2024-02-21)

### Adds

* Adds a `launder` method to the `slug` schema field query builder to allow for use in API queries.
* Adds support for browsing specific pages in a relationship field when `withType` is set to a page type, like `@apostrophecms/home-page`, `default-page`, `article-page`...
* Add support for `canCreate`, `canPreview` & `canShareDraft` in context operations conditions.
* Add support for `canCreate`, `canEdit`, `canArchive` & `canPublish` in utility operations definitions.
* Add `uponSubmit` requirement in the `@apostrophecms/login` module. `uponSubmit` requirements are checked each time the user submit the login form. See the documentation for more information.
* Add field metadata feature, where every module can add metadata to fields via public API offered by `apos.doc.setMeta()`, `apos.doc.getMeta()`, `apos.doc.getMetaPath()` and `apos.doc.removeMeta()`. The metadata is stored in the database and can be used to store additional information about a field.
* Add new `apos.schema.addFieldMetadataComponent(namespace, component)` method to allow adding custom components. They have access to the server-side added field metadata and can decide to show indicators on the admin UI fields. Currently supported fields are "string", "slug", "array", "object" and "area".

### Fixes

* When deleting a draft document, we remove related reverse IDs of documents having a relation to the deleted one.
* Fix publishing or moving published page after a draft page on the same tree level to work as expected.
* Check create permissions on create keyboard shortcut.
* Copy requires create and edit permission.
* Display a more informative error message when publishing a page because the parent page is not published and the current user has no permission to publish the parent page (while having permission to publish the current one).
* The `content-changed` event for the submit draft action now uses a complete document.
* Fix the context bar overlap on palette for non-admin users that have the permission to modify it.
* Show widget icons in the editor area context menu.

### Changes

* Share Drafts modal styles made larger and it's toggle input has a larger hitbox.

## 3.62.0 (2024-01-25)

### Adds

* Adds support for `type` query parameter for page autocomplete. This allows to filter the results by page type. Example: `/api/v1/@apostrophecms/page?autocomplete=something&type=my-page-type`.
* Add testing for the `float` schema field query builder.
* Add testing for the `integer` schema field query builder.
* Add support for link HTML attributes in the rich text widget via configurable fields `linkFields`, extendable on a project level (same as it's done for `fields`). Add an `htmlAttribute` property to the standard fields that map directly to an HTML attribute, except `href` (see special case below), and set it accordingly, even if it is the same as the field name. Setting `htmlAttribute: 'href'` is not allowed and will throw a schema validation exception (on application boot).
* Adds support in `can` and `criteria` methods for `create` and `delete`.
* Changes support for image upload from `canEdit` to `canCreate`.
* The media manager is compatible with per-doc permissions granted via the `@apostrophecms-pro/advanced-permission` module.
* In inline arrays, the trash icon has been replaced by a close icon.

### Fixes

* Fix the `launder` and `finalize` methods of the `float` schema field query builder.
* Fix the `launder` and `finalize` methods of the `integer` schema field query builder.
* A user who has permission to `publish` a particular page should always be allowed to insert it into the
published version of the site even if they could not otherwise insert a child of the published
parent.
* Display the "Browse" button in a relationship inside an inline array.

## 3.61.1 (2023-01-08)

### Fixes

* Pinned Vue dependency to 2.7.15. Released on December 24th, Vue 2.7.16 broke the rich text toolbar in Apostrophe.

## 3.61.0 (2023-12-21)

### Adds

* Add a `validate` method to the `url` field type to allow the use of the `pattern` property.
* Add `autocomplete` attribute to schema fields that implement it (cf. [HTML attribute: autocomplete](https://developer.mozilla.org/en-US/docs/Web/HTML/Attributes/autocomplete)).
* Add the `delete` method to the `@apostrophecms/cache` module so we don't have to rely on direct MongoDB manipulation to remove a cache item.
* Adds tag property to fields in order to show a tag next to the field title (used in advanced permission for the admin field). Adds new sensitive label color.
* Pass on the module name and the full, namespaced template name to external front ends, e.g. Astro.
Also make this information available to other related methods for future and project-level use.
* Fixes the AposCheckbox component to be used more easily standalone, accepts a single model value instead of an array.

### Fixes

* Fix `date` schema field query builder to work with arrays.
* Fix `if` on pages. When you open the `AposDocEditor` modal on pages, you now see an up to date view of the visible fields.
* Pass on complete annotation information for nested areas when adding or editing a nested widget using an external front, like Astro.
* We can now close the image modal in rich-text widgets when we click outside of the modal.
The click on the cancel button now works too.
* Fixes the `clearLoginAttempts` method to work with the new `@apostrophecms/cache` module `delete` method.

## 3.60.1 (2023-12-06)

### Fixes

* corrected an issue where the use of the doc template library can result in errors at startup when
replicating certain content to new locales. This was not a bug in the doc template library.
Apostrophe was not invoking `findForEditing` where it should have.

## 3.60.0 (2023-11-29)

### Adds

* Add the possibility to add custom classes to notifications.
Setting the `apos-notification--hidden` class will hide the notification, which can be useful when we only care about the event carried by it.
* Give the possibility to add horizontal rules from the insert menu of the rich text editor with the following widget option: `insert: [ 'horizontalRule' ]`.
Improve also the UX to focus back the editor after inserting a horizontal rule or a table.

### Fixes

* The `render-widget` route now provides an `options` property on the widget, so that
schema-level options of the widget are available to the external front end when
rendering a newly added or edited widget in the editor. Note that when rendering a full page,
this information is already available on the parent area: `area.options.widgets[widget.type]`
* Pages inserted directly in the published mode are now given a
correct `lastPublishedAt` property, correcting several bugs relating
to the page tree.
* A migration has been added to introduce `lastPublishedAt` wherever
it is missing for existing pages.
* Fixed a bug that prevented page ranks from renumbering properly during "insert after" operations.
* Added a one-time migration to make existing page ranks unique among peers.
* Fixes conditional fields not being properly updated when switching items in array editor.
* The `beforeSend` event for pages and the loading of deferred widgets are now
handled in `renderPage` with the proper timing so that areas can be annotated
successfully for "external front" use.
* The external front now receives 100% of the serialization-friendly data that Nunjucks receives,
including the `home` property etc. Note that the responsibility to avoid passing any nonserializable
or excessively large data in `req.data` falls on the developer when choosing to use the
`apos-external-front` feature.
* Wraps the group label in the expanded preview menu component in `$t()` to allow translation

## 3.59.1 (2023-11-14)

### Fixes

* Fix `if` and `requiredIf` fields inside arrays. With regard to `if`, this is a hotfix for a regression introduced in 3.59.0.

## 3.59.0 (2023-11-03)

### Changes

* Webpack warnings about package size during the admin UI build process have been turned off by default. Warnings are still enabled for the public build, where a large bundle can be problematic for SEO.

### Fixes

* Apostrophe warns you if you have more than one piece page for the same piece type and you have not overridden `chooseParentPage`
to help Apostrophe decide which page is suitable as the `_url` of each piece. Beginning with this release, Apostrophe can recognize
when you have chosen to do this via `extendMethods`, so that you can call `_super()` to fall back to the default implementation without
receiving this warning. The default implementation still just returns the first page found, but always following the
`_super()` pattern here opens the door to npm modules that `improve` `@apostrophecms/piece-page` to do something more
sophisticated by default.
* `newInstance` always returns a reasonable non-null empty value for area and
object fields in case the document is inserted without being passed through
the editor, e.g. in a parked page like the home page. This simplifies
the new external front feature.

### Adds

* An adapter for Astro is under development with support from Michelin.
Starting with this release, adapters for external fronts, i.e. "back for front"
frameworks such as Astro, may now be implemented more easily. Apostrophe recognizes the
`x-requested-with: AposExternalFront` header and the `apos-external-front-key` header.
If both are present and `apos-external-front-key` matches the `APOS_EXTERNAL_FRONT_KEY`
environment variable, then Apostrophe returns JSON in place of a normal page response.
This mechanism is also available for the `render-widget` route.
* Like `type`, `metaType` is always included in projections. This helps
ensure that `apos.util.getManagerOf()` can be used on any object returned
by the Apostrophe APIs.

## 3.58.1 (2023-10-18)

### Security

* Update `uploadfs` to guarantee users get a fix for a [potential security vulnerability in `sharp`](https://security.snyk.io/vuln/SNYK-JS-SHARP-5922108).
This was theoretically exploitable only by users with permission to upload media to Apostrophe
* Remove the webpack bundle analyzer feature, which had been nonfunctional for some time, to address a harmless npm audit warning
* Note: there is one remaining `npm audit` warning regarding `postcss`. This is not a true vulnerability because only developers
with access to the entire codebase can modify styles passed to `postcss` by Apostrophe, but we are working with upstream
developers to determine the best steps to clear the warning

### Fixes

* Automatically add `type` to the projection only if there are no exclusions in the projection. Needed to prevent `Cannot do
exclusion on field in inclusion projection` error.

## 3.58.0 (2023-10-12)

### Fixes

* Ensure Apostrophe can make appropriate checks by always including `type` in the projection even if it is not explicitly listed.
* Never try to annotate a widget with permissions the way we annotate a document, even if the widget is simulating a document.
* The `areas` query builder now works properly when an array of area names has been specified.

### Adds

* Widget schema can now follow the parent schema via the similar to introduced in the `array` field type syntax (`<` prefix). In order a parent followed field to be available to the widget schema, the area field should follow it. For example, if area follows the root schema `title` field via `following: ['title']`, any field from a widget schema inside that area can do `following: ['<title']`.
* The values of fields followed by an `area` field are now available in custom widget preview Vue components (registered with widget option `options.widget = 'MyComponentPreview'`). Those components will also receive additional `areaField` prop (the parent area field definition object).
* Allows to insert attachments with a given ID, as well as with `docIds` and `archivedDocIds` to preserve related docs.
* Adds an `update` method to the attachment module, that updates the mongoDB doc and the associated file.
* Adds an option to the `http` `remote` method to allow receiving the original response from `node-fetch` that is a stream.

## 3.57.0 2023-09-27

### Changes
* Removes a 25px gap used to prevent in-context widget UI from overlapping with the admin bar
* Simplifies the way in-context widget state is rendered via modifier classes
### Adds

* Widgets detect whether or not their in-context editing UI will collide with the admin bar and adjust it appropriately.
* Italian translation i18n file created for the Apostrophe Admin-UI. Thanks to [Antonello Zanini](https://github.com/Tonel) for this contribution.
* Fixed date in piece type being displayed as current date in column when set as undefined and without default value. Thanks to [TheSaddestBread](https://github.com/AllanKoder) for this contribution.

### Fixes

* Bumped dependency on `oembetter` to ensure Vimeo starts working again
for everyone with this release. This is necessary because Vimeo stopped
offering oembed discovery meta tags on their video pages.

### Fixes

* The `118n` module now ignores non-JSON files within the i18n folder of any module and does not crash the build process.

## 3.56.0 (2023-09-13)

### Adds

* Add ability for custom tiptap extensions to access the options passed to rich text widgets at the area level.
* Add support for [npm workspaces](https://docs.npmjs.com/cli/v10/configuring-npm/package-json#workspaces) dependencies. A workspace dependency can now be used as an Apostrophe module even if it is not a direct dependency of the Apostrophe project. Only direct workspaces dependencies of the Apostrophe project are supported, meaning this will only work with workspaces set in the Apostrophe project. Workspaces set in npm modules are not supported, please use [`bundle`](https://v3.docs.apostrophecms.org/reference/module-api/module-overview.html#bundle) instead. For instance, I have an Apostrophe project called `website`. `website` is set with two [npm workspaces](https://docs.npmjs.com/cli/v10/using-npm/workspaces), `workspace-a` & `workspace-b`. `workspace-a` `package.json` contains a module named `blog` as a dependency. `website` can reference `blog` as enabled in the Apostrophe `modules` configuration.
* The actual invocation of `renderPageForModule` by the `sendPage` method of all modules has been
factored out to `renderPage`, which is no longer deprecated. This provides a convenient override point
for those who wish to substitute something else for Nunjucks or just wrap the HTML in a larger data
structure. For consistent results, one might also choose to override the `renderWidget` and `render`
methods of the `@apostrophecms/area` module, which are used to render content while editing.
Thanks to Michelin for their support of this work.
* Add `@apostrophecms/rich-text-widget:lint-fix-figure` task to wrap text nodes in paragraph tags when next to figure tags. Figure tags are not valid children of paragraph tags.
* Add `@apostrophecms/rich-text-widget:remove-empty-paragraph` task to remove empty paragraphs from all existing rich-texts.

## 3.55.1 (2023-09-11)

### Fixes

* The structured logging for API routes now responds properly if an API route throws a `string` as an exception, rather than
a politely `Error`-derived object with a `stack` property. Previously this resulted in an error message about the logging
system itself, which was not useful for debugging the original exception.

## 3.55.0 (2023-08-30)

### Adds

* Add `publicApiCheckAsync` wrapper method (and use it internally) to allow for overrides to do async permission checks of REST APIs. This feature doesn't introduce any breaking changes because the default implementation still invokes `publicApiCheck` in case developers have overridden it.

### Fixes

* Refresh schema field with same name in `AposDocEditor` when the schema changes.
* Infer parent ID mode from the request when retrieving the parent (target) page to avoid `notfound`.
* Log the actual REST API error message and not the one meant for the user.
* Hide dash on autopublished pages title.

## 3.54.0 (2023-08-16)

### Adds

* Add `@apostrophecms/log` module to allow structured logging. All modules have `logDebug`, `logInfo`, `logWarn` and `logError` methods now. See the [documentation](https://v3.docs.apostrophecms.org/guide/logging.html) for more details.
* Add `@apostrophecms/settings` translations.
* Add the ability to have custom modals for batch operations.
* Add the possibility to display utility operations inside a 3-dots menu on the page manager, the same way it is done for the docs manager.
* Custom context operations now accept a `moduleIf` property, which tests options at the module level
the same way that `if` tests properties of the document to determine if the operation should be
offered for a particular document. Note that not all options are passed to the front end unless
`getBrowserData` is extended to suit the need.
* Move Pages Manager modal business logic to a mixin.
* Add `column.extraWidth` option (number) for `AposTreeHeader.vue` to allow control over the tree cell width.
* Move `AposDocContextMenu.vue` business logic to a mixin.
* Move Pages Manager modal business logic to a mixin. Add `column.extraWidth` option (number) for `AposTreeHeader.vue` to allow control over the tree cell width.

### Changes

* Rename misleading `projection` parameter into `options` in `self.find` method signature for
`@apostrophecms/any-doc-type`, `@apostrophecms/any-page-type` & `@apostrophecms/piece-type`.
**This was never really a projection in A3,** so it is not a backwards compatibility issue.
* Hide save button during in-context editing if the document is autopublished.
* Beginning with this release, the correct `moduleName` for typical
actions on the context document is automatically passed to the
modal associated with a custom context operation, unless `moduleName`
is explicitly specified. The `moduleName` parameter to `addContextOperation`
is no longer required and should not be passed at all in most cases
(just pass the object argument). If you do wish to specify a `moduleName`
to override that prop given to the modal, then it is recommended to pass
it as a `moduleName` property of the object, not as a separate argument.
For backwards compatibility the two-argument syntax is still permitted.

### Fixes

* Resolved data integrity issue with certain page tree operations by inferring the best peer to position the page relative to rather
than attempting to remember the most recent move operation.
* Fixes a downstream bug in the `getFieldsByCategory` method in the `AposEditorMixin.js` by checking for a property before accessing it.
* In Nunjucks templates, `data.url` now includes any sitewide and locale URL prefixes. This fixes local prefixing for pagination of piece-type index pages.
* Changes were detected in various fields such as integers, which caused the "Update" button to be active even when there was no actual modification in the doc.
* Fix a bug that prevented adding multiple operations in the same batch operation group.
* The `getTarget` method of the page module should use `findForEditing` to make sure it is able to see
pages that would be filtered out of a public view by project level or npm module overrides.

## 3.53.0 (2023-08-03)

### Adds

* Accessibility improved for navigation inside modals and various UI elements.
Pages/Docs Manager and Doc Editor modal now have better keyboard accessibility.
They keep the focus on elements inside modals and give it back to their parent modal when closed.
This implementation is evolving and will likely switch to use the `dialog` HTML element soon.
* Adds support for a new `if` property in `addContextOperation` in order to show or not a context operation based on the current document properties.
* Add `update-doc-fields` event to call `AposDocEditor.updateDocFields` method
* Add schema field `hidden` property to always hide a field
* Hide empty schema tabs in `AposDocEditor` when all fields are hidden due to `if` conditions
* The front end UI now respects the `_aposEditorModal` and `_aposAutopublish`
properties of a document if present, and otherwise falls back to module
configuration. This is a powerful addition to custom editor components
for piece and page types, allowing "virtual piece types" on the back end that
deal with many content types to give better hints to the UI.
* Respect the `_aposAutopublish` property of a document if present, otherwise
fall back to module configuration.
* For convenience in custom editor components, pass the new prop `type`, the original type of the document being copied or edited.
* For better results in custom editor components, pass the prop `copyOfId`, which implies
the custom editor should fetch the original itself by its means of choice.
For backwards compatibility `copyOf` is still passed, but it may be an
incomplete projection and should not be used in new code.
* Custom context operations now receive a `docId` prop, which should
be used in preference to `doc` because `doc` may be an incomplete
projection.
* Those creating custom context operations for documents can now
specify both a `props` object for additional properties to be passed to
their modal and a `docProps` object to map properties from the document
to props of their choosing.
* Adds support to add context labels in admin bar.
* Adds support for admin UI language configuration in the `@apostrophecms/i18n` module. The new options allow control over the default admin UI language and configures the list of languages, that any individual logged in user can choose from. See the [documentation](https://v3.docs.apostrophecms.org/reference/modules/i18n.html) for more details.
* Adds `adminLocale` User field to allow users to set their preferred admin UI language, but only when the `@apostrophecms/i18n` is configured accordingly (see above).
* Adds `@apostrophecms/settings` module and a "Personal Settings" feature. See the [documentation](https://v3.docs.apostrophecms.org/reference/modules/settings.html) for more details.
* Adds `$and` operator on `addContextOperation` `if` property in order to check multiple fields before showing or hiding a context operation.

### Fixes

* `AposDocEditor` `onSave` method signature. We now always expect an object when a parameter is passed to the function to check
the value of `navigate` flag.
* Fixes a problem in the rich text editor where the slash would not be deleted after item selectin from the insert menu.
* Modules that have a `public` or `i18n` subdirectory no longer generate a
warning if they export no code.
* Clean up focus parent event handlers when components are destroyed. Prevents a slow degradation of performance while editing.
Thanks to [Joshua N. Miller](https://github.com/jmiller-rise8).
* Fixes a visual discrepancy in the rich text editor where empty paragraphs would appear smaller in preview mode compared to edit mode.

### Changes

* To make life easier for module developers, modules that are `npm link`ed to
the project no longer have to be listed in `package.json` as
dependencies. To prevent surprises this is still a requirement for modules
that are not symlinked.

## 3.52.0 (2023-07-06)

### Changes

* Foreign widget UI no longer uses inverted theme styles.

### Adds

* Allows users to double-click a nested widget's breadcrumb entry and open its editor.
* Adds support for a new `conditions` property in `addContextOperation` and validation of `addContextOperation` configuration.

### Fixes

* The API now allows the user to create a page without defining the page target ID. By default it takes the Home page.
* Users are no longer blocked from saving documents when a field is hidden
by an `if` condition fails to satisfy a condition such as `min` or `max`
or is otherwise invalid. Instead the invalid value is discarded for safety.
Note that `required` has always been ignored when an `if` condition is not
satisfied.
* Errors thrown in `@apostrophecms/login:afterSessionLogin` event handlers are now properly passed back to Passport as such, avoiding a process restart.

## 3.51.1 (2023-06-23)

## Fixes

* Fix a regression introduced in 3.51.0 - conditional fields work again in the array editor dialog box.

## 3.51.0 (2023-06-21)

### Adds

* Items can now be added to the user's personal menu in the
admin bar, alongside the "Log Out" option. To do so, specify
the `user: true` option when calling `self.apos.adminBar.add`.
This should be reserved for items that manage personal settings.
* When duplicating another document, the `_id` properties of
array items, widgets and areas are still regenerated to ensure
uniqueness across documents. However, an `_originalId` property
is now available for reference while the document remains in memory.
This facilitates change detection within array items in
`beforeSave` handlers and the like.
* Adds the possibility to add custom admin bars via the `addBar()` method from the `admin-bar` module.
* Adds support for conditional fields within `array` and `object` field schema. See the [documentation](https://v3.docs.apostrophecms.org/guide/conditional-fields/) for more information.

### Fixes

* Uses `findForEditing` method in the page put route.
* The "Duplicate" option in the page or piece manager now correctly duplicates the
entire document. This was a regression introduced in 3.48.0. The "Duplicate" option
in the editor dialog box always worked correctly.

### Changes

* Browser URL now changes to reflect the slug of the document according to the mode that is being viewed.

## 3.50.0 (2023-06-09)

### Adds

* As a further fix for issues that could ensue before the improvements
to locale renaming support that were released in 3.49.0, an
`@apostrophecms/page:reattach` task has been added. This command line task
takes the `_id` or `slug` of a page and reattaches it to the page tree as
the last child of the home page, even if page tree data for that page
is corrupted. You may wish to use the `--new-slug` and `--locale` options. This task should not
be needed in normal circumstances.

## 3.49.0 (2023-06-08)

### Changes

* Updates area UX to not display Add Content controls when a widget is focused.
* Updates area UX to unfocus widget on esc key.
* Updates widget UI to use dashed outlines instead of borders to indicate bounds.
* Updates UI for Insert Menu.
* Updates Insert Menu UX to allow mid-node insertion.
* Rich Text Widget's Insert components are now expected to emit `done` and `cancel` for proper RT cleanup. `close` still supported for BC, acts as `done`.
* Migrated the business logic of the login-related Vue components to external mixins, so that the templates and styles can be overridden by
copying the component `.vue` file to project level without copying all of the business logic. If you have already copied the components to style them,
we encourage you to consider replacing your `script` tag with the new version, which just imports the mixin, so that fixes we make there will be
available in your project.

### Adds

* Adds keyboard accessibility to Insert menu.
* Adds regex pattern feature for string fields.
* Adds `pnpm` support. Introduces new optional Apostrophe root configuration `pnpm` to force opt-in/out when auto detection fails. See the [documentation](https://v3.docs.apostrophecms.org/guide/using-pnpm.html) for more details.
* Adds a warning if database queries involving relationships
are made before the last `apostrophe:modulesRegistered` handler has fired.
If you need to call Apostrophe's `find()` methods at startup,
it is best to wait for the `@apostrophecms/doc:beforeReplicate` event.
* Allow `@` when a piece is a template and `/@` for page templates (doc-template-library module).
* Adds a `prefix` option to the http frontend util module.
If explicitly set to `false`, prevents the prefix from being automatically added to the URL,
when making calls with already-prefixed URLs for instance.
* Adds the `redirectToFirstLocale` option to the `i18n` module to prevent users from reaching a version of their site that would not match any locale when requesting the site without a locale prefix in the URL.
* If just one instance of a piece type should always exist (per locale if localized), the
`singletonAuto` option may now be set to `true` or to an object with a `slug` option in
order to guarantee it. This implicitly sets `singleton: true` as well. This is now used
internally by `@apostrophecms/global` as well as the optional `@apostrophecms-pro/palette` module.

### Fixes

* Fix 404 error when viewing/editing a doc which draft has a different version of the slug than the published one.
* Fixed a bug where multiple home pages can potentially be inserted into the database if the
default locale is renamed. Introduced the `async apos.doc.bestAposDocId(criteria)` method to
help identify the right `aposDocId` when inserting a document that might exist in
other locales.
* Fixed a bug where singletons like the global doc might not be inserted at all if they
exist under the former name of the default locale and there are no other locales.

## 3.48.0 (2023-05-26)

### Adds

* For performance, add `apos.modules['piece-type']getManagerApiProjection` method to reduce the amount of data returned in the manager
    modal. The projection will contain the fields returned in the method in addition to the existing manager modal
    columns.
* Add `apos.schema.getRelationshipQueryBuilderChoicesProjection` method to set the projection used in
    `apos.schema.relationshipQueryBuilderChoices`.
* Rich-text inline images now copies the `alt` attribute from the original image from the Media Library.

### Changes

* Remove `stripPlaceholderBrs` and `restorePlaceholderBrs` from `AposRichTextWidgetEditor.vue` component.
* Change tiptap `Gapcursor` display to use a vertical blinking cursor instead of an horizontal cursor, which allow users to add text before and after inline images and tables.
* You can set `max-width` on `.apos-rich-text-toolbar__inner` to define the width of the rich-text toolbar. It will now
    flow on multiple lines if needed.
* The `utilityRail` prop of `AposSchema` now defaults to `false`, removing
the need to explicitly pass it in almost all contexts.
* Mark `apos.modules['doc-type']` methods `getAutocompleteTitle`, `getAutocompleteProjection` and `autocomplete` as
    deprecated. Our admin UI does not use them, it uses the `autocomplete('...')` query builder.
    More info at https://v3.docs.apostrophecms.org/reference/query-builders.html#autocomplete'.
* Print a warning with a clear explanation if a module's `index.js` file contains
no `module.exports` object (often due to a typo), or it is empty.

### Fixes

* Now errors and exits when a piece-type or widget-type module has a field object with the property `type`. Thanks to [NuktukDev](https://github.com/nuktukdev) for this contribution.
* Add a default page type value to prevent the dropdown from containing an empty value.

## 3.47.0 (2023-05-05)

### Changes

* Since Node 14 and MongoDB 4.2 have reached their own end-of-support dates,
we are **no longer supporting them for A3.** Note that our dependency on
`jsdom` 22 is incompatible with Node 14. Node 16 and Node 18 are both
still supported. However, because Node 16 reaches its
end-of-life date quite soon (September), testing and upgrading directly
to Node 18 is strongly recommended.
* Updated `sluggo` to version 1.0.0.
* Updated `jsdom` to version `22.0.0` to address an installation warning about the `word-wrap` module.

### Fixes

* Fix `extendQueries` to use super pattern for every function in builders and methods (and override properties that are not functions).

## 3.46.0 (2023-05-03)

### Fixes

* Adding or editing a piece no longer immediately refreshes the main content area if a widget editor is open. This prevents interruption of the widget editing process
when working with the `@apostrophecms/ai-helper` module, and also helps in other situations.
* Check that `e.doc` exists when handling `content-changed` event.
* Require updated `uploadfs` version with no dependency warnings.

### Adds

* Allow sub-schema fields (array and object) to follow parent schema fields using the newly introduced `following: '<parentField'` syntax, where the starting `<` indicates the parent level. For example `<parentField` follows a field in the parent level, `<<grandParentField` follows a field in the grandparent level, etc. The change is fully backward compatible with the current syntax for following fields from the same schema level.

### Changes

* Debounce search to prevent calling search on every key stroke in the manager modal.
* Various size and spacing adjustments in the expanded Add Content modal UI

## 3.45.1 (2023-04-28)

### Fixes

* Added missing styles to ensure consistent presentation of the rich text insert menu.
* Fixed a bug in which clicking on an image in the media manager would close the "insert
image" dialog box.
* Update `html-to-text` package to the latest major version.

## 3.45.0 (2023-04-27)

### Adds

* Rich text widgets now support the `insert` option, an array
which currently may contain the strings `image` and `table` in order to add a
convenient "insert menu" that pops up when the slash key is pressed.
This provides a better user experience for rich text features that shouldn't
require that the user select existing text before using them.
* Auto expand inline array width if needed using `width: max-content` in the admin UI.
* The "browse" button is now available when selecting pages and pieces
to link to in the rich text editor.
* The "browse" button is also available when selecting inline images
in the rich text editor.
* Images are now previewed in the relationship field's compact list view.
* The new `apos-refreshing` Apostrophe bus event can be used to prevent
Apostrophe from refreshing the main content zone of the page when images
and pieces are edited, by clearing the `refresh` property of the object
passed to the event.
* To facilitate custom click handlers, an `apos.modal.onTopOf(el1, el2)` function is now
available to check whether an element is considered to be "on top of" another element in
the modal stack.

### Changes

* The `v-click-outside-element` Vue directive now understands that modals "on top of"
an element should be considered to be "inside" the element, e.g. clicks on them
shouldn't close the link dialog etc.

### Fixes

* Fix various issues on conditional fields that were occurring when adding new widgets with default values or selecting a falsy value in a field that has a conditional field relying on it.
Populate new or existing doc instances with default values and add an empty `null` choice to select fields that do not have a default value (required or not) and to the ones configured with dynamic choices.
* Rich text widgets save more reliably when many actions are taken quickly just before save.
* Fix an issue in the `oembed` field where the value was kept in memory after cancelling the widget editor, which resulted in saving the value if the widget was nested and the parent widget was saved.
Also improve the `oembed` field UX by setting the input as `readonly` rather than `disabled` when fetching the video metadata, in order to avoid losing its focus when typing.

## 3.44.0 (2023-04-13)

### Adds

* `checkboxes` fields now support a new `style: 'combobox'` option for a better multiple-select experience when there
are many choices.
* If the new `guestApiAccess` option is set to `true` for a piece type or for `@apostrophecms/page`,
Apostrophe will allow all logged-in users to access the GET-method REST APIs of that
module, not just users with editing privileges, even if `publicApiProjection` is not set.
This is useful when the goal is to allow REST API access to "guest" users who have
project-specific reasons to fetch access content via REST APIs.
* `test-lib/utils.js` has new `createUser` and `loginAs` methods for the convenience of
those writing mocha tests of Apostrophe modules.
* `batchOperations` permissions: if a `permission` property is added to any entry in the `batchOperations` cascade of a piece-type module, this permission will be checked for every user. See `batchOperations` configuration in `modules/@apostrophecms/piece-type/index.js`. The check function `checkBatchOperationsPermissions` can be extended. Please note that this permission is checked only to determine whether to offer the operation.

### Fixes
* Fix child page slug when title is deleted

## 3.43.0 (2023-03-29)

### Adds

* Add the possibility to override the default "Add Item" button label by setting the `itemLabel` option of an `array` field.
* Adds `touch` task for every piece type. This task invokes `update` on each piece, which will execute all of the same event handlers that normally execute when a piece of that type is updated. Example usage: `node app article:touch`.

### Fixes

* Hide the suggestion help from the relationship input list when the user starts typing a search term.
* Hide the suggestion hint from the relationship input list when the user starts typing a search term except when there are no matches to display.
* Disable context menu for related items when their `relationship` field has no sub-[`fields`](https://v3.docs.apostrophecms.org/guide/relationships.html#providing-context-with-fields) configured.
* Logic for checking whether we are running a unit test of an external module under mocha now uses `includes` for a simpler, safer test that should be more cross-platform.

## 3.42.0 (2023-03-16)

### Adds

* You can now set `style: table` on inline arrays. It will display the array as a regular HTML table instead of an accordion.
See the [array field documentation](https://v3.docs.apostrophecms.org/reference/field-types/array.html#settings) for more information.
* You can now set `draggable: false` on inline arrays. It will disable the drag and drop feature. Useful when the order is not significant.
See the [array field documentation](https://v3.docs.apostrophecms.org/reference/field-types/array.html#settings) for more information.
* You can now set the label and icon to display on inline arrays when they are empty.
See the [array field documentation](https://v3.docs.apostrophecms.org/reference/field-types/array.html#whenEmpty) for more information.
* We have added a new and improved suggestion UI to relationship fields.
* The `utilityOperations` feature of piece types now supports additional properties:
`relationship: true` (show the operation only when editing a relationship), `relationship: false` (never show
the operation when editing a relationship), `button: true`, `icon` and `iconOnly: true`.
When `button: true` is specified, the operation appears as a standalone button rather than
being tucked away in the "more" menu.
* In addition, `utilityOperations` can now specify `eventOptions` with an `event` subproperty
instead of `modalOptions`. This is useful with the new `edit` event (see below).
* Those extending our admin UI on the front end can now open a modal to create or edit a page or piece by calling
`await apos.doc.edit({ type: 'article' })` (the type here is an example). To edit an existing document add an
`_id` property. To copy an existing document (like our "duplicate" feature) add a `copyOf`
property. When creating new pages, `type` can be sent to `@apostrophecms/page` for convenience
(note that the `type` property does not override the default or current page type in the editor).
* The `edit` Apostrophe event is now available and takes an object with the same properties
as above. This is useful when configuring `utilityOperations`.
* The `content-changed` Apostrophe event can now be emitted with a `select: true` property. If a
document manager for the relevant content type is open, it will attempt to add the document to the
current selection. Currently this works best with newly inserted documents.
* Localized strings in the admin UI can now use `$t(key)` to localize a string inside
an interpolated variable. This was accomplished by setting `skipOnVariables` to false
for i18next, solely on the front end for admin UI purposes.
* The syntax of the method defined for dynamic `choices` now accepts a module prefix to get the method from, and the `()` suffix.
This has been done for consistency with the external conditions syntax shipped in the previous release. See the documentation for more information.
* Added the `viewPermission` property of schema fields, and renamed `permission` to `editPermission` (with backwards
compatibility) for clarity. You can now decide if a schema field requires permissions to be visible or editable.
See the documentation for more information.
* Display the right environment label on login page. By default, based on `NODE_ENV`, overriden by `environmentLabel` option in `@apostrophecms/login` module. The environment variable `APOS_ENV_LABEL` will override this. Note that `NODE_ENV` should generally only be set to `development` (the default) or `production` as many Node.js modules opt into optimizations suitable for all deployed environments when it is set to `production`. This is why we offer the separate `APOS_ENV_LABEL` variable.

### Fixes

* Do not log unnecessary "required" errors for hidden fields.
* Fixed a bug that prevented "Text Align" from working properly in the rich text editor in certain cases.
* Fix typo in `@apostrophecms/doc-type` and `@apostrophecms/submitted-drafts` where we were using `canCreate` instead of `showCreate` to display the `Create New` button or showing the `Copy` button in `Manager` modals.
* Send external condition results in an object so that numbers are supported as returned values.

## 3.41.1 (2023-03-07)

No changes. Publishing to make sure 3.x is tagged `latest` in npm, rather than 2.x.

## 3.41.0 (2023-03-06)

### Adds

* Handle external conditions to display fields according to the result of a module method, or multiple methods from different modules.
This can be useful for displaying fields according to the result of an external API or any business logic run on the server. See the documentation for more information.

### Fixes

* Replace `deep-get-set` dependency with `lodash`'s `get` and `set` functions to fix the [Prototype Pollution in deep-get-set](https://github.com/advisories/GHSA-mjjj-6p43-vhhv) vulnerability. There was no actual vulnerability in Apostrophe due to the way the module was actually used, and this was done to address vulnerability scan reports.
* The "soft redirects" for former URLs of documents now work better with localization. Thanks to [Waldemar Pankratz](https://github.com/waldemar-p).
* Destroy `AreaEditor` Vue apps when the page content is refreshed in edit mode. This avoids a leak of Vue apps components being recreated while instances of old ones are still alive.

### Security

* Upgrades passport to the latest version in order to ensure session regeneration when logging in or out. This adds additional security to logins by mitigating any risks due to XSS attacks. Apostrophe is already robust against XSS attacks. For passport methods that are internally used by Apostrophe everything is still working. For projects that are accessing the passport instance directly through `self.apos.login.passport`, some verifications may be necessary to avoid any compatibility issue. The internally used methods are `authenticate`, `use`, `serializeUser`, `deserializeUser`, `initialize`, `session`.

## 3.40.1 (2023-02-18)

* No code change. Patch level bump for package update.

## 3.40.0 (2023-02-17)

### Adds

* For devops purposes, the `APOS_BASE_URL` environment variable is now respected as an override of the `baseUrl` option.

### Fixes

* Do not display shortcut conflicts at startup if there are none.
* Range field correctly handles the `def` attribute set to `0` now. The `def` property will be used when the field has no value provided; a value going over the max or below the min threshold still returns `null`.
* `select` fields now work properly when the `value` of a choice is a boolean rather than a string or a number.

## 3.39.2 (2023-02-03)

### Fixes
* Hotfix for a backwards compatibility break in webpack that triggered a tiptap bug. The admin UI build will now succeed as expected.

## 3.39.1 (2023-02-02)

### Fixes

* Rescaling cropped images with the `@apostrophecms/attachment:rescale` task now works correctly. Thanks to [Waldemar Pankratz](https://github.com/waldemar-p) for this contribution.

## 3.39.0 (2023-02-01)

### Adds

* Basic support for editing tables by adding `table` to the rich text toolbar. Enabling `table` allows you to create tables, including `td` and `th` tags, with the ability to merge and split cells. For now the table editing UI is basic, all of the functionality is there but we plan to add more conveniences for easy table editing soon. See the "Table" dropdown for actions that are permitted based on the current selection.
* `superscript` and `subscript` may now be added to the rich text widget's `toolbar` option.
* Early beta-quality support for adding inline images to rich text, by adding `image` to the rich text toolbar. This feature works reliably, however the UI is not mature yet. In particular you must search for images by typing part of the title. We will support a proper "browse" experience here soon. For good results you should also configure the `imageStyles` option. You will also want to style the `figure` tags produced. See the documentation for more information.
* Support for `div` tags in the rich text toolbar, if you choose to include them in `styles`. This is often necessary for A2 content migration and can potentially be useful in new work when combined with a `class` if there is no suitable semantic block tag.
* The new `@apostrophecms/attachment:download-all --to=folder` command line task is useful to download all of your attachments from an uploadfs backend other than local storage, especially if you do not have a more powerful "sync" utility for that particular storage backend.
* A new `loadingType` option can now be set for `image-widget` when configuring an `area` field. This sets the `loading` attribute of the `img` tag, which can be used to enable lazy loading in most browsers. Thanks to [Waldemar Pankratz](https://github.com/waldemar-p) for this contribution.
* Two new module-level options have been added to the `image-widget` module: `loadingType` and `size`. These act as fallbacks for the same options at the area level. Thanks to [Waldemar Pankratz](https://github.com/waldemar-p) for this contribution.

### Fixes

* Adding missing require (`bluebird`) and fallback (`file.crops || []`) to `@apostrophecms/attachment:rescale`-task

## 3.38.1 (2023-01-23)

### Fixes

* Version 3.38.0 introduced a regression that temporarily broke support for user-edited content in locales with names like `de-de` (note the lowercase country name). This was inadvertently introduced in an effort to improve support for locale fallback when generating static translations of the admin interface. Version 3.38.1 brings back the content that temporarily appeared to be missing for these locales (it was never removed from the database), and also achieves the original goal. **However, if you created content for such locales using `3.38.0` (released five days ago) and wish to keep that content,** rather than reverting to the content from before `3.38.0`, see below.

### Adds

* The new `i18n:rename-locale` task can be used to move all content from one locale name to another, using the `--old` and `--new` options. By default, any duplicate keys for content existing in both locales will stop the process. However you can specify which content to keep in the event of a duplicate key error using the `--keep=localename` option. Note that the value of `--new` should match the a locale name that is currently configured for the `@apostrophecms/i18n` module.

Example:

```
# If you always had de-de configured as a locale, but created
# a lot of content with Apostrophe 3.38.0 which incorrectly stored
# it under de-DE, you can copy that content. In this case we opt
# to keep de-de content in the event of any conflicts
node app @apostrophecms/i18n:rename-locale --old=de-DE --new=de-de --keep=de-de
```

## 3.38.0 (2023-01-18)

### Adds

* Emit a `beforeSave` event from the `@apostrophecms:notification` module, with `req` and the `notification` as arguments, in order to give the possibility to override the notification.
* Emit a `beforeInsert` event from the `@apostrophecms:attachment` module, with `req` and the `doc` as arguments, in order to give the possibility to override the attachment.
* Emit a `beforeSaveSafe` event from the `@apostrophecms:user` module, with `req`, `safeUser` and `user` as arguments, in order to give the possibility to override properties of the `safeUser` object which contains password hashes and other information too sensitive to be stored in the aposDocs collection.
* Automatically convert failed uppercase URLs to their lowercase version - can be disabled with `redirectFailedUpperCaseUrls: false` in `@apostrophecms/page/index.js` options. This only comes into play if a 404 is about to happen.
* Automatically convert country codes in locales like `xx-yy` to `xx-YY` before passing them to `i18next`, which is strict about uppercase country codes.
* Keyboard shortcuts conflicts are detected and logged on to the terminal.

### Fixes

* Invalid locales passed to the i18n locale switching middleware are politely mapped to 400 errors.
* Any other exceptions thrown in the i18n locale switching middleware can no longer crash the process.
* Documents kept as the `previous` version for undo purposes were not properly marked as such, breaking the public language switcher in some cases. This was fixed and a migration was added for existing data.
* Uploading an image in an apostrophe area with `minSize` requirements will not trigger an unexpected error anymore. If the image is too small, a notification will be displayed with the minimum size requirements. The `Edit Image` modal will now display the minimum size requirements, if any, above the `Browse Images` field.
* Some browsers saw the empty `POST` response for new notifications as invalid XML. It will now return an empty JSON object with the `Content-Type` set to `application/json`.

## 3.37.0 (2023-01-06)

### Adds

* Dynamic choice functions in schemas now also receive a data object with their original doc id for further inspection by your function.
* Use `mergeWithCustomize` when merging extended source Webpack configuration. Introduce overideable asset module methods `srcCustomizeArray` and `srcCustomizeObject`, with reasonable default behavior, for fine tuning Webpack config arrays and objects merging. More info - [the Webpack mergeWithCustomize docs](https://github.com/survivejs/webpack-merge#mergewithcustomize-customizearray-customizeobject-configuration--configuration)
* The image widget now accepts a `placeholderImage` option that works like `previewImage` (just specify a file extension, like `placeholderImage: 'jpg'`, and provide the file `public/placeholder.jpg` in the module). The `placeholderUrl` option is still available for backwards compatibility.

### Fixes

* `docId` is now properly passed through array and object fields and into their child schemas.
* Remove module `@apostrophecms/polymorphic-type` name alias `@apostrophecms/polymorphic`. It was causing warnings
    e.g. `A permission.can() call was made with a type that has no manager: @apostrophecms/polymorphic-type`.
* The module `webpack.extensions` configuration is not applied to the core Admin UI build anymore. This is the correct and intended behavior as explained in the [relevant documentation](https://v3.docs.apostrophecms.org/guide/webpack.html#extending-webpack-configuration).
* The `previewImage` option now works properly for widget modules loaded from npm and those that subclass them. Specifically, the preview image may be provided in the `public/` subdirectory of the original module, the project-level configuration of it, or a subclass.

## 3.36.0 (2022-12-22)

### Adds

* `shortcut` option for piece modules, allowing easy re-mapping of the manager command shortcut per module.

### Fixes

* Ensure there are no conflicting command shortcuts for the core modules.

## 3.35.0 (2022-12-21)

### Adds

* Introduced support for linking directly to other Apostrophe documents in a rich text widget. The user can choose to link to a URL, or to a page. Linking to various piece types can also be enabled with the `linkWithType` option. This is equivalent to the old `apostrophe-rich-text-permalinks` module but is included in the core in A3. See the [documentation](https://v3.docs.apostrophecms.org/guide/core-widgets.html#rich-text-widget) for details.
* Introduced support for the `anchor` toolbar control in the rich text editor. This allows named anchors to be inserted. These are rendered as `span` tags with the given `id` and can then be linked to via `#id`, providing basic support for internal links. HTML 4-style named anchors in legacy content (`name` on `a` tags) are automatically migrated upon first edit.
* German translation i18n file created for the Apostrophe Admin-UI. Thanks to [Noah Gysin](https://github.com/NoahGysin) for this contribution.
* Introduced support for keyboard shortcuts in admin UI. Hitting `?` will display the list of available shortcuts. Developpers can define their own shortcuts by using the new `@apostrophecms/command-menu` module and the `commands` property. Please check the [keyboard shortcut documentation](https://v3.docs.apostrophecms.org/guide/command-menu.html) for more details.

### Fixes

* The `bulletList` and `orderedList` TipTap toolbar items now work as expected.
* When using the autocomplete/typeahead feature of relationship fields, typing a space at the start no longer results in an error.
* Replace [`credential`](https://www.npmjs.com/package/credential) package with [`credentials`](https://www.npmjs.com/package/credentials) to fix the [`mout` Prototype Pollution vulnerability](https://cve.mitre.org/cgi-bin/cvename.cgi?name=CVE-2020-7792). There was no actual vulnerability in Apostrophe or credential due to the way the module was actually used, and this was done to address vulnerability scan reports.
* Added a basic implementation of the missing "Paste from Clipboard" option to Expanded Widget Previews.


## 3.34.0 (2022-12-12)

### Fixes

* Nested areas work properly in widgets that have the `initialModal: false` property.
* Apostrophe's search index now properly incorporates most string field types as in A2.

### Adds

* Relationships load more quickly.
* Parked page checks at startup are faster.
* Tasks to localize and unlocalize piece type content (see `node app help [yourModuleName]:localize` and `node app help [yourModuleName]:unlocalize`).
## 3.33.0 (2022-11-28)

### Adds

* You can now set `inline: true` on schema fields of type `array`. This displays a simple editing interface in the context of the main dialog box for the document in question, avoiding the need to open an additional dialog box. Usually best for cases with just one field or just a few. If your array field has a large number of subfields the default behavior (`inline: false`) is more suitable for your needs. See the [array field](https://v3.docs.apostrophecms.org/reference/field-types/array.html) documentation for more information.
* Batch feature for publishing pieces.
* Add extensibility for `rich-text-widget` `defaultOptions`. Every key will now be used in the `AposRichTextWidgetEditor`.

### Fixes

* Prior to this release, widget templates that contained areas pulled in from related documents would break the ability to add another widget beneath.
* Validation of object fields now works properly on the browser side, in addition to server-side validation, resolving UX issues.
* Provisions were added to prevent any possibility of a discrepancy in relationship loading results under high load. It is not clear whether this A2 bug was actually possible in A3.

## 3.32.0 (2022-11-09)

### Adds

* Adds Reset Password feature to the login page. Note that the feature must be enabled and email delivery must be properly configured. See the [documentation](https://v3.docs.apostrophecms.org/reference/modules/login.html) for more details.
* Allow project-level developer to override bundling decisions by configuring the `@apostrophecms/asset` module. Check the [module documentation](https://v3.docs.apostrophecms.org/reference/modules/asset.html#options) for more information.

### Fixes

* Query builders for regular select fields have always accepted null to mean "do not filter on this property." Now this also works for dynamic select fields.
* The i18n UI state management now doesn't allow actions while it's busy.
* Fixed various localization bugs in the text of the "Update" dropdown menu.
* The `singleton: true` option for piece types now automatically implies `showCreate: false`.
* Remove browser console warnings by handling Tiptap Editor's breaking changes and duplicated plugins.
* The editor modal now allocates more space to area fields when possible, resolving common concerns about editing large widgets inside the modal.

## 3.31.0 (2022-10-27)

### Adds

* Adds `placeholder: true` and `initialModal: false` features to improve the user experience of adding widgets to the page. Checkout the [Widget Placeholders documentation](https://v3.docs.apostrophecms.org/guide/areas-and-widgets.html#adding-placeholder-content-to-widgets) for more detail.

### Fixes

* When another user is editing the document, the other user's name is now displayed correctly.

## 3.30.0 (2022-10-12)

### Adds

* New `APOS_LOG_ALL_ROUTES` environment variable. If set, Apostrophe logs information about all middleware functions and routes that are executed on behalf of a particular URL.
* Adds the `addFileGroups` option to the `attachment` module. Additionally it exposes a new method, `addFileGroup(group)`. These allow easier addition of new file groups or extension of the existing groups.

### Fixes

* Vue 3 may now be used in a separate webpack build at project level without causing problems for the admin UI Vue 2 build.
* Fixes `cache` module `clear-cache` CLI task message
* Fixes help message for `express` module `list-routes` CLI task

## 3.29.1 (2022-10-03)

### Fixes

* Hotfix to restore Node 14 support. Of course Node 16 is also supported.


## 3.29.0 (2022-10-03)

### Adds

* Areas now support an `expanded: true` option to display previews for widgets. The Expanded Widget Preview Menu also supports grouping and display columns for each group.
* Add "showQuery" in piece-page-type in order to override the query for the "show" page as "indexQuery" does it for the index page

### Fixes

* Resolved a bug in which users making a password error in the presence of pre-login checks such as a CAPTCHA were unable to try again until they refreshed the page.

## 3.28.1 (2022-09-15)

### Fixes

* `AposInputBoolean` can now be `required` and have the value `false`.
* Schema fields containing boolean filters can now list both `yes` and `no` choices according to available values in the database.
* Fix attachment `getHeight()` and `getWidth()` template helpers by changing the assignment of the `attachment._crop` property.
* Change assignment of `attachment._focalPoint` for consistency.

## 3.28.0 (2022-08-31)

### Fixes

* Fix UI bug when creating a document via a relationship.

### Adds

* Support for uploading `webp` files for display as images. This is supported by all current browsers now that Microsoft has removed IE11. For best results, you should run `npm update` on your project to make sure you are receiving the latest release of `uploadfs` which uses `sharp` for image processing. Thanks to [Isaac Preston](https://github.com/ixc7) for this addition.
* Clicking outside a modal now closes it, the same way the `Escape` key does when pressed.
* `checkboxes` fields now support `min` and `max` properties. Thanks to [Gabe Flores](https://github.com/gabeflores-appstem).

## 3.27.0 (2022-08-18)

### Adds

* Add `/grid` `POST` route in permission module, in addition to the existing `GET` one.
* New utility script to help find excessively heavy npm dependencies of apostrophe core.

### Changes

* Extract permission grid into `AposPermissionGrid` vue component.
* Moved `stylelint` from `dependencies` to `devDependencies`. The benefit may be small because many projects will depend on `stylelint` at project level, but every little bit helps install speed, and it may make a bigger difference if different major versions are in use.

## 3.26.1 (2022-08-06)

### Fixes

Hotfix: always waits for the DOM to be ready before initializing the Apostrophe Admin UI. `setTimeout` alone might not guarantee that every time. This issue has apparently become more frequent in the latest versions of Chrome.
* Modifies the `login` module to return an empty object in the API session cookie response body to avoid potential invalid JSON error if `response.json()` is retrieved.

## 3.26.0 (2022-08-03)

### Adds

* Tasks can now be registered with the `afterModuleReady` flag, which is more useful than `afterModuleInit` because it waits for the module to be more fully initialized, including all "improvements" loaded via npm. The original `afterModuleInit` flag is still supported in case someone was counting on its behavior.
* Add `/grid` `POST` route in permission module, in addition to the existing `GET` one, to improve extensibility.
* `@apostrophecms/express:list-routes` command line task added, to facilitate debugging.

### Changes

* Since Microsoft has ended support for IE11 and support for ES5 builds is responsible for a significant chunk of Apostrophe's installation time, the `es5: true` option no longer produces an IE11 build. For backwards compatibility, developers will receive a warning, but their build will proceed without IE11 support. IE11 ES5 builds can be brought back by installing the optional [@apostrophecms/asset-es5](https://github.com/apostrophecms/asset-es5) module.

### Fixes

* `testModule: true` works in unit tests of external Apostrophe modules again even with modern versions of `mocha`, thanks to [Amin Shazrin](https://github.com/ammein).
* `getObjectManager` is now implemented for `Object` field types, fixing a bug that prevented the use of areas found in `object` schema fields within templates. Thanks to [James R T](https://github.com/jamestiotio).

## 3.25.0 (2022-07-20)

### Adds

* `radio` and `checkboxes` input field types now support a server side `choices` function for supplying their `choices` array dynamically, just like `select` fields do. Future custom field types can opt into this functionality with the field type flag `dynamicChoices: true`.

### Fixes

* `AposSelect` now emits values on `change` event as they were originally given. Their values "just work" so you do not have to think about JSON anymore when you receive it.
* Unpinned tiptap as the tiptap team has made releases that resolve the packaging errors that caused us to pin it in 3.22.1.
* Pinned `vue-loader` to the `15.9.x` minor release series for now. The `15.10.0` release breaks support for using `npm link` to develop the `apostrophe` module itself.
* Minimum version of `sanitize-html` bumped to ensure a potential denial-of-service vector is closed.

## 3.24.0 (2022-07-06)

### Adds

* Handle `private: true` locale option in i18n module, preventing logged out users from accessing the content of a private locale.

### Fixes

* Fix missing title translation in the "Array Editor" component.
* Add `follow: true` flag to `glob` functions (with `**` pattern) to allow registering symlink files and folders for nested modules
* Fix disabled context menu for relationship fields editing ([#3820](https://github.com/apostrophecms/apostrophe/issues/3820))
* In getReq method form the task module, extract the right `role` property from the options object.
* Fix `def:` option in `array` fields, in order to be able to see the default items in the array editor modal

## 3.23.0 (2022-06-22)

### Adds

* Shared Drafts: gives the possibility to share a link which can be used to preview the draft version of page, or a piece `show` page.
* Add `Localize` option to `@apostrophecms/image`. In Edit mode the context bar menu includes a "Localize" option to start cloning this image into other locales.

### Fixes

* Update `sass` to [`1.52.3`+](https://github.com/sass/dart-sass/pull/1713) to prevent the error `RangeError: Invalid value: Not in inclusive range 0..145: -1`. You can now fix that by upgrading with `npm update`. If it does not immediately clear up the issue in development, try `node app @apostrophecms/asset:clear-cache`.
* Fix a potential issue when URLs have a query string, in the `'@apostrophecms/page:notFound'` handler of the `soft-redirect` module.

## 3.22.1 (2022-06-17)

* Hotfix: temporarily pin versions of tiptap modules to work around packaging error that breaks import of the most recent releases. We will unpin as soon as this is fixed upstream. Fixes a bug where `npm update` would fail for A3 projects.

## 3.22.0 (2022-06-08)

### Adds

* Possibility to pass options to webpack extensions from any module.

### Fixes

* Fix a Webpack cache issue leading to modules symlinked in `node_modules` not being rebuilt.
* Fixes login maximum attempts error message that wasn't showing the plural when lockoutMinutes is more than 1.
* Fixes the text color of the current array item's slat label in the array editor modal.
* Fixes the maximum width of an array item's slat label so as to not obscure the Remove button in narrow viewports.
* If an array field's titleField option is set to a select field, use the selected option's label as the slat label rather its value.
* Disable the slat controls of the attachment component while uploading.
* Fixes bug when re-attaching the same file won't trigger an upload.
* AposSlat now fully respects the disabled state.

## 3.21.1 (2022-06-04)

### Fixes

* Work around backwards compatibility break in `sass` module by pinning to `sass` `1.50.x` while we investigate. If you saw the error `RangeError: Invalid value: Not in inclusive range 0..145: -1` you can now fix that by upgrading with `npm update`. If it does not immediately clear up the issue in development, try `node app @apostrophecms/asset:clear-cache`.

## 3.21.0 (2022-05-25)

### Adds

* Trigger only the relevant build when in a watch mode (development). The build paths should not contain comma (`,`).
* Adds an `unpublish` method, available for any doc-type.
An _Unpublish_ option has also been added to the context menu of the modal when editing a piece or a page.
* Allows developers to group fields in relationships the same way it's done for normal schemas.

### Fixes

* Vue files not being parsed when running eslint through command line, fixes all lint errors in vue files.
* Fix a bug where some Apostrophe modules symlinked in `node_modules` are not being watched.
* Recover after webpack build error in watch mode (development only).
* Fixes an edge case when failing (throw) task invoked via `task.invoke` will result in `apos.isTask()` to always return true due to `apos.argv` not reverted properly.

## 3.20.1 (2022-05-17)

### Fixes

* Minor corrections to French translation.

## 3.20.0

### Adds

* Adds French translation of the admin UI (use the `fr` locale).

## 3.19.0

### Adds

* New schema field type `dateAndTime` added. This schema field type saves in ISO8601 format, as UTC (Universal Coordinated Time), but is edited in a user-friendly way in the user's current time zone and locale.
* Webpack disk cache for better build performance in development and, if appropriately configured, production as well.
* In development, Webpack rebuilds the front end without the need to restart the Node.js process, yielding an additional speedup. To get this speedup for existing projects, see the `nodemonConfig` section of the latest `package.json` in [a3-boilerplate](https://github.com/apostrophecms/a3-boilerplate) for the new "ignore" rules you'll need to prevent nodemon from stopping the process and restarting.
* Added the new command line task `apostrophecms/asset:clear-cache` for clearing the webpack disk cache. This should be necessary only in rare cases where the configuration has changed in ways Apostrophe can't automatically detect.
* A separate `publishedLabel` field can be set for any schema field of a page or piece. If present it is displayed instead of `label` if the document has already been published.

### 3.18.1

### Fixes

* The admin UI now rebuilds properly in a development environment when new npm modules are installed in a multisite project (`apos.rootDir` differs from `apos.npmRootDir`).

## 3.18.0 (2022-05-03)

### Adds

* Images may now be cropped to suit a particular placement after selecting them. SVG files may not be cropped as it is not possible in the general case.
* Editors may also select a "focal point" for the image after selecting it. This ensures that this particular point remains visible even if CSS would otherwise crop it, which is a common issue in responsive design. See the `@apostrophecms/image` widget for a sample implementation of the necessary styles.
* Adds the `aspectRatio` option for image widgets. When set to `[ w, h ]` (a ratio of width to height), images are automatically cropped to this aspect ratio when chosen for that particular widget. If the user does not crop manually, then cropping happens automatically.
* Adds the `minSize` option for image widgets. This ensures that the images chosen are at least the given size `[ width, height ]`, and also ensures the user cannot choose something smaller than that when cropping.
* Implements OpenTelemetry instrumentation.
* Developers may now specify an alternate Vue component to be used for editing the subfields of relationships, either at the field level or as a default for all relationships with a particular piece type.
* The widget type base module now always passes on the `components` option as browser data, so that individual widget type modules that support contextual editing can be implemented more conveniently.
* In-context widget editor components now receive a `focused` prop which is helpful in deciding when to display additional UI.
* Adds new configuration option - `beforeExit` async handler.
* Handlers listening for the `apostrophe:run` event are now able to send an exit code to the Apostrophe bootstrap routine.
* Support for Node.js 17 and 18. MongoDB connections to `localhost` will now successfully find a typical dev MongoDB server bound only to `127.0.0.1`, Apostrophe can generate valid ipv6 URLs pointing back to itself, and `webpack` and `vue-loader` have been updated to address incompatibilities.
* Adds support for custom context menus provided by any module (see `apos.doc.addContextOperation()`).
* The `AposSchema` component now supports an optional `generation` prop which may be used to force a refresh when the value of the object changes externally. This is a compromise to avoid the performance hit of checking numerous subfields for possible changes every time the `value` prop changes in response to an `input` event.
* Adds new event `@apostrophecms/doc:afterAllModesDeleted` fired after all modes of a given document are purged.

### Fixes

* Documentation of obsolete options has been removed.
* Dead code relating to activating in-context widget editors have been removed. They are always active and have been for some time. In the future they might be swapped in on scroll, but there will never be a need to swap them in "on click."
* The `self.email` method of modules now correctly accepts a default `from` address configured for a specific module via the `from` subproperty of the `email` option to that module. Thanks to `chmdebeer` for pointing out the issue and the fix.
* Fixes `_urls` not added on attachment fields when pieces API index is requested (#3643)
* Fixes float field UI bug that transforms the value to integer when there is no field error and the first number after the decimal is `0`.
* The `nestedModuleSubdirs` feature no longer throws an error and interrupts startup if a project contains both `@apostrophecms/asset` and `asset`, which should be considered separate module names.

## 3.17.0 (2022-03-31)

### Adds

* Full support for the [`object` field type](https://v3.docs.apostrophecms.org/reference/field-types/object.html), which works just like `array` but stores just one sub-object as a property, rather than an array of objects.
* To help find documents that reference related ones via `relationship` fields, implement backlinks of related documents by adding a `relatedReverseIds` field to them and keeping it up to date. There is no UI based on this feature yet but it will permit various useful features in the near future.
* Adds possibility for modules to [extend the webpack configuration](https://v3.docs.apostrophecms.org/guide/webpack.html).
* Adds possibility for modules to [add extra frontend bundles for scss and js](https://v3.docs.apostrophecms.org/guide/webpack.html). This is useful when the `ui/src` build would otherwise be very large due to code used on rarely accessed pages.
* Loads the right bundles on the right pages depending on the page template and the loaded widgets. Logged-in users have all the bundles on every page, because they might introduce widgets at any time.
* Fixes deprecation warnings displayed after running `npm install`, for dependencies that are directly included by this package.
* Implement custom ETags emission when `etags` cache option is enabled. [See the documentation for more information](https://v3.docs.apostrophecms.org/guide/caching.html).
It allows caching of pages and pieces, using a cache invalidation mechanism that takes into account related (and reverse related) document updates, thanks to backlinks mentioned above.
Note that for now, only single pages and pieces benefit from the ETags caching system (pages' and pieces' `getOne` REST API route, and regular served pages).
The cache of an index page corresponding to the type of a piece that was just saved will automatically be invalidated. However, please consider that it won't be effective when a related piece is saved, therefore the cache will automatically be invalidated _after_ the cache lifetime set in `maxAge` cache option.

### Fixes

* Apostrophe's webpack build now works properly when developing code that imports module-specific npm dependencies from `ui/src` or `ui/apos` when using `npm link` to develop the module in question.
* The `es5: true` option to `@apostrophecms/asset` works again.

## 3.16.1 (2022-03-21)

### Fixes

* Fixes a bug in the new `Cache-Control` support introduced by 3.16.0 in which we get the logged-out homepage right after logging in. This issue only came into play if the new caching options were enabled.

## 3.16.0 (2022-03-18)

### Adds

* Offers a simple way to set a Cache-Control max-age for Apostrophe page and GET REST API responses for pieces and pages. [See the documentation for more information](https://v3.docs.apostrophecms.org/guide/caching.html).
* API keys and bearer tokens "win" over session cookies when both are present. Since API keys and bearer tokens are explicitly added to the request at hand, it never makes sense to ignore them in favor of a cookie, which is implicit. This also simplifies automated testing.
* `data-apos-test=""` selectors for certain elements frequently selected in QA tests, such as `data-apos-test="adminBar"`.
* Offer a simple way to set a Cache-Control max-age for Apostrophe page and GET REST API responses for pieces and pages.
* To speed up functional tests, an `insecurePasswords` option has been added to the login module. This option is deliberately named to discourage use for any purpose other than functional tests in which repeated password hashing would unduly limit performance. Normally password hashing is intentionally difficult to slow down brute force attacks, especially if a database is compromised.

### Fixes

* `POST`ing a new child page with `_targetId: '_home'` now works properly in combination with `_position: 'lastChild'`.

## 3.15.0 (2022-03-02)

### Adds

* Adds throttle system based on username (even when not existing), on initial login route. Also added for each late login requirement, e.g. for 2FA attempts.

## 3.14.2 (2022-02-27)

* Hotfix: fixed a bug introduced by 3.14.1 in which non-parked pages could throw an error during the migration to fix replication issues.

## 3.14.1 (2022-02-25)

* Hotfix: fixed a bug in which replication across locales did not work properly for parked pages configured via the `_children` feature. A one-time migration is included to reconnect improperly replicated versions of the same parked pages. This runs automatically, no manual action is required. Thanks to [justyna1](https://github.com/justyna13) for identifying the issue.

## 3.14.0 (2022-02-22)

### Adds

* To reduce complications for those implementing caching strategies, the CSRF protection cookie now contains a simple constant string, and is not recorded in `req.session`. This is acceptable because the real purpose of the CSRF check is simply to verify that the browser has sent the cookie at all, which it will not allow a cross-origin script to do.
* As a result of the above, a session cookie is not generated and sent at all unless `req.session` is actually used or a user logs in. Again, this reduces complications for those implementing caching strategies.
* When logging out, the session cookie is now cleared in the browser. Formerly the session was destroyed on the server side only, which was sufficient for security purposes but could create caching issues.
* Uses `express-cache-on-demand` lib to make similar and concurrent requests on pieces and pages faster.
* Frontend build errors now stop app startup in development, and SCSS and JS/Vue build warnings are visible on the terminal console for the first time.

### Fixes

* Fixed a bug when editing a page more than once if the page has a relationship to itself, whether directly or indirectly. Widget ids were unnecessarily regenerated in this situation, causing in-context edits after the first to fail to save.
* Pages no longer emit double `beforeUpdate` and `beforeSave` events.
* When the home page extends `@apostrophecms/piece-page-type`, the "show page" URLs for individual pieces should not contain two slashes before the piece slug. Thanks to [Martí Bravo](https://github.com/martibravo) for the fix.
* Fixes transitions between login page and `afterPasswordVerified` login steps.
* Frontend build errors now stop the `@apostrophecms/asset:build` task properly in production.
* `start` replaced with `flex-start` to address SCSS warnings.
* Dead code removal, as a result of following up on JS/Vue build warnings.

## 3.13.0 - 2022-02-04

### Adds

* Additional requirements and related UI may be imposed on native ApostropheCMS logins using the new `requirements` feature, which can be extended in modules that `improve` the `@apostrophecms/login` module. These requirements are not imposed for single sign-on logins via `@apostrophecms/passport-bridge`. See the documentation for more information.
* Adds latest Slovak translation strings to SK.json in `i18n/` folder. Thanks to [Michael Huna](https://github.com/Miselrkba) for the contribution.
* Verifies `afterPasswordVerified` requirements one by one when emitting done event, allows to manage errors ans success before to go to the next requirement. Stores and validate each requirement in the token. Checks the new `askForConfirmation` requirement option to go to the next step when emitting done event or waiting for the confirm event (in order to manage success messages). Removes support for `afterSubmit` for now.

### Fixes

* Decodes the testReq `param` property in `serveNotFound`. This fixes a problem where page titles using diacritics triggered false 404 errors.
* Registers the default namespace in the Vue instance of i18n, fixing a lack of support for un-namespaced l10n keys in the UI.

## 3.12.0 - 2022-01-21

### Adds

* It is now best practice to deliver namespaced i18n strings as JSON files in module-level subdirectories of `i18n/` named to match the namespace, e.g. `i18n/ourTeam` if the namespace is `ourTeam`. This allows base class modules to deliver phrases to any namespace without conflicting with those introduced at project level. The `i18n` option is now deprecated in favor of the new `i18n` module format section, which is only needed if `browser: true` must be specified for a namespace.
* Brought back the `nestedModuleSubdirs` feature from A2, which allows modules to be nested in subdirectories if `nestedModuleSubdirs: true` is set in `app.js`. As in A2, module configuration (including activation) can also be grouped in a `modules.js` file in such subdirectories.

### Fixes

* Fixes minor inline documentation comments.
* UI strings that are not registered localization keys will now display properly when they contain a colon (`:`). These were previously interpreted as i18next namespace/key pairs and the "namespace" portion was left out.
* Fixes a bug where changing the page type immediately after clicking "New Page" would produce a console error. In general, areas and checkboxes now correctly handle their value being changed to `null` by the parent schema after initial startup of the `AposInputArea` or `AposInputCheckboxes` component.
* It is now best practice to deliver namespaced i18n strings as JSON files in module-level subdirectories of `i18n/` named to match the namespace, e.g. `i18n/ourTeam` if the namespace is `ourTeam`. This allows base class modules to deliver phrases to any namespace without conflicting with those introduced at project level. The `i18n` option is now deprecated in favor of the new `i18n` module format section, which is only needed if `browser: true` must be specified for a namespace.
* Removes the `@apostrophecms/util` module template helper `indexBy`, which was using a lodash method not included in lodash v4.
* Removes an unimplemented `csrfExceptions` module section cascade. Use the `csrfExceptions` *option* of any module to set an array of URLs excluded from CSRF protection. More information is forthcoming in the documentation.
* Fix `[Object Object]` in the console when warning `A permission.can() call was made with a type that has no manager` is printed.

### Changes

* Temporarily removes `npm audit` from our automated tests because of a sub-dependency of vue-loader that doesn't actually cause a security vulnerability for apostrophe.

## 3.11.0 - 2022-01-06

### Adds

* Apostrophe now extends Passport's `req.login` to emit an `afterSessionLogin` event from the `@apostrophecms:login` module, with `req` as an argument. Note that this does not occur at all for login API calls that return a bearer token rather than establishing an Express session.

### Fixes

* Apostrophe's extension of `req.login` now accounts for the `req.logIn` alias and the skippable `options` parameter, which is relied upon in some `passport` strategies.
* Apostrophe now warns if a nonexistent widget type is configured for an area field, with special attention to when `-widget` has been erroneously included in the name. For backwards compatibility this is a startup warning rather than a fatal error, as sites generally did operate successfully otherwise with this type of bug present.

### Changes

* Unpins `vue-click-outside-element` the packaging of which has been fixed upstream.
* Adds deprecation note to `__testDefaults` option. It is not in use, but removing would be a minor BC break we don't need to make.
* Allows test modules to use a custom port as an option on the `@apostrophecms/express` module.
* Removes the code base pull request template to instead inherit the organization-level template.
* Adds `npm audit` back to the test scripts.

## 3.10.0 - 2021-12-22

### Fixes

* `slug` type fields can now have an empty string or `null` as their `def` value without the string `'none'` populating automatically.
* The `underline` feature works properly in tiptap toolbar configuration.
* Required checkbox fields now properly prevent editor submission when empty.
* Pins `vue-click-outside-element` to a version that does not attempt to use `eval` in its distribution build, which is incompatible with a strict Content Security Policy.

### Adds

* Adds a `last` option to fields. Setting `last: true` on a field puts that field at the end of the field's widget order. If more than one field has that option active the true last item will depend on general field registration order. If the field is ordered with the `fields.order` array or field group ordering, those specified orders will take precedence.

### Changes

* Adds deprecation notes to the widget class methods `getWidgetWrapperClasses` and `getWidgetClasses` from A2.
* Adds a deprecation note to the `reorganize` query builder for the next major version.
* Uses the runtime build of Vue. This has major performance and bundle size benefits, however it does require changes to Apostrophe admin UI apps that use a `template` property (components should require no changes, just apps require an update). These apps must now use a `render` function instead. Since custom admin UI apps are not yet a documented feature we do not regard this as a bc break.
* Compatible with the `@apostrophecms/security-headers` module, which supports a strict `Content-Security-Policy`.
* Adds a deprecation note to the `addLateCriteria` query builder.
* Updates the `toCount` doc type query method to use Math.ceil rather than Math.floor plus an additional step.

## 3.9.0 - 2021-12-08

### Adds

* Developers can now override any Vue component of the ApostropheCMS admin UI by providing a component of the same name in the `ui/apos/components` folder of their own module. This is not always the best approach, see the documentation for details.
* When running a job, we now trigger the notification before to run the job, this way the progress notification ID is available from the job and the notification can be dismissed if needed.
* Adds `maxUi`, `maxLabel`, `minUi`, and `minLabel` localization strings for array input and other UI.

### Fixes

* Fully removes references to the A2 `self.partial` module method. It appeared only once outside of comments, but was not actually used by the UI. The `self.render` method should be used for simple template rendering.
* Fixes string interpolation for the confirmation modal when publishing a page that has an unpublished parent page.
* No more "cannot set headers after they are sent to the client" and "req.res.redirect not defined" messages when handling URLs with extra trailing slashes.
* The `apos.util.runPlayers` method is not called until all of the widgets in a particular tree of areas and sub-areas have been added to the DOM. This means a parent area widget player will see the expected markup for any sub-widgets when the "Edit" button is clicked.
* Properly activates the `apostropheI18nDebugPlugin` i18next debugging plugin when using the `APOS_SHOW_I18N` environment variable. The full set of l10n emoji indicators previously available for the UI is now available for template and server-side strings.
* Actually registers piece types for site search unless the `searchable` option is `false`.
* Fixes the methods required for the search `index` task.

### Changes

* Adds localization keys for the password field component's min and max error messages.

## 3.8.1 - 2021-11-23

### Fixes

* The search field of the pieces manager modal works properly. Thanks to [Miro Yovchev](https://github.com/myovchev) for pointing out the issue and providing a solution.
* Fixes a bug in `AposRichTextWidgetEditor.vue` when a rich text widget was specifically configured with an empty array as the `styles` option. In that case a new empty rich text widget will initiate with an empty paragraph tag.
* The`fieldsPresent` method that is used with the `presentFieldsOnly` option in doc-type was broken, looking for properties in strings and wasn't returning anything.

## 3.8.0 - 2021-11-15

### Adds

* Checkboxes for pieces are back, a main checkbox allows to select all page items. When all pieces on a page are checked, a banner where the user can select all pieces appears. A launder for mongo projections has been added.
* Registered `batchOperations` on a piece-type will now become buttons in the manager batch operations "more menu" (styled as a kebab icon). Batch operations should include a label, `messages` object, and `modalOptions` for the confirmation modal.
* `batchOperations` can be grouped into a single button with a menu using the `group` cascade subproperty.
* `batchOperations` can be conditional with an `if` conditional object. This allows developers to pass a single value or an array of values.
* Piece types can have `utilityOperations` configured as a top-level cascade property. These operations are made available in the piece manager as new buttons.
* Notifications may now include an `event` property, which the AposNotification component will emit on mount. The `event` property should be set to an object with `name` (the event name) and optionally `data` (data included with the event emission).
* Adds support for using the attachments query builder in REST API calls via the query string.
* Adds contextual menu for pieces, any module extending the piece-type one can add actions in this contextual menu.
* When clicking on a batch operation, it opens a confirmation modal using modal options from the batch operation, it also works for operations in grouped ones. operations name property has been renamed in action to work with AposContextMenu component.
* Beginning with this release, a module-specific static asset in your project such as `modules/mymodulename/public/images/bg.png` can always be referenced in your `.scss` and `.css` files as `/modules/mymodulename/images/bg.png`, even if assets are actually being deployed to S3, CDNs, etc. Note that `public` and `ui/public` module subdirectories have separate functions. See the documentation for more information.
* Adds AposFile.vue component to abstract file dropzone UI, uses it in AposInputAttachment, and uses it in the confirmation modal for pieces import.
* Optionally add `dimensionAttrs` option to image widget, which sets width & height attributes to optimize for Cumulative Layout Shift. Thank you to [Qiao Lin](https://github.com/qclin) for the contribution.

### Fixes

* The `apos.util.attachmentUrl` method now works correctly. To facilitate that, `apos.uploadsUrl` is now populated browser-side at all times as the frontend logic originally expected. For backwards compatibility `apos.attachment.uploadsUrl` is still populated when logged in.
* Widget players are now prevented from being played twice by the implementing vue component.

### Changes
* Removes Apostrophe 2 documentation and UI configuration from the `@apostrophecms/job` module. These options were not yet in use for A3.
* Renames methods and removes unsupported routes in the `@apostrophecms/job` module that were not yet in use. This was not done lightly, but specifically because of the minimal likelihood that they were in use in project code given the lack of UI support.
  * The deprecated `cancel` route was removed and will likely be replaced at a later date.
  * `run` was renamed `runBatch` as its purpose is specifically to run processes on a "batch selected" array of pieces or pages.
  * `runNonBatch` was renamed to `run` as it is the more generic job-running method. It is likely that `runBatch` will eventually be refactored to use this method.
  * The `good` and `bad` methods are renamed `success` and `failure`, respectively. The expected methods used in the `run` method were similarly renamed. They still increment job document properties called `good` and `bad`.
* Comments out the unused `batchSimpleRoute` methods in the page and piece-type modules to avoid usage before they are fully implemented.
* Optionally add `dimensionAttrs` option to image widget, which sets width & height attributes to optimize for Cumulative Layout Shift.
* Temporarily removes `npm audit` from our automated tests because of a sub-dependency of uploadfs that doesn't actually cause a security vulnerability for apostrophe.

## 3.7.0 - 2021-10-28

### Adds

* Schema select field choices can now be populated by a server side function, like an API call. Set the `choices` property to a method name of the calling module. That function should take a single argument of `req`, and return an array of objects with `label` and `value` properties. The function can be async and will be awaited.
* Apostrophe now has built-in support for the Node.js cluster module. If the `APOS_CLUSTER_PROCESSES` environment variable is set to a number, that number of child processes are forked, sharing the same listening port. If the variable is set to `0`, one process is forked for each CPU core, with a minimum of `2` to provide availability during restarts. If the variable is set to a negative number, that number is added to the number of CPU cores, e.g. `-1` is a good way to reserve one core for MongoDB if it is running on the same server. This is for production use only (`NODE_ENV=production`). If a child process fails it is restarted automatically.

### Fixes

* Prevents double-escaping interpolated localization strings in the UI.
* Rich text editor style labels are now run through a localization method to get the translated strings from their l10n keys.
* Fixes README Node version requirement (Node 12+).
* The text alignment buttons now work immediately in a new rich text widget. Previously they worked only after manually setting a style or refreshing the page. Thanks to Michelin for their support of this fix.
* Users can now activate the built-in date and time editing popups of modern browsers when using the `date` and `time` schema field types.
* Developers can now `require` their project `app.js` file in the Node.js REPL for debugging and inspection. Thanks to [Matthew Francis Brunetti](https://github.com/zenflow).
* If a static text phrase is unavailable in both the current locale and the default locale, Apostrophe will always fall back to the `en` locale as a last resort, which ensures the admin UI works if it has not been translated.
* Developers can now `require` their project `app.js` in the Node.js REPL for debugging and inspection
* Ensure array field items have valid _id prop before storing. Thanks to Thanks to [Matthew Francis Brunetti](https://github.com/zenflow).

### Changes

* In 3.x, `relationship` fields have an optional `builders` property, which replaces `filters` from 2.x, and within that an optional `project` property, which replaces `projection` from 2.x (to match MongoDB's `cursor.project`). Prior to this release leaving the old syntax in place could lead to severe performance problems due to a lack of projections. Starting with this release the 2.x syntax results in an error at startup to help the developer correct their code.
* The `className` option from the widget options in a rich text area field is now also applied to the rich text editor itself, for a consistently WYSIWYG appearance when editing and when viewing. Thanks to [Max Mulatz](https://github.com/klappradla) for this contribution.
* Adds deprecation notes to doc module `afterLoad` events, which are deprecated.
* Removes unused `afterLogin` method in the login module.

## 3.6.0 - 2021-10-13

### Adds

* The `context-editing` apostrophe admin UI bus event can now take a boolean parameter, explicitly indicating whether the user is actively typing or performing a similar active manipulation of controls right now. If a boolean parameter is not passed, the existing 1100-millisecond debounced timeout is used.
* Adds 'no-search' modifier to relationship fields as a UI simplification option.
* Fields can now have their own `modifiers` array. This is combined with the schema modifiers, allowing for finer grained control of field rendering.
* Adds a Slovak localization file. Activate the `sk` locale to use this. Many thanks to [Michael Huna](https://github.com/Miselrkba) for the contribution.
* Adds a Spanish localization file. Activate the `es` locale to use this. Many thanks to [Eugenio Gonzalez](https://github.com/egonzalezg9) for the contribution.
* Adds a Brazilian Portuguese localization file. Activate the `pt-BR` locale to use this. Many thanks to [Pietro Rutzen](https://github.com/pietro-rutzen) for the contribution.

### Fixes

* Fixed missing translation for "New Piece" option on the "more" menu of the piece manager, seen when using it as a chooser.
* Piece types with relationships to multiple other piece types may now be configured in any order, relative to the other piece types. This sometimes appeared to be a bug in reverse relationships.
* Code at the project level now overrides code found in modules that use `improve` for the same module name. For example, options set by the `@apostrophecms/seo-global` improvement that ships with `@apostrophecms/seo` can now be overridden at project level by `/modules/@apostrophecms/global/index.js` in the way one would expect.
* Array input component edit button label is now propertly localized.
* A memory leak on each request has been fixed, and performance improved, by avoiding the use of new Nunjucks environments for each request. Thanks to Miro Yovchev for pointing out the leak.
* Fragments now have access to `__t()`, `getOptions` and other features passed to regular templates.
* Fixes field group cascade merging, using the original group label if none is given in the new field group configuration.
* If a field is conditional (using an `if` option), is required, but the condition has not been met, it no longer throws a validation error.
* Passing `busy: true` to `apos.http.post` and related methods no longer produces an error if invoked when logged out, however note that there will likely never be a UI for this when logged out, so indicate busy state in your own way.
* Bugs in document modification detection have been fixed. These bugs caused edge cases where modifications were not detected and the "Update" button did not appear, and could cause false positives as well.

### Changes

* No longer logs a warning about no users if `testModule` is true on the app.

## 3.5.0 - 2021-09-23

* Pinned dependency on `vue-material-design-icons` to fix `apos-build.js` build error in production.
* The file size of uploaded media is visible again when selected in the editor, and media information such as upload date, dimensions and file size is now properly localized.
* Fixes moog error messages to reflect the recommended pattern of customization functions only taking `self` as an argument.
* Rich Text widgets now instantiate with a valid element from the `styles` option rather than always starting with an unclassed `<p>` tag.
* Since version 3.2.0, apostrophe modules to be loaded via npm must appear as explicit npm dependencies of the project. This is a necessary security and stability improvement, but it was slightly too strict. Starting with this release, if the project has no `package.json` in its root directory, the `package.json` in the closest ancestor directory is consulted.
* Fixes a bug where having no project modules directory would throw an error. This is primarily a concern for module unit tests where there are no additional modules involved.
* `css-loader` now ignores `url()` in css files inside `assets` so that paths are left intact, i.e. `url(/images/file.svg)` will now find a static file at `/public/images/file.svg` (static assets in `/public` are served by `express.static`). Thanks to Matic Tersek.
* Restored support for clicking on a "foreign" area, i.e. an area displayed on the page whose content comes from a piece, in order to edit it in an appropriate way.
* Apostrophe module aliases and the data attached to them are now visible immediately to `ui/src/index.js` JavaScript code, i.e. you can write `apos.alias` where `alias` matches the `alias` option configured for that module. Previously one had to write `apos.modules['module-name']` or wait until next tick. However, note that most modules do not push any data to the browser when a user is not logged in. You can do so in a custom module by calling `self.enableBrowserData('public')` from `init` and implementing or extending the `getBrowserData(req)` method (note that page, piece and widget types already have one, so it is important to extend in those cases).
* `options.testModule` works properly when implementing unit tests for an npm module that is namespaced.

### Changes

* Cascade grouping (e.g., grouping fields) will now concatenate a group's field name array with the field name array of an existing group of the same name. Put simply, if a new piece module adds their custom fields to a `basics` group, that field will be added to the default `basics` group fields. Previously the new group would have replaced the old, leaving inherited fields in the "Ungrouped" section.
* AposButton's `block` modifier now less login-specific

### Adds

* Rich Text widget's styles support a `def` property for specifying the default style the editor should instantiate with.
* A more helpful error message if a field of type `area` is missing its `options` property.

## 3.4.1 - 2021-09-13

No changes. Publishing to correctly mark the latest 3.x release as "latest" in npm.

## 3.4.0 - 2021-09-13

### Security

* Changing a user's password or marking their account as disabled now immediately terminates any active sessions or bearer tokens for that user. Thanks to Daniel Elkabes for pointing out the issue. To ensure all sessions have the necessary data for this, all users logged in via sessions at the time of this upgrade will need to log in again.
* Users with permission to upload SVG files were previously able to do so even if they contained XSS attacks. In Apostrophe 3.x, the general public so far never has access to upload SVG files, so the risk is minor but could be used to phish access from an admin user by encouraging them to upload a specially crafted SVG file. While Apostrophe typically displays SVG files using the `img` tag, which ignores XSS vectors, an XSS attack might still be possible if the image were opened directly via the Apostrophe media library's convenience link for doing so. All SVG uploads are now sanitized via DOMPurify to remove XSS attack vectors. In addition, all existing SVG attachments not already validated are passed through DOMPurify during a one-time migration.

### Fixes

* The `apos.attachment.each` method, intended for migrations, now respects its `criteria` argument. This was necessary to the above security fix.
* Removes a lodash wrapper around `@apostrophecms/express` `bodyParser.json` options that prevented adding custom options to the body parser.
* Uses `req.clone` consistently when creating a new `req` object with a different mode or locale for localization purposes, etc.
* Fixes bug in the "select all" relationship chooser UI where it selected unpublished items.
* Fixes bug in "next" and "previous" query builders.
* Cutting and pasting widgets now works between locales that do not share a hostname, provided that you switch locales after cutting (it does not work between tabs that are already open on separate hostnames).
* The `req.session` object now exists in task `req` objects, for better compatibility. It has no actual persistence.
* Unlocalized piece types, such as users, may now be selected as part of a relationship when browsing.
* Unpublished localized piece types may not be selected via the autocomplete feature of the relationship input field, which formerly ignored this requirement, although the browse button enforced it.
* The server-side JavaScript and REST APIs to delete pieces now work properly for pieces that are not subject to either localization or draft/published workflow at all the (`localize: false` option). UI for this is under discussion, this is just a bug fix for the back end feature which already existed.
* Starting in version 3.3.1, a newly added image widget did not display its image until the page was refreshed. This has been fixed.
* A bug that prevented Undo operations from working properly and resulted in duplicate widget _id properties has been fixed.
* A bug that caused problems for Undo operations in nested widgets, i.e. layout or multicolumn widgets, has been fixed.
* Duplicate widget _id properties within the same document are now prevented on the server side at save time.
* Existing duplicate widget _id properties are corrected by a one-time migration.

### Adds

* Adds a linter to warn in dev mode when a module name include a period.
* Lints module names for `apostrophe-` prefixes even if they don't have a module directory (e.g., only in `app.js`).
* Starts all `warnDev` messages with a line break and warning symbol (⚠️) to stand out in the console.
* `apos.util.onReady` aliases `apos.util.onReadyAndRefresh` for brevity. The `apos.util.onReadyAndRefresh` method name will be deprecated in the next major version.
* Adds a developer setting that applies a margin between parent and child areas, allowing developers to change the default spacing in nested areas.

### Changes

* Removes the temporary `trace` method from the `@apostrophecms/db` module.
* Beginning with this release, the `apostrophe:modulesReady` event has been renamed `apostrophe:modulesRegistered`, and the `apostrophe:afterInit` event has been renamed `apostrophe:ready`. This better reflects their actual roles. The old event names are accepted for backwards compatibility. See the documentation for more information.
* Only autofocuses rich text editors when they are empty.
* Nested areas now have a vertical margin applied when editing, allowing easier access to the parent area's controls.

## 3.3.1 - 2021-09-01

### Fixes

* In some situations it was possible for a relationship with just one selected document to list that document several times in the returned result, resulting in very large responses.
* Permissions roles UI localized correctly.
* Do not crash on startup if users have a relationship to another type. This was caused by the code that checks whether any users exist to present a warning to developers. That code was running too early for relationships to work due to event timing issues.

## 3.3.0 - 2021-08-30

### Fixes

* Addresses the page jump when using the in-context undo/redo feature. The page will immediately return users to their origin scroll position after the content refreshes.
* Resolves slug-related bug when switching between images in the archived view of the media manager. The slug field was not taking into account the double slug prefix case.
* Fixes migration task crash when parking new page. Thanks to [Miro Yovchev](https://www.corllete.com/) for this fix.
* Fixes incorrect month name in `AposCellDate`, which can be optionally used in manage views of pieces. Thanks to [Miro Yovchev](https://www.corllete.com/) for this fix.

### Adds

* This version achieves localization (l10n) through a rich set of internationalization (i18n) features. For more information, [see the documentation](https://v3.docs.apostrophecms.org/).
* There is support for both static string localization and dynamic content localization.
* The home page, other parked pages, and the global document are automatically replicated to all configured locales at startup. Parked properties are refreshed if needed. Other pages and pieces are replicated if and when an editor chooses to do so.
* An API route has been added for voluntary replication, i.e. when deciding a document should exist in a second locale, or desiring to overwrite the current draft contents in locale `B` with the draft contents of locale `A`.
* Locales can specify `prefix` and `hostname` options, which are automatically recognized by middleware that removes the prefix dynamically where appropriate and sets `req.locale`. In 3.x this works more like the global site `prefix` option. This is a departure from 2.x which stored the prefix directly in the slug, creating maintenance issues.
* Locales are stateless: they are never recorded in the session. This eliminates many avenues for bugs and bad SEO. However, this also means the developer must fully distinguish them from the beginning via either `prefix` or `hostname`. A helpful error message is displayed if this is not the case.
* Switching locales preserves the user's editing session even if on separate hostnames. To enable this, if any locales have hostnames, all configured locales must have hostnames and/or baseUrl must be set for those that don't.
* An API route has been added to discover the locales in which a document exists. This provides basic information only for performance (it does not report `title` or `_url`).
* Editors can "localize" documents, copying draft content from one locale to another to create a corresponding document in a different locale. For convenience related documents, such as images and other pieces directly referenced by the document's structure, can be localized at the same time. Developers can opt out of this mechanism for a piece type entirely, check the box by default for that type, or leave it as an "opt-in" choice.
* The `@apostrophecms/i18n` module now uses `i18next` to implement static localization. All phrases in the Vue-based admin UI are passed through `i18next` via `this.$t`, and `i18next` is also available via `req.t()` in routes and `__t()` in templates. Apostrophe's own admin UI phrases are in the `apostrophe` namespace for a clean separation. An array of locale codes, such as `en` or `fr` or `en-au`, can be specified using the `locales` option to the `@apostrophecms/i18n` module. The first locale is the default, unless the `defaultLocale` option is set. If no locales are set, the locale defaults to `en`. The `i18next-http-middleware` locale guesser is installed and will select an available locale if possible, otherwise it will fall back to the default.
* In the admin UI, `v-tooltip` has been extended as `v-apos-tooltip`, which passes phrases through `i18next`.
* Developers can link to alternate locales by iterating over `data.localizations` in any page template. Each element always has `locale`, `label` and `homePageUrl` properties. Each element also has an `available` property (if true, the current context document is available in that locale), `title` and a small number of other document properties are populated, and `_url` redirects to the context document in that locale. The current locale is marked with `current: true`.
* To facilitate adding interpolated values to phrases that are passed as a single value through many layers of code, the `this.$t` helper provided in Vue also accepts an object argument with a `key` property. Additional properties may be used for interpolation.
* `i18next` localization JSON files can be added to the `i18n` subdirectory of *any* module, as long as its `i18n` option is set. The `i18n` object may specify `ns` to give an `i18next` namespace, otherwise phrases are in the default namespace, used when no namespace is specified with a `:` in an `i18next` call. The default namespace is yours for use at project level. Multiple modules may contribute to the same namespace.
* If `APOS_DEBUG_I18N=1` is set in the environment, the `i18next` debug flag is activated. For server-side translations, i.e. `req.t()` and `__t()`, debugging output will appear on the server console. For browser-side translations in the Vue admin UI, debugging output will appear in the browser console.
* If `APOS_SHOW_I18N=1` is set in the environment, all phrases passed through `i18next` are visually marked, to make it easier to find those that didn't go through `i18next`. This does not mean translations actually exist in the JSON files. For that, review the output of `APOS_DEBUG_I18N=1`.
* There is a locale switcher for editors.
* There is a backend route to accept a new locale on switch.
* A `req.clone(properties)` method is now available. This creates a clone of the `req` object, optionally passing in an object of properties to be set. The use of `req.clone` ensures the new object supports `req.get` and other methods of a true `req` object. This technique is mainly used to obtain a new request object with the same privileges but a different mode or locale, i.e. `mode: 'published'`.
* Fallback wrappers are provided for the `req.__()`, `res.__()` and `__()` localization helpers, which were never official or documented in 3.x but may be in use in projects ported from 2.x. These wrappers do not localize but do output the input they are given along with a developer warning. You should migrate them to use `req.t()` (in server-side javascript) or `__t()` (Nunjucks templates).

### Changes

* Bolsters the CSS that backs Apostrophe UI's typography to help prevent unintended style leaks at project-level code.
* Removes the 2.x series changelog entries. They can be found in the 2.0 branch in Github.

## 3.2.0 - 2021-08-13

### Fixes

* `req.hostname` now works as expected when `trustProxy: true` is passed to the `@apostrophecms/express` module.
* Apostrophe loads modules from npm if they exist there and are configured in the `modules` section of `app.js`. This was always intended only as a way to load direct, intentional dependencies of your project. However, since npm "flattens" the dependency tree, dependencies of dependencies that happen to have the same name as a project-level Apostrophe module could be loaded by default, crashing the site or causing unexpected behavior. So beginning with this release, Apostrophe scans `package.json` to verify an npm module is actually a dependency of the project itself before attempting to load it as an Apostrophe module.
* Fixes the reference to sanitize-html defaults in the rich text widget.
* Fixes the `toolbarToAllowedStyles` method in the rich text widget, which was not returning any configuration.
* Fixes the broken text alignment in rich text widgets.
* Adds a missing npm dependency on `chokidar`, which Apostrophe and Nunjucks use for template refreshes. In most environments this worked anyway due to an indirect dependency via the `sass` module, but for stability Apostrophe should depend directly on any npm module it uses.
* Fixes the display of inline range inputs, notably broken when using Palette
* Fixes occasional unique key errors from migrations when attempting to start up again with a site that experienced a startup failure before inserting its first document.
* Requires that locale names begin with a letter character to ensure order when looping over the object entries.
* Unit tests pass in MongoDB 5.x.

### Adds
* Adds Cut and Paste to area controls. You can now Cut a widget to a virtual clipboard and paste it in suitable areas. If an area
can include the widget on the clipboard, a special Clipboard widget will appear in area's Add UI. This works across pages as well.

### Changes
* Apostrophe's Global's UI (the @apostrophecms/global singleton has moved from the admin bar's content controls to the admin utility tray under a cog icon.
* The context bar's document Edit button, which was a cog icon, has been rolled into the doc's context menu.

## 3.1.3 - 2021-07-16

### Fixes

* Hotfix for an incompatibility between `vue-loader` and `webpack` 5.45.0 which causes a crash at startup in development, or asset build time in production. We have temporarily pinned our dependency to `webpack` 5.44.x. We are [contributing to the discussion around the best long-term fix for vue-loader](https://github.com/vuejs/vue-loader/issues/1854).

## 3.1.2 - 2021-07-14

### Changes

* Removes an unused method, `mapMongoIdToJqtreeId`, that was used in A2 but is no longer relevant.
* Removes deprecated and non-functional steps from the `edit` method in the `AposDocsManager.vue` component.
* Legacy migrations to update 3.0 alpha and 3.0 beta sites to 3.0 stable are still in place, with no functional changes, but have been relocated to separate source files for ease of maintenance. Note that this is not a migration path for 2.x databases. Tools for that are forthcoming.

## 3.1.1 - 2021-07-08

### Fixes

* Two distinct modules may each have their own `ui/src/index.scss` file, similar to the fix already applied to allow multiple `ui/src/index.js` files.

## 3.1.0 - 2021-06-30

### Fixes

* Corrects a bug that caused Apostrophe to rebuild the admin UI on every nodemon restart, which led to excessive wait times to test new code. Now this happens only when `package-lock.json` has been modified (i.e. you installed a new module that might contain new Apostrophe admin UI code). If you are actively developing Apostrophe admin UI code, you can opt into rebuilding all the time with the `APOS_DEV=1` environment variable. In any case, `ui/src` is always rebuilt in a dev environment.
* Updates `cheerio`, `deep-get-set`, and `oembetter` versions to resolve vulnerability warnings.
* Modules with a `ui/src` folder, but no other content, are no longer considered "empty" and do not generate a warning.
* Pushing a secondary context document now always results in entry to draft mode, as intended.
* Pushing a secondary context document works reliably, correcting a race condition that could cause the primary document to remain in context in some cases if the user was not already in edit mode.

### Changes

* Deprecates `self.renderPage` method for removal in next major version.
* Since `ui/src/index.js` files must export a function to avoid a browser error in production which breaks the website experience, we now detect this at startup and throw a more helpful error to prevent a last-minute discovery in production.

## 3.0.1 - 2021-06-17

### Fixes

* Fixes an error observed in the browser console when using more than one `ui/src/index.js` file in the same project. Using more than one is a good practice as it allows you to group frontend code with an appropriate module, or ship frontend code in an npm module that extends Apostrophe.
* Migrates all of our own frontend players and utilities from `ui/public` to `ui/src`, which provides a robust functional test of the above.
* Executes `ui/src` imports without waiting for next tick, which is appropriate as we have positioned it as an alternative to `ui/public` which is run without delay.

## 3.0.0 - 2021-06-16

### Breaks

* Previously our `a3-boilerplate` project came with a webpack build that pushed code to the `ui/public` folder of an `asset` module. Now the webpack build is not needed because Apostrophe takes care of compiling `ui/src` for us. This is good! However, **if you are transitioning your project to this new strategy, you will need to remove the `modules/asset/ui/public` folder from your project manually** to ensure that webpack-generated code originally intended for webpack-dev-server does not fail with a `publicPath` error in the console.
* The `CORE_DEV=1` environment setting has been changed to `APOS_DEV=1` because it is appropriate for anyone who is actively developing custom Apostrophe admin UI using `ui/apos` folders in their own modules.
* Apostrophe now uses Dart Sass, aka the `sass` npm module. The `node-sass` npm module has been deprecated by its authors for some time now. Most existing projects will be unaffected, but those writing their own Apostrophe UI components will need to change any `/deep/` selectors to `::v-deep` and consider making other Dart Sass updates as well. For more information see the [Dart Sass documentation](https://sass-lang.com/dart-sass). Those embracing the new `ui/src` feature should also bear in mind that Dart Sass is being used.

### Changes

* Relationship ids are now stored as aposDocIds (without the locale and mode part). The appropriate locale and mode are known from the request. This allows easy comparison and copying of these properties across locales and fixes a bug with reverse relationships when publishing documents. A migration has been added to take care of this conversion on first startup.
- The `attachment` field type now correctly limits file uploads by file type when using the `fileGroup` field option.
- Uploading SVG files is permitted in the Media Library by default.

### Adds

- Apostrophe now enables you to ship frontend JavaScript and Sass (using the SCSS syntax) without your own webpack configuration.
- Any module may contain modern JavaScript in a `ui/src/index.js` file, which may use `import` to bring in other files in the standard way. Note that **`ui/src/index.js must export a function`**. These functions are called for you in the order modules are initialized.
- Any module may contain a Sass (SCSS) stylesheet in a `ui/src/index.scss` file, which may also import other Sass (SCSS) files.
- Any project that requires IE11 support for `ui/src` JavaScript code can enable it by setting the `es5: true` option to the `@apostrophecms/asset` module. Apostrophe produces separate builds for IE11 and modern browsers, so there is no loss of performance in modern browsers. Code is automatically compiled for IE11 using `babel` and missing language features are polyfilled using `core-js` so you can use promises, `async/await` and other standard modern JavaScript features.
- `ui/public` is still available for raw JavaScript and CSS files that should be pushed *as-is* to the browser. The best use of this feature is to deliver the output of your own custom webpack build, if you have one.
- Adds browser-side `editMode` flag that tracks the state of the current view (edit or preview), located at `window.apos.adminBar.editMode`.
- Support for automatic inline style attribute sanitization for Rich Text widgets.
- Adds text align controls for Rich Text widgets. The following tools are now supported as part of a rich text widget's `toolbar` property:
-- `alignLeft`
-- `alignRight`
-- `alignCenter`
-- `alignJustify`
- `@apostrophecms/express` module now supports the `trustProxy: true` option, allowing your reverse proxy server (such as nginx) to pass on the original hostname, protocol and client IP address.

### Fixes

* Unit tests passing again. Temporarily disabled npm audit checks as a source of critical failures owing to upstream issues with third-party packages which are not actually a concern in our use case.
* Fixed issues with the query builder code for relationships. These issues were introduced in beta 3 but did not break typical applications, except for displaying distinct choices for existing values of a relationship field.
* Checkbox field types can now be used as conditional fields.
* Tracks references to attachments correctly, and introduces a migration to address any attachments previously tracked as part of documents that merely have a relationship to the proper document, i.e. pages containing widgets that reference an image piece.
* Tracks the "previously published" version of a document as a legitimate reference to any attachments, so that they are not discarded and can be brought back as expected if "Undo Publish" is clicked.
* Reverse relationships work properly for published documents.
* Relationship subfields are now loaded properly when `reverseOf` is used.
* "Discard Draft" is available when appropriate in "Manage Pages" and "Manage Pieces."
* "Discard Draft" disables the "Submit Updates" button when working as a contributor.
* Relationship subfields can now be edited when selecting in the full "manage view" browser, as well as in the compact relationship field view which worked previously.
* Relationship subfields now respect the `def` property.
* Relationship subfields are restored if you deselect a document and then reselect it within a single editing experience, i.e. accidentally deselect and immediately reselect, for instance.
* A console warning when editing subfields for a new relationship was fixed.
* Field type `color`'s `format` option moved out of the UI options and into the general options object. Supported formats are "rgb", "prgb", "hex6", "hex3", "hex8", "name", "hsl", "hsv". Pass the `format` string like:
```js
myColorField: {
  type: 'color',
  label: 'My Color',
  options: {
    format: 'hsl'
  }
}
```
* Restored Vue dependency to using semantic versioning now that Vue 2.6.14 has been released with a fix for the bug that required us to pin 2.6.12.
* Nunjucks template loader is fully compatible with Linux in a development environment.
* Improved template performance by reusing template loaders.
* `min` and `max` work properly for both string-like and number-like fields.
* Negative numbers, leading minus and plus signs, and trailing periods are accepted in the right ways by appropriate field types.
* If a user is inadvertently inserted with no password, set a random password on the backend for safety. In tests it appears that login with a blank password was already forbidden, but this provides an additional level of certainty.
* `data.page` and `data.contextOptions` are now available in `widget.html` templates in most cases. Specifically, they are available when loading the page, (2) when a widget has just been inserted on the page, and (3) when a widget has just been edited and saved back to the page. However, bear in mind that these parameters are never available when a widget is being edited "out of context" via "Page Settings", via the "Edit Piece" dialog box, via a dialog box for a parent widget, etc. Your templates should be written to tolerate the absence of these parameters.
* Double slashes in the slug cannot be used to trick Apostrophe into serving as an open redirect (fix ported to 3.x from 2.92.0).
* The global doc respects the `def` property of schema fields when first inserted at site creation time.
* Fixed fragment keyword arguments being available when not a part of the fragment signature.

## 3.0.0-beta.3.1 - 2021-06-07

### Breaks
- This backwards compatibility break actually occurred in 3.0.0-beta.3 and was not documented at that time, but it is important to know that the following Rich Text tool names have been updated to match Tiptap2's convention:
-- `bullet_list` -> `bulletList`
-- `ordered_list` -> `orderedList`
-- `code_block` -> `codeBlock`
-- `horizontal_rule` -> `horizontalRule`

### Fixes

- Rich Text default tool names updated, no longer broken. Bug introduced in 3.0.0-beta.3.
- Fixed Rich Text's tool cascade to properly account for core defaults, project level defaults, and area-specific options.

## 3.0.0-beta.3 - 2021-06-03

### Security Fixes

The `nlbr` and `nlp` Nunjucks filters marked their output as safe to preserve the tags that they added, without first escaping their input, creating a CSRF risk. These filters have been updated to escape their input unless it has already been marked safe. No code changes are required to templates whose input to the filter is intended as plaintext, however if you were intentionally leveraging this bug to output unescaped HTML markup you will need to make sure your input is free of CSRF risks and then use the `| safe` filter before the `| nlbr` or `| nlp` filter.

### Adds

- Added the `ignoreUnusedFolderWarning` option for modules that intentionally might not be activated or inherited from in a particular startup.
- Better explanation of how to replace macros with fragments, in particular how to call the fragments with `{% render fragmentName(args) %}`.

### Fixes

- Temporarily pinned to Vue 2.6.12 to fix an issue where the "New" button in the piece manager modals disappeared. We think this is a bug in the newly released Vue 2.6.13 but we are continuing to research it.
- Updated dependencies on `sanitize-html` and `nodemailer` to new major versions, causing no bc breaks at the ApostropheCMS level. This resolved two critical vulnerabilities according to `npm audit`.
- Removed many unused dependencies.
- The data retained for "Undo Publish" no longer causes slug conflicts in certain situations.
- Custom piece types using `localized: false` or `autopublish: true,` as well as singleton types, now display the correct options on the "Save" dropdown.
- The "Save and View," "Publish and View" and/or "Save Draft and Preview" options now appear only if an appropriate piece page actually exists for the piece type.
- Duplicating a widget now properly assigns new IDs to all copied sub-widgets, sub-areas and array items as well.

- Added the `ignoreUnusedFolderWarning` option for modules that intentionally might not be activated or inherited from in a particular startup.
- If you refresh the page while previewing or editing, you will be returned to that same state.

### Notices

- Numerous `npm audit` vulnerability warnings relating to `postcss` 7.x were examined, however it was determined that these are based on the idea of a malicious SASS coder attempting to cause a denial of service. Apostrophe developers would in any case be able to contribute JavaScript as well and so are already expected to be trusted parties. This issue must be resolved upstream in packages including both `stylelint` and `vue-loader` which have considerable work to do before supporting `postcss` 8.x, and in any case public access to write SASS is not part of the attack surface of Apostrophe.

### Changes

- When logging out on a page that only exists in draft form, or a page with access controls, you are redirected to the home page rather than seeing a 404 message.

- Rich text editor upgraded to [tiptap 2.x beta](https://www.tiptap.dev) :tada:. On the surface not a lot has changed with the upgrade, but tiptap 2 has big improvements in terms of speed, composability, and extension support. [See the technical differences of tiptap 1 and 2 here](https://www.tiptap.dev/overview/upgrade-guide#reasons-to-upgrade-to-tiptap-2x)

## 3.0.0-beta.2 - 2021-05-21

### **Breaks**

- The `updateModified: false` option, formerly supported only by `apos.doc.update`, has been renamed to `setModified: false` and is now supported by `apos.doc.insert` as well. If explicitly set to false, the insert and update methods will leave the `modified` property alone, rather than trying to detect or infer whether a change has been made to the draft relative to the published version.
- The `permission` module no longer takes an `interestingTypes` option. Instead, doc type managers may set their `showPermissions` option to `true` to always be broken out separately in the permissions explorer, or explicitly set it to `false` to never be mentioned at all, even on a list of typical piece types that have the same permissions. This allows module creators to ship the right options with their modules rather than requiring the developer to hand-configure `interestingTypes`.
- When editing users, the permissions explorer no longer lists "submitted draft" as a piece type.
- Removed `apos.adminBar.group` method, which is unlikely to be needed in 3.x. One can group admin bar items into dropdowns via the `groups` option.
- Raw HTML is no longer permitted in an `apos.notify` message parameter. Instead, `options.buttons` is available. If present, it must be an array of objects with `type` and `label` properties. If `type` is `'event'` then that button object must have `name` and `data` properties, and when clicked the button will trigger an apos bus event of the given `name` with the provided `data` object. Currently `'event'` is the only supported value for `type`.

### Adds

- The name `@apostrophecms/any-page-type` is now accepted for relationships that should match any page. With this change, the doc type manager module name and the type name are now identical for all types in 3.x. However, for backwards compatibility `@apostrophecms/page` is still accepted. `apos.doc.getManager` will accept either name.
- Sets the project root-level `views` directory as the default fallback views directory. This is no longer a necessary configuration in projects unless they want to change it on the `@apostrophecms/template` option `viewsFolderFallback`.
- The new `afterAposScripts` nunjucks block allows for pushing markup after Apostrophe's asset bundle script tag, at the end of the body. This is a useful way to add a script tag for Webpack's hot reload capabilities in development while still ensuring that Apostrophe's utility methods are available first, like they are in production.
- An `uploadfs` option may be passed to the `@apostrophecms/asset` module, in order to pass options configuring a separate instance of `uploadfs` specifically for the static assets. The `@apostrophecms/uploadfs` module now exports a method to instantiate an uploadfs instance. The default behavior, in which user-uploaded attachments and static assets share a single instance of uploadfs, is unchanged. Note that asset builds never use uploadfs unless `APOS_UPLOADFS_ASSETS=1` is set in the environment.
- `AposButtonSplit` is a new UI component that combines a button with a context menu. Users can act on a primary action or change the button's function via menu button to the right of the button itself.
- Developers can now pass options to the `color` schema field by passing a `pickerOptions` object through your field. This allows for modifying/removing the default color palette, changing the resulting color format, and disabling various UI. For full set of options [see this example](https://github.com/xiaokaike/vue-color/blob/master/src/components/Sketch.vue)
- `AposModal` now emits a `ready` event when it is fully painted and can be interacted with by users or code.
- The video widget is now compatible with vimeo private videos when the domain is on the allowlist in vimeo.

### Changes

- You can now override the parked page definition for the home page without copying the entirety of `minimumPark` from the source code. Specifically, you will not lose the root archive page if you park the home page without explicitly parking the archive page as well. This makes it easier to choose your own type for the home page, in lieu of `@apostrophecms/home-page`.

### Fixes

- Piece types like users that have a slug prefix no longer trigger a false positive as being "modified" when you first click the "New" button.
- The `name` option to widget modules, which never worked in 3.x, has been officially removed. The name of the widget type is always the name of the module, with the `-widget` suffix removed.
- The home page and other parked pages should not immediately show as "pending changes."
- In-context editing works properly when the current browser URL has a hash (portion beginning with `#`), enabling the use of the hash for project-specific work. Thanks to [https://stepanjakl.com/](Štěpán Jákl) for reporting the issue.
- When present, the `apos.http.addQueryToUrl` method preserves the hash of the URL intact.
- The home page and other parked pages should not immediately show as "pending changes."
- The browser-side `apos.http.parseQuery` function now handles objects and arrays properly again.
- The in-context menu for documents has been refactored as a smart component that carries out actions on its own, eliminating a great deal of redundant code, props and events.
- Added additional retries when binding to the port in a dev environment.
- The "Submit" button in the admin bar updates properly to "Submitted" if the submission happens in the page settings modal.
- Skipping positional arguments in fragments now works as expected.
- The rich text editor now supports specifying a `styles` array with no `p` tags properly. A newly added rich text widget initially contains an element with the first style, rather than always a paragraph. If no styles are configured, a `p` tag is assumed. Thanks to Stepan Jakl for reporting the issue.

### Changes
- Editor modal's Save button (publish / save draft / submit) now updated to use the `AposSplitButton` component. Editors can choose from several follow-up actions that occur after save, including creating another piece of content of the same type, being taken to the in-context version of the document, or being returned to the manager. Editor's selection is saved in localstorage, creating a remembered preference per content type.

## 3.0.0-beta.1.1 - 2021-05-07

### Fixes

- A hotfix for an issue spotted in beta 1 in our demo: all previously published pages of sites migrated from early alpha releases had a "Draft" label until published again.

## 3.0.0-beta.1 - 2021-05-06

### **Breaks**

- Removes the `firstName` and `lastName` fields in user pieces.
- The query parameters `apos-refresh`, `apos-edit`, `apos-mode` and `apos-locale` are now `aposRefresh`, `aposEdit`, `aposMode`and `aposLocale`. Going forward all query parameters will be camelCase for consistency with query builders.

### Changes

- Archiving a page or piece deletes any outstanding draft in favor of archiving the last published version. Previously the behavior was effectively the opposite.
- "Publish Changes" button label has been changes to "Update".
- Draft mode is no longer the default view for published documents.
- The page and piece manager views now display the title, etc. of the published version of a document, unless that document only exists in draft form. However a label is also provided indicating if a newer draft is in progress.
- Notifications have been updated with a new visual display and animation style.

### **Adds**

- Four permissions roles are supported and enforced: guest, contributor, editor and admin. See the documentation for details. Pre-existing alpha users are automatically migrated to the admin role.
- Documents in managers now have context sensitive action menus that allow actions like edit, discard draft, archive, restore, etc.
- A fragment call may now have a body using `rendercall`, just like a macro call can have a body using `call`. In addition, fragments can now have named arguments, just like macros. Many thanks to Miro Yovchev for contributing this implementation.
- Major performance improvement to the `nestedModuleSubdirs` option.
- Updates URL fields and oEmbed URL requests to use the `httpsFix` option in launder's `url()` method.
- Documents receive a state label based on their document state (draft, pending, pending updates)
- Contributors can submit drafts for review ("Submit" versus "Submit Updates").
- Editors and admins can manage submitted drafts.
- Editors and admins can easily see the number of proposed changes awaiting their attention.
- Support for virtual piece types, such as submitted drafts, which in actuality manage more than one type of doc.
- Confirm modals now support a schema which can be assessed after confirmation.
- When archiving and restoring pages, editors can chose whether the action affects only this document or this document + children
- Routes support the `before` syntax, allowing routes that are added to Express prior to the routes or middleware of another module. The syntax `before: 'middleware:moduleName'` must be used to add the route prior to the middleware of `moduleName`. If `middleware:` is not used, the route is added before the routes of `moduleName`. Note that normally all middleware is added before all routes.
- A `url` property can now optionally be specified when adding middleware. By default all middleware is global.
- The pieces REST GET API now supports returning only a count of all matching pieces, using the `?count=1` query parameter.
- Admin bar menu items can now specify a custom Vue component to be used in place of `AposButton`.
- Sets `username` fields to follow the user `title` field to remove an extra step in user creation.
- Adds default data to the `outerLayoutBase.html` `<title>` tag: `data.piece.title or data.page.title`.
- Moves the core UI build task into the start up process. The UI build runs automatically when `NODE_ENV` is *not* 'production' and when:
    1. The build folder does not yet exist.
    2. The package.json file is newer than the existing UI build.
    3. You explicitly tell it to by setting the environment variable `CORE_DEV=1`
- The new `._ids(_idOrArrayOfIds)` query builder replaces `explicitOrder` and accepts an array of document `_id`s or a single one. `_id` can be used as a multivalued query parameter. Documents are returned in the order you specify, and just like with single-document REST GET requests, the locale of the `_id`s is overridden by the `aposMode` query parameter if present.
- The `.withPublished(true)` query builder adds a `_publishedDoc` property to each returned draft document that has a published equivalent. `withPublished=1` can be used as a query parameter. Note this is not the way to fetch only published documents. For that, use `.locale('en:published')` or similar.
- The server-side implementation of `apos.http.post` now supports passing a `FormData` object created with the `[form-data](https://www.npmjs.com/package/form-data)` npm module. This keeps the API parallel with the browser-side implementation and allows for unit testing the attachments feature, as well as uploading files to internal and external APIs from the server.
- `manuallyPublished` computed property moved to the `AposPublishMixin` for the use cases where that mixin is otherwise warranted.
- `columns` specified for a piece type's manage view can have a name that uses "dot notation" to access a subproperty. Also, for types that are localized, the column name can begin with `draft:` or `published:` to specifically display a property of the draft or published version of the document rather than the best available. When a prefix is not used, the property comes from the published version of the document if available, otherwise from the draft.
- For page queries, the `children` query builder is now supported in query strings, including the `depth` subproperty. For instance you could fetch `/api/v1/@apostrophecms/page/id-of-page?children=1` or `/api/v1/@apostrophecms/page/id-of-page?children[depth]=3`.
- Setting `APOS_LOG_ALL_QUERIES=1` now logs the projection, skip, limit and sort in addition to the criteria, which were previously logged.

### **Fixes**

- Fragments can now call other fragments, both those declared in the same file and those imported, just like macros calling other macros. Thanks to Miro Yovchev for reporting the issue.
- There was a bug that allowed parked properties, such as the slug of the home page, to be edited. Note that if you don't want a property of a parked page to be locked down forever you can use the `_defaults` feature of parked pages.
- A required field error no longer appears immediately when you first start creating a user.
- Vue warning in the pieces manager due to use of value rather than name of column as a Vue key. Thanks to Miro Yovchev for spotting the issue.
- "Save Draft" is not an appropriate operation to offer when editing users.
- Pager links no longer break due to `aposRefresh=1` when in edit mode. Also removed superfluous `append` query parameter from these.
- You may now intentionally clear the username and slug fields in preparation to type a new value. They do not instantly repopulate based on the title field when you clear them.
- Language of buttons, labels, filters, and other UI updated and normalized throughout.
- A contributor who enters the page tree dialog box, opens the editor, and selects "delete draft" from within the editor of an individual page now sees the page tree reflect that change right away.
- The page manager listens for content change events in general and its refresh mechanism is robust in possible situations where both an explicit refresh call and a content change event occur.
- Automatically retries once if unable to bind to the port in a dev environment. This helps with occasional `EADDRINUSE` errors during nodemon restarts.
- Update the current page's context bar properly when appropriate after actions such as "Discard Draft."
- The main archive page cannot be restored, etc. via the context menu in the page tree.
- The context menu and "Preview Draft" are both disabled while errors are present in the editor dialog box.
- "Duplicate" should lead to a "Publish" button, not an "Update" button, "Submit" rather than "Submit Update," etc.
- When you "Duplicate" the home page you should be able to set a slug for the new page (parked properties of parked pages should be editable when making a duplicate).
- When duplicating the home page, the suggested slug should not be `/` as only one page can have that slug at a time.
- Attention is properly called to a slug conflict if it exists immediately when the document is opened (such as making a copy where the suggested slug has already been used for another copy).
- "Preview Draft" never appears for types that do not use drafts.
- The toggle state of admin bar utility items should only be mapped to an `is-active` class if, like palette, they opt in with `toggle: true`
- Fixed unique key errors in the migrate task by moving the parking of parked pages to a new `@apostrophecms/migrate:after` event handler, which runs only after migrations, whether that is at startup (in dev) or at the end of the migration task (in production).
- UI does not offer "Archive" for the home page, or other archived pages.
- Notification checks and other polling requests now occur only when the tab is in the foreground, resolving a number of problems that masqueraded as other bugs when the browser hit its connection limit for multiple tabs on the same site.
- Parked pages are now parked immediately after database migrations are checked and/or run. In dev this still happens at each startup. In production this happens when the database is brand new and when the migration task is manually run.

## 3.0.0-alpha.7 - 2021-04-07

### Breaks

* The `trash` property has been renamed `archived`, and throughout the UI we refer to "archiving" and the "archive" rather than "move to trash" and the "trash can." A database migration is included to address this for existing databases. However, **if you set the minimumPark option, or used a boilerplate in which it is set,** you will need to **change the settings for the `parkedId: 'trash'` page to match those [currently found in the `minimumPark` option setting in the `@apostrophecms/page` source code](https://github.com/apostrophecms/apostrophe/blob/481252f9bd8f42b62648a0695105e6e9250810d3/modules/%40apostrophecms/page/index.js#L25-L32).

### Adds

* General UX and UI improvements to the experience of moving documents to and from the archive, formerly known as the trash.
* Links to each piece are available in the manage view when appropriate.
* Search is implemented in the media library.
* You can now pass core widgets a `className` option when configuring them as part of an area.
* `previewDraft` for pieces, adds a Preview Draft button on creation for quick in-context editing. Defaults to true.

### Changes

* Do not immediately redirect to new pages and pieces.
* Restored pieces now restore as unpublished drafts.
* Refactored the admin bar component for maintainability.
* Notification style updates

### Fixes

* Advisory lock no longer triggers an update to the modification timestamp of a document.
* Attempts to connect Apostrophe 3.x to an Apostrophe 2.x database are blocked to prevent content loss.
* "Save as Draft" is now available as soon as a new document is created.
* Areas nested in array schema fields can now be edited in context.
* When using `apos.image.first`, the alt attribute of the image piece is available on the returned attachment object as `._alt`. In addition, `_credit` and `_creditUrl` are available.
* Fixes relating to the editing of widgets in nested areas, both on the page and in the modal.
* Removed published / draft switch for unpublished drafts.
* "Publish Changes" appears only at appropriate times.
* Notifications moved from the bottom right of the viewport to the bottom center, fixing some cases of UI overlap.

## 3.0.0-alpha.6.1 - 2021-03-26

### Fixes

* Conditional fields (`if`) and the "following values" mechanism now work properly in array item fields.
* When editing "Page Settings" or a piece, the "publish" button should not be clickable if there are errors.

## 3.0.0-alpha.6 - 2021-03-24

### Adds
* You can "copy" a page or a piece via the ⠇ menu.
* When moving the current page or piece to the trash, you are taken to the home page.
* `permissions: false` is supported for piece and page insert operations.
* Adds note to remove deprecated `allowedInChooser` option on piece type filters.
* UX improvement: "Move to Trash" and "Restore" buttons added for pieces, replacing the boolean field. You can open a piece that is in the trash in a read-only way in order to review it and click "Restore."
* Advisory lock support has been completed for all content types, including on-page, in-context editing. This prevents accidental conflicts between editors.
* Image widgets now accept a `size` context option from the template, which can be used to avoid sending a full-width image for a very small placement.
* Additional improvements.

### Fixes
* Fixes error from missing `select` method in `AposPiecesManager` component.
* No more migration messages at startup for brand-new sites.
* `max` is now properly implemented for relationships when using the manager dialog box as a chooser.
* "Trash" filter now displays its state properly in the piece manager dialog box.
* Dragging an image to the media library works reliably.
* Infinite loop warning when editing page titles has been fixed.
* Users can locate the tab that still contains errors when blocked from saving a piece due to schema field errors.
* Calling `insert` works properly in the `init` function of a module.
* Additional fixes.

### Breaks

* Apostrophe's instance of `uploadfs` has moved from `apos.attachment.uploadfs` to `apos.uploadfs`. The `uploadfs` configuration option has similarly moved from the `@apostrophecms/attachment` module to the `@apostrophecms/uploadfs` module. `imageSizes` is still an option to `@apostrophecms/attachment`.

## 3.0.0-alpha.5 - 2021-02-11

* Conditional fields are now supported via the new `if` syntax. The old 2.x `showFields` feature has been replaced with `if: { ... }`.
* Adds the option to pass context options to an area for its widgets following the `with` keyword. Context options for widgets not in that area (or that don't exist) are ignored. Syntax: `{% area data.page, 'areaName' with { '@apostrophecms/image: { size: 'full' } } %}`.
* Advisory locking has been implemented for in-context editing, including nested contexts like the palette module. Advisory locking has also been implemented for the media manager, completing the advisory locking story.
* Detects many common configuration errors at startup.
* Extends `getBrowserData` in `@apostrophecms/doc-type` rather than overwriting the method.
* If a select element has no default, but is required, it should default to the first option. The select elements appeared as if this were the case, but on save you would be told to make a choice, forcing you to change and change back. This has been fixed.
* Removes 2.x piece module option code, including for `contextual`, `manageViews`, `publishMenu`, and `contextMenu`.
* Removes admin bar module options related to 2.x slide-out UI: `openOnLoad`, `openOnHomepageLoad`, `closeDelay`.
* Fixed a bug that allowed users to appear to be in edit mode while looking at published content in certain edge cases.
* The PATCH API for pages can now infer the correct _id in cases where the locale is specified in the query string as an override, just like other methods.
* Check permissions for the delete and publish operations.
* Many bug fixes.

### Breaks
* Changes the `piecesModuleName` option to `pieceModuleName` (no "s") in the `@apostrophecms/piece-page-type` module. This feature is used only when you have two or more piece page types for the same piece type.

## 3.0.0-alpha.4.2 - 2021-01-27

* The `label` option is no longer required for widget type modules. This was already true for piece type and page type modules.
* Ability to namespace asset builds. Do not push asset builds to uploadfs unless specified.

### Breaking changes

* Removes the `browser` module option, which was only used by the rich text widget in core. All browser data should now be added by extending or overriding `getBrowserData` in a module. Also updates `getComponentName` to reference `options.components` instead of `options.browser.components`.

## 3.0.0-alpha.4.1

* Hotfix: the asset module now looks for a `./release-id` file (relative to the project), not a `./data/release-id` file, because `data` is not a deployed folder and the intent of `release-id` is to share a common release identifier between the asset build step and the deployed instances.

## 3.0.0-alpha.4

* **"Fragments" have been added to the Apostrophe template API, as an alternative to Nunjucks' macros, to fully support areas and async components.** [See the A3 alpha documentation](https://a3.docs.apos.dev/guide/widgets-and-templates/fragments.html) for instructions on how to use this feature.
* **CSS files in the `ui/public` subdirectory of any module are now bundled and pushed to the browser.** This allows you to efficiently deliver your CSS assets, just as you can deliver JS assets in `ui/public`. Note that these assets must be browser-ready JS and CSS, so it is customary to use your own webpack build to generate them. See [the a3-boilerplate project](https://github.com/apostrophecms/a3-boilerplate) for an example, especially `webpack.config.js`.
* **More support for rendering HTML in REST API requests.** See the `render-areas` query parameter in [piece and page REST API documentation](https://a3.docs.apos.dev/reference/api/pieces.html#get-api-v1-piece-name).
* **Context bar takeover capability,** for situations where a secondary document should temporarily own the undo/redo/publish UI.
* **Unpublished pages in the tree** are easier to identify
* **Range fields** have been added.
* **Support for npm bundles is back.** It works just like in 2.x, but the property is `bundle`, not `moogBundle`. Thanks to Miro Yovchev.

### Breaking changes

* **A3 now uses webpack 5.** For now, **due to a known issue with vue-loader, your own project must also be updated to use webpack 5.** The a3-boilerplate project has been updated accordingly, so you may refer to [the a3-boilerplate project](https://github.com/apostrophecms/a3-boilerplate) for an example of the changes to be made, notably in `webpack.config.js` and `package.json`. We are in communication with upstream developers to resolve the issue so that projects and apostrophe core can use different major versions of webpack.

## 3.0.0-alpha.3

Third alpha release of 3.x. Introduced draft mode and the "Publish Changes" button.

## 3.0.0-alpha.2

Second alpha release of 3.x. Introduced a distinct "edit" mode.

## 3.0.0-alpha.1

First alpha release of 3.x.<|MERGE_RESOLUTION|>--- conflicted
+++ resolved
@@ -2,11 +2,10 @@
 
 ## UNRELEASED
 
-<<<<<<< HEAD
 ### Adds
 
 * Simplified importing rich text widgets via the REST API. If you  you have HTML that contains `img` tags pointing to existing images, you can now import them all quickly. When supplying the rich text widget object, include an `import` property with an `html` subproperty, rather than the usual `content` property. You can optionally provide a `baseUrl` subproperty as well. Any images present in `html` will be imported automatically and the correct `figure` tags will be added to the new rich text widget, along with any other markup acceptable to the widget's configuration.
-=======
+
 ### Changes
 
 * The various implementations of `newInstance` found in Apostrophe, e.g. for widgets, array items, relationship fields and documents themselves, have been consolidated in one implementation. The same code is now reused both on the front and the back end, ensuring the same result without the need to introduce additional back end API calls.
@@ -14,7 +13,6 @@
 ### Fixes
 
 * Default properties of object fields present in a widget now populate correctly even if never focused in the editor.
->>>>>>> fd4be850
 
 ## 4.7.0 (2024-09-05)
 
