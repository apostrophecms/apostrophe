# Changelog

<<<<<<< HEAD
## 3.3.1 - 2021-08-30

### Fixes

* Permissions roles UI localized correctly.
=======
## Unreleased

### Fixes
* Removes a lodash wrapper around `@apostrophecms/express` `bodyParser.json` options that prevented adding custom options to the body parser.
>>>>>>> d9f5e63e

## 3.3.0 - 2021-08-30

### Fixes

* Addresses the page jump when using the in-context undo/redo feature. The page will immediately return users to their origin scroll position after the content refreshes.
* Resolves slug-related bug when switching between images in the archived view of the media manager. The slug field was not taking into account the double slug prefix case.
* Fixes migration task crash when parking new page. Thanks to [Miro Yovchev](https://www.corllete.com/) for this fix.
* Fixes incorrect month name in `AposCellDate`, which can be optionally used in manage views of pieces. Thanks to [Miro Yovchev](https://www.corllete.com/) for this fix.

### Adds

* This version achieves localization (l10n) through a rich set of internationalization (i18n) features. For more information, [see the documentation](https://v3.docs.apostrophecms.org/).
* There is support for both static string localization and dynamic content localization.
* The home page, other parked pages, and the global document are automatically replicated to all configured locales at startup. Parked properties are refreshed if needed. Other pages and pieces are replicated if and when an editor chooses to do so.
* An API route has been added for voluntary replication, i.e. when deciding a document should exist in a second locale, or desiring to overwrite the current draft contents in locale `B` with the draft contents of locale `A`.
* Locales can specify `prefix` and `hostname` options, which are automatically recognized by middleware that removes the prefix dynamically where appropriate and sets `req.locale`. In 3.x this works more like the global site `prefix` option. This is a departure from 2.x which stored the prefix directly in the slug, creating maintenance issues.
* Locales are stateless: they are never recorded in the session. This eliminates many avenues for bugs and bad SEO. However, this also means the developer must fully distinguish them from the beginning via either `prefix` or `hostname`. A helpful error message is displayed if this is not the case.
* Switching locales preserves the user's editing session even if on separate hostnames. To enable this, if any locales have hostnames, all configured locales must have hostnames and/or baseUrl must be set for those that don't.
* An API route has been added to discover the locales in which a document exists. This provides basic information only for performance (it does not report `title` or `_url`).
* Editors can "localize" documents, copying draft content from one locale to another to create a corresponding document in a different locale. For convenience related documents, such as images and other pieces directly referenced by the document's structure, can be localized at the same time. Developers can opt out of this mechanism for a piece type entirely, check the box by default for that type, or leave it as an "opt-in" choice.
* The `@apostrophecms/i18n` module now uses `i18next` to implement static localization. All phrases in the Vue-based admin UI are passed through `i18next` via `this.$t`, and `i18next` is also available via `req.t()` in routes and `__t()` in templates. Apostrophe's own admin UI phrases are in the `apostrophe` namespace for a clean separation. An array of locale codes, such as `en` or `fr` or `en-au`, can be specified using the `locales` option to the `@apostrophecms/i18n` module. The first locale is the default, unless the `defaultLocale` option is set. If no locales are set, the locale defaults to `en`. The `i18next-http-middleware` locale guesser is installed and will select an available locale if possible, otherwise it will fall back to the default.
* In the admin UI, `v-tooltip` has been extended as `v-apos-tooltip`, which passes phrases through `i18next`.
* Developers can link to alternate locales by iterating over `data.localizations` in any page template. Each element always has `locale`, `label` and `homePageUrl` properties. Each element also has an `available` property (if true, the current context document is available in that locale), `title` and a small number of other document properties are populated, and `_url` redirects to the context document in that locale. The current locale is marked with `current: true`.
* To facilitate adding interpolated values to phrases that are passed as a single value through many layers of code, the `this.$t` helper provided in Vue also accepts an object argument with a `key` property. Additional properties may be used for interpolation.
* `i18next` localization JSON files can be added to the `i18n` subdirectory of *any* module, as long as its `i18n` option is set. The `i18n` object may specify `ns` to give an `i18next` namespace, otherwise phrases are in the default namespace, used when no namespace is specified with a `:` in an `i18next` call. The default namespace is yours for use at project level. Multiple modules may contribute to the same namespace.
* If `APOS_DEBUG_I18N=1` is set in the environment, the `i18next` debug flag is activated. For server-side translations, i.e. `req.t()` and `__t()`, debugging output will appear on the server console. For browser-side translations in the Vue admin UI, debugging output will appear in the browser console.
* If `APOS_SHOW_I18N=1` is set in the environment, all phrases passed through `i18next` are visually marked, to make it easier to find those that didn't go through `i18next`. This does not mean translations actually exist in the JSON files. For that, review the output of `APOS_DEBUG_I18N=1`.
* There is a locale switcher for editors.
* There is a backend route to accept a new locale on switch.
* A `req.clone(properties)` method is now available. This creates a clone of the `req` object, optionally passing in an object of properties to be set. The use of `req.clone` ensures the new object supports `req.get` and other methods of a true `req` object. This technique is mainly used to obtain a new request object with the same privileges but a different mode or locale, i.e. `mode: 'published'`.
* Fallback wrappers are provided for the `req.__()`, `res.__()` and `__()` localization helpers, which were never official or documented in 3.x but may be in use in projects ported from 2.x. These wrappers do not localize but do output the input they are given along with a developer warning. You should migrate them to use `req.t()` (in server-side javascript) or `__t()` (Nunjucks templates).

### Changes

* Bolsters the CSS that backs Apostrophe UI's typography to help prevent unintended style leaks at project-level code.
* Removes the 2.x series changelog entries. They can be found in the 2.0 branch in Github.

## 3.2.0 - 2021-08-13

### Fixes

* `req.hostname` now works as expected when `trustProxy: true` is passed to the `@apostrophecms/express` module.
* Apostrophe loads modules from npm if they exist there and are configured in the `modules` section of `app.js`. This was always intended only as a way to load direct, intentional dependencies of your project. However, since npm "flattens" the dependency tree, dependencies of dependencies that happen to have the same name as a project-level Apostrophe module could be loaded by default, crashing the site or causing unexpected behavior. So beginning with this release, Apostrophe scans `package.json` to verify an npm module is actually a dependency of the project itself before attempting to load it as an Apostrophe module.
* Fixes the reference to sanitize-html defaults in the rich text widget.
* Fixes the `toolbarToAllowedStyles` method in the rich text widget, which was not returning any configuration.
* Fixes the broken text alignment in rich text widgets.
* Adds a missing npm dependency on `chokidar`, which Apostrophe and Nunjucks use for template refreshes. In most environments this worked anyway due to an indirect dependency via the `sass` module, but for stability Apostrophe should depend directly on any npm module it uses.
* Fixes the display of inline range inputs, notably broken when using Palette
* Fixes occasional unique key errors from migrations when attempting to start up again with a site that experienced a startup failure before inserting its first document.
* Requires that locale names begin with a letter character to ensure order when looping over the object entries.
* Unit tests pass in MongoDB 5.x.

### Adds
* Adds Cut and Paste to area controls. You can now Cut a widget to a virtual clipboard and paste it in suitable areas. If an area
can include the widget on the clipboard, a special Clipboard widget will appear in area's Add UI. This works across pages as well.

### Changes
* Apostrophe's Global's UI (the @apostrophecms/global singleton has moved from the admin bar's content controls to
the admin utility tray under a cog icon.
* The context bar's document Edit button, which was a cog icon, has been rolled into the doc's context menu.

## 3.1.3 - 2021-07-16

### Fixes

* Hotfix for an incompatibility between `vue-loader` and `webpack` 5.45.0 which causes a crash at startup in development, or asset build time in production. We have temporarily pinned our dependency to `webpack` 5.44.x. We are [contributing to the discussion around the best long-term fix for vue-loader](https://github.com/vuejs/vue-loader/issues/1854).

## 3.1.2 - 2021-07-14

### Changes

* Removes an unused method, `mapMongoIdToJqtreeId`, that was used in A2 but is no longer relevant.
* Removes deprecated and non-functional steps from the `edit` method in the `AposDocsManager.vue` component.
* Legacy migrations to update 3.0 alpha and 3.0 beta sites to 3.0 stable are still in place, with no functional changes, but have been relocated to separate source files for ease of maintenance. Note that this is not a migration path for 2.x databases. Tools for that are forthcoming.

## 3.1.1 - 2021-07-08

### Fixes

* Two distinct modules may each have their own `ui/src/index.scss` file, similar to the fix already applied to allow multiple `ui/src/index.js` files.

## 3.1.0 - 2021-06-30

### Fixes

* Corrects a bug that caused Apostrophe to rebuild the admin UI on every nodemon restart, which led to excessive wait times to test new code. Now this happens only when `package-lock.json` has been modified (i.e. you installed a new module that might contain new Apostrophe admin UI code). If you are actively developing Apostrophe admin UI code, you can opt into rebuilding all the time with the `APOS_DEV=1` environment variable. In any case, `ui/src` is always rebuilt in a dev environment.
* Updates `cheerio`, `deep-get-set`, and `oembetter` versions to resolve vulnerability warnings.
* Modules with a `ui/src` folder, but no other content, are no longer considered "empty" and do not generate a warning.
* Pushing a secondary context document now always results in entry to draft mode, as intended.
* Pushing a secondary context document works reliably, correcting a race condition that could cause the primary document to remain in context in some cases if the user was not already in edit mode.

### Changes

* Deprecates `self.renderPage` method for removal in next major version.
* Since `ui/src/index.js` files must export a function to avoid a browser error in production which breaks the website experience, we now detect this at startup and throw a more helpful error to prevent a last-minute discovery in production.

## 3.0.1 - 2021-06-17

### Fixes

* Fixes an error observed in the browser console when using more than one `ui/src/index.js` file in the same project. Using more than one is a good practice as it allows you to group frontend code with an appropriate module, or ship frontend code in an npm module that extends Apostrophe.
* Migrates all of our own frontend players and utilities from `ui/public` to `ui/src`, which provides a robust functional test of the above.
* Executes `ui/src` imports without waiting for next tick, which is appropriate as we have positioned it as an alternative to `ui/public` which is run without delay.

## 3.0.0 - 2021-06-16

### Breaks

* Previously our `a3-boilerplate` project came with a webpack build that pushed code to the `ui/public` folder of an `asset` module. Now the webpack build is not needed because Apostrophe takes care of compiling `ui/src` for us. This is good! However, **if you are transitioning your project to this new strategy, you will need to remove the `modules/asset/ui/public` folder from your project manually** to ensure that webpack-generated code originally intended for webpack-dev-server does not fail with a `publicPath` error in the console.
* The `CORE_DEV=1` environment setting has been changed to `APOS_DEV=1` because it is appropriate for anyone who is actively developing custom Apostrophe admin UI using `ui/apos` folders in their own modules.
* Apostrophe now uses Dart Sass, aka the `sass` npm module. The `node-sass` npm module has been deprecated by its authors for some time now. Most existing projects will be unaffected, but those writing their own Apostrophe UI components will need to change any `/deep/` selectors to `::v-deep` and consider making other Dart Sass updates as well. For more information see the [Dart Sass documentation](https://sass-lang.com/dart-sass). Those embracing the new `ui/src` feature should also bear in mind that Dart Sass is being used.

### Changes

* Relationship ids are now stored as aposDocIds (without the locale and mode part). The appropriate locale and mode are known from the request. This allows easy comparison and copying of these properties across locales and fixes a bug with reverse relationships when publishing documents. A migration has been added to take care of this conversion on first startup.
- The `attachment` field type now correctly limits file uploads by file type when using the `fileGroup` field option.
- Uploading SVG files is permitted in the Media Library by default.

### Adds

- Apostrophe now enables you to ship frontend JavaScript and Sass (using the SCSS syntax) without your own webpack configuration.
- Any module may contain modern JavaScript in a `ui/src/index.js` file, which may use `import` to bring in other files in the standard way. Note that **`ui/src/index.js must export a function`**. These functions are called for you in the order modules are initialized.
- Any module may contain a Sass (SCSS) stylesheet in a `ui/src/index.scss` file, which may also import other Sass (SCSS) files.
- Any project that requires IE11 support for `ui/src` JavaScript code can enable it by setting the `es5: true` option to the `@apostrophecms/asset` module. Apostrophe produces separate builds for IE11 and modern browsers, so there is no loss of performance in modern browsers. Code is automatically compiled for IE11 using `babel` and missing language features are polyfilled using `core-js` so you can use promises, `async/await` and other standard modern JavaScript features.
- `ui/public` is still available for raw JavaScript and CSS files that should be pushed *as-is* to the browser. The best use of this feature is to deliver the output of your own custom webpack build, if you have one.
- Adds browser-side `editMode` flag that tracks the state of the current view (edit or preview), located at `window.apos.adminBar.editMode`.
- Support for automatic inline style attribute sanitization for Rich Text widgets.
- Adds text align controls for Rich Text widgets. The following tools are now supported as part of a rich text widget's `toolbar` property:
-- `alignLeft`
-- `alignRight`
-- `alignCenter`
-- `alignJustify`
- `@apostrophecms/express` module now supports the `trustProxy: true` option, allowing your reverse proxy server (such as nginx) to pass on the original hostname, protocol and client IP address.

### Fixes

* Unit tests passing again. Temporarily disabled npm audit checks as a source of critical failures owing to upstream issues with third-party packages which are not actually a concern in our use case.
* Fixed issues with the query builder code for relationships. These issues were introduced in beta 3 but did not break typical applications, except for displaying distinct choices for existing values of a relationship field.
* Checkbox field types can now be used as conditional fields.
* Tracks references to attachments correctly, and introduces a migration to address any attachments previously tracked as part of documents that merely have a relationship to the proper document, i.e. pages containing widgets that reference an image piece.
* Tracks the "previously published" version of a document as a legitimate reference to any attachments, so that they are not discarded and can be brought back as expected if "Undo Publish" is clicked.
* Reverse relationships work properly for published documents.
* Relationship subfields are now loaded properly when `reverseOf` is used.
* "Discard Draft" is available when appropriate in "Manage Pages" and "Manage Pieces."
* "Discard Draft" disables the "Submit Updates" button when working as a contributor.
* Relationship subfields can now be edited when selecting in the full "manage view" browser, as well as in the compact relationship field view which worked previously.
* Relationship subfields now respect the `def` property.
* Relationship subfields are restored if you deselect a document and then reselect it within a single editing experience, i.e. accidentally deselect and immediately reselect, for instance.
* A console warning when editing subfields for a new relationship was fixed.
* Field type `color`'s `format` option moved out of the UI options and into the general options object. Supported formats are "rgb", "prgb", "hex6", "hex3", "hex8", "name", "hsl", "hsv". Pass the `format` string like:
```js
myColorField: {
  type: 'color',
  label: 'My Color',
  options: {
    format: 'hsl'
  }
}
```
* Restored Vue dependency to using semantic versioning now that Vue 2.6.14 has been released with a fix for the bug that required us to pin 2.6.12.
* Nunjucks template loader is fully compatible with Linux in a development environment.
* Improved template performance by reusing template loaders.
* `min` and `max` work properly for both string-like and number-like fields.
* Negative numbers, leading minus and plus signs, and trailing periods are accepted in the right ways by appropriate field types.
* If a user is inadvertently inserted with no password, set a random password on the backend for safety. In tests it appears that login with a blank password was already forbidden, but this provides an additional level of certainty.
* `data.page` and `data.contextOptions` are now available in `widget.html` templates in most cases. Specifically, they are available when loading the page, (2) when a widget has just been inserted on the page, and (3) when a widget has just been edited and saved back to the page. However, bear in mind that these parameters are never available when a widget is being edited "out of context" via "Page Settings", via the "Edit Piece" dialog box, via a dialog box for a parent widget, etc. Your templates should be written to tolerate the absence of these parameters.
* Double slashes in the slug cannot be used to trick Apostrophe into serving as an open redirect (fix ported to 3.x from 2.92.0).
* The global doc respects the `def` property of schema fields when first inserted at site creation time.
* Fixed fragment keyword arguments being available when not a part of the fragment signature.

## 3.0.0-beta.3.1 - 2021-06-07

### Breaks
- This backwards compatibility break actually occurred in 3.0.0-beta.3 and was not documented at that time, but it is important to know that the following Rich Text tool names have been updated to match Tiptap2's convention:
-- `bullet_list` -> `bulletList`
-- `ordered_list` -> `orderedList`
-- `code_block` -> `codeBlock`
-- `horizontal_rule` -> `horizontalRule`

### Fixes

- Rich Text default tool names updated, no longer broken. Bug introduced in 3.0.0-beta.3.
- Fixed Rich Text's tool cascade to properly account for core defaults, project level defaults, and area-specific options.

## 3.0.0-beta.3 - 2021-06-03

### Security Fixes

The `nlbr` and `nlp` Nunjucks filters marked their output as safe to preserve the tags that they added, without first escaping their input, creating a CSRF risk. These filters have been updated to escape their input unless it has already been marked safe. No code changes are required to templates whose input to the filter is intended as plaintext, however if you were intentionally leveraging this bug to output unescaped HTML markup you will need to make sure your input is free of CSRF risks and then use the `| safe` filter before the `| nlbr` or `| nlp` filter.

### Adds

- Added the `ignoreUnusedFolderWarning` option for modules that intentionally might not be activated or inherited from in a particular startup.
- Better explanation of how to replace macros with fragments, in particular how to call the fragments with `{% render fragmentName(args) %}`.

### Fixes

- Temporarily pinned to Vue 2.6.12 to fix an issue where the "New" button in the piece manager modals disappeared. We think this is a bug in the newly released Vue 2.6.13 but we are continuing to research it.
- Updated dependencies on `sanitize-html` and `nodemailer` to new major versions, causing no bc breaks at the ApostropheCMS level. This resolved two critical vulnerabilities according to `npm audit`.
- Removed many unused dependencies.
- The data retained for "Undo Publish" no longer causes slug conflicts in certain situations.
- Custom piece types using `localized: false` or `autopublish: true,` as well as singleton types, now display the correct options on the "Save" dropdown.
- The "Save and View," "Publish and View" and/or "Save Draft and Preview" options now appear only if an appropriate piece page actually exists for the piece type.
- Duplicating a widget now properly assigns new IDs to all copied sub-widgets, sub-areas and array items as well.

- Added the `ignoreUnusedFolderWarning` option for modules that intentionally might not be activated or inherited from in a particular startup.
- If you refresh the page while previewing or editing, you will be returned to that same state.

### Notices

- Numerous `npm audit` vulnerability warnings relating to `postcss` 7.x were examined, however it was determined that these are based on the idea of a malicious SASS coder attempting to cause a denial of service. Apostrophe developers would in any case be able to contribute JavaScript as well and so are already expected to be trusted parties. This issue must be resolved upstream in packages including both `stylelint` and `vue-loader` which have considerable work to do before supporting `postcss` 8.x, and in any case public access to write SASS is not part of the attack surface of Apostrophe.

### Changes

- When logging out on a page that only exists in draft form, or a page with access controls, you are redirected to the home page rather than seeing a 404 message.

- Rich text editor upgraded to [tiptap 2.x beta](https://www.tiptap.dev) :tada:. On the surface not a lot has changed with the upgrade, but tiptap 2 has big improvements in terms of speed, composability, and extension support. [See the technical differences of tiptap 1 and 2 here](https://www.tiptap.dev/overview/upgrade-guide#reasons-to-upgrade-to-tiptap-2x)

## 3.0.0-beta.2 - 2021-05-21

### **Breaks**

- The `updateModified: false` option, formerly supported only by `apos.doc.update`, has been renamed to `setModified: false` and is now supported by `apos.doc.insert` as well. If explicitly set to false, the insert and update methods will leave the `modified` property alone, rather than trying to detect or infer whether a change has been made to the draft relative to the published version.
- The `permission` module no longer takes an `interestingTypes` option. Instead, doc type managers may set their `showPermissions` option to `true` to always be broken out separately in the permissions explorer, or explicitly set it to `false` to never be mentioned at all, even on a list of typical piece types that have the same permissions. This allows module creators to ship the right options with their modules rather than requiring the developer to hand-configure `interestingTypes`.
- When editing users, the permissions explorer no longer lists "submitted draft" as a piece type.
- Removed `apos.adminBar.group` method, which is unlikely to be needed in 3.x. One can group admin bar items into dropdowns via the `groups` option.
- Raw HTML is no longer permitted in an `apos.notify` message parameter. Instead, `options.buttons` is available. If present, it must be an array of objects with `type` and `label` properties. If `type` is `'event'` then that button object must have `name` and `data` properties, and when clicked the button will trigger an apos bus event of the given `name` with the provided `data` object. Currently `'event'` is the only supported value for `type`.

### Adds

- The name `@apostrophecms/any-page-type` is now accepted for relationships that should match any page. With this change, the doc type manager module name and the type name are now identical for all types in 3.x. However, for backwards compatibility `@apostrophecms/page` is still accepted. `apos.doc.getManager` will accept either name.
- Sets the project root-level `views` directory as the default fallback views directory. This is no longer a necessary configuration in projects unless they want to change it on the `@apostrophecms/template` option `viewsFolderFallback`.
- The new `afterAposScripts` nunjucks block allows for pushing markup after Apostrophe's asset bundle script tag, at the end of the body. This is a useful way to add a script tag for Webpack's hot reload capabilities in development while still ensuring that Apostrophe's utility methods are available first, like they are in production.
- An `uploadfs` option may be passed to the `@apostrophecms/asset` module, in order to pass options configuring a separate instance of `uploadfs` specifically for the static assets. The `@apostrophecms/uploadfs` module now exports a method to instantiate an uploadfs instance. The default behavior, in which user-uploaded attachments and static assets share a single instance of uploadfs, is unchanged. Note that asset builds never use uploadfs unless `APOS_UPLOADFS_ASSETS=1` is set in the environment.
- `AposButtonSplit` is a new UI component that combines a button with a context menu. Users can act on a primary action or change the button's function via menu button to the right of the button itself.
- Developers can now pass options to the `color` schema field by passing a `pickerOptions` object through your field. This allows for modifying/removing the default color palette, changing the resulting color format, and disabling various UI. For full set of options [see this example](https://github.com/xiaokaike/vue-color/blob/master/src/components/Sketch.vue)
- `AposModal` now emits a `ready` event when it is fully painted and can be interacted with by users or code.
- The video widget is now compatible with vimeo private videos when the domain is on the allowlist in vimeo.

### Changes

- You can now override the parked page definition for the home page without copying the entirety of `minimumPark` from the source code. Specifically, you will not lose the root archive page if you park the home page without explicitly parking the archive page as well. This makes it easier to choose your own type for the home page, in lieu of `@apostrophecms/home-page`.

### Fixes

- Piece types like users that have a slug prefix no longer trigger a false positive as being "modified" when you first click the "New" button.
- The `name` option to widget modules, which never worked in 3.x, has been officially removed. The name of the widget type is always the name of the module, with the `-widget` suffix removed.
- The home page and other parked pages should not immediately show as "pending changes."
- In-context editing works properly when the current browser URL has a hash (portion beginning with `#`), enabling the use of the hash for project-specific work. Thanks to [https://stepanjakl.com/](Štěpán Jákl) for reporting the issue.
- When present, the `apos.http.addQueryToUrl` method preserves the hash of the URL intact.
- The home page and other parked pages should not immediately show as "pending changes."
- The browser-side `apos.http.parseQuery` function now handles objects and arrays properly again.
- The in-context menu for documents has been refactored as a smart component that carries out actions on its own, eliminating a great deal of redundant code, props and events.
- Added additional retries when binding to the port in a dev environment.
- The "Submit" button in the admin bar updates properly to "Submitted" if the submission happens in the page settings modal.
- Skipping positional arguments in fragments now works as expected.
- The rich text editor now supports specifying a `styles` array with no `p` tags properly. A newly added rich text widget initially contains an element with the first style, rather than always a paragraph. If no styles are configured, a `p` tag is assumed. Thanks to Stepan Jakl for reporting the issue.

### Changes
- Editor modal's Save button (publish / save draft / submit) now updated to use the `AposSplitButton` component. Editors can choose from several follow-up actions that occur after save, including creating another piece of content of the same type, being taken to the in-context version of the document, or being returned to the manager. Editor's selection is saved in localstorage, creating a remembered preference per content type.

## 3.0.0-beta.1.1 - 2021-05-07

### Fixes

- A hotfix for an issue spotted in beta 1 in our demo: all previously published pages of sites migrated from early alpha releases had a "Draft" label until published again.

## 3.0.0-beta.1 - 2021-05-06

### **Breaks**

- Removes the `firstName` and `lastName` fields in user pieces.
- The query parameters `apos-refresh`, `apos-edit`, `apos-mode` and `apos-locale` are now `aposRefresh`, `aposEdit`, `aposMode`and `aposLocale`. Going forward all query parameters will be camelCase for consistency with query builders.

### Changes

- Archiving a page or piece deletes any outstanding draft in favor of archiving the last published version. Previously the behavior was effectively the opposite.
- "Publish Changes" button label has been changes to "Update".
- Draft mode is no longer the default view for published documents.
- The page and piece manager views now display the title, etc. of the published version of a document, unless that document only exists in draft form. However a label is also provided indicating if a newer draft is in progress.
- Notifications have been updated with a new visual display and animation style.

### **Adds**

- Four permissions roles are supported and enforced: guest, contributor, editor and admin. See the documentation for details. Pre-existing alpha users are automatically migrated to the admin role.
- Documents in managers now have context sensitive action menus that allow actions like edit, discard draft, archive, restore, etc.
- A fragment call may now have a body using `rendercall`, just like a macro call can have a body using `call`. In addition, fragments can now have named arguments, just like macros. Many thanks to Miro Yovchev for contributing this implementation.
- Major performance improvement to the `nestedModuleSubdirs` option.
- Updates URL fields and oEmbed URL requests to use the `httpsFix` option in launder's `url()` method.
- Documents receive a state label based on their document state (draft, pending, pending updates)
- Contributors can submit drafts for review ("Submit" versus "Submit Updates").
- Editors and admins can manage submitted drafts.
- Editors and admins can easily see the number of proposed changes awaiting their attention.
- Support for virtual piece types, such as submitted drafts, which in actuality manage more than one type of doc.
- Confirm modals now support a schema which can be assessed after confirmation.
- When archiving and restoring pages, editors can chose whether the action affects only this document or this document + children
- Routes support the `before` syntax, allowing routes that are added to Express prior to the routes or middleware of another module. The syntax `before: 'middleware:moduleName'` must be used to add the route prior to the middleware of `moduleName`. If `middleware:` is not used, the route is added before the routes of `moduleName`. Note that normally all middleware is added before all routes.
- A `url` property can now optionally be specified when adding middleware. By default all middleware is global.
- The pieces REST GET API now supports returning only a count of all matching pieces, using the `?count=1` query parameter.
- Admin bar menu items can now specify a custom Vue component to be used in place of `AposButton`.
- Sets `username` fields to follow the user `title` field to remove an extra step in user creation.
- Adds default data to the `outerLayoutBase.html` `<title>` tag: `data.piece.title or data.page.title`.
- Moves the core UI build task into the start up process. The UI build runs automatically when `NODE_ENV` is *not* 'production' and when:
    1. The build folder does not yet exist.
    2. The package.json file is newer than the existing UI build.
    3. You explicitly tell it to by setting the environment variable `CORE_DEV=1`
- The new `._ids(_idOrArrayOfIds)` query builder replaces `explicitOrder` and accepts an array of document `_id`s or a single one. `_id` can be used as a multivalued query parameter. Documents are returned in the order you specify, and just like with single-document REST GET requests, the locale of the `_id`s is overridden by the `aposMode` query parameter if present.
- The `.withPublished(true)` query builder adds a `_publishedDoc` property to each returned draft document that has a published equivalent. `withPublished=1` can be used as a query parameter. Note this is not the way to fetch only published documents. For that, use `.locale('en:published')` or similar.
- The server-side implementation of `apos.http.post` now supports passing a `FormData` object created with the `[form-data](https://www.npmjs.com/package/form-data)` npm module. This keeps the API parallel with the browser-side implementation and allows for unit testing the attachments feature, as well as uploading files to internal and external APIs from the server.
- `manuallyPublished` computed property moved to the `AposPublishMixin` for the use cases where that mixin is otherwise warranted.
- `columns` specified for a piece type's manage view can have a name that uses "dot notation" to access a subproperty. Also, for types that are localized, the column name can begin with `draft:` or `published:` to specifically display a property of the draft or published version of the document rather than the best available. When a prefix is not used, the property comes from the published version of the document if available, otherwise from the draft.
- For page queries, the `children` query builder is now supported in query strings, including the `depth` subproperty. For instance you could fetch `/api/v1/@apostrophecms/page/id-of-page?children=1` or `/api/v1/@apostrophecms/page/id-of-page?children[depth]=3`.
- Setting `APOS_LOG_ALL_QUERIES=1` now logs the projection, skip, limit and sort in addition to the criteria, which were previously logged.

### **Fixes**

- Fragments can now call other fragments, both those declared in the same file and those imported, just like macros calling other macros. Thanks to Miro Yovchev for reporting the issue.
- There was a bug that allowed parked properties, such as the slug of the home page, to be edited. Note that if you don't want a property of a parked page to be locked down forever you can use the `_defaults` feature of parked pages.
- A required field error no longer appears immediately when you first start creating a user.
- Vue warning in the pieces manager due to use of value rather than name of column as a Vue key. Thanks to Miro Yovchev for spotting the issue.
- "Save Draft" is not an appropriate operation to offer when editing users.
- Pager links no longer break due to `aposRefresh=1` when in edit mode. Also removed superfluous `append` query parameter from these.
- You may now intentionally clear the username and slug fields in preparation to type a new value. They do not instantly repopulate based on the title field when you clear them.
- Language of buttons, labels, filters, and other UI updated and normalized throughout.
- A contributor who enters the page tree dialog box, opens the editor, and selects "delete draft" from within the editor of an individual page now sees the page tree reflect that change right away.
- The page manager listens for content change events in general and its refresh mechanism is robust in possible situations where both an explicit refresh call and a content change event occur.
- Automatically retries once if unable to bind to the port in a dev environment. This helps with occasional `EADDRINUSE` errors during nodemon restarts.
- Update the current page's context bar properly when appropriate after actions such as "Discard Draft."
- The main archive page cannot be restored, etc. via the context menu in the page tree.
- The context menu and "Preview Draft" are both disabled while errors are present in the editor dialog box.
- "Duplicate" should lead to a "Publish" button, not an "Update" button, "Submit" rather than "Submit Update," etc.
- When you "Duplicate" the home page you should be able to set a slug for the new page (parked properties of parked pages should be editable when making a duplicate).
- When duplicating the home page, the suggested slug should not be `/` as only one page can have that slug at a time.
- Attention is properly called to a slug conflict if it exists immediately when the document is opened (such as making a copy where the suggested slug has already been used for another copy).
- "Preview Draft" never appears for types that do not use drafts.
- The toggle state of admin bar utility items should only be mapped to an `is-active` class if, like palette, they opt in with `toggle: true`
- Fixed unique key errors in the migrate task by moving the parking of parked pages to a new `@apostrophecms/migrate:after` event handler, which runs only after migrations, whether that is at startup (in dev) or at the end of the migration task (in production).
- UI does not offer "Archive" for the home page, or other archived pages.
- Notification checks and other polling requests now occur only when the tab is in the foreground, resolving a number of problems that masqueraded as other bugs when the browser hit its connection limit for multiple tabs on the same site.
- Parked pages are now parked immediately after database migrations are checked and/or run. In dev this still happens at each startup. In production this happens when the database is brand new and when the migration task is manually run.

## 3.0.0-alpha.7 - 2021-04-07

### Breaks

* The `trash` property has been renamed `archived`, and throughout the UI we refer to "archiving" and the "archive" rather than "move to trash" and the "trash can." A database migration is included to address this for existing databases. However, **if you set the minimumPark option, or used a boilerplate in which it is set,** you will need to **change the settings for the `parkedId: 'trash'` page to match those [currently found in the `minimumPark` option setting in the `@apostrophecms/page` source code](https://github.com/apostrophecms/apostrophe/blob/481252f9bd8f42b62648a0695105e6e9250810d3/modules/%40apostrophecms/page/index.js#L25-L32).

### Adds

* General UX and UI improvements to the experience of moving documents to and from the archive, formerly known as the trash.
* Links to each piece are available in the manage view when appropriate.
* Search is implemented in the media library.
* You can now pass core widgets a `className` option when configuring them as part of an area.
* `previewDraft` for pieces, adds a Preview Draft button on creation for quick in-context editing. Defaults to true.

### Changes

* Do not immediately redirect to new pages and pieces.
* Restored pieces now restore as unpublished drafts.
* Refactored the admin bar component for maintainability.
* Notification style updates

### Fixes

* Advisory lock no longer triggers an update to the modification timestamp of a document.
* Attempts to connect Apostrophe 3.x to an Apostrophe 2.x database are blocked to prevent content loss.
* "Save as Draft" is now available as soon as a new document is created.
* Areas nested in array schema fields can now be edited in context.
* When using `apos.image.first`, the alt attribute of the image piece is available on the returned attachment object as `._alt`. In addition, `_credit` and `_creditUrl` are available.
* Fixes relating to the editing of widgets in nested areas, both on the page and in the modal.
* Removed published / draft switch for unpublished drafts.
* "Publish Changes" appears only at appropriate times.
* Notifications moved from the bottom right of the viewport to the bottom center, fixing some cases of UI overlap.

## 3.0.0-alpha.6.1 - 2021-03-26

### Fixes

* Conditional fields (`if`) and the "following values" mechanism now work properly in array item fields.
* When editing "Page Settings" or a piece, the "publish" button should not be clickable if there are errors.

## 3.0.0-alpha.6 - 2021-03-24

### Adds
* You can "copy" a page or a piece via the ⠇ menu.
* When moving the current page or piece to the trash, you are taken to the home page.
* `permissions: false` is supported for piece and page insert operations.
* Adds note to remove deprecated `allowedInChooser` option on piece type filters.
* UX improvement: "Move to Trash" and "Restore" buttons added for pieces, replacing the boolean field. You can open a piece that is in the trash in a read-only way in order to review it and click "Restore."
* Advisory lock support has been completed for all content types, including on-page, in-context editing. This prevents accidental conflicts between editors.
* Image widgets now accept a `size` context option from the template, which can be used to avoid sending a full-width image for a very small placement.
* Additional improvements.

### Fixes
* Fixes error from missing `select` method in `AposPiecesManager` component.
* No more migration messages at startup for brand-new sites.
* `max` is now properly implemented for relationships when using the manager dialog box as a chooser.
* "Trash" filter now displays its state properly in the piece manager dialog box.
* Dragging an image to the media library works reliably.
* Infinite loop warning when editing page titles has been fixed.
* Users can locate the tab that still contains errors when blocked from saving a piece due to schema field errors.
* Calling `insert` works properly in the `init` function of a module.
* Additional fixes.

### Breaks

* Apostrophe's instance of `uploadfs` has moved from `apos.attachment.uploadfs` to `apos.uploadfs`. The `uploadfs` configuration option has similarly moved from the `@apostrophecms/attachment` module to the `@apostrophecms/uploadfs` module. `imageSizes` is still an option to `@apostrophecms/attachment`.

## 3.0.0-alpha.5 - 2021-02-11

* Conditional fields are now supported via the new `if` syntax. The old 2.x `showFields` feature has been replaced with `if: { ... }`.
* Adds the option to pass context options to an area for its widgets following the `with` keyword. Context options for widgets not in that area (or that don't exist) are ignored. Syntax: `{% area data.page, 'areaName' with { '@apostrophecms/image: { size: 'full' } } %}`.
* Advisory locking has been implemented for in-context editing, including nested contexts like the palette module. Advisory locking has also been implemented for the media manager, completing the advisory locking story.
* Detects many common configuration errors at startup.
* Extends `getBrowserData` in `@apostrophecms/doc-type` rather than overwriting the method.
* If a select element has no default, but is required, it should default to the first option. The select elements appeared as if this were the case, but on save you would be told to make a choice, forcing you to change and change back. This has been fixed.
* Removes 2.x piece module option code, including for `contextual`, `manageViews`, `publishMenu`, and `contextMenu`.
* Removes admin bar module options related to 2.x slide-out UI: `openOnLoad`, `openOnHomepageLoad`, `closeDelay`.
* Fixed a bug that allowed users to appear to be in edit mode while looking at published content in certain edge cases.
* The PATCH API for pages can now infer the correct _id in cases where the locale is specified in the query string as an override, just like other methods.
* Check permissions for the delete and publish operations.
* Many bug fixes.

### Breaks
* Changes the `piecesModuleName` option to `pieceModuleName` (no "s") in the `@apostrophecms/piece-page-type` module. This feature is used only when you have two or more piece page types for the same piece type.

## 3.0.0-alpha.4.2 - 2021-01-27

* The `label` option is no longer required for widget type modules. This was already true for piece type and page type modules.
* Ability to namespace asset builds. Do not push asset builds to uploadfs unless specified.

### Breaking changes

* Removes the `browser` module option, which was only used by the rich text widget in core. All browser data should now be added by extending or overriding `getBrowserData` in a module. Also updates `getComponentName` to reference `options.components` instead of `options.browser.components`.

## 3.0.0-alpha.4.1

* Hotfix: the asset module now looks for a `./release-id` file (relative to the project), not a `./data/release-id` file, because `data` is not a deployed folder and the intent of `release-id` is to share a common release identifier between the asset build step and the deployed instances.

## 3.0.0-alpha.4

* **"Fragments" have been added to the Apostrophe template API, as an alternative to Nunjucks' macros, to fully support areas and async components.** [See the A3 alpha documentation](https://a3.docs.apos.dev/guide/widgets-and-templates/fragments.html) for instructions on how to use this feature.
* **CSS files in the `ui/public` subdirectory of any module are now bundled and pushed to the browser.** This allows you to efficiently deliver your CSS assets, just as you can deliver JS assets in `ui/public`. Note that these assets must be browser-ready JS and CSS, so it is customary to use your own webpack build to generate them. See [the a3-boilerplate project](https://github.com/apostrophecms/a3-boilerplate) for an example, especially `webpack.config.js`.
* **More support for rendering HTML in REST API requests.** See the `render-areas` query parameter in [piece and page REST API documentation](https://a3.docs.apos.dev/reference/api/pieces.html#get-api-v1-piece-name).
* **Context bar takeover capability,** for situations where a secondary document should temporarily own the undo/redo/publish UI.
* **Unpublished pages in the tree** are easier to identify
* **Range fields** have been added.
* **Support for npm bundles is back.** It works just like in 2.x, but the property is `bundle`, not `moogBundle`. Thanks to Miro Yovchev.

### Breaking changes

* **A3 now uses webpack 5.** For now, **due to a known issue with vue-loader, your own project must also be updated to use webpack 5.** The a3-boilerplate project has been updated accordingly, so you may refer to [the a3-boilerplate project](https://github.com/apostrophecms/a3-boilerplate) for an example of the changes to be made, notably in `webpack.config.js` and `package.json`. We are in communication with upstream developers to resolve the issue so that projects and apostrophe core can use different major versions of webpack.

## 3.0.0-alpha.3

Third alpha release of 3.x. Introduced draft mode and the "Publish Changes" button.

## 3.0.0-alpha.2

Second alpha release of 3.x. Introduced a distinct "edit" mode.

## 3.0.0-alpha.1

First alpha release of 3.x.<|MERGE_RESOLUTION|>--- conflicted
+++ resolved
@@ -1,17 +1,14 @@
 # Changelog
 
-<<<<<<< HEAD
-## 3.3.1 - 2021-08-30
-
-### Fixes
-
+## Unreleased
+
+### Fixes
+* Removes a lodash wrapper around `@apostrophecms/express` `bodyParser.json` options that prevented adding custom options to the body parser.
+
+## 3.3.1 - 2021-08-31
+
+### Fixes
 * Permissions roles UI localized correctly.
-=======
-## Unreleased
-
-### Fixes
-* Removes a lodash wrapper around `@apostrophecms/express` `bodyParser.json` options that prevented adding custom options to the body parser.
->>>>>>> d9f5e63e
 
 ## 3.3.0 - 2021-08-30
 
