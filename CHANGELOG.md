# Changelog

<<<<<<< HEAD
## 3.22.1 (2022-06-17)

* Hotfix: temporarily pin versions of tiptap modules to work around packaging error that breaks import of the most recent releases. We will unpin as soon as this is fixed upstream. Fixes a bug where `npm update` would fail for A3 projects.
=======
## UNRELEASED

### Fixes

* Update `sass` to [`1.52.3`+](https://github.com/sass/dart-sass/pull/1713) to prevent the error `RangeError: Invalid value: Not in inclusive range 0..145: -1`. You can now fix that by upgrading with `npm update`. If it does not immediately clear up the issue in development, try `node app @apostrophecms/asset:clear-cache`.
>>>>>>> 6915ed6c

## 3.22.0 (2022-06-08)

### Adds

* Possibility to pass options to webpack extensions from any module.

### Fixes

* Fix a Webpack cache issue leading to modules symlinked in `node_modules` not being rebuilt. 
* Fixes login maximum attempts error message that wasn't showing the plural when lockoutMinutes is more than 1.
* Fixes the text color of the current array item's slat label in the array editor modal.
* Fixes the maximum width of an array item's slat label so as to not obscure the Remove button in narrow viewports.
* If an array field's titleField option is set to a select field, use the selected option's label as the slat label rather its value.
* Disable the slat controls of the attachment component while uploading.
* Fixes bug when re-attaching the same file won't trigger an upload.
* AposSlat now fully respects the disabled state.

## 3.21.1 (2022-06-04)

### Fixes

* Work around backwards compatibility break in `sass` module by pinning to `sass` `1.50.x` while we investigate. If you saw the error `RangeError: Invalid value: Not in inclusive range 0..145: -1` you can now fix that by upgrading with `npm update`. If it does not immediately clear up the issue in development, try `node app @apostrophecms/asset:clear-cache`.
 
## 3.21.0 (2022-05-25)

### Adds

* Trigger only the relevant build when in a watch mode (development). The build paths should not contain comma (`,`).
* Adds an `unpublish` method, available for any doc-type.  
An _Unpublish_ option has also been added to the context menu of the modal when editing a piece or a page.
* Allows developers to group fields in relationships the same way it's done for normal schemas.

### Fixes

* Vue files not being parsed when running eslint through command line, fixes all lint errors in vue files.
* Fix a bug where some Apostrophe modules symlinked in `node_modules` are not being watched.
* Recover after webpack build error in watch mode (development only).
* Fixes an edge case when failing (throw) task invoked via `task.invoke` will result in `apos.isTask()` to always return true due to `apos.argv` not reverted properly.

## 3.20.1 (2022-05-17)

### Fixes

* Minor corrections to French translation.

## 3.20.0

### Adds

* Adds French translation of the admin UI (use the `fr` locale).

## 3.19.0

### Adds

* New schema field type `dateAndTime` added. This schema field type saves in ISO8601 format, as UTC (Universal Coordinated Time), but is edited in a user-friendly way in the user's current time zone and locale.
* Webpack disk cache for better build performance in development and, if appropriately configured, production as well.
* In development, Webpack rebuilds the front end without the need to restart the Node.js process, yielding an additional speedup. To get this speedup for existing projects, see the `nodemonConfig` section of the latest `package.json` in [a3-boilerplate](https://github.com/apostrophecms/a3-boilerplate) for the new "ignore" rules you'll need to prevent nodemon from stopping the process and restarting.
* Added the new command line task `apostrophecms/asset:clear-cache` for clearing the webpack disk cache. This should be necessary only in rare cases where the configuration has changed in ways Apostrophe can't automatically detect.
* A separate `publishedLabel` field can be set for any schema field of a page or piece. If present it is displayed instead of `label` if the document has already been published.

### 3.18.1

### Fixes

* The admin UI now rebuilds properly in a development environment when new npm modules are installed in a multisite project (`apos.rootDir` differs from `apos.npmRootDir`).

## 3.18.0 (2022-05-03)

### Adds

* Images may now be cropped to suit a particular placement after selecting them. SVG files may not be cropped as it is not possible in the general case.
* Editors may also select a "focal point" for the image after selecting it. This ensures that this particular point remains visible even if CSS would otherwise crop it, which is a common issue in responsive design. See the `@apostrophecms/image` widget for a sample implementation of the necessary styles.
* Adds the `aspectRatio` option for image widgets. When set to `[ w, h ]` (a ratio of width to height), images are automatically cropped to this aspect ratio when chosen for that particular widget. If the user does not crop manually, then cropping happens automatically.
* Adds the `minSize` option for image widgets. This ensures that the images chosen are at least the given size `[ width, height ]`, and also ensures the user cannot choose something smaller than that when cropping.
* Implements OpenTelemetry instrumentation.
* Developers may now specify an alternate Vue component to be used for editing the subfields of relationships, either at the field level or as a default for all relationships with a particular piece type.
* The widget type base module now always passes on the `components` option as browser data, so that individual widget type modules that support contextual editing can be implemented more conveniently.
* In-context widget editor components now receive a `focused` prop which is helpful in deciding when to display additional UI.
* Adds new configuration option - `beforeExit` async handler.
* Handlers listening for the `apostrophe:run` event are now able to send an exit code to the Apostrophe bootstrap routine.
* Support for Node.js 17 and 18. MongoDB connections to `localhost` will now successfully find a typical dev MongoDB server bound only to `127.0.0.1`, Apostrophe can generate valid ipv6 URLs pointing back to itself, and `webpack` and `vue-loader` have been updated to address incompatibilities.
* Adds support for custom context menus provided by any module (see `apos.doc.addContextOperation()`).
* The `AposSchema` component now supports an optional `generation` prop which may be used to force a refresh when the value of the object changes externally. This is a compromise to avoid the performance hit of checking numerous subfields for possible changes every time the `value` prop changes in response to an `input` event.
* Adds new event `@apostrophecms/doc:afterAllModesDeleted` fired after all modes of a given document are purged.

### Fixes

* Documentation of obsolete options has been removed.
* Dead code relating to activating in-context widget editors have been removed. They are always active and have been for some time. In the future they might be swapped in on scroll, but there will never be a need to swap them in "on click."
* The `self.email` method of modules now correctly accepts a default `from` address configured for a specific module via the `from` subproperty of the `email` option to that module. Thanks to `chmdebeer` for pointing out the issue and the fix.
* Fixes `_urls` not added on attachment fields when pieces API index is requested (#3643)
* Fixes float field UI bug that transforms the value to integer when there is no field error and the first number after the decimal is `0`.
* The `nestedModuleSubdirs` feature no longer throws an error and interrupts startup if a project contains both `@apostrophecms/asset` and `asset`, which should be considered separate module names.

## 3.17.0 (2022-03-31)

### Adds

* Full support for the [`object` field type](https://v3.docs.apostrophecms.org/reference/field-types/object.html), which works just like `array` but stores just one sub-object as a property, rather than an array of objects.
* To help find documents that reference related ones via `relationship` fields, implement backlinks of related documents by adding a `relatedReverseIds` field to them and keeping it up to date. There is no UI based on this feature yet but it will permit various useful features in the near future.
* Adds possibility for modules to [extend the webpack configuration](https://v3.docs.apostrophecms.org/guide/webpack.html).
* Adds possibility for modules to [add extra frontend bundles for scss and js](https://v3.docs.apostrophecms.org/guide/webpack.html). This is useful when the `ui/src` build would otherwise be very large due to code used on rarely accessed pages.
* Loads the right bundles on the right pages depending on the page template and the loaded widgets. Logged-in users have all the bundles on every page, because they might introduce widgets at any time.
* Fixes deprecation warnings displayed after running `npm install`, for dependencies that are directly included by this package.
* Implement custom ETags emission when `etags` cache option is enabled. [See the documentation for more information](https://v3.docs.apostrophecms.org/guide/caching.html).  
It allows caching of pages and pieces, using a cache invalidation mechanism that takes into account related (and reverse related) document updates, thanks to backlinks mentioned above.  
Note that for now, only single pages and pieces benefit from the ETags caching system (pages' and pieces' `getOne` REST API route, and regular served pages).  
The cache of an index page corresponding to the type of a piece that was just saved will automatically be invalidated. However, please consider that it won't be effective when a related piece is saved, therefore the cache will automatically be invalidated _after_ the cache lifetime set in `maxAge` cache option.

### Fixes

* Apostrophe's webpack build now works properly when developing code that imports module-specific npm dependencies from `ui/src` or `ui/apos` when using `npm link` to develop the module in question.
* The `es5: true` option to `@apostrophecms/asset` works again.

## 3.16.1 (2022-03-21)

### Fixes

* Fixes a bug in the new `Cache-Control` support introduced by 3.16.0 in which we get the logged-out homepage right after logging in. This issue only came into play if the new caching options were enabled.

## 3.16.0 (2022-03-18)

### Adds

* Offers a simple way to set a Cache-Control max-age for Apostrophe page and GET REST API responses for pieces and pages. [See the documentation for more information](https://v3.docs.apostrophecms.org/guide/caching.html).
* API keys and bearer tokens "win" over session cookies when both are present. Since API keys and bearer tokens are explicitly added to the request at hand, it never makes sense to ignore them in favor of a cookie, which is implicit. This also simplifies automated testing.
* `data-apos-test=""` selectors for certain elements frequently selected in QA tests, such as `data-apos-test="adminBar"`.
* Offer a simple way to set a Cache-Control max-age for Apostrophe page and GET REST API responses for pieces and pages.
* To speed up functional tests, an `insecurePasswords` option has been added to the login module. This option is deliberately named to discourage use for any purpose other than functional tests in which repeated password hashing would unduly limit performance. Normally password hashing is intentionally difficult to slow down brute force attacks, especially if a database is compromised.

### Fixes

* `POST`ing a new child page with `_targetId: '_home'` now works properly in combination with `_position: 'lastChild'`.

## 3.15.0 (2022-03-02)

### Adds

* Adds throttle system based on username (even when not existing), on initial login route. Also added for each late login requirement, e.g. for 2FA attempts.

## 3.14.2 (2022-02-27)

* Hotfix: fixed a bug introduced by 3.14.1 in which non-parked pages could throw an error during the migration to fix replication issues.

## 3.14.1 (2022-02-25)

* Hotfix: fixed a bug in which replication across locales did not work properly for parked pages configured via the `_children` feature. A one-time migration is included to reconnect improperly replicated versions of the same parked pages. This runs automatically, no manual action is required. Thanks to [justyna1](https://github.com/justyna13) for identifying the issue.

## 3.14.0 (2022-02-22)

### Adds

* To reduce complications for those implementing caching strategies, the CSRF protection cookie now contains a simple constant string, and is not recorded in `req.session`. This is acceptable because the real purpose of the CSRF check is simply to verify that the browser has sent the cookie at all, which it will not allow a cross-origin script to do.
* As a result of the above, a session cookie is not generated and sent at all unless `req.session` is actually used or a user logs in. Again, this reduces complications for those implementing caching strategies.
* When logging out, the session cookie is now cleared in the browser. Formerly the session was destroyed on the server side only, which was sufficient for security purposes but could create caching issues.
* Uses `express-cache-on-demand` lib to make similar and concurrent requests on pieces and pages faster.
* Frontend build errors now stop app startup in development, and SCSS and JS/Vue build warnings are visible on the terminal console for the first time.

### Fixes

* Fixed a bug when editing a page more than once if the page has a relationship to itself, whether directly or indirectly. Widget ids were unnecessarily regenerated in this situation, causing in-context edits after the first to fail to save.
* Pages no longer emit double `beforeUpdate` and `beforeSave` events.
* When the home page extends `@apostrophecms/piece-page-type`, the "show page" URLs for individual pieces should not contain two slashes before the piece slug. Thanks to [Martí Bravo](https://github.com/martibravo) for the fix.
* Fixes transitions between login page and `afterPasswordVerified` login steps.
* Frontend build errors now stop the `@apostrophecms/asset:build` task properly in production.
* `start` replaced with `flex-start` to address SCSS warnings.
* Dead code removal, as a result of following up on JS/Vue build warnings.

## 3.13.0 - 2022-02-04

### Adds

* Additional requirements and related UI may be imposed on native ApostropheCMS logins using the new `requirements` feature, which can be extended in modules that `improve` the `@apostrophecms/login` module. These requirements are not imposed for single sign-on logins via `@apostrophecms/passport-bridge`. See the documentation for more information.
* Adds latest Slovak translation strings to SK.json in `i18n/` folder. Thanks to [Michael Huna](https://github.com/Miselrkba) for the contribution.
* Verifies `afterPasswordVerified` requirements one by one when emitting done event, allows to manage errors ans success before to go to the next requirement. Stores and validate each requirement in the token. Checks the new `askForConfirmation` requirement option to go to the next step when emitting done event or waiting for the confirm event (in order to manage success messages). Removes support for `afterSubmit` for now.

### Fixes

* Decodes the testReq `param` property in `serveNotFound`. This fixes a problem where page titles using diacritics triggered false 404 errors.
* Registers the default namespace in the Vue instance of i18n, fixing a lack of support for un-namespaced l10n keys in the UI.

## 3.12.0 - 2022-01-21

### Adds

* It is now best practice to deliver namespaced i18n strings as JSON files in module-level subdirectories of `i18n/` named to match the namespace, e.g. `i18n/ourTeam` if the namespace is `ourTeam`. This allows base class modules to deliver phrases to any namespace without conflicting with those introduced at project level. The `i18n` option is now deprecated in favor of the new `i18n` module format section, which is only needed if `browser: true` must be specified for a namespace.
* Brought back the `nestedModuleSubdirs` feature from A2, which allows modules to be nested in subdirectories if `nestedModuleSubdirs: true` is set in `app.js`. As in A2, module configuration (including activation) can also be grouped in a `modules.js` file in such subdirectories.

### Fixes

* Fixes minor inline documentation comments.
* UI strings that are not registered localization keys will now display properly when they contain a colon (`:`). These were previously interpreted as i18next namespace/key pairs and the "namespace" portion was left out.
* Fixes a bug where changing the page type immediately after clicking "New Page" would produce a console error. In general, areas and checkboxes now correctly handle their value being changed to `null` by the parent schema after initial startup of the `AposInputArea` or `AposInputCheckboxes` component.
* It is now best practice to deliver namespaced i18n strings as JSON files in module-level subdirectories of `i18n/` named to match the namespace, e.g. `i18n/ourTeam` if the namespace is `ourTeam`. This allows base class modules to deliver phrases to any namespace without conflicting with those introduced at project level. The `i18n` option is now deprecated in favor of the new `i18n` module format section, which is only needed if `browser: true` must be specified for a namespace.
* Removes the `@apostrophecms/util` module template helper `indexBy`, which was using a lodash method not included in lodash v4.
* Removes an unimplemented `csrfExceptions` module section cascade. Use the `csrfExceptions` *option* of any module to set an array of URLs excluded from CSRF protection. More information is forthcoming in the documentation.
* Fix `[Object Object]` in the console when warning `A permission.can() call was made with a type that has no manager` is printed.

### Changes

* Temporarily removes `npm audit` from our automated tests because of a sub-dependency of vue-loader that doesn't actually cause a security vulnerability for apostrophe.

## 3.11.0 - 2022-01-06

### Adds

* Apostrophe now extends Passport's `req.login` to emit an `afterSessionLogin` event from the `@apostrophecms:login` module, with `req` as an argument. Note that this does not occur at all for login API calls that return a bearer token rather than establishing an Express session.

### Fixes

* Apostrophe's extension of `req.login` now accounts for the `req.logIn` alias and the skippable `options` parameter, which is relied upon in some `passport` strategies.
* Apostrophe now warns if a nonexistent widget type is configured for an area field, with special attention to when `-widget` has been erroneously included in the name. For backwards compatibility this is a startup warning rather than a fatal error, as sites generally did operate successfully otherwise with this type of bug present.

### Changes

* Unpins `vue-click-outside-element` the packaging of which has been fixed upstream.
* Adds deprecation note to `__testDefaults` option. It is not in use, but removing would be a minor BC break we don't need to make.
* Allows test modules to use a custom port as an option on the `@apostrophecms/express` module.
* Removes the code base pull request template to instead inherit the organization-level template.
* Adds `npm audit` back to the test scripts.

## 3.10.0 - 2021-12-22

### Fixes

* `slug` type fields can now have an empty string or `null` as their `def` value without the string `'none'` populating automatically.
* The `underline` feature works properly in tiptap toolbar configuration.
* Required checkbox fields now properly prevent editor submission when empty.
* Pins `vue-click-outside-element` to a version that does not attempt to use `eval` in its distribution build, which is incompatible with a strict Content Security Policy.

### Adds

* Adds a `last` option to fields. Setting `last: true` on a field puts that field at the end of the field's widget order. If more than one field has that option active the true last item will depend on general field registration order. If the field is ordered with the `fields.order` array or field group ordering, those specified orders will take precedence.

### Changes

* Adds deprecation notes to the widget class methods `getWidgetWrapperClasses` and `getWidgetClasses` from A2.
* Adds a deprecation note to the `reorganize` query builder for the next major version.
* Uses the runtime build of Vue. This has major performance and bundle size benefits, however it does require changes to Apostrophe admin UI apps that use a `template` property (components should require no changes, just apps require an update). These apps must now use a `render` function instead. Since custom admin UI apps are not yet a documented feature we do not regard this as a bc break.
* Compatible with the `@apostrophecms/security-headers` module, which supports a strict `Content-Security-Policy`.
* Adds a deprecation note to the `addLateCriteria` query builder.
* Updates the `toCount` doc type query method to use Math.ceil rather than Math.floor plus an additional step.

## 3.9.0 - 2021-12-08

### Adds

* Developers can now override any Vue component of the ApostropheCMS admin UI by providing a component of the same name in the `ui/apos/components` folder of their own module. This is not always the best approach, see the documentation for details.
* When running a job, we now trigger the notification before to run the job, this way the progress notification ID is available from the job and the notification can be dismissed if needed.
* Adds `maxUi`, `maxLabel`, `minUi`, and `minLabel` localization strings for array input and other UI.

### Fixes

* Fully removes references to the A2 `self.partial` module method. It appeared only once outside of comments, but was not actually used by the UI. The `self.render` method should be used for simple template rendering.
* Fixes string interpolation for the confirmation modal when publishing a page that has an unpublished parent page.
* No more "cannot set headers after they are sent to the client" and "req.res.redirect not defined" messages when handling URLs with extra trailing slashes.
* The `apos.util.runPlayers` method is not called until all of the widgets in a particular tree of areas and sub-areas have been added to the DOM. This means a parent area widget player will see the expected markup for any sub-widgets when the "Edit" button is clicked.
* Properly activates the `apostropheI18nDebugPlugin` i18next debugging plugin when using the `APOS_SHOW_I18N` environment variable. The full set of l10n emoji indicators previously available for the UI is now available for template and server-side strings.
* Actually registers piece types for site search unless the `searchable` option is `false`.
* Fixes the methods required for the search `index` task.

### Changes

* Adds localization keys for the password field component's min and max error messages.

## 3.8.1 - 2021-11-23

### Fixes

* The search field of the pieces manager modal works properly. Thanks to [Miro Yovchev](https://github.com/myovchev) for pointing out the issue and providing a solution.
* Fixes a bug in `AposRichTextWidgetEditor.vue` when a rich text widget was specifically configured with an empty array as the `styles` option. In that case a new empty rich text widget will initiate with an empty paragraph tag.
* The`fieldsPresent` method that is used with the `presentFieldsOnly` option in doc-type was broken, looking for properties in strings and wasn't returning anything.

## 3.8.0 - 2021-11-15

### Adds

* Checkboxes for pieces are back, a main checkbox allows to select all page items. When all pieces on a page are checked, a banner where the user can select all pieces appears. A launder for mongo projections has been added.
* Registered `batchOperations` on a piece-type will now become buttons in the manager batch operations "more menu" (styled as a kebab icon). Batch operations should include a label, `messages` object, and `modalOptions` for the confirmation modal.
* `batchOperations` can be grouped into a single button with a menu using the `group` cascade subproperty.
* `batchOperations` can be conditional with an `if` conditional object. This allows developers to pass a single value or an array of values.
* Piece types can have `utilityOperations` configured as a top-level cascade property. These operations are made available in the piece manager as new buttons.
* Notifications may now include an `event` property, which the AposNotification component will emit on mount. The `event` property should be set to an object with `name` (the event name) and optionally `data` (data included with the event emission).
* Adds support for using the attachments query builder in REST API calls via the query string.
* Adds contextual menu for pieces, any module extending the piece-type one can add actions in this contextual menu.
* When clicking on a batch operation, it opens a confirmation modal using modal options from the batch operation, it also works for operations in grouped ones. operations name property has been renamed in action to work with AposContextMenu component.
* Beginning with this release, a module-specific static asset in your project such as `modules/mymodulename/public/images/bg.png` can always be referenced in your `.scss` and `.css` files as `/modules/mymodulename/images/bg.png`, even if assets are actually being deployed to S3, CDNs, etc. Note that `public` and `ui/public` module subdirectories have separate functions. See the documentation for more information.
* Adds AposFile.vue component to abstract file dropzone UI, uses it in AposInputAttachment, and uses it in the confirmation modal for pieces import.
* Optionally add `dimensionAttrs` option to image widget, which sets width & height attributes to optimize for Cumulative Layout Shift. Thank you to [Qiao Lin](https://github.com/qclin) for the contribution.

### Fixes

* The `apos.util.attachmentUrl` method now works correctly. To facilitate that, `apos.uploadsUrl` is now populated browser-side at all times as the frontend logic originally expected. For backwards compatibility `apos.attachment.uploadsUrl` is still populated when logged in.
* Widget players are now prevented from being played twice by the implementing vue component.

### Changes
* Removes Apostrophe 2 documentation and UI configuration from the `@apostrophecms/job` module. These options were not yet in use for A3.
* Renames methods and removes unsupported routes in the `@apostrophecms/job` module that were not yet in use. This was not done lightly, but specifically because of the minimal likelihood that they were in use in project code given the lack of UI support.
  * The deprecated `cancel` route was removed and will likely be replaced at a later date.
  * `run` was renamed `runBatch` as its purpose is specifically to run processes on a "batch selected" array of pieces or pages.
  * `runNonBatch` was renamed to `run` as it is the more generic job-running method. It is likely that `runBatch` will eventually be refactored to use this method.
  * The `good` and `bad` methods are renamed `success` and `failure`, respectively. The expected methods used in the `run` method were similarly renamed. They still increment job document properties called `good` and `bad`.
* Comments out the unused `batchSimpleRoute` methods in the page and piece-type modules to avoid usage before they are fully implemented.
* Optionally add `dimensionAttrs` option to image widget, which sets width & height attributes to optimize for Cumulative Layout Shift.
* Temporarily removes `npm audit` from our automated tests because of a sub-dependency of uploadfs that doesn't actually cause a security vulnerability for apostrophe.

## 3.7.0 - 2021-10-28

### Adds

* Schema select field choices can now be populated by a server side function, like an API call. Set the `choices` property to a method name of the calling module. That function should take a single argument of `req`, and return an array of objects with `label` and `value` properties. The function can be async and will be awaited.
* Apostrophe now has built-in support for the Node.js cluster module. If the `APOS_CLUSTER_PROCESSES` environment variable is set to a number, that number of child processes are forked, sharing the same listening port. If the variable is set to `0`, one process is forked for each CPU core, with a minimum of `2` to provide availability during restarts. If the variable is set to a negative number, that number is added to the number of CPU cores, e.g. `-1` is a good way to reserve one core for MongoDB if it is running on the same server. This is for production use only (`NODE_ENV=production`). If a child process fails it is restarted automatically.

### Fixes

* Prevents double-escaping interpolated localization strings in the UI.
* Rich text editor style labels are now run through a localization method to get the translated strings from their l10n keys.
* Fixes README Node version requirement (Node 12+).
* The text alignment buttons now work immediately in a new rich text widget. Previously they worked only after manually setting a style or refreshing the page. Thanks to Michelin for their support of this fix.
* Users can now activate the built-in date and time editing popups of modern browsers when using the `date` and `time` schema field types.
* Developers can now `require` their project `app.js` file in the Node.js REPL for debugging and inspection. Thanks to [Matthew Francis Brunetti](https://github.com/zenflow).
* If a static text phrase is unavailable in both the current locale and the default locale, Apostrophe will always fall back to the `en` locale as a last resort, which ensures the admin UI works if it has not been translated.
* Developers can now `require` their project `app.js` in the Node.js REPL for debugging and inspection
* Ensure array field items have valid _id prop before storing. Thanks to Thanks to [Matthew Francis Brunetti](https://github.com/zenflow).

### Changes

* In 3.x, `relationship` fields have an optional `builders` property, which replaces `filters` from 2.x, and within that an optional `project` property, which replaces `projection` from 2.x (to match MongoDB's `cursor.project`). Prior to this release leaving the old syntax in place could lead to severe performance problems due to a lack of projections. Starting with this release the 2.x syntax results in an error at startup to help the developer correct their code.
* The `className` option from the widget options in a rich text area field is now also applied to the rich text editor itself, for a consistently WYSIWYG appearance when editing and when viewing. Thanks to [Max Mulatz](https://github.com/klappradla) for this contribution.
* Adds deprecation notes to doc module `afterLoad` events, which are deprecated.
* Removes unused `afterLogin` method in the login module.

## 3.6.0 - 2021-10-13

### Adds

* The `context-editing` apostrophe admin UI bus event can now take a boolean parameter, explicitly indicating whether the user is actively typing or performing a similar active manipulation of controls right now. If a boolean parameter is not passed, the existing 1100-millisecond debounced timeout is used.
* Adds 'no-search' modifier to relationship fields as a UI simplification option.
* Fields can now have their own `modifiers` array. This is combined with the schema modifiers, allowing for finer grained control of field rendering.
* Adds a Slovak localization file. Activate the `sk` locale to use this. Many thanks to [Michael Huna](https://github.com/Miselrkba) for the contribution.
* Adds a Spanish localization file. Activate the `es` locale to use this. Many thanks to [Eugenio Gonzalez](https://github.com/egonzalezg9) for the contribution.
* Adds a Brazilian Portuguese localization file. Activate the `pt-BR` locale to use this. Many thanks to [Pietro Rutzen](https://github.com/pietro-rutzen) for the contribution.

### Fixes

* Fixed missing translation for "New Piece" option on the "more" menu of the piece manager, seen when using it as a chooser.
* Piece types with relationships to multiple other piece types may now be configured in any order, relative to the other piece types. This sometimes appeared to be a bug in reverse relationships.
* Code at the project level now overrides code found in modules that use `improve` for the same module name. For example, options set by the `@apostrophecms/seo-global` improvement that ships with `@apostrophecms/seo` can now be overridden at project level by `/modules/@apostrophecms/global/index.js` in the way one would expect.
* Array input component edit button label is now propertly localized.
* A memory leak on each request has been fixed, and performance improved, by avoiding the use of new Nunjucks environments for each request. Thanks to Miro Yovchev for pointing out the leak.
* Fragments now have access to `__t()`, `getOptions` and other features passed to regular templates.
* Fixes field group cascade merging, using the original group label if none is given in the new field group configuration.
* If a field is conditional (using an `if` option), is required, but the condition has not been met, it no longer throws a validation error.
* Passing `busy: true` to `apos.http.post` and related methods no longer produces an error if invoked when logged out, however note that there will likely never be a UI for this when logged out, so indicate busy state in your own way.
* Bugs in document modification detection have been fixed. These bugs caused edge cases where modifications were not detected and the "Update" button did not appear, and could cause false positives as well.

### Changes

* No longer logs a warning about no users if `testModule` is true on the app.

## 3.5.0 - 2021-09-23

* Pinned dependency on `vue-material-design-icons` to fix `apos-build.js` build error in production.
* The file size of uploaded media is visible again when selected in the editor, and media information such as upload date, dimensions and file size is now properly localized.
* Fixes moog error messages to reflect the recommended pattern of customization functions only taking `self` as an argument.
* Rich Text widgets now instantiate with a valid element from the `styles` option rather than always starting with an unclassed `<p>` tag.
* Since version 3.2.0, apostrophe modules to be loaded via npm must appear as explicit npm dependencies of the project. This is a necessary security and stability improvement, but it was slightly too strict. Starting with this release, if the project has no `package.json` in its root directory, the `package.json` in the closest ancestor directory is consulted.
* Fixes a bug where having no project modules directory would throw an error. This is primarily a concern for module unit tests where there are no additional modules involved.
* `css-loader` now ignores `url()` in css files inside `assets` so that paths are left intact, i.e. `url(/images/file.svg)` will now find a static file at `/public/images/file.svg` (static assets in `/public` are served by `express.static`). Thanks to Matic Tersek.
* Restored support for clicking on a "foreign" area, i.e. an area displayed on the page whose content comes from a piece, in order to edit it in an appropriate way.
* Apostrophe module aliases and the data attached to them are now visible immediately to `ui/src/index.js` JavaScript code, i.e. you can write `apos.alias` where `alias` matches the `alias` option configured for that module. Previously one had to write `apos.modules['module-name']` or wait until next tick. However, note that most modules do not push any data to the browser when a user is not logged in. You can do so in a custom module by calling `self.enableBrowserData('public')` from `init` and implementing or extending the `getBrowserData(req)` method (note that page, piece and widget types already have one, so it is important to extend in those cases).
* `options.testModule` works properly when implementing unit tests for an npm module that is namespaced.

### Changes

* Cascade grouping (e.g., grouping fields) will now concatenate a group's field name array with the field name array of an existing group of the same name. Put simply, if a new piece module adds their custom fields to a `basics` group, that field will be added to the default `basics` group fields. Previously the new group would have replaced the old, leaving inherited fields in the "Ungrouped" section.
* AposButton's `block` modifier now less login-specific

### Adds

* Rich Text widget's styles support a `def` property for specifying the default style the editor should instantiate with.
* A more helpful error message if a field of type `area` is missing its `options` property.

## 3.4.1 - 2021-09-13

No changes. Publishing to correctly mark the latest 3.x release as "latest" in npm.

## 3.4.0 - 2021-09-13

### Security

* Changing a user's password or marking their account as disabled now immediately terminates any active sessions or bearer tokens for that user. Thanks to Daniel Elkabes for pointing out the issue. To ensure all sessions have the necessary data for this, all users logged in via sessions at the time of this upgrade will need to log in again.
* Users with permission to upload SVG files were previously able to do so even if they contained XSS attacks. In Apostrophe 3.x, the general public so far never has access to upload SVG files, so the risk is minor but could be used to phish access from an admin user by encouraging them to upload a specially crafted SVG file. While Apostrophe typically displays SVG files using the `img` tag, which ignores XSS vectors, an XSS attack might still be possible if the image were opened directly via the Apostrophe media library's convenience link for doing so. All SVG uploads are now sanitized via DOMPurify to remove XSS attack vectors. In addition, all existing SVG attachments not already validated are passed through DOMPurify during a one-time migration.

### Fixes

* The `apos.attachment.each` method, intended for migrations, now respects its `criteria` argument. This was necessary to the above security fix.
* Removes a lodash wrapper around `@apostrophecms/express` `bodyParser.json` options that prevented adding custom options to the body parser.
* Uses `req.clone` consistently when creating a new `req` object with a different mode or locale for localization purposes, etc.
* Fixes bug in the "select all" relationship chooser UI where it selected unpublished items.
* Fixes bug in "next" and "previous" query builders.
* Cutting and pasting widgets now works between locales that do not share a hostname, provided that you switch locales after cutting (it does not work between tabs that are already open on separate hostnames).
* The `req.session` object now exists in task `req` objects, for better compatibility. It has no actual persistence.
* Unlocalized piece types, such as users, may now be selected as part of a relationship when browsing.
* Unpublished localized piece types may not be selected via the autocomplete feature of the relationship input field, which formerly ignored this requirement, although the browse button enforced it.
* The server-side JavaScript and REST APIs to delete pieces now work properly for pieces that are not subject to either localization or draft/published workflow at all the (`localize: false` option). UI for this is under discussion, this is just a bug fix for the back end feature which already existed.
* Starting in version 3.3.1, a newly added image widget did not display its image until the page was refreshed. This has been fixed.
* A bug that prevented Undo operations from working properly and resulted in duplicate widget _id properties has been fixed.
* A bug that caused problems for Undo operations in nested widgets, i.e. layout or multicolumn widgets, has been fixed.
* Duplicate widget _id properties within the same document are now prevented on the server side at save time.
* Existing duplicate widget _id properties are corrected by a one-time migration.

### Adds

* Adds a linter to warn in dev mode when a module name include a period.
* Lints module names for `apostrophe-` prefixes even if they don't have a module directory (e.g., only in `app.js`).
* Starts all `warnDev` messages with a line break and warning symbol (⚠️) to stand out in the console.
* `apos.util.onReady` aliases `apos.util.onReadyAndRefresh` for brevity. The `apos.util.onReadyAndRefresh` method name will be deprecated in the next major version.
* Adds a developer setting that applies a margin between parent and child areas, allowing developers to change the default spacing in nested areas.

### Changes

* Removes the temporary `trace` method from the `@apostrophecms/db` module.
* Beginning with this release, the `apostrophe:modulesReady` event has been renamed `apostrophe:modulesRegistered`, and the `apostrophe:afterInit` event has been renamed `apostrophe:ready`. This better reflects their actual roles. The old event names are accepted for backwards compatibility. See the documentation for more information.
* Only autofocuses rich text editors when they are empty.
* Nested areas now have a vertical margin applied when editing, allowing easier access to the parent area's controls.

## 3.3.1 - 2021-09-01

### Fixes

* In some situations it was possible for a relationship with just one selected document to list that document several times in the returned result, resulting in very large responses.
* Permissions roles UI localized correctly.
* Do not crash on startup if users have a relationship to another type. This was caused by the code that checks whether any users exist to present a warning to developers. That code was running too early for relationships to work due to event timing issues.

## 3.3.0 - 2021-08-30

### Fixes

* Addresses the page jump when using the in-context undo/redo feature. The page will immediately return users to their origin scroll position after the content refreshes.
* Resolves slug-related bug when switching between images in the archived view of the media manager. The slug field was not taking into account the double slug prefix case.
* Fixes migration task crash when parking new page. Thanks to [Miro Yovchev](https://www.corllete.com/) for this fix.
* Fixes incorrect month name in `AposCellDate`, which can be optionally used in manage views of pieces. Thanks to [Miro Yovchev](https://www.corllete.com/) for this fix.

### Adds

* This version achieves localization (l10n) through a rich set of internationalization (i18n) features. For more information, [see the documentation](https://v3.docs.apostrophecms.org/).
* There is support for both static string localization and dynamic content localization.
* The home page, other parked pages, and the global document are automatically replicated to all configured locales at startup. Parked properties are refreshed if needed. Other pages and pieces are replicated if and when an editor chooses to do so.
* An API route has been added for voluntary replication, i.e. when deciding a document should exist in a second locale, or desiring to overwrite the current draft contents in locale `B` with the draft contents of locale `A`.
* Locales can specify `prefix` and `hostname` options, which are automatically recognized by middleware that removes the prefix dynamically where appropriate and sets `req.locale`. In 3.x this works more like the global site `prefix` option. This is a departure from 2.x which stored the prefix directly in the slug, creating maintenance issues.
* Locales are stateless: they are never recorded in the session. This eliminates many avenues for bugs and bad SEO. However, this also means the developer must fully distinguish them from the beginning via either `prefix` or `hostname`. A helpful error message is displayed if this is not the case.
* Switching locales preserves the user's editing session even if on separate hostnames. To enable this, if any locales have hostnames, all configured locales must have hostnames and/or baseUrl must be set for those that don't.
* An API route has been added to discover the locales in which a document exists. This provides basic information only for performance (it does not report `title` or `_url`).
* Editors can "localize" documents, copying draft content from one locale to another to create a corresponding document in a different locale. For convenience related documents, such as images and other pieces directly referenced by the document's structure, can be localized at the same time. Developers can opt out of this mechanism for a piece type entirely, check the box by default for that type, or leave it as an "opt-in" choice.
* The `@apostrophecms/i18n` module now uses `i18next` to implement static localization. All phrases in the Vue-based admin UI are passed through `i18next` via `this.$t`, and `i18next` is also available via `req.t()` in routes and `__t()` in templates. Apostrophe's own admin UI phrases are in the `apostrophe` namespace for a clean separation. An array of locale codes, such as `en` or `fr` or `en-au`, can be specified using the `locales` option to the `@apostrophecms/i18n` module. The first locale is the default, unless the `defaultLocale` option is set. If no locales are set, the locale defaults to `en`. The `i18next-http-middleware` locale guesser is installed and will select an available locale if possible, otherwise it will fall back to the default.
* In the admin UI, `v-tooltip` has been extended as `v-apos-tooltip`, which passes phrases through `i18next`.
* Developers can link to alternate locales by iterating over `data.localizations` in any page template. Each element always has `locale`, `label` and `homePageUrl` properties. Each element also has an `available` property (if true, the current context document is available in that locale), `title` and a small number of other document properties are populated, and `_url` redirects to the context document in that locale. The current locale is marked with `current: true`.
* To facilitate adding interpolated values to phrases that are passed as a single value through many layers of code, the `this.$t` helper provided in Vue also accepts an object argument with a `key` property. Additional properties may be used for interpolation.
* `i18next` localization JSON files can be added to the `i18n` subdirectory of *any* module, as long as its `i18n` option is set. The `i18n` object may specify `ns` to give an `i18next` namespace, otherwise phrases are in the default namespace, used when no namespace is specified with a `:` in an `i18next` call. The default namespace is yours for use at project level. Multiple modules may contribute to the same namespace.
* If `APOS_DEBUG_I18N=1` is set in the environment, the `i18next` debug flag is activated. For server-side translations, i.e. `req.t()` and `__t()`, debugging output will appear on the server console. For browser-side translations in the Vue admin UI, debugging output will appear in the browser console.
* If `APOS_SHOW_I18N=1` is set in the environment, all phrases passed through `i18next` are visually marked, to make it easier to find those that didn't go through `i18next`. This does not mean translations actually exist in the JSON files. For that, review the output of `APOS_DEBUG_I18N=1`.
* There is a locale switcher for editors.
* There is a backend route to accept a new locale on switch.
* A `req.clone(properties)` method is now available. This creates a clone of the `req` object, optionally passing in an object of properties to be set. The use of `req.clone` ensures the new object supports `req.get` and other methods of a true `req` object. This technique is mainly used to obtain a new request object with the same privileges but a different mode or locale, i.e. `mode: 'published'`.
* Fallback wrappers are provided for the `req.__()`, `res.__()` and `__()` localization helpers, which were never official or documented in 3.x but may be in use in projects ported from 2.x. These wrappers do not localize but do output the input they are given along with a developer warning. You should migrate them to use `req.t()` (in server-side javascript) or `__t()` (Nunjucks templates).

### Changes

* Bolsters the CSS that backs Apostrophe UI's typography to help prevent unintended style leaks at project-level code.
* Removes the 2.x series changelog entries. They can be found in the 2.0 branch in Github.

## 3.2.0 - 2021-08-13

### Fixes

* `req.hostname` now works as expected when `trustProxy: true` is passed to the `@apostrophecms/express` module.
* Apostrophe loads modules from npm if they exist there and are configured in the `modules` section of `app.js`. This was always intended only as a way to load direct, intentional dependencies of your project. However, since npm "flattens" the dependency tree, dependencies of dependencies that happen to have the same name as a project-level Apostrophe module could be loaded by default, crashing the site or causing unexpected behavior. So beginning with this release, Apostrophe scans `package.json` to verify an npm module is actually a dependency of the project itself before attempting to load it as an Apostrophe module.
* Fixes the reference to sanitize-html defaults in the rich text widget.
* Fixes the `toolbarToAllowedStyles` method in the rich text widget, which was not returning any configuration.
* Fixes the broken text alignment in rich text widgets.
* Adds a missing npm dependency on `chokidar`, which Apostrophe and Nunjucks use for template refreshes. In most environments this worked anyway due to an indirect dependency via the `sass` module, but for stability Apostrophe should depend directly on any npm module it uses.
* Fixes the display of inline range inputs, notably broken when using Palette
* Fixes occasional unique key errors from migrations when attempting to start up again with a site that experienced a startup failure before inserting its first document.
* Requires that locale names begin with a letter character to ensure order when looping over the object entries.
* Unit tests pass in MongoDB 5.x.

### Adds
* Adds Cut and Paste to area controls. You can now Cut a widget to a virtual clipboard and paste it in suitable areas. If an area
can include the widget on the clipboard, a special Clipboard widget will appear in area's Add UI. This works across pages as well.

### Changes
* Apostrophe's Global's UI (the @apostrophecms/global singleton has moved from the admin bar's content controls to the admin utility tray under a cog icon.
* The context bar's document Edit button, which was a cog icon, has been rolled into the doc's context menu.

## 3.1.3 - 2021-07-16

### Fixes

* Hotfix for an incompatibility between `vue-loader` and `webpack` 5.45.0 which causes a crash at startup in development, or asset build time in production. We have temporarily pinned our dependency to `webpack` 5.44.x. We are [contributing to the discussion around the best long-term fix for vue-loader](https://github.com/vuejs/vue-loader/issues/1854).

## 3.1.2 - 2021-07-14

### Changes

* Removes an unused method, `mapMongoIdToJqtreeId`, that was used in A2 but is no longer relevant.
* Removes deprecated and non-functional steps from the `edit` method in the `AposDocsManager.vue` component.
* Legacy migrations to update 3.0 alpha and 3.0 beta sites to 3.0 stable are still in place, with no functional changes, but have been relocated to separate source files for ease of maintenance. Note that this is not a migration path for 2.x databases. Tools for that are forthcoming.

## 3.1.1 - 2021-07-08

### Fixes

* Two distinct modules may each have their own `ui/src/index.scss` file, similar to the fix already applied to allow multiple `ui/src/index.js` files.

## 3.1.0 - 2021-06-30

### Fixes

* Corrects a bug that caused Apostrophe to rebuild the admin UI on every nodemon restart, which led to excessive wait times to test new code. Now this happens only when `package-lock.json` has been modified (i.e. you installed a new module that might contain new Apostrophe admin UI code). If you are actively developing Apostrophe admin UI code, you can opt into rebuilding all the time with the `APOS_DEV=1` environment variable. In any case, `ui/src` is always rebuilt in a dev environment.
* Updates `cheerio`, `deep-get-set`, and `oembetter` versions to resolve vulnerability warnings.
* Modules with a `ui/src` folder, but no other content, are no longer considered "empty" and do not generate a warning.
* Pushing a secondary context document now always results in entry to draft mode, as intended.
* Pushing a secondary context document works reliably, correcting a race condition that could cause the primary document to remain in context in some cases if the user was not already in edit mode.

### Changes

* Deprecates `self.renderPage` method for removal in next major version.
* Since `ui/src/index.js` files must export a function to avoid a browser error in production which breaks the website experience, we now detect this at startup and throw a more helpful error to prevent a last-minute discovery in production.

## 3.0.1 - 2021-06-17

### Fixes

* Fixes an error observed in the browser console when using more than one `ui/src/index.js` file in the same project. Using more than one is a good practice as it allows you to group frontend code with an appropriate module, or ship frontend code in an npm module that extends Apostrophe.
* Migrates all of our own frontend players and utilities from `ui/public` to `ui/src`, which provides a robust functional test of the above.
* Executes `ui/src` imports without waiting for next tick, which is appropriate as we have positioned it as an alternative to `ui/public` which is run without delay.

## 3.0.0 - 2021-06-16

### Breaks

* Previously our `a3-boilerplate` project came with a webpack build that pushed code to the `ui/public` folder of an `asset` module. Now the webpack build is not needed because Apostrophe takes care of compiling `ui/src` for us. This is good! However, **if you are transitioning your project to this new strategy, you will need to remove the `modules/asset/ui/public` folder from your project manually** to ensure that webpack-generated code originally intended for webpack-dev-server does not fail with a `publicPath` error in the console.
* The `CORE_DEV=1` environment setting has been changed to `APOS_DEV=1` because it is appropriate for anyone who is actively developing custom Apostrophe admin UI using `ui/apos` folders in their own modules.
* Apostrophe now uses Dart Sass, aka the `sass` npm module. The `node-sass` npm module has been deprecated by its authors for some time now. Most existing projects will be unaffected, but those writing their own Apostrophe UI components will need to change any `/deep/` selectors to `::v-deep` and consider making other Dart Sass updates as well. For more information see the [Dart Sass documentation](https://sass-lang.com/dart-sass). Those embracing the new `ui/src` feature should also bear in mind that Dart Sass is being used.

### Changes

* Relationship ids are now stored as aposDocIds (without the locale and mode part). The appropriate locale and mode are known from the request. This allows easy comparison and copying of these properties across locales and fixes a bug with reverse relationships when publishing documents. A migration has been added to take care of this conversion on first startup.
- The `attachment` field type now correctly limits file uploads by file type when using the `fileGroup` field option.
- Uploading SVG files is permitted in the Media Library by default.

### Adds

- Apostrophe now enables you to ship frontend JavaScript and Sass (using the SCSS syntax) without your own webpack configuration.
- Any module may contain modern JavaScript in a `ui/src/index.js` file, which may use `import` to bring in other files in the standard way. Note that **`ui/src/index.js must export a function`**. These functions are called for you in the order modules are initialized.
- Any module may contain a Sass (SCSS) stylesheet in a `ui/src/index.scss` file, which may also import other Sass (SCSS) files.
- Any project that requires IE11 support for `ui/src` JavaScript code can enable it by setting the `es5: true` option to the `@apostrophecms/asset` module. Apostrophe produces separate builds for IE11 and modern browsers, so there is no loss of performance in modern browsers. Code is automatically compiled for IE11 using `babel` and missing language features are polyfilled using `core-js` so you can use promises, `async/await` and other standard modern JavaScript features.
- `ui/public` is still available for raw JavaScript and CSS files that should be pushed *as-is* to the browser. The best use of this feature is to deliver the output of your own custom webpack build, if you have one.
- Adds browser-side `editMode` flag that tracks the state of the current view (edit or preview), located at `window.apos.adminBar.editMode`.
- Support for automatic inline style attribute sanitization for Rich Text widgets.
- Adds text align controls for Rich Text widgets. The following tools are now supported as part of a rich text widget's `toolbar` property:
-- `alignLeft`
-- `alignRight`
-- `alignCenter`
-- `alignJustify`
- `@apostrophecms/express` module now supports the `trustProxy: true` option, allowing your reverse proxy server (such as nginx) to pass on the original hostname, protocol and client IP address.

### Fixes

* Unit tests passing again. Temporarily disabled npm audit checks as a source of critical failures owing to upstream issues with third-party packages which are not actually a concern in our use case.
* Fixed issues with the query builder code for relationships. These issues were introduced in beta 3 but did not break typical applications, except for displaying distinct choices for existing values of a relationship field.
* Checkbox field types can now be used as conditional fields.
* Tracks references to attachments correctly, and introduces a migration to address any attachments previously tracked as part of documents that merely have a relationship to the proper document, i.e. pages containing widgets that reference an image piece.
* Tracks the "previously published" version of a document as a legitimate reference to any attachments, so that they are not discarded and can be brought back as expected if "Undo Publish" is clicked.
* Reverse relationships work properly for published documents.
* Relationship subfields are now loaded properly when `reverseOf` is used.
* "Discard Draft" is available when appropriate in "Manage Pages" and "Manage Pieces."
* "Discard Draft" disables the "Submit Updates" button when working as a contributor.
* Relationship subfields can now be edited when selecting in the full "manage view" browser, as well as in the compact relationship field view which worked previously.
* Relationship subfields now respect the `def` property.
* Relationship subfields are restored if you deselect a document and then reselect it within a single editing experience, i.e. accidentally deselect and immediately reselect, for instance.
* A console warning when editing subfields for a new relationship was fixed.
* Field type `color`'s `format` option moved out of the UI options and into the general options object. Supported formats are "rgb", "prgb", "hex6", "hex3", "hex8", "name", "hsl", "hsv". Pass the `format` string like:
```js
myColorField: {
  type: 'color',
  label: 'My Color',
  options: {
    format: 'hsl'
  }
}
```
* Restored Vue dependency to using semantic versioning now that Vue 2.6.14 has been released with a fix for the bug that required us to pin 2.6.12.
* Nunjucks template loader is fully compatible with Linux in a development environment.
* Improved template performance by reusing template loaders.
* `min` and `max` work properly for both string-like and number-like fields.
* Negative numbers, leading minus and plus signs, and trailing periods are accepted in the right ways by appropriate field types.
* If a user is inadvertently inserted with no password, set a random password on the backend for safety. In tests it appears that login with a blank password was already forbidden, but this provides an additional level of certainty.
* `data.page` and `data.contextOptions` are now available in `widget.html` templates in most cases. Specifically, they are available when loading the page, (2) when a widget has just been inserted on the page, and (3) when a widget has just been edited and saved back to the page. However, bear in mind that these parameters are never available when a widget is being edited "out of context" via "Page Settings", via the "Edit Piece" dialog box, via a dialog box for a parent widget, etc. Your templates should be written to tolerate the absence of these parameters.
* Double slashes in the slug cannot be used to trick Apostrophe into serving as an open redirect (fix ported to 3.x from 2.92.0).
* The global doc respects the `def` property of schema fields when first inserted at site creation time.
* Fixed fragment keyword arguments being available when not a part of the fragment signature.

## 3.0.0-beta.3.1 - 2021-06-07

### Breaks
- This backwards compatibility break actually occurred in 3.0.0-beta.3 and was not documented at that time, but it is important to know that the following Rich Text tool names have been updated to match Tiptap2's convention:
-- `bullet_list` -> `bulletList`
-- `ordered_list` -> `orderedList`
-- `code_block` -> `codeBlock`
-- `horizontal_rule` -> `horizontalRule`

### Fixes

- Rich Text default tool names updated, no longer broken. Bug introduced in 3.0.0-beta.3.
- Fixed Rich Text's tool cascade to properly account for core defaults, project level defaults, and area-specific options.

## 3.0.0-beta.3 - 2021-06-03

### Security Fixes

The `nlbr` and `nlp` Nunjucks filters marked their output as safe to preserve the tags that they added, without first escaping their input, creating a CSRF risk. These filters have been updated to escape their input unless it has already been marked safe. No code changes are required to templates whose input to the filter is intended as plaintext, however if you were intentionally leveraging this bug to output unescaped HTML markup you will need to make sure your input is free of CSRF risks and then use the `| safe` filter before the `| nlbr` or `| nlp` filter.

### Adds

- Added the `ignoreUnusedFolderWarning` option for modules that intentionally might not be activated or inherited from in a particular startup.
- Better explanation of how to replace macros with fragments, in particular how to call the fragments with `{% render fragmentName(args) %}`.

### Fixes

- Temporarily pinned to Vue 2.6.12 to fix an issue where the "New" button in the piece manager modals disappeared. We think this is a bug in the newly released Vue 2.6.13 but we are continuing to research it.
- Updated dependencies on `sanitize-html` and `nodemailer` to new major versions, causing no bc breaks at the ApostropheCMS level. This resolved two critical vulnerabilities according to `npm audit`.
- Removed many unused dependencies.
- The data retained for "Undo Publish" no longer causes slug conflicts in certain situations.
- Custom piece types using `localized: false` or `autopublish: true,` as well as singleton types, now display the correct options on the "Save" dropdown.
- The "Save and View," "Publish and View" and/or "Save Draft and Preview" options now appear only if an appropriate piece page actually exists for the piece type.
- Duplicating a widget now properly assigns new IDs to all copied sub-widgets, sub-areas and array items as well.

- Added the `ignoreUnusedFolderWarning` option for modules that intentionally might not be activated or inherited from in a particular startup.
- If you refresh the page while previewing or editing, you will be returned to that same state.

### Notices

- Numerous `npm audit` vulnerability warnings relating to `postcss` 7.x were examined, however it was determined that these are based on the idea of a malicious SASS coder attempting to cause a denial of service. Apostrophe developers would in any case be able to contribute JavaScript as well and so are already expected to be trusted parties. This issue must be resolved upstream in packages including both `stylelint` and `vue-loader` which have considerable work to do before supporting `postcss` 8.x, and in any case public access to write SASS is not part of the attack surface of Apostrophe.

### Changes

- When logging out on a page that only exists in draft form, or a page with access controls, you are redirected to the home page rather than seeing a 404 message.

- Rich text editor upgraded to [tiptap 2.x beta](https://www.tiptap.dev) :tada:. On the surface not a lot has changed with the upgrade, but tiptap 2 has big improvements in terms of speed, composability, and extension support. [See the technical differences of tiptap 1 and 2 here](https://www.tiptap.dev/overview/upgrade-guide#reasons-to-upgrade-to-tiptap-2x)

## 3.0.0-beta.2 - 2021-05-21

### **Breaks**

- The `updateModified: false` option, formerly supported only by `apos.doc.update`, has been renamed to `setModified: false` and is now supported by `apos.doc.insert` as well. If explicitly set to false, the insert and update methods will leave the `modified` property alone, rather than trying to detect or infer whether a change has been made to the draft relative to the published version.
- The `permission` module no longer takes an `interestingTypes` option. Instead, doc type managers may set their `showPermissions` option to `true` to always be broken out separately in the permissions explorer, or explicitly set it to `false` to never be mentioned at all, even on a list of typical piece types that have the same permissions. This allows module creators to ship the right options with their modules rather than requiring the developer to hand-configure `interestingTypes`.
- When editing users, the permissions explorer no longer lists "submitted draft" as a piece type.
- Removed `apos.adminBar.group` method, which is unlikely to be needed in 3.x. One can group admin bar items into dropdowns via the `groups` option.
- Raw HTML is no longer permitted in an `apos.notify` message parameter. Instead, `options.buttons` is available. If present, it must be an array of objects with `type` and `label` properties. If `type` is `'event'` then that button object must have `name` and `data` properties, and when clicked the button will trigger an apos bus event of the given `name` with the provided `data` object. Currently `'event'` is the only supported value for `type`.

### Adds

- The name `@apostrophecms/any-page-type` is now accepted for relationships that should match any page. With this change, the doc type manager module name and the type name are now identical for all types in 3.x. However, for backwards compatibility `@apostrophecms/page` is still accepted. `apos.doc.getManager` will accept either name.
- Sets the project root-level `views` directory as the default fallback views directory. This is no longer a necessary configuration in projects unless they want to change it on the `@apostrophecms/template` option `viewsFolderFallback`.
- The new `afterAposScripts` nunjucks block allows for pushing markup after Apostrophe's asset bundle script tag, at the end of the body. This is a useful way to add a script tag for Webpack's hot reload capabilities in development while still ensuring that Apostrophe's utility methods are available first, like they are in production.
- An `uploadfs` option may be passed to the `@apostrophecms/asset` module, in order to pass options configuring a separate instance of `uploadfs` specifically for the static assets. The `@apostrophecms/uploadfs` module now exports a method to instantiate an uploadfs instance. The default behavior, in which user-uploaded attachments and static assets share a single instance of uploadfs, is unchanged. Note that asset builds never use uploadfs unless `APOS_UPLOADFS_ASSETS=1` is set in the environment.
- `AposButtonSplit` is a new UI component that combines a button with a context menu. Users can act on a primary action or change the button's function via menu button to the right of the button itself.
- Developers can now pass options to the `color` schema field by passing a `pickerOptions` object through your field. This allows for modifying/removing the default color palette, changing the resulting color format, and disabling various UI. For full set of options [see this example](https://github.com/xiaokaike/vue-color/blob/master/src/components/Sketch.vue)
- `AposModal` now emits a `ready` event when it is fully painted and can be interacted with by users or code.
- The video widget is now compatible with vimeo private videos when the domain is on the allowlist in vimeo.

### Changes

- You can now override the parked page definition for the home page without copying the entirety of `minimumPark` from the source code. Specifically, you will not lose the root archive page if you park the home page without explicitly parking the archive page as well. This makes it easier to choose your own type for the home page, in lieu of `@apostrophecms/home-page`.

### Fixes

- Piece types like users that have a slug prefix no longer trigger a false positive as being "modified" when you first click the "New" button.
- The `name` option to widget modules, which never worked in 3.x, has been officially removed. The name of the widget type is always the name of the module, with the `-widget` suffix removed.
- The home page and other parked pages should not immediately show as "pending changes."
- In-context editing works properly when the current browser URL has a hash (portion beginning with `#`), enabling the use of the hash for project-specific work. Thanks to [https://stepanjakl.com/](Štěpán Jákl) for reporting the issue.
- When present, the `apos.http.addQueryToUrl` method preserves the hash of the URL intact.
- The home page and other parked pages should not immediately show as "pending changes."
- The browser-side `apos.http.parseQuery` function now handles objects and arrays properly again.
- The in-context menu for documents has been refactored as a smart component that carries out actions on its own, eliminating a great deal of redundant code, props and events.
- Added additional retries when binding to the port in a dev environment.
- The "Submit" button in the admin bar updates properly to "Submitted" if the submission happens in the page settings modal.
- Skipping positional arguments in fragments now works as expected.
- The rich text editor now supports specifying a `styles` array with no `p` tags properly. A newly added rich text widget initially contains an element with the first style, rather than always a paragraph. If no styles are configured, a `p` tag is assumed. Thanks to Stepan Jakl for reporting the issue.

### Changes
- Editor modal's Save button (publish / save draft / submit) now updated to use the `AposSplitButton` component. Editors can choose from several follow-up actions that occur after save, including creating another piece of content of the same type, being taken to the in-context version of the document, or being returned to the manager. Editor's selection is saved in localstorage, creating a remembered preference per content type.

## 3.0.0-beta.1.1 - 2021-05-07

### Fixes

- A hotfix for an issue spotted in beta 1 in our demo: all previously published pages of sites migrated from early alpha releases had a "Draft" label until published again.

## 3.0.0-beta.1 - 2021-05-06

### **Breaks**

- Removes the `firstName` and `lastName` fields in user pieces.
- The query parameters `apos-refresh`, `apos-edit`, `apos-mode` and `apos-locale` are now `aposRefresh`, `aposEdit`, `aposMode`and `aposLocale`. Going forward all query parameters will be camelCase for consistency with query builders.

### Changes

- Archiving a page or piece deletes any outstanding draft in favor of archiving the last published version. Previously the behavior was effectively the opposite.
- "Publish Changes" button label has been changes to "Update".
- Draft mode is no longer the default view for published documents.
- The page and piece manager views now display the title, etc. of the published version of a document, unless that document only exists in draft form. However a label is also provided indicating if a newer draft is in progress.
- Notifications have been updated with a new visual display and animation style.

### **Adds**

- Four permissions roles are supported and enforced: guest, contributor, editor and admin. See the documentation for details. Pre-existing alpha users are automatically migrated to the admin role.
- Documents in managers now have context sensitive action menus that allow actions like edit, discard draft, archive, restore, etc.
- A fragment call may now have a body using `rendercall`, just like a macro call can have a body using `call`. In addition, fragments can now have named arguments, just like macros. Many thanks to Miro Yovchev for contributing this implementation.
- Major performance improvement to the `nestedModuleSubdirs` option.
- Updates URL fields and oEmbed URL requests to use the `httpsFix` option in launder's `url()` method.
- Documents receive a state label based on their document state (draft, pending, pending updates)
- Contributors can submit drafts for review ("Submit" versus "Submit Updates").
- Editors and admins can manage submitted drafts.
- Editors and admins can easily see the number of proposed changes awaiting their attention.
- Support for virtual piece types, such as submitted drafts, which in actuality manage more than one type of doc.
- Confirm modals now support a schema which can be assessed after confirmation.
- When archiving and restoring pages, editors can chose whether the action affects only this document or this document + children
- Routes support the `before` syntax, allowing routes that are added to Express prior to the routes or middleware of another module. The syntax `before: 'middleware:moduleName'` must be used to add the route prior to the middleware of `moduleName`. If `middleware:` is not used, the route is added before the routes of `moduleName`. Note that normally all middleware is added before all routes.
- A `url` property can now optionally be specified when adding middleware. By default all middleware is global.
- The pieces REST GET API now supports returning only a count of all matching pieces, using the `?count=1` query parameter.
- Admin bar menu items can now specify a custom Vue component to be used in place of `AposButton`.
- Sets `username` fields to follow the user `title` field to remove an extra step in user creation.
- Adds default data to the `outerLayoutBase.html` `<title>` tag: `data.piece.title or data.page.title`.
- Moves the core UI build task into the start up process. The UI build runs automatically when `NODE_ENV` is *not* 'production' and when:
    1. The build folder does not yet exist.
    2. The package.json file is newer than the existing UI build.
    3. You explicitly tell it to by setting the environment variable `CORE_DEV=1`
- The new `._ids(_idOrArrayOfIds)` query builder replaces `explicitOrder` and accepts an array of document `_id`s or a single one. `_id` can be used as a multivalued query parameter. Documents are returned in the order you specify, and just like with single-document REST GET requests, the locale of the `_id`s is overridden by the `aposMode` query parameter if present.
- The `.withPublished(true)` query builder adds a `_publishedDoc` property to each returned draft document that has a published equivalent. `withPublished=1` can be used as a query parameter. Note this is not the way to fetch only published documents. For that, use `.locale('en:published')` or similar.
- The server-side implementation of `apos.http.post` now supports passing a `FormData` object created with the `[form-data](https://www.npmjs.com/package/form-data)` npm module. This keeps the API parallel with the browser-side implementation and allows for unit testing the attachments feature, as well as uploading files to internal and external APIs from the server.
- `manuallyPublished` computed property moved to the `AposPublishMixin` for the use cases where that mixin is otherwise warranted.
- `columns` specified for a piece type's manage view can have a name that uses "dot notation" to access a subproperty. Also, for types that are localized, the column name can begin with `draft:` or `published:` to specifically display a property of the draft or published version of the document rather than the best available. When a prefix is not used, the property comes from the published version of the document if available, otherwise from the draft.
- For page queries, the `children` query builder is now supported in query strings, including the `depth` subproperty. For instance you could fetch `/api/v1/@apostrophecms/page/id-of-page?children=1` or `/api/v1/@apostrophecms/page/id-of-page?children[depth]=3`.
- Setting `APOS_LOG_ALL_QUERIES=1` now logs the projection, skip, limit and sort in addition to the criteria, which were previously logged.

### **Fixes**

- Fragments can now call other fragments, both those declared in the same file and those imported, just like macros calling other macros. Thanks to Miro Yovchev for reporting the issue.
- There was a bug that allowed parked properties, such as the slug of the home page, to be edited. Note that if you don't want a property of a parked page to be locked down forever you can use the `_defaults` feature of parked pages.
- A required field error no longer appears immediately when you first start creating a user.
- Vue warning in the pieces manager due to use of value rather than name of column as a Vue key. Thanks to Miro Yovchev for spotting the issue.
- "Save Draft" is not an appropriate operation to offer when editing users.
- Pager links no longer break due to `aposRefresh=1` when in edit mode. Also removed superfluous `append` query parameter from these.
- You may now intentionally clear the username and slug fields in preparation to type a new value. They do not instantly repopulate based on the title field when you clear them.
- Language of buttons, labels, filters, and other UI updated and normalized throughout.
- A contributor who enters the page tree dialog box, opens the editor, and selects "delete draft" from within the editor of an individual page now sees the page tree reflect that change right away.
- The page manager listens for content change events in general and its refresh mechanism is robust in possible situations where both an explicit refresh call and a content change event occur.
- Automatically retries once if unable to bind to the port in a dev environment. This helps with occasional `EADDRINUSE` errors during nodemon restarts.
- Update the current page's context bar properly when appropriate after actions such as "Discard Draft."
- The main archive page cannot be restored, etc. via the context menu in the page tree.
- The context menu and "Preview Draft" are both disabled while errors are present in the editor dialog box.
- "Duplicate" should lead to a "Publish" button, not an "Update" button, "Submit" rather than "Submit Update," etc.
- When you "Duplicate" the home page you should be able to set a slug for the new page (parked properties of parked pages should be editable when making a duplicate).
- When duplicating the home page, the suggested slug should not be `/` as only one page can have that slug at a time.
- Attention is properly called to a slug conflict if it exists immediately when the document is opened (such as making a copy where the suggested slug has already been used for another copy).
- "Preview Draft" never appears for types that do not use drafts.
- The toggle state of admin bar utility items should only be mapped to an `is-active` class if, like palette, they opt in with `toggle: true`
- Fixed unique key errors in the migrate task by moving the parking of parked pages to a new `@apostrophecms/migrate:after` event handler, which runs only after migrations, whether that is at startup (in dev) or at the end of the migration task (in production).
- UI does not offer "Archive" for the home page, or other archived pages.
- Notification checks and other polling requests now occur only when the tab is in the foreground, resolving a number of problems that masqueraded as other bugs when the browser hit its connection limit for multiple tabs on the same site.
- Parked pages are now parked immediately after database migrations are checked and/or run. In dev this still happens at each startup. In production this happens when the database is brand new and when the migration task is manually run.

## 3.0.0-alpha.7 - 2021-04-07

### Breaks

* The `trash` property has been renamed `archived`, and throughout the UI we refer to "archiving" and the "archive" rather than "move to trash" and the "trash can." A database migration is included to address this for existing databases. However, **if you set the minimumPark option, or used a boilerplate in which it is set,** you will need to **change the settings for the `parkedId: 'trash'` page to match those [currently found in the `minimumPark` option setting in the `@apostrophecms/page` source code](https://github.com/apostrophecms/apostrophe/blob/481252f9bd8f42b62648a0695105e6e9250810d3/modules/%40apostrophecms/page/index.js#L25-L32).

### Adds

* General UX and UI improvements to the experience of moving documents to and from the archive, formerly known as the trash.
* Links to each piece are available in the manage view when appropriate.
* Search is implemented in the media library.
* You can now pass core widgets a `className` option when configuring them as part of an area.
* `previewDraft` for pieces, adds a Preview Draft button on creation for quick in-context editing. Defaults to true.

### Changes

* Do not immediately redirect to new pages and pieces.
* Restored pieces now restore as unpublished drafts.
* Refactored the admin bar component for maintainability.
* Notification style updates

### Fixes

* Advisory lock no longer triggers an update to the modification timestamp of a document.
* Attempts to connect Apostrophe 3.x to an Apostrophe 2.x database are blocked to prevent content loss.
* "Save as Draft" is now available as soon as a new document is created.
* Areas nested in array schema fields can now be edited in context.
* When using `apos.image.first`, the alt attribute of the image piece is available on the returned attachment object as `._alt`. In addition, `_credit` and `_creditUrl` are available.
* Fixes relating to the editing of widgets in nested areas, both on the page and in the modal.
* Removed published / draft switch for unpublished drafts.
* "Publish Changes" appears only at appropriate times.
* Notifications moved from the bottom right of the viewport to the bottom center, fixing some cases of UI overlap.

## 3.0.0-alpha.6.1 - 2021-03-26

### Fixes

* Conditional fields (`if`) and the "following values" mechanism now work properly in array item fields.
* When editing "Page Settings" or a piece, the "publish" button should not be clickable if there are errors.

## 3.0.0-alpha.6 - 2021-03-24

### Adds
* You can "copy" a page or a piece via the ⠇ menu.
* When moving the current page or piece to the trash, you are taken to the home page.
* `permissions: false` is supported for piece and page insert operations.
* Adds note to remove deprecated `allowedInChooser` option on piece type filters.
* UX improvement: "Move to Trash" and "Restore" buttons added for pieces, replacing the boolean field. You can open a piece that is in the trash in a read-only way in order to review it and click "Restore."
* Advisory lock support has been completed for all content types, including on-page, in-context editing. This prevents accidental conflicts between editors.
* Image widgets now accept a `size` context option from the template, which can be used to avoid sending a full-width image for a very small placement.
* Additional improvements.

### Fixes
* Fixes error from missing `select` method in `AposPiecesManager` component.
* No more migration messages at startup for brand-new sites.
* `max` is now properly implemented for relationships when using the manager dialog box as a chooser.
* "Trash" filter now displays its state properly in the piece manager dialog box.
* Dragging an image to the media library works reliably.
* Infinite loop warning when editing page titles has been fixed.
* Users can locate the tab that still contains errors when blocked from saving a piece due to schema field errors.
* Calling `insert` works properly in the `init` function of a module.
* Additional fixes.

### Breaks

* Apostrophe's instance of `uploadfs` has moved from `apos.attachment.uploadfs` to `apos.uploadfs`. The `uploadfs` configuration option has similarly moved from the `@apostrophecms/attachment` module to the `@apostrophecms/uploadfs` module. `imageSizes` is still an option to `@apostrophecms/attachment`.

## 3.0.0-alpha.5 - 2021-02-11

* Conditional fields are now supported via the new `if` syntax. The old 2.x `showFields` feature has been replaced with `if: { ... }`.
* Adds the option to pass context options to an area for its widgets following the `with` keyword. Context options for widgets not in that area (or that don't exist) are ignored. Syntax: `{% area data.page, 'areaName' with { '@apostrophecms/image: { size: 'full' } } %}`.
* Advisory locking has been implemented for in-context editing, including nested contexts like the palette module. Advisory locking has also been implemented for the media manager, completing the advisory locking story.
* Detects many common configuration errors at startup.
* Extends `getBrowserData` in `@apostrophecms/doc-type` rather than overwriting the method.
* If a select element has no default, but is required, it should default to the first option. The select elements appeared as if this were the case, but on save you would be told to make a choice, forcing you to change and change back. This has been fixed.
* Removes 2.x piece module option code, including for `contextual`, `manageViews`, `publishMenu`, and `contextMenu`.
* Removes admin bar module options related to 2.x slide-out UI: `openOnLoad`, `openOnHomepageLoad`, `closeDelay`.
* Fixed a bug that allowed users to appear to be in edit mode while looking at published content in certain edge cases.
* The PATCH API for pages can now infer the correct _id in cases where the locale is specified in the query string as an override, just like other methods.
* Check permissions for the delete and publish operations.
* Many bug fixes.

### Breaks
* Changes the `piecesModuleName` option to `pieceModuleName` (no "s") in the `@apostrophecms/piece-page-type` module. This feature is used only when you have two or more piece page types for the same piece type.

## 3.0.0-alpha.4.2 - 2021-01-27

* The `label` option is no longer required for widget type modules. This was already true for piece type and page type modules.
* Ability to namespace asset builds. Do not push asset builds to uploadfs unless specified.

### Breaking changes

* Removes the `browser` module option, which was only used by the rich text widget in core. All browser data should now be added by extending or overriding `getBrowserData` in a module. Also updates `getComponentName` to reference `options.components` instead of `options.browser.components`.

## 3.0.0-alpha.4.1

* Hotfix: the asset module now looks for a `./release-id` file (relative to the project), not a `./data/release-id` file, because `data` is not a deployed folder and the intent of `release-id` is to share a common release identifier between the asset build step and the deployed instances.

## 3.0.0-alpha.4

* **"Fragments" have been added to the Apostrophe template API, as an alternative to Nunjucks' macros, to fully support areas and async components.** [See the A3 alpha documentation](https://a3.docs.apos.dev/guide/widgets-and-templates/fragments.html) for instructions on how to use this feature.
* **CSS files in the `ui/public` subdirectory of any module are now bundled and pushed to the browser.** This allows you to efficiently deliver your CSS assets, just as you can deliver JS assets in `ui/public`. Note that these assets must be browser-ready JS and CSS, so it is customary to use your own webpack build to generate them. See [the a3-boilerplate project](https://github.com/apostrophecms/a3-boilerplate) for an example, especially `webpack.config.js`.
* **More support for rendering HTML in REST API requests.** See the `render-areas` query parameter in [piece and page REST API documentation](https://a3.docs.apos.dev/reference/api/pieces.html#get-api-v1-piece-name).
* **Context bar takeover capability,** for situations where a secondary document should temporarily own the undo/redo/publish UI.
* **Unpublished pages in the tree** are easier to identify
* **Range fields** have been added.
* **Support for npm bundles is back.** It works just like in 2.x, but the property is `bundle`, not `moogBundle`. Thanks to Miro Yovchev.

### Breaking changes

* **A3 now uses webpack 5.** For now, **due to a known issue with vue-loader, your own project must also be updated to use webpack 5.** The a3-boilerplate project has been updated accordingly, so you may refer to [the a3-boilerplate project](https://github.com/apostrophecms/a3-boilerplate) for an example of the changes to be made, notably in `webpack.config.js` and `package.json`. We are in communication with upstream developers to resolve the issue so that projects and apostrophe core can use different major versions of webpack.

## 3.0.0-alpha.3

Third alpha release of 3.x. Introduced draft mode and the "Publish Changes" button.

## 3.0.0-alpha.2

Second alpha release of 3.x. Introduced a distinct "edit" mode.

## 3.0.0-alpha.1

First alpha release of 3.x.<|MERGE_RESOLUTION|>--- conflicted
+++ resolved
@@ -1,16 +1,14 @@
 # Changelog
 
-<<<<<<< HEAD
+## UNRELEASED
+
+### Fixes
+
+* Update `sass` to [`1.52.3`+](https://github.com/sass/dart-sass/pull/1713) to prevent the error `RangeError: Invalid value: Not in inclusive range 0..145: -1`. You can now fix that by upgrading with `npm update`. If it does not immediately clear up the issue in development, try `node app @apostrophecms/asset:clear-cache`.
+
 ## 3.22.1 (2022-06-17)
 
 * Hotfix: temporarily pin versions of tiptap modules to work around packaging error that breaks import of the most recent releases. We will unpin as soon as this is fixed upstream. Fixes a bug where `npm update` would fail for A3 projects.
-=======
-## UNRELEASED
-
-### Fixes
-
-* Update `sass` to [`1.52.3`+](https://github.com/sass/dart-sass/pull/1713) to prevent the error `RangeError: Invalid value: Not in inclusive range 0..145: -1`. You can now fix that by upgrading with `npm update`. If it does not immediately clear up the issue in development, try `node app @apostrophecms/asset:clear-cache`.
->>>>>>> 6915ed6c
 
 ## 3.22.0 (2022-06-08)
 
