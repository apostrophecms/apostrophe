# Changelog

<<<<<<< HEAD
## Unreleased
* Radio and Checkboxes schema inputs now support a server side `choices` function for supplying their choices array, like selects currently support.
## 3.24.0 (2022-07-06)`
=======
## UNRELEASED

### Fixes

* Unpinned tiptap as the tiptap team has made releases that resolve the packaging errors that caused us to pin it in 3.22.1.<F2>
* Pinned `vue-loader` to the `15.9.x` minor release series for now. The `15.10.0` release breaks support for using `npm link` to develop the `apostrophe` module itself.

## 3.24.0 (2022-07-06)
>>>>>>> 4ed79966

### Adds

* Handle `private: true` locale option in i18n module, preventing logged out users from accessing the content of a private locale.

### Fixes

* Fix missing title translation in the "Array Editor" component.
* Add `follow: true` flag to `glob` functions (with `**` pattern) to allow registering symlink files and folders for nested modules
* Fix disabled context menu for relationship fields editing ([#3820](https://github.com/apostrophecms/apostrophe/issues/3820))
* In getReq method form the task module, extract the right `role` property from the options object.
* Fix `def:` option in `array` fields, in order to be able to see the default items in the array editor modal

## 3.23.0 (2022-06-22)

### Adds

* Shared Drafts: gives the possibility to share a link which can be used to preview the draft version of page, or a piece `show` page.
* Add `Localize` option to `@apostrophecms/image`. In Edit mode the context bar menu includes a "Localize" option to start cloning this image into other locales.

### Fixes

* Update `sass` to [`1.52.3`+](https://github.com/sass/dart-sass/pull/1713) to prevent the error `RangeError: Invalid value: Not in inclusive range 0..145: -1`. You can now fix that by upgrading with `npm update`. If it does not immediately clear up the issue in development, try `node app @apostrophecms/asset:clear-cache`.
* Fix a potential issue when URLs have a query string, in the `'@apostrophecms/page:notFound'` handler of the `soft-redirect` module.

## 3.22.1 (2022-06-17)

* Hotfix: temporarily pin versions of tiptap modules to work around packaging error that breaks import of the most recent releases. We will unpin as soon as this is fixed upstream. Fixes a bug where `npm update` would fail for A3 projects.

## 3.22.0 (2022-06-08)

### Adds

* Possibility to pass options to webpack extensions from any module.

### Fixes

* Fix a Webpack cache issue leading to modules symlinked in `node_modules` not being rebuilt. 
* Fixes login maximum attempts error message that wasn't showing the plural when lockoutMinutes is more than 1.
* Fixes the text color of the current array item's slat label in the array editor modal.
* Fixes the maximum width of an array item's slat label so as to not obscure the Remove button in narrow viewports.
* If an array field's titleField option is set to a select field, use the selected option's label as the slat label rather its value.
* Disable the slat controls of the attachment component while uploading.
* Fixes bug when re-attaching the same file won't trigger an upload.
* AposSlat now fully respects the disabled state.

## 3.21.1 (2022-06-04)

### Fixes

* Work around backwards compatibility break in `sass` module by pinning to `sass` `1.50.x` while we investigate. If you saw the error `RangeError: Invalid value: Not in inclusive range 0..145: -1` you can now fix that by upgrading with `npm update`. If it does not immediately clear up the issue in development, try `node app @apostrophecms/asset:clear-cache`.
 
## 3.21.0 (2022-05-25)

### Adds

* Trigger only the relevant build when in a watch mode (development). The build paths should not contain comma (`,`).
* Adds an `unpublish` method, available for any doc-type.  
An _Unpublish_ option has also been added to the context menu of the modal when editing a piece or a page.
* Allows developers to group fields in relationships the same way it's done for normal schemas.

### Fixes

* Vue files not being parsed when running eslint through command line, fixes all lint errors in vue files.
* Fix a bug where some Apostrophe modules symlinked in `node_modules` are not being watched.
* Recover after webpack build error in watch mode (development only).
* Fixes an edge case when failing (throw) task invoked via `task.invoke` will result in `apos.isTask()` to always return true due to `apos.argv` not reverted properly.

## 3.20.1 (2022-05-17)

### Fixes

* Minor corrections to French translation.

## 3.20.0

### Adds

* Adds French translation of the admin UI (use the `fr` locale).

## 3.19.0

### Adds

* New schema field type `dateAndTime` added. This schema field type saves in ISO8601 format, as UTC (Universal Coordinated Time), but is edited in a user-friendly way in the user's current time zone and locale.
* Webpack disk cache for better build performance in development and, if appropriately configured, production as well.
* In development, Webpack rebuilds the front end without the need to restart the Node.js process, yielding an additional speedup. To get this speedup for existing projects, see the `nodemonConfig` section of the latest `package.json` in [a3-boilerplate](https://github.com/apostrophecms/a3-boilerplate) for the new "ignore" rules you'll need to prevent nodemon from stopping the process and restarting.
* Added the new command line task `apostrophecms/asset:clear-cache` for clearing the webpack disk cache. This should be necessary only in rare cases where the configuration has changed in ways Apostrophe can't automatically detect.
* A separate `publishedLabel` field can be set for any schema field of a page or piece. If present it is displayed instead of `label` if the document has already been published.

### 3.18.1

### Fixes

* The admin UI now rebuilds properly in a development environment when new npm modules are installed in a multisite project (`apos.rootDir` differs from `apos.npmRootDir`).

## 3.18.0 (2022-05-03)

### Adds

* Images may now be cropped to suit a particular placement after selecting them. SVG files may not be cropped as it is not possible in the general case.
* Editors may also select a "focal point" for the image after selecting it. This ensures that this particular point remains visible even if CSS would otherwise crop it, which is a common issue in responsive design. See the `@apostrophecms/image` widget for a sample implementation of the necessary styles.
* Adds the `aspectRatio` option for image widgets. When set to `[ w, h ]` (a ratio of width to height), images are automatically cropped to this aspect ratio when chosen for that particular widget. If the user does not crop manually, then cropping happens automatically.
* Adds the `minSize` option for image widgets. This ensures that the images chosen are at least the given size `[ width, height ]`, and also ensures the user cannot choose something smaller than that when cropping.
* Implements OpenTelemetry instrumentation.
* Developers may now specify an alternate Vue component to be used for editing the subfields of relationships, either at the field level or as a default for all relationships with a particular piece type.
* The widget type base module now always passes on the `components` option as browser data, so that individual widget type modules that support contextual editing can be implemented more conveniently.
* In-context widget editor components now receive a `focused` prop which is helpful in deciding when to display additional UI.
* Adds new configuration option - `beforeExit` async handler.
* Handlers listening for the `apostrophe:run` event are now able to send an exit code to the Apostrophe bootstrap routine.
* Support for Node.js 17 and 18. MongoDB connections to `localhost` will now successfully find a typical dev MongoDB server bound only to `127.0.0.1`, Apostrophe can generate valid ipv6 URLs pointing back to itself, and `webpack` and `vue-loader` have been updated to address incompatibilities.
* Adds support for custom context menus provided by any module (see `apos.doc.addContextOperation()`).
* The `AposSchema` component now supports an optional `generation` prop which may be used to force a refresh when the value of the object changes externally. This is a compromise to avoid the performance hit of checking numerous subfields for possible changes every time the `value` prop changes in response to an `input` event.
* Adds new event `@apostrophecms/doc:afterAllModesDeleted` fired after all modes of a given document are purged.

### Fixes

* Documentation of obsolete options has been removed.
* Dead code relating to activating in-context widget editors have been removed. They are always active and have been for some time. In the future they might be swapped in on scroll, but there will never be a need to swap them in "on click."
* The `self.email` method of modules now correctly accepts a default `from` address configured for a specific module via the `from` subproperty of the `email` option to that module. Thanks to `chmdebeer` for pointing out the issue and the fix.
* Fixes `_urls` not added on attachment fields when pieces API index is requested (#3643)
* Fixes float field UI bug that transforms the value to integer when there is no field error and the first number after the decimal is `0`.
* The `nestedModuleSubdirs` feature no longer throws an error and interrupts startup if a project contains both `@apostrophecms/asset` and `asset`, which should be considered separate module names.

## 3.17.0 (2022-03-31)

### Adds

* Full support for the [`object` field type](https://v3.docs.apostrophecms.org/reference/field-types/object.html), which works just like `array` but stores just one sub-object as a property, rather than an array of objects.
* To help find documents that reference related ones via `relationship` fields, implement backlinks of related documents by adding a `relatedReverseIds` field to them and keeping it up to date. There is no UI based on this feature yet but it will permit various useful features in the near future.
* Adds possibility for modules to [extend the webpack configuration](https://v3.docs.apostrophecms.org/guide/webpack.html).
* Adds possibility for modules to [add extra frontend bundles for scss and js](https://v3.docs.apostrophecms.org/guide/webpack.html). This is useful when the `ui/src` build would otherwise be very large due to code used on rarely accessed pages.
* Loads the right bundles on the right pages depending on the page template and the loaded widgets. Logged-in users have all the bundles on every page, because they might introduce widgets at any time.
* Fixes deprecation warnings displayed after running `npm install`, for dependencies that are directly included by this package.
* Implement custom ETags emission when `etags` cache option is enabled. [See the documentation for more information](https://v3.docs.apostrophecms.org/guide/caching.html).  
It allows caching of pages and pieces, using a cache invalidation mechanism that takes into account related (and reverse related) document updates, thanks to backlinks mentioned above.  
Note that for now, only single pages and pieces benefit from the ETags caching system (pages' and pieces' `getOne` REST API route, and regular served pages).  
The cache of an index page corresponding to the type of a piece that was just saved will automatically be invalidated. However, please consider that it won't be effective when a related piece is saved, therefore the cache will automatically be invalidated _after_ the cache lifetime set in `maxAge` cache option.

### Fixes

* Apostrophe's webpack build now works properly when developing code that imports module-specific npm dependencies from `ui/src` or `ui/apos` when using `npm link` to develop the module in question.
* The `es5: true` option to `@apostrophecms/asset` works again.

## 3.16.1 (2022-03-21)

### Fixes

* Fixes a bug in the new `Cache-Control` support introduced by 3.16.0 in which we get the logged-out homepage right after logging in. This issue only came into play if the new caching options were enabled.

## 3.16.0 (2022-03-18)

### Adds

* Offers a simple way to set a Cache-Control max-age for Apostrophe page and GET REST API responses for pieces and pages. [See the documentation for more information](https://v3.docs.apostrophecms.org/guide/caching.html).
* API keys and bearer tokens "win" over session cookies when both are present. Since API keys and bearer tokens are explicitly added to the request at hand, it never makes sense to ignore them in favor of a cookie, which is implicit. This also simplifies automated testing.
* `data-apos-test=""` selectors for certain elements frequently selected in QA tests, such as `data-apos-test="adminBar"`.
* Offer a simple way to set a Cache-Control max-age for Apostrophe page and GET REST API responses for pieces and pages.
* To speed up functional tests, an `insecurePasswords` option has been added to the login module. This option is deliberately named to discourage use for any purpose other than functional tests in which repeated password hashing would unduly limit performance. Normally password hashing is intentionally difficult to slow down brute force attacks, especially if a database is compromised.

### Fixes

* `POST`ing a new child page with `_targetId: '_home'` now works properly in combination with `_position: 'lastChild'`.

## 3.15.0 (2022-03-02)

### Adds

* Adds throttle system based on username (even when not existing), on initial login route. Also added for each late login requirement, e.g. for 2FA attempts.

## 3.14.2 (2022-02-27)

* Hotfix: fixed a bug introduced by 3.14.1 in which non-parked pages could throw an error during the migration to fix replication issues.

## 3.14.1 (2022-02-25)

* Hotfix: fixed a bug in which replication across locales did not work properly for parked pages configured via the `_children` feature. A one-time migration is included to reconnect improperly replicated versions of the same parked pages. This runs automatically, no manual action is required. Thanks to [justyna1](https://github.com/justyna13) for identifying the issue.

## 3.14.0 (2022-02-22)

### Adds

* To reduce complications for those implementing caching strategies, the CSRF protection cookie now contains a simple constant string, and is not recorded in `req.session`. This is acceptable because the real purpose of the CSRF check is simply to verify that the browser has sent the cookie at all, which it will not allow a cross-origin script to do.
* As a result of the above, a session cookie is not generated and sent at all unless `req.session` is actually used or a user logs in. Again, this reduces complications for those implementing caching strategies.
* When logging out, the session cookie is now cleared in the browser. Formerly the session was destroyed on the server side only, which was sufficient for security purposes but could create caching issues.
* Uses `express-cache-on-demand` lib to make similar and concurrent requests on pieces and pages faster.
* Frontend build errors now stop app startup in development, and SCSS and JS/Vue build warnings are visible on the terminal console for the first time.

### Fixes

* Fixed a bug when editing a page more than once if the page has a relationship to itself, whether directly or indirectly. Widget ids were unnecessarily regenerated in this situation, causing in-context edits after the first to fail to save.
* Pages no longer emit double `beforeUpdate` and `beforeSave` events.
* When the home page extends `@apostrophecms/piece-page-type`, the "show page" URLs for individual pieces should not contain two slashes before the piece slug. Thanks to [Martí Bravo](https://github.com/martibravo) for the fix.
* Fixes transitions between login page and `afterPasswordVerified` login steps.
* Frontend build errors now stop the `@apostrophecms/asset:build` task properly in production.
* `start` replaced with `flex-start` to address SCSS warnings.
* Dead code removal, as a result of following up on JS/Vue build warnings.

## 3.13.0 - 2022-02-04

### Adds

* Additional requirements and related UI may be imposed on native ApostropheCMS logins using the new `requirements` feature, which can be extended in modules that `improve` the `@apostrophecms/login` module. These requirements are not imposed for single sign-on logins via `@apostrophecms/passport-bridge`. See the documentation for more information.
* Adds latest Slovak translation strings to SK.json in `i18n/` folder. Thanks to [Michael Huna](https://github.com/Miselrkba) for the contribution.
* Verifies `afterPasswordVerified` requirements one by one when emitting done event, allows to manage errors ans success before to go to the next requirement. Stores and validate each requirement in the token. Checks the new `askForConfirmation` requirement option to go to the next step when emitting done event or waiting for the confirm event (in order to manage success messages). Removes support for `afterSubmit` for now.

### Fixes

* Decodes the testReq `param` property in `serveNotFound`. This fixes a problem where page titles using diacritics triggered false 404 errors.
* Registers the default namespace in the Vue instance of i18n, fixing a lack of support for un-namespaced l10n keys in the UI.

## 3.12.0 - 2022-01-21

### Adds

* It is now best practice to deliver namespaced i18n strings as JSON files in module-level subdirectories of `i18n/` named to match the namespace, e.g. `i18n/ourTeam` if the namespace is `ourTeam`. This allows base class modules to deliver phrases to any namespace without conflicting with those introduced at project level. The `i18n` option is now deprecated in favor of the new `i18n` module format section, which is only needed if `browser: true` must be specified for a namespace.
* Brought back the `nestedModuleSubdirs` feature from A2, which allows modules to be nested in subdirectories if `nestedModuleSubdirs: true` is set in `app.js`. As in A2, module configuration (including activation) can also be grouped in a `modules.js` file in such subdirectories.

### Fixes

* Fixes minor inline documentation comments.
* UI strings that are not registered localization keys will now display properly when they contain a colon (`:`). These were previously interpreted as i18next namespace/key pairs and the "namespace" portion was left out.
* Fixes a bug where changing the page type immediately after clicking "New Page" would produce a console error. In general, areas and checkboxes now correctly handle their value being changed to `null` by the parent schema after initial startup of the `AposInputArea` or `AposInputCheckboxes` component.
* It is now best practice to deliver namespaced i18n strings as JSON files in module-level subdirectories of `i18n/` named to match the namespace, e.g. `i18n/ourTeam` if the namespace is `ourTeam`. This allows base class modules to deliver phrases to any namespace without conflicting with those introduced at project level. The `i18n` option is now deprecated in favor of the new `i18n` module format section, which is only needed if `browser: true` must be specified for a namespace.
* Removes the `@apostrophecms/util` module template helper `indexBy`, which was using a lodash method not included in lodash v4.
* Removes an unimplemented `csrfExceptions` module section cascade. Use the `csrfExceptions` *option* of any module to set an array of URLs excluded from CSRF protection. More information is forthcoming in the documentation.
* Fix `[Object Object]` in the console when warning `A permission.can() call was made with a type that has no manager` is printed.

### Changes

* Temporarily removes `npm audit` from our automated tests because of a sub-dependency of vue-loader that doesn't actually cause a security vulnerability for apostrophe.

## 3.11.0 - 2022-01-06

### Adds

* Apostrophe now extends Passport's `req.login` to emit an `afterSessionLogin` event from the `@apostrophecms:login` module, with `req` as an argument. Note that this does not occur at all for login API calls that return a bearer token rather than establishing an Express session.

### Fixes

* Apostrophe's extension of `req.login` now accounts for the `req.logIn` alias and the skippable `options` parameter, which is relied upon in some `passport` strategies.
* Apostrophe now warns if a nonexistent widget type is configured for an area field, with special attention to when `-widget` has been erroneously included in the name. For backwards compatibility this is a startup warning rather than a fatal error, as sites generally did operate successfully otherwise with this type of bug present.

### Changes

* Unpins `vue-click-outside-element` the packaging of which has been fixed upstream.
* Adds deprecation note to `__testDefaults` option. It is not in use, but removing would be a minor BC break we don't need to make.
* Allows test modules to use a custom port as an option on the `@apostrophecms/express` module.
* Removes the code base pull request template to instead inherit the organization-level template.
* Adds `npm audit` back to the test scripts.

## 3.10.0 - 2021-12-22

### Fixes

* `slug` type fields can now have an empty string or `null` as their `def` value without the string `'none'` populating automatically.
* The `underline` feature works properly in tiptap toolbar configuration.
* Required checkbox fields now properly prevent editor submission when empty.
* Pins `vue-click-outside-element` to a version that does not attempt to use `eval` in its distribution build, which is incompatible with a strict Content Security Policy.

### Adds

* Adds a `last` option to fields. Setting `last: true` on a field puts that field at the end of the field's widget order. If more than one field has that option active the true last item will depend on general field registration order. If the field is ordered with the `fields.order` array or field group ordering, those specified orders will take precedence.

### Changes

* Adds deprecation notes to the widget class methods `getWidgetWrapperClasses` and `getWidgetClasses` from A2.
* Adds a deprecation note to the `reorganize` query builder for the next major version.
* Uses the runtime build of Vue. This has major performance and bundle size benefits, however it does require changes to Apostrophe admin UI apps that use a `template` property (components should require no changes, just apps require an update). These apps must now use a `render` function instead. Since custom admin UI apps are not yet a documented feature we do not regard this as a bc break.
* Compatible with the `@apostrophecms/security-headers` module, which supports a strict `Content-Security-Policy`.
* Adds a deprecation note to the `addLateCriteria` query builder.
* Updates the `toCount` doc type query method to use Math.ceil rather than Math.floor plus an additional step.

## 3.9.0 - 2021-12-08

### Adds

* Developers can now override any Vue component of the ApostropheCMS admin UI by providing a component of the same name in the `ui/apos/components` folder of their own module. This is not always the best approach, see the documentation for details.
* When running a job, we now trigger the notification before to run the job, this way the progress notification ID is available from the job and the notification can be dismissed if needed.
* Adds `maxUi`, `maxLabel`, `minUi`, and `minLabel` localization strings for array input and other UI.

### Fixes

* Fully removes references to the A2 `self.partial` module method. It appeared only once outside of comments, but was not actually used by the UI. The `self.render` method should be used for simple template rendering.
* Fixes string interpolation for the confirmation modal when publishing a page that has an unpublished parent page.
* No more "cannot set headers after they are sent to the client" and "req.res.redirect not defined" messages when handling URLs with extra trailing slashes.
* The `apos.util.runPlayers` method is not called until all of the widgets in a particular tree of areas and sub-areas have been added to the DOM. This means a parent area widget player will see the expected markup for any sub-widgets when the "Edit" button is clicked.
* Properly activates the `apostropheI18nDebugPlugin` i18next debugging plugin when using the `APOS_SHOW_I18N` environment variable. The full set of l10n emoji indicators previously available for the UI is now available for template and server-side strings.
* Actually registers piece types for site search unless the `searchable` option is `false`.
* Fixes the methods required for the search `index` task.

### Changes

* Adds localization keys for the password field component's min and max error messages.

## 3.8.1 - 2021-11-23

### Fixes

* The search field of the pieces manager modal works properly. Thanks to [Miro Yovchev](https://github.com/myovchev) for pointing out the issue and providing a solution.
* Fixes a bug in `AposRichTextWidgetEditor.vue` when a rich text widget was specifically configured with an empty array as the `styles` option. In that case a new empty rich text widget will initiate with an empty paragraph tag.
* The`fieldsPresent` method that is used with the `presentFieldsOnly` option in doc-type was broken, looking for properties in strings and wasn't returning anything.

## 3.8.0 - 2021-11-15

### Adds

* Checkboxes for pieces are back, a main checkbox allows to select all page items. When all pieces on a page are checked, a banner where the user can select all pieces appears. A launder for mongo projections has been added.
* Registered `batchOperations` on a piece-type will now become buttons in the manager batch operations "more menu" (styled as a kebab icon). Batch operations should include a label, `messages` object, and `modalOptions` for the confirmation modal.
* `batchOperations` can be grouped into a single button with a menu using the `group` cascade subproperty.
* `batchOperations` can be conditional with an `if` conditional object. This allows developers to pass a single value or an array of values.
* Piece types can have `utilityOperations` configured as a top-level cascade property. These operations are made available in the piece manager as new buttons.
* Notifications may now include an `event` property, which the AposNotification component will emit on mount. The `event` property should be set to an object with `name` (the event name) and optionally `data` (data included with the event emission).
* Adds support for using the attachments query builder in REST API calls via the query string.
* Adds contextual menu for pieces, any module extending the piece-type one can add actions in this contextual menu.
* When clicking on a batch operation, it opens a confirmation modal using modal options from the batch operation, it also works for operations in grouped ones. operations name property has been renamed in action to work with AposContextMenu component.
* Beginning with this release, a module-specific static asset in your project such as `modules/mymodulename/public/images/bg.png` can always be referenced in your `.scss` and `.css` files as `/modules/mymodulename/images/bg.png`, even if assets are actually being deployed to S3, CDNs, etc. Note that `public` and `ui/public` module subdirectories have separate functions. See the documentation for more information.
* Adds AposFile.vue component to abstract file dropzone UI, uses it in AposInputAttachment, and uses it in the confirmation modal for pieces import.
* Optionally add `dimensionAttrs` option to image widget, which sets width & height attributes to optimize for Cumulative Layout Shift. Thank you to [Qiao Lin](https://github.com/qclin) for the contribution.

### Fixes

* The `apos.util.attachmentUrl` method now works correctly. To facilitate that, `apos.uploadsUrl` is now populated browser-side at all times as the frontend logic originally expected. For backwards compatibility `apos.attachment.uploadsUrl` is still populated when logged in.
* Widget players are now prevented from being played twice by the implementing vue component.

### Changes
* Removes Apostrophe 2 documentation and UI configuration from the `@apostrophecms/job` module. These options were not yet in use for A3.
* Renames methods and removes unsupported routes in the `@apostrophecms/job` module that were not yet in use. This was not done lightly, but specifically because of the minimal likelihood that they were in use in project code given the lack of UI support.
  * The deprecated `cancel` route was removed and will likely be replaced at a later date.
  * `run` was renamed `runBatch` as its purpose is specifically to run processes on a "batch selected" array of pieces or pages.
  * `runNonBatch` was renamed to `run` as it is the more generic job-running method. It is likely that `runBatch` will eventually be refactored to use this method.
  * The `good` and `bad` methods are renamed `success` and `failure`, respectively. The expected methods used in the `run` method were similarly renamed. They still increment job document properties called `good` and `bad`.
* Comments out the unused `batchSimpleRoute` methods in the page and piece-type modules to avoid usage before they are fully implemented.
* Optionally add `dimensionAttrs` option to image widget, which sets width & height attributes to optimize for Cumulative Layout Shift.
* Temporarily removes `npm audit` from our automated tests because of a sub-dependency of uploadfs that doesn't actually cause a security vulnerability for apostrophe.

## 3.7.0 - 2021-10-28

### Adds

* Schema select field choices can now be populated by a server side function, like an API call. Set the `choices` property to a method name of the calling module. That function should take a single argument of `req`, and return an array of objects with `label` and `value` properties. The function can be async and will be awaited.
* Apostrophe now has built-in support for the Node.js cluster module. If the `APOS_CLUSTER_PROCESSES` environment variable is set to a number, that number of child processes are forked, sharing the same listening port. If the variable is set to `0`, one process is forked for each CPU core, with a minimum of `2` to provide availability during restarts. If the variable is set to a negative number, that number is added to the number of CPU cores, e.g. `-1` is a good way to reserve one core for MongoDB if it is running on the same server. This is for production use only (`NODE_ENV=production`). If a child process fails it is restarted automatically.

### Fixes

* Prevents double-escaping interpolated localization strings in the UI.
* Rich text editor style labels are now run through a localization method to get the translated strings from their l10n keys.
* Fixes README Node version requirement (Node 12+).
* The text alignment buttons now work immediately in a new rich text widget. Previously they worked only after manually setting a style or refreshing the page. Thanks to Michelin for their support of this fix.
* Users can now activate the built-in date and time editing popups of modern browsers when using the `date` and `time` schema field types.
* Developers can now `require` their project `app.js` file in the Node.js REPL for debugging and inspection. Thanks to [Matthew Francis Brunetti](https://github.com/zenflow).
* If a static text phrase is unavailable in both the current locale and the default locale, Apostrophe will always fall back to the `en` locale as a last resort, which ensures the admin UI works if it has not been translated.
* Developers can now `require` their project `app.js` in the Node.js REPL for debugging and inspection
* Ensure array field items have valid _id prop before storing. Thanks to Thanks to [Matthew Francis Brunetti](https://github.com/zenflow).

### Changes

* In 3.x, `relationship` fields have an optional `builders` property, which replaces `filters` from 2.x, and within that an optional `project` property, which replaces `projection` from 2.x (to match MongoDB's `cursor.project`). Prior to this release leaving the old syntax in place could lead to severe performance problems due to a lack of projections. Starting with this release the 2.x syntax results in an error at startup to help the developer correct their code.
* The `className` option from the widget options in a rich text area field is now also applied to the rich text editor itself, for a consistently WYSIWYG appearance when editing and when viewing. Thanks to [Max Mulatz](https://github.com/klappradla) for this contribution.
* Adds deprecation notes to doc module `afterLoad` events, which are deprecated.
* Removes unused `afterLogin` method in the login module.

## 3.6.0 - 2021-10-13

### Adds

* The `context-editing` apostrophe admin UI bus event can now take a boolean parameter, explicitly indicating whether the user is actively typing or performing a similar active manipulation of controls right now. If a boolean parameter is not passed, the existing 1100-millisecond debounced timeout is used.
* Adds 'no-search' modifier to relationship fields as a UI simplification option.
* Fields can now have their own `modifiers` array. This is combined with the schema modifiers, allowing for finer grained control of field rendering.
* Adds a Slovak localization file. Activate the `sk` locale to use this. Many thanks to [Michael Huna](https://github.com/Miselrkba) for the contribution.
* Adds a Spanish localization file. Activate the `es` locale to use this. Many thanks to [Eugenio Gonzalez](https://github.com/egonzalezg9) for the contribution.
* Adds a Brazilian Portuguese localization file. Activate the `pt-BR` locale to use this. Many thanks to [Pietro Rutzen](https://github.com/pietro-rutzen) for the contribution.

### Fixes

* Fixed missing translation for "New Piece" option on the "more" menu of the piece manager, seen when using it as a chooser.
* Piece types with relationships to multiple other piece types may now be configured in any order, relative to the other piece types. This sometimes appeared to be a bug in reverse relationships.
* Code at the project level now overrides code found in modules that use `improve` for the same module name. For example, options set by the `@apostrophecms/seo-global` improvement that ships with `@apostrophecms/seo` can now be overridden at project level by `/modules/@apostrophecms/global/index.js` in the way one would expect.
* Array input component edit button label is now propertly localized.
* A memory leak on each request has been fixed, and performance improved, by avoiding the use of new Nunjucks environments for each request. Thanks to Miro Yovchev for pointing out the leak.
* Fragments now have access to `__t()`, `getOptions` and other features passed to regular templates.
* Fixes field group cascade merging, using the original group label if none is given in the new field group configuration.
* If a field is conditional (using an `if` option), is required, but the condition has not been met, it no longer throws a validation error.
* Passing `busy: true` to `apos.http.post` and related methods no longer produces an error if invoked when logged out, however note that there will likely never be a UI for this when logged out, so indicate busy state in your own way.
* Bugs in document modification detection have been fixed. These bugs caused edge cases where modifications were not detected and the "Update" button did not appear, and could cause false positives as well.

### Changes

* No longer logs a warning about no users if `testModule` is true on the app.

## 3.5.0 - 2021-09-23

* Pinned dependency on `vue-material-design-icons` to fix `apos-build.js` build error in production.
* The file size of uploaded media is visible again when selected in the editor, and media information such as upload date, dimensions and file size is now properly localized.
* Fixes moog error messages to reflect the recommended pattern of customization functions only taking `self` as an argument.
* Rich Text widgets now instantiate with a valid element from the `styles` option rather than always starting with an unclassed `<p>` tag.
* Since version 3.2.0, apostrophe modules to be loaded via npm must appear as explicit npm dependencies of the project. This is a necessary security and stability improvement, but it was slightly too strict. Starting with this release, if the project has no `package.json` in its root directory, the `package.json` in the closest ancestor directory is consulted.
* Fixes a bug where having no project modules directory would throw an error. This is primarily a concern for module unit tests where there are no additional modules involved.
* `css-loader` now ignores `url()` in css files inside `assets` so that paths are left intact, i.e. `url(/images/file.svg)` will now find a static file at `/public/images/file.svg` (static assets in `/public` are served by `express.static`). Thanks to Matic Tersek.
* Restored support for clicking on a "foreign" area, i.e. an area displayed on the page whose content comes from a piece, in order to edit it in an appropriate way.
* Apostrophe module aliases and the data attached to them are now visible immediately to `ui/src/index.js` JavaScript code, i.e. you can write `apos.alias` where `alias` matches the `alias` option configured for that module. Previously one had to write `apos.modules['module-name']` or wait until next tick. However, note that most modules do not push any data to the browser when a user is not logged in. You can do so in a custom module by calling `self.enableBrowserData('public')` from `init` and implementing or extending the `getBrowserData(req)` method (note that page, piece and widget types already have one, so it is important to extend in those cases).
* `options.testModule` works properly when implementing unit tests for an npm module that is namespaced.

### Changes

* Cascade grouping (e.g., grouping fields) will now concatenate a group's field name array with the field name array of an existing group of the same name. Put simply, if a new piece module adds their custom fields to a `basics` group, that field will be added to the default `basics` group fields. Previously the new group would have replaced the old, leaving inherited fields in the "Ungrouped" section.
* AposButton's `block` modifier now less login-specific

### Adds

* Rich Text widget's styles support a `def` property for specifying the default style the editor should instantiate with.
* A more helpful error message if a field of type `area` is missing its `options` property.

## 3.4.1 - 2021-09-13

No changes. Publishing to correctly mark the latest 3.x release as "latest" in npm.

## 3.4.0 - 2021-09-13

### Security

* Changing a user's password or marking their account as disabled now immediately terminates any active sessions or bearer tokens for that user. Thanks to Daniel Elkabes for pointing out the issue. To ensure all sessions have the necessary data for this, all users logged in via sessions at the time of this upgrade will need to log in again.
* Users with permission to upload SVG files were previously able to do so even if they contained XSS attacks. In Apostrophe 3.x, the general public so far never has access to upload SVG files, so the risk is minor but could be used to phish access from an admin user by encouraging them to upload a specially crafted SVG file. While Apostrophe typically displays SVG files using the `img` tag, which ignores XSS vectors, an XSS attack might still be possible if the image were opened directly via the Apostrophe media library's convenience link for doing so. All SVG uploads are now sanitized via DOMPurify to remove XSS attack vectors. In addition, all existing SVG attachments not already validated are passed through DOMPurify during a one-time migration.

### Fixes

* The `apos.attachment.each` method, intended for migrations, now respects its `criteria` argument. This was necessary to the above security fix.
* Removes a lodash wrapper around `@apostrophecms/express` `bodyParser.json` options that prevented adding custom options to the body parser.
* Uses `req.clone` consistently when creating a new `req` object with a different mode or locale for localization purposes, etc.
* Fixes bug in the "select all" relationship chooser UI where it selected unpublished items.
* Fixes bug in "next" and "previous" query builders.
* Cutting and pasting widgets now works between locales that do not share a hostname, provided that you switch locales after cutting (it does not work between tabs that are already open on separate hostnames).
* The `req.session` object now exists in task `req` objects, for better compatibility. It has no actual persistence.
* Unlocalized piece types, such as users, may now be selected as part of a relationship when browsing.
* Unpublished localized piece types may not be selected via the autocomplete feature of the relationship input field, which formerly ignored this requirement, although the browse button enforced it.
* The server-side JavaScript and REST APIs to delete pieces now work properly for pieces that are not subject to either localization or draft/published workflow at all the (`localize: false` option). UI for this is under discussion, this is just a bug fix for the back end feature which already existed.
* Starting in version 3.3.1, a newly added image widget did not display its image until the page was refreshed. This has been fixed.
* A bug that prevented Undo operations from working properly and resulted in duplicate widget _id properties has been fixed.
* A bug that caused problems for Undo operations in nested widgets, i.e. layout or multicolumn widgets, has been fixed.
* Duplicate widget _id properties within the same document are now prevented on the server side at save time.
* Existing duplicate widget _id properties are corrected by a one-time migration.

### Adds

* Adds a linter to warn in dev mode when a module name include a period.
* Lints module names for `apostrophe-` prefixes even if they don't have a module directory (e.g., only in `app.js`).
* Starts all `warnDev` messages with a line break and warning symbol (⚠️) to stand out in the console.
* `apos.util.onReady` aliases `apos.util.onReadyAndRefresh` for brevity. The `apos.util.onReadyAndRefresh` method name will be deprecated in the next major version.
* Adds a developer setting that applies a margin between parent and child areas, allowing developers to change the default spacing in nested areas.

### Changes

* Removes the temporary `trace` method from the `@apostrophecms/db` module.
* Beginning with this release, the `apostrophe:modulesReady` event has been renamed `apostrophe:modulesRegistered`, and the `apostrophe:afterInit` event has been renamed `apostrophe:ready`. This better reflects their actual roles. The old event names are accepted for backwards compatibility. See the documentation for more information.
* Only autofocuses rich text editors when they are empty.
* Nested areas now have a vertical margin applied when editing, allowing easier access to the parent area's controls.

## 3.3.1 - 2021-09-01

### Fixes

* In some situations it was possible for a relationship with just one selected document to list that document several times in the returned result, resulting in very large responses.
* Permissions roles UI localized correctly.
* Do not crash on startup if users have a relationship to another type. This was caused by the code that checks whether any users exist to present a warning to developers. That code was running too early for relationships to work due to event timing issues.

## 3.3.0 - 2021-08-30

### Fixes

* Addresses the page jump when using the in-context undo/redo feature. The page will immediately return users to their origin scroll position after the content refreshes.
* Resolves slug-related bug when switching between images in the archived view of the media manager. The slug field was not taking into account the double slug prefix case.
* Fixes migration task crash when parking new page. Thanks to [Miro Yovchev](https://www.corllete.com/) for this fix.
* Fixes incorrect month name in `AposCellDate`, which can be optionally used in manage views of pieces. Thanks to [Miro Yovchev](https://www.corllete.com/) for this fix.

### Adds

* This version achieves localization (l10n) through a rich set of internationalization (i18n) features. For more information, [see the documentation](https://v3.docs.apostrophecms.org/).
* There is support for both static string localization and dynamic content localization.
* The home page, other parked pages, and the global document are automatically replicated to all configured locales at startup. Parked properties are refreshed if needed. Other pages and pieces are replicated if and when an editor chooses to do so.
* An API route has been added for voluntary replication, i.e. when deciding a document should exist in a second locale, or desiring to overwrite the current draft contents in locale `B` with the draft contents of locale `A`.
* Locales can specify `prefix` and `hostname` options, which are automatically recognized by middleware that removes the prefix dynamically where appropriate and sets `req.locale`. In 3.x this works more like the global site `prefix` option. This is a departure from 2.x which stored the prefix directly in the slug, creating maintenance issues.
* Locales are stateless: they are never recorded in the session. This eliminates many avenues for bugs and bad SEO. However, this also means the developer must fully distinguish them from the beginning via either `prefix` or `hostname`. A helpful error message is displayed if this is not the case.
* Switching locales preserves the user's editing session even if on separate hostnames. To enable this, if any locales have hostnames, all configured locales must have hostnames and/or baseUrl must be set for those that don't.
* An API route has been added to discover the locales in which a document exists. This provides basic information only for performance (it does not report `title` or `_url`).
* Editors can "localize" documents, copying draft content from one locale to another to create a corresponding document in a different locale. For convenience related documents, such as images and other pieces directly referenced by the document's structure, can be localized at the same time. Developers can opt out of this mechanism for a piece type entirely, check the box by default for that type, or leave it as an "opt-in" choice.
* The `@apostrophecms/i18n` module now uses `i18next` to implement static localization. All phrases in the Vue-based admin UI are passed through `i18next` via `this.$t`, and `i18next` is also available via `req.t()` in routes and `__t()` in templates. Apostrophe's own admin UI phrases are in the `apostrophe` namespace for a clean separation. An array of locale codes, such as `en` or `fr` or `en-au`, can be specified using the `locales` option to the `@apostrophecms/i18n` module. The first locale is the default, unless the `defaultLocale` option is set. If no locales are set, the locale defaults to `en`. The `i18next-http-middleware` locale guesser is installed and will select an available locale if possible, otherwise it will fall back to the default.
* In the admin UI, `v-tooltip` has been extended as `v-apos-tooltip`, which passes phrases through `i18next`.
* Developers can link to alternate locales by iterating over `data.localizations` in any page template. Each element always has `locale`, `label` and `homePageUrl` properties. Each element also has an `available` property (if true, the current context document is available in that locale), `title` and a small number of other document properties are populated, and `_url` redirects to the context document in that locale. The current locale is marked with `current: true`.
* To facilitate adding interpolated values to phrases that are passed as a single value through many layers of code, the `this.$t` helper provided in Vue also accepts an object argument with a `key` property. Additional properties may be used for interpolation.
* `i18next` localization JSON files can be added to the `i18n` subdirectory of *any* module, as long as its `i18n` option is set. The `i18n` object may specify `ns` to give an `i18next` namespace, otherwise phrases are in the default namespace, used when no namespace is specified with a `:` in an `i18next` call. The default namespace is yours for use at project level. Multiple modules may contribute to the same namespace.
* If `APOS_DEBUG_I18N=1` is set in the environment, the `i18next` debug flag is activated. For server-side translations, i.e. `req.t()` and `__t()`, debugging output will appear on the server console. For browser-side translations in the Vue admin UI, debugging output will appear in the browser console.
* If `APOS_SHOW_I18N=1` is set in the environment, all phrases passed through `i18next` are visually marked, to make it easier to find those that didn't go through `i18next`. This does not mean translations actually exist in the JSON files. For that, review the output of `APOS_DEBUG_I18N=1`.
* There is a locale switcher for editors.
* There is a backend route to accept a new locale on switch.
* A `req.clone(properties)` method is now available. This creates a clone of the `req` object, optionally passing in an object of properties to be set. The use of `req.clone` ensures the new object supports `req.get` and other methods of a true `req` object. This technique is mainly used to obtain a new request object with the same privileges but a different mode or locale, i.e. `mode: 'published'`.
* Fallback wrappers are provided for the `req.__()`, `res.__()` and `__()` localization helpers, which were never official or documented in 3.x but may be in use in projects ported from 2.x. These wrappers do not localize but do output the input they are given along with a developer warning. You should migrate them to use `req.t()` (in server-side javascript) or `__t()` (Nunjucks templates).

### Changes

* Bolsters the CSS that backs Apostrophe UI's typography to help prevent unintended style leaks at project-level code.
* Removes the 2.x series changelog entries. They can be found in the 2.0 branch in Github.

## 3.2.0 - 2021-08-13

### Fixes

* `req.hostname` now works as expected when `trustProxy: true` is passed to the `@apostrophecms/express` module.
* Apostrophe loads modules from npm if they exist there and are configured in the `modules` section of `app.js`. This was always intended only as a way to load direct, intentional dependencies of your project. However, since npm "flattens" the dependency tree, dependencies of dependencies that happen to have the same name as a project-level Apostrophe module could be loaded by default, crashing the site or causing unexpected behavior. So beginning with this release, Apostrophe scans `package.json` to verify an npm module is actually a dependency of the project itself before attempting to load it as an Apostrophe module.
* Fixes the reference to sanitize-html defaults in the rich text widget.
* Fixes the `toolbarToAllowedStyles` method in the rich text widget, which was not returning any configuration.
* Fixes the broken text alignment in rich text widgets.
* Adds a missing npm dependency on `chokidar`, which Apostrophe and Nunjucks use for template refreshes. In most environments this worked anyway due to an indirect dependency via the `sass` module, but for stability Apostrophe should depend directly on any npm module it uses.
* Fixes the display of inline range inputs, notably broken when using Palette
* Fixes occasional unique key errors from migrations when attempting to start up again with a site that experienced a startup failure before inserting its first document.
* Requires that locale names begin with a letter character to ensure order when looping over the object entries.
* Unit tests pass in MongoDB 5.x.

### Adds
* Adds Cut and Paste to area controls. You can now Cut a widget to a virtual clipboard and paste it in suitable areas. If an area
can include the widget on the clipboard, a special Clipboard widget will appear in area's Add UI. This works across pages as well.

### Changes
* Apostrophe's Global's UI (the @apostrophecms/global singleton has moved from the admin bar's content controls to the admin utility tray under a cog icon.
* The context bar's document Edit button, which was a cog icon, has been rolled into the doc's context menu.

## 3.1.3 - 2021-07-16

### Fixes

* Hotfix for an incompatibility between `vue-loader` and `webpack` 5.45.0 which causes a crash at startup in development, or asset build time in production. We have temporarily pinned our dependency to `webpack` 5.44.x. We are [contributing to the discussion around the best long-term fix for vue-loader](https://github.com/vuejs/vue-loader/issues/1854).

## 3.1.2 - 2021-07-14

### Changes

* Removes an unused method, `mapMongoIdToJqtreeId`, that was used in A2 but is no longer relevant.
* Removes deprecated and non-functional steps from the `edit` method in the `AposDocsManager.vue` component.
* Legacy migrations to update 3.0 alpha and 3.0 beta sites to 3.0 stable are still in place, with no functional changes, but have been relocated to separate source files for ease of maintenance. Note that this is not a migration path for 2.x databases. Tools for that are forthcoming.

## 3.1.1 - 2021-07-08

### Fixes

* Two distinct modules may each have their own `ui/src/index.scss` file, similar to the fix already applied to allow multiple `ui/src/index.js` files.

## 3.1.0 - 2021-06-30

### Fixes

* Corrects a bug that caused Apostrophe to rebuild the admin UI on every nodemon restart, which led to excessive wait times to test new code. Now this happens only when `package-lock.json` has been modified (i.e. you installed a new module that might contain new Apostrophe admin UI code). If you are actively developing Apostrophe admin UI code, you can opt into rebuilding all the time with the `APOS_DEV=1` environment variable. In any case, `ui/src` is always rebuilt in a dev environment.
* Updates `cheerio`, `deep-get-set`, and `oembetter` versions to resolve vulnerability warnings.
* Modules with a `ui/src` folder, but no other content, are no longer considered "empty" and do not generate a warning.
* Pushing a secondary context document now always results in entry to draft mode, as intended.
* Pushing a secondary context document works reliably, correcting a race condition that could cause the primary document to remain in context in some cases if the user was not already in edit mode.

### Changes

* Deprecates `self.renderPage` method for removal in next major version.
* Since `ui/src/index.js` files must export a function to avoid a browser error in production which breaks the website experience, we now detect this at startup and throw a more helpful error to prevent a last-minute discovery in production.

## 3.0.1 - 2021-06-17

### Fixes

* Fixes an error observed in the browser console when using more than one `ui/src/index.js` file in the same project. Using more than one is a good practice as it allows you to group frontend code with an appropriate module, or ship frontend code in an npm module that extends Apostrophe.
* Migrates all of our own frontend players and utilities from `ui/public` to `ui/src`, which provides a robust functional test of the above.
* Executes `ui/src` imports without waiting for next tick, which is appropriate as we have positioned it as an alternative to `ui/public` which is run without delay.

## 3.0.0 - 2021-06-16

### Breaks

* Previously our `a3-boilerplate` project came with a webpack build that pushed code to the `ui/public` folder of an `asset` module. Now the webpack build is not needed because Apostrophe takes care of compiling `ui/src` for us. This is good! However, **if you are transitioning your project to this new strategy, you will need to remove the `modules/asset/ui/public` folder from your project manually** to ensure that webpack-generated code originally intended for webpack-dev-server does not fail with a `publicPath` error in the console.
* The `CORE_DEV=1` environment setting has been changed to `APOS_DEV=1` because it is appropriate for anyone who is actively developing custom Apostrophe admin UI using `ui/apos` folders in their own modules.
* Apostrophe now uses Dart Sass, aka the `sass` npm module. The `node-sass` npm module has been deprecated by its authors for some time now. Most existing projects will be unaffected, but those writing their own Apostrophe UI components will need to change any `/deep/` selectors to `::v-deep` and consider making other Dart Sass updates as well. For more information see the [Dart Sass documentation](https://sass-lang.com/dart-sass). Those embracing the new `ui/src` feature should also bear in mind that Dart Sass is being used.

### Changes

* Relationship ids are now stored as aposDocIds (without the locale and mode part). The appropriate locale and mode are known from the request. This allows easy comparison and copying of these properties across locales and fixes a bug with reverse relationships when publishing documents. A migration has been added to take care of this conversion on first startup.
- The `attachment` field type now correctly limits file uploads by file type when using the `fileGroup` field option.
- Uploading SVG files is permitted in the Media Library by default.

### Adds

- Apostrophe now enables you to ship frontend JavaScript and Sass (using the SCSS syntax) without your own webpack configuration.
- Any module may contain modern JavaScript in a `ui/src/index.js` file, which may use `import` to bring in other files in the standard way. Note that **`ui/src/index.js must export a function`**. These functions are called for you in the order modules are initialized.
- Any module may contain a Sass (SCSS) stylesheet in a `ui/src/index.scss` file, which may also import other Sass (SCSS) files.
- Any project that requires IE11 support for `ui/src` JavaScript code can enable it by setting the `es5: true` option to the `@apostrophecms/asset` module. Apostrophe produces separate builds for IE11 and modern browsers, so there is no loss of performance in modern browsers. Code is automatically compiled for IE11 using `babel` and missing language features are polyfilled using `core-js` so you can use promises, `async/await` and other standard modern JavaScript features.
- `ui/public` is still available for raw JavaScript and CSS files that should be pushed *as-is* to the browser. The best use of this feature is to deliver the output of your own custom webpack build, if you have one.
- Adds browser-side `editMode` flag that tracks the state of the current view (edit or preview), located at `window.apos.adminBar.editMode`.
- Support for automatic inline style attribute sanitization for Rich Text widgets.
- Adds text align controls for Rich Text widgets. The following tools are now supported as part of a rich text widget's `toolbar` property:
-- `alignLeft`
-- `alignRight`
-- `alignCenter`
-- `alignJustify`
- `@apostrophecms/express` module now supports the `trustProxy: true` option, allowing your reverse proxy server (such as nginx) to pass on the original hostname, protocol and client IP address.

### Fixes

* Unit tests passing again. Temporarily disabled npm audit checks as a source of critical failures owing to upstream issues with third-party packages which are not actually a concern in our use case.
* Fixed issues with the query builder code for relationships. These issues were introduced in beta 3 but did not break typical applications, except for displaying distinct choices for existing values of a relationship field.
* Checkbox field types can now be used as conditional fields.
* Tracks references to attachments correctly, and introduces a migration to address any attachments previously tracked as part of documents that merely have a relationship to the proper document, i.e. pages containing widgets that reference an image piece.
* Tracks the "previously published" version of a document as a legitimate reference to any attachments, so that they are not discarded and can be brought back as expected if "Undo Publish" is clicked.
* Reverse relationships work properly for published documents.
* Relationship subfields are now loaded properly when `reverseOf` is used.
* "Discard Draft" is available when appropriate in "Manage Pages" and "Manage Pieces."
* "Discard Draft" disables the "Submit Updates" button when working as a contributor.
* Relationship subfields can now be edited when selecting in the full "manage view" browser, as well as in the compact relationship field view which worked previously.
* Relationship subfields now respect the `def` property.
* Relationship subfields are restored if you deselect a document and then reselect it within a single editing experience, i.e. accidentally deselect and immediately reselect, for instance.
* A console warning when editing subfields for a new relationship was fixed.
* Field type `color`'s `format` option moved out of the UI options and into the general options object. Supported formats are "rgb", "prgb", "hex6", "hex3", "hex8", "name", "hsl", "hsv". Pass the `format` string like:
```js
myColorField: {
  type: 'color',
  label: 'My Color',
  options: {
    format: 'hsl'
  }
}
```
* Restored Vue dependency to using semantic versioning now that Vue 2.6.14 has been released with a fix for the bug that required us to pin 2.6.12.
* Nunjucks template loader is fully compatible with Linux in a development environment.
* Improved template performance by reusing template loaders.
* `min` and `max` work properly for both string-like and number-like fields.
* Negative numbers, leading minus and plus signs, and trailing periods are accepted in the right ways by appropriate field types.
* If a user is inadvertently inserted with no password, set a random password on the backend for safety. In tests it appears that login with a blank password was already forbidden, but this provides an additional level of certainty.
* `data.page` and `data.contextOptions` are now available in `widget.html` templates in most cases. Specifically, they are available when loading the page, (2) when a widget has just been inserted on the page, and (3) when a widget has just been edited and saved back to the page. However, bear in mind that these parameters are never available when a widget is being edited "out of context" via "Page Settings", via the "Edit Piece" dialog box, via a dialog box for a parent widget, etc. Your templates should be written to tolerate the absence of these parameters.
* Double slashes in the slug cannot be used to trick Apostrophe into serving as an open redirect (fix ported to 3.x from 2.92.0).
* The global doc respects the `def` property of schema fields when first inserted at site creation time.
* Fixed fragment keyword arguments being available when not a part of the fragment signature.

## 3.0.0-beta.3.1 - 2021-06-07

### Breaks
- This backwards compatibility break actually occurred in 3.0.0-beta.3 and was not documented at that time, but it is important to know that the following Rich Text tool names have been updated to match Tiptap2's convention:
-- `bullet_list` -> `bulletList`
-- `ordered_list` -> `orderedList`
-- `code_block` -> `codeBlock`
-- `horizontal_rule` -> `horizontalRule`

### Fixes

- Rich Text default tool names updated, no longer broken. Bug introduced in 3.0.0-beta.3.
- Fixed Rich Text's tool cascade to properly account for core defaults, project level defaults, and area-specific options.

## 3.0.0-beta.3 - 2021-06-03

### Security Fixes

The `nlbr` and `nlp` Nunjucks filters marked their output as safe to preserve the tags that they added, without first escaping their input, creating a CSRF risk. These filters have been updated to escape their input unless it has already been marked safe. No code changes are required to templates whose input to the filter is intended as plaintext, however if you were intentionally leveraging this bug to output unescaped HTML markup you will need to make sure your input is free of CSRF risks and then use the `| safe` filter before the `| nlbr` or `| nlp` filter.

### Adds

- Added the `ignoreUnusedFolderWarning` option for modules that intentionally might not be activated or inherited from in a particular startup.
- Better explanation of how to replace macros with fragments, in particular how to call the fragments with `{% render fragmentName(args) %}`.

### Fixes

- Temporarily pinned to Vue 2.6.12 to fix an issue where the "New" button in the piece manager modals disappeared. We think this is a bug in the newly released Vue 2.6.13 but we are continuing to research it.
- Updated dependencies on `sanitize-html` and `nodemailer` to new major versions, causing no bc breaks at the ApostropheCMS level. This resolved two critical vulnerabilities according to `npm audit`.
- Removed many unused dependencies.
- The data retained for "Undo Publish" no longer causes slug conflicts in certain situations.
- Custom piece types using `localized: false` or `autopublish: true,` as well as singleton types, now display the correct options on the "Save" dropdown.
- The "Save and View," "Publish and View" and/or "Save Draft and Preview" options now appear only if an appropriate piece page actually exists for the piece type.
- Duplicating a widget now properly assigns new IDs to all copied sub-widgets, sub-areas and array items as well.

- Added the `ignoreUnusedFolderWarning` option for modules that intentionally might not be activated or inherited from in a particular startup.
- If you refresh the page while previewing or editing, you will be returned to that same state.

### Notices

- Numerous `npm audit` vulnerability warnings relating to `postcss` 7.x were examined, however it was determined that these are based on the idea of a malicious SASS coder attempting to cause a denial of service. Apostrophe developers would in any case be able to contribute JavaScript as well and so are already expected to be trusted parties. This issue must be resolved upstream in packages including both `stylelint` and `vue-loader` which have considerable work to do before supporting `postcss` 8.x, and in any case public access to write SASS is not part of the attack surface of Apostrophe.

### Changes

- When logging out on a page that only exists in draft form, or a page with access controls, you are redirected to the home page rather than seeing a 404 message.

- Rich text editor upgraded to [tiptap 2.x beta](https://www.tiptap.dev) :tada:. On the surface not a lot has changed with the upgrade, but tiptap 2 has big improvements in terms of speed, composability, and extension support. [See the technical differences of tiptap 1 and 2 here](https://www.tiptap.dev/overview/upgrade-guide#reasons-to-upgrade-to-tiptap-2x)

## 3.0.0-beta.2 - 2021-05-21

### **Breaks**

- The `updateModified: false` option, formerly supported only by `apos.doc.update`, has been renamed to `setModified: false` and is now supported by `apos.doc.insert` as well. If explicitly set to false, the insert and update methods will leave the `modified` property alone, rather than trying to detect or infer whether a change has been made to the draft relative to the published version.
- The `permission` module no longer takes an `interestingTypes` option. Instead, doc type managers may set their `showPermissions` option to `true` to always be broken out separately in the permissions explorer, or explicitly set it to `false` to never be mentioned at all, even on a list of typical piece types that have the same permissions. This allows module creators to ship the right options with their modules rather than requiring the developer to hand-configure `interestingTypes`.
- When editing users, the permissions explorer no longer lists "submitted draft" as a piece type.
- Removed `apos.adminBar.group` method, which is unlikely to be needed in 3.x. One can group admin bar items into dropdowns via the `groups` option.
- Raw HTML is no longer permitted in an `apos.notify` message parameter. Instead, `options.buttons` is available. If present, it must be an array of objects with `type` and `label` properties. If `type` is `'event'` then that button object must have `name` and `data` properties, and when clicked the button will trigger an apos bus event of the given `name` with the provided `data` object. Currently `'event'` is the only supported value for `type`.

### Adds

- The name `@apostrophecms/any-page-type` is now accepted for relationships that should match any page. With this change, the doc type manager module name and the type name are now identical for all types in 3.x. However, for backwards compatibility `@apostrophecms/page` is still accepted. `apos.doc.getManager` will accept either name.
- Sets the project root-level `views` directory as the default fallback views directory. This is no longer a necessary configuration in projects unless they want to change it on the `@apostrophecms/template` option `viewsFolderFallback`.
- The new `afterAposScripts` nunjucks block allows for pushing markup after Apostrophe's asset bundle script tag, at the end of the body. This is a useful way to add a script tag for Webpack's hot reload capabilities in development while still ensuring that Apostrophe's utility methods are available first, like they are in production.
- An `uploadfs` option may be passed to the `@apostrophecms/asset` module, in order to pass options configuring a separate instance of `uploadfs` specifically for the static assets. The `@apostrophecms/uploadfs` module now exports a method to instantiate an uploadfs instance. The default behavior, in which user-uploaded attachments and static assets share a single instance of uploadfs, is unchanged. Note that asset builds never use uploadfs unless `APOS_UPLOADFS_ASSETS=1` is set in the environment.
- `AposButtonSplit` is a new UI component that combines a button with a context menu. Users can act on a primary action or change the button's function via menu button to the right of the button itself.
- Developers can now pass options to the `color` schema field by passing a `pickerOptions` object through your field. This allows for modifying/removing the default color palette, changing the resulting color format, and disabling various UI. For full set of options [see this example](https://github.com/xiaokaike/vue-color/blob/master/src/components/Sketch.vue)
- `AposModal` now emits a `ready` event when it is fully painted and can be interacted with by users or code.
- The video widget is now compatible with vimeo private videos when the domain is on the allowlist in vimeo.

### Changes

- You can now override the parked page definition for the home page without copying the entirety of `minimumPark` from the source code. Specifically, you will not lose the root archive page if you park the home page without explicitly parking the archive page as well. This makes it easier to choose your own type for the home page, in lieu of `@apostrophecms/home-page`.

### Fixes

- Piece types like users that have a slug prefix no longer trigger a false positive as being "modified" when you first click the "New" button.
- The `name` option to widget modules, which never worked in 3.x, has been officially removed. The name of the widget type is always the name of the module, with the `-widget` suffix removed.
- The home page and other parked pages should not immediately show as "pending changes."
- In-context editing works properly when the current browser URL has a hash (portion beginning with `#`), enabling the use of the hash for project-specific work. Thanks to [https://stepanjakl.com/](Štěpán Jákl) for reporting the issue.
- When present, the `apos.http.addQueryToUrl` method preserves the hash of the URL intact.
- The home page and other parked pages should not immediately show as "pending changes."
- The browser-side `apos.http.parseQuery` function now handles objects and arrays properly again.
- The in-context menu for documents has been refactored as a smart component that carries out actions on its own, eliminating a great deal of redundant code, props and events.
- Added additional retries when binding to the port in a dev environment.
- The "Submit" button in the admin bar updates properly to "Submitted" if the submission happens in the page settings modal.
- Skipping positional arguments in fragments now works as expected.
- The rich text editor now supports specifying a `styles` array with no `p` tags properly. A newly added rich text widget initially contains an element with the first style, rather than always a paragraph. If no styles are configured, a `p` tag is assumed. Thanks to Stepan Jakl for reporting the issue.

### Changes
- Editor modal's Save button (publish / save draft / submit) now updated to use the `AposSplitButton` component. Editors can choose from several follow-up actions that occur after save, including creating another piece of content of the same type, being taken to the in-context version of the document, or being returned to the manager. Editor's selection is saved in localstorage, creating a remembered preference per content type.

## 3.0.0-beta.1.1 - 2021-05-07

### Fixes

- A hotfix for an issue spotted in beta 1 in our demo: all previously published pages of sites migrated from early alpha releases had a "Draft" label until published again.

## 3.0.0-beta.1 - 2021-05-06

### **Breaks**

- Removes the `firstName` and `lastName` fields in user pieces.
- The query parameters `apos-refresh`, `apos-edit`, `apos-mode` and `apos-locale` are now `aposRefresh`, `aposEdit`, `aposMode`and `aposLocale`. Going forward all query parameters will be camelCase for consistency with query builders.

### Changes

- Archiving a page or piece deletes any outstanding draft in favor of archiving the last published version. Previously the behavior was effectively the opposite.
- "Publish Changes" button label has been changes to "Update".
- Draft mode is no longer the default view for published documents.
- The page and piece manager views now display the title, etc. of the published version of a document, unless that document only exists in draft form. However a label is also provided indicating if a newer draft is in progress.
- Notifications have been updated with a new visual display and animation style.

### **Adds**

- Four permissions roles are supported and enforced: guest, contributor, editor and admin. See the documentation for details. Pre-existing alpha users are automatically migrated to the admin role.
- Documents in managers now have context sensitive action menus that allow actions like edit, discard draft, archive, restore, etc.
- A fragment call may now have a body using `rendercall`, just like a macro call can have a body using `call`. In addition, fragments can now have named arguments, just like macros. Many thanks to Miro Yovchev for contributing this implementation.
- Major performance improvement to the `nestedModuleSubdirs` option.
- Updates URL fields and oEmbed URL requests to use the `httpsFix` option in launder's `url()` method.
- Documents receive a state label based on their document state (draft, pending, pending updates)
- Contributors can submit drafts for review ("Submit" versus "Submit Updates").
- Editors and admins can manage submitted drafts.
- Editors and admins can easily see the number of proposed changes awaiting their attention.
- Support for virtual piece types, such as submitted drafts, which in actuality manage more than one type of doc.
- Confirm modals now support a schema which can be assessed after confirmation.
- When archiving and restoring pages, editors can chose whether the action affects only this document or this document + children
- Routes support the `before` syntax, allowing routes that are added to Express prior to the routes or middleware of another module. The syntax `before: 'middleware:moduleName'` must be used to add the route prior to the middleware of `moduleName`. If `middleware:` is not used, the route is added before the routes of `moduleName`. Note that normally all middleware is added before all routes.
- A `url` property can now optionally be specified when adding middleware. By default all middleware is global.
- The pieces REST GET API now supports returning only a count of all matching pieces, using the `?count=1` query parameter.
- Admin bar menu items can now specify a custom Vue component to be used in place of `AposButton`.
- Sets `username` fields to follow the user `title` field to remove an extra step in user creation.
- Adds default data to the `outerLayoutBase.html` `<title>` tag: `data.piece.title or data.page.title`.
- Moves the core UI build task into the start up process. The UI build runs automatically when `NODE_ENV` is *not* 'production' and when:
    1. The build folder does not yet exist.
    2. The package.json file is newer than the existing UI build.
    3. You explicitly tell it to by setting the environment variable `CORE_DEV=1`
- The new `._ids(_idOrArrayOfIds)` query builder replaces `explicitOrder` and accepts an array of document `_id`s or a single one. `_id` can be used as a multivalued query parameter. Documents are returned in the order you specify, and just like with single-document REST GET requests, the locale of the `_id`s is overridden by the `aposMode` query parameter if present.
- The `.withPublished(true)` query builder adds a `_publishedDoc` property to each returned draft document that has a published equivalent. `withPublished=1` can be used as a query parameter. Note this is not the way to fetch only published documents. For that, use `.locale('en:published')` or similar.
- The server-side implementation of `apos.http.post` now supports passing a `FormData` object created with the `[form-data](https://www.npmjs.com/package/form-data)` npm module. This keeps the API parallel with the browser-side implementation and allows for unit testing the attachments feature, as well as uploading files to internal and external APIs from the server.
- `manuallyPublished` computed property moved to the `AposPublishMixin` for the use cases where that mixin is otherwise warranted.
- `columns` specified for a piece type's manage view can have a name that uses "dot notation" to access a subproperty. Also, for types that are localized, the column name can begin with `draft:` or `published:` to specifically display a property of the draft or published version of the document rather than the best available. When a prefix is not used, the property comes from the published version of the document if available, otherwise from the draft.
- For page queries, the `children` query builder is now supported in query strings, including the `depth` subproperty. For instance you could fetch `/api/v1/@apostrophecms/page/id-of-page?children=1` or `/api/v1/@apostrophecms/page/id-of-page?children[depth]=3`.
- Setting `APOS_LOG_ALL_QUERIES=1` now logs the projection, skip, limit and sort in addition to the criteria, which were previously logged.

### **Fixes**

- Fragments can now call other fragments, both those declared in the same file and those imported, just like macros calling other macros. Thanks to Miro Yovchev for reporting the issue.
- There was a bug that allowed parked properties, such as the slug of the home page, to be edited. Note that if you don't want a property of a parked page to be locked down forever you can use the `_defaults` feature of parked pages.
- A required field error no longer appears immediately when you first start creating a user.
- Vue warning in the pieces manager due to use of value rather than name of column as a Vue key. Thanks to Miro Yovchev for spotting the issue.
- "Save Draft" is not an appropriate operation to offer when editing users.
- Pager links no longer break due to `aposRefresh=1` when in edit mode. Also removed superfluous `append` query parameter from these.
- You may now intentionally clear the username and slug fields in preparation to type a new value. They do not instantly repopulate based on the title field when you clear them.
- Language of buttons, labels, filters, and other UI updated and normalized throughout.
- A contributor who enters the page tree dialog box, opens the editor, and selects "delete draft" from within the editor of an individual page now sees the page tree reflect that change right away.
- The page manager listens for content change events in general and its refresh mechanism is robust in possible situations where both an explicit refresh call and a content change event occur.
- Automatically retries once if unable to bind to the port in a dev environment. This helps with occasional `EADDRINUSE` errors during nodemon restarts.
- Update the current page's context bar properly when appropriate after actions such as "Discard Draft."
- The main archive page cannot be restored, etc. via the context menu in the page tree.
- The context menu and "Preview Draft" are both disabled while errors are present in the editor dialog box.
- "Duplicate" should lead to a "Publish" button, not an "Update" button, "Submit" rather than "Submit Update," etc.
- When you "Duplicate" the home page you should be able to set a slug for the new page (parked properties of parked pages should be editable when making a duplicate).
- When duplicating the home page, the suggested slug should not be `/` as only one page can have that slug at a time.
- Attention is properly called to a slug conflict if it exists immediately when the document is opened (such as making a copy where the suggested slug has already been used for another copy).
- "Preview Draft" never appears for types that do not use drafts.
- The toggle state of admin bar utility items should only be mapped to an `is-active` class if, like palette, they opt in with `toggle: true`
- Fixed unique key errors in the migrate task by moving the parking of parked pages to a new `@apostrophecms/migrate:after` event handler, which runs only after migrations, whether that is at startup (in dev) or at the end of the migration task (in production).
- UI does not offer "Archive" for the home page, or other archived pages.
- Notification checks and other polling requests now occur only when the tab is in the foreground, resolving a number of problems that masqueraded as other bugs when the browser hit its connection limit for multiple tabs on the same site.
- Parked pages are now parked immediately after database migrations are checked and/or run. In dev this still happens at each startup. In production this happens when the database is brand new and when the migration task is manually run.

## 3.0.0-alpha.7 - 2021-04-07

### Breaks

* The `trash` property has been renamed `archived`, and throughout the UI we refer to "archiving" and the "archive" rather than "move to trash" and the "trash can." A database migration is included to address this for existing databases. However, **if you set the minimumPark option, or used a boilerplate in which it is set,** you will need to **change the settings for the `parkedId: 'trash'` page to match those [currently found in the `minimumPark` option setting in the `@apostrophecms/page` source code](https://github.com/apostrophecms/apostrophe/blob/481252f9bd8f42b62648a0695105e6e9250810d3/modules/%40apostrophecms/page/index.js#L25-L32).

### Adds

* General UX and UI improvements to the experience of moving documents to and from the archive, formerly known as the trash.
* Links to each piece are available in the manage view when appropriate.
* Search is implemented in the media library.
* You can now pass core widgets a `className` option when configuring them as part of an area.
* `previewDraft` for pieces, adds a Preview Draft button on creation for quick in-context editing. Defaults to true.

### Changes

* Do not immediately redirect to new pages and pieces.
* Restored pieces now restore as unpublished drafts.
* Refactored the admin bar component for maintainability.
* Notification style updates

### Fixes

* Advisory lock no longer triggers an update to the modification timestamp of a document.
* Attempts to connect Apostrophe 3.x to an Apostrophe 2.x database are blocked to prevent content loss.
* "Save as Draft" is now available as soon as a new document is created.
* Areas nested in array schema fields can now be edited in context.
* When using `apos.image.first`, the alt attribute of the image piece is available on the returned attachment object as `._alt`. In addition, `_credit` and `_creditUrl` are available.
* Fixes relating to the editing of widgets in nested areas, both on the page and in the modal.
* Removed published / draft switch for unpublished drafts.
* "Publish Changes" appears only at appropriate times.
* Notifications moved from the bottom right of the viewport to the bottom center, fixing some cases of UI overlap.

## 3.0.0-alpha.6.1 - 2021-03-26

### Fixes

* Conditional fields (`if`) and the "following values" mechanism now work properly in array item fields.
* When editing "Page Settings" or a piece, the "publish" button should not be clickable if there are errors.

## 3.0.0-alpha.6 - 2021-03-24

### Adds
* You can "copy" a page or a piece via the ⠇ menu.
* When moving the current page or piece to the trash, you are taken to the home page.
* `permissions: false` is supported for piece and page insert operations.
* Adds note to remove deprecated `allowedInChooser` option on piece type filters.
* UX improvement: "Move to Trash" and "Restore" buttons added for pieces, replacing the boolean field. You can open a piece that is in the trash in a read-only way in order to review it and click "Restore."
* Advisory lock support has been completed for all content types, including on-page, in-context editing. This prevents accidental conflicts between editors.
* Image widgets now accept a `size` context option from the template, which can be used to avoid sending a full-width image for a very small placement.
* Additional improvements.

### Fixes
* Fixes error from missing `select` method in `AposPiecesManager` component.
* No more migration messages at startup for brand-new sites.
* `max` is now properly implemented for relationships when using the manager dialog box as a chooser.
* "Trash" filter now displays its state properly in the piece manager dialog box.
* Dragging an image to the media library works reliably.
* Infinite loop warning when editing page titles has been fixed.
* Users can locate the tab that still contains errors when blocked from saving a piece due to schema field errors.
* Calling `insert` works properly in the `init` function of a module.
* Additional fixes.

### Breaks

* Apostrophe's instance of `uploadfs` has moved from `apos.attachment.uploadfs` to `apos.uploadfs`. The `uploadfs` configuration option has similarly moved from the `@apostrophecms/attachment` module to the `@apostrophecms/uploadfs` module. `imageSizes` is still an option to `@apostrophecms/attachment`.

## 3.0.0-alpha.5 - 2021-02-11

* Conditional fields are now supported via the new `if` syntax. The old 2.x `showFields` feature has been replaced with `if: { ... }`.
* Adds the option to pass context options to an area for its widgets following the `with` keyword. Context options for widgets not in that area (or that don't exist) are ignored. Syntax: `{% area data.page, 'areaName' with { '@apostrophecms/image: { size: 'full' } } %}`.
* Advisory locking has been implemented for in-context editing, including nested contexts like the palette module. Advisory locking has also been implemented for the media manager, completing the advisory locking story.
* Detects many common configuration errors at startup.
* Extends `getBrowserData` in `@apostrophecms/doc-type` rather than overwriting the method.
* If a select element has no default, but is required, it should default to the first option. The select elements appeared as if this were the case, but on save you would be told to make a choice, forcing you to change and change back. This has been fixed.
* Removes 2.x piece module option code, including for `contextual`, `manageViews`, `publishMenu`, and `contextMenu`.
* Removes admin bar module options related to 2.x slide-out UI: `openOnLoad`, `openOnHomepageLoad`, `closeDelay`.
* Fixed a bug that allowed users to appear to be in edit mode while looking at published content in certain edge cases.
* The PATCH API for pages can now infer the correct _id in cases where the locale is specified in the query string as an override, just like other methods.
* Check permissions for the delete and publish operations.
* Many bug fixes.

### Breaks
* Changes the `piecesModuleName` option to `pieceModuleName` (no "s") in the `@apostrophecms/piece-page-type` module. This feature is used only when you have two or more piece page types for the same piece type.

## 3.0.0-alpha.4.2 - 2021-01-27

* The `label` option is no longer required for widget type modules. This was already true for piece type and page type modules.
* Ability to namespace asset builds. Do not push asset builds to uploadfs unless specified.

### Breaking changes

* Removes the `browser` module option, which was only used by the rich text widget in core. All browser data should now be added by extending or overriding `getBrowserData` in a module. Also updates `getComponentName` to reference `options.components` instead of `options.browser.components`.

## 3.0.0-alpha.4.1

* Hotfix: the asset module now looks for a `./release-id` file (relative to the project), not a `./data/release-id` file, because `data` is not a deployed folder and the intent of `release-id` is to share a common release identifier between the asset build step and the deployed instances.

## 3.0.0-alpha.4

* **"Fragments" have been added to the Apostrophe template API, as an alternative to Nunjucks' macros, to fully support areas and async components.** [See the A3 alpha documentation](https://a3.docs.apos.dev/guide/widgets-and-templates/fragments.html) for instructions on how to use this feature.
* **CSS files in the `ui/public` subdirectory of any module are now bundled and pushed to the browser.** This allows you to efficiently deliver your CSS assets, just as you can deliver JS assets in `ui/public`. Note that these assets must be browser-ready JS and CSS, so it is customary to use your own webpack build to generate them. See [the a3-boilerplate project](https://github.com/apostrophecms/a3-boilerplate) for an example, especially `webpack.config.js`.
* **More support for rendering HTML in REST API requests.** See the `render-areas` query parameter in [piece and page REST API documentation](https://a3.docs.apos.dev/reference/api/pieces.html#get-api-v1-piece-name).
* **Context bar takeover capability,** for situations where a secondary document should temporarily own the undo/redo/publish UI.
* **Unpublished pages in the tree** are easier to identify
* **Range fields** have been added.
* **Support for npm bundles is back.** It works just like in 2.x, but the property is `bundle`, not `moogBundle`. Thanks to Miro Yovchev.

### Breaking changes

* **A3 now uses webpack 5.** For now, **due to a known issue with vue-loader, your own project must also be updated to use webpack 5.** The a3-boilerplate project has been updated accordingly, so you may refer to [the a3-boilerplate project](https://github.com/apostrophecms/a3-boilerplate) for an example of the changes to be made, notably in `webpack.config.js` and `package.json`. We are in communication with upstream developers to resolve the issue so that projects and apostrophe core can use different major versions of webpack.

## 3.0.0-alpha.3

Third alpha release of 3.x. Introduced draft mode and the "Publish Changes" button.

## 3.0.0-alpha.2

Second alpha release of 3.x. Introduced a distinct "edit" mode.

## 3.0.0-alpha.1

First alpha release of 3.x.<|MERGE_RESOLUTION|>--- conflicted
+++ resolved
@@ -1,19 +1,15 @@
 # Changelog
 
-<<<<<<< HEAD
 ## Unreleased
 * Radio and Checkboxes schema inputs now support a server side `choices` function for supplying their choices array, like selects currently support.
+
 ## 3.24.0 (2022-07-06)`
-=======
-## UNRELEASED
-
 ### Fixes
 
 * Unpinned tiptap as the tiptap team has made releases that resolve the packaging errors that caused us to pin it in 3.22.1.<F2>
 * Pinned `vue-loader` to the `15.9.x` minor release series for now. The `15.10.0` release breaks support for using `npm link` to develop the `apostrophe` module itself.
 
 ## 3.24.0 (2022-07-06)
->>>>>>> 4ed79966
 
 ### Adds
 
