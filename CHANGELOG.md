# Changelog

<<<<<<< HEAD
## 4.3.1 (2024-05-17)

### Fixes

* Databases containing documents that no longer correspond to any module no longer cause the migration that adds missing mode properties
to fail (an issue introduced in version 4.2.0). Databases with no such "orphaned" documents were not affected.
=======
## UNREALEASED

### Fixes

* Rich Text editor properly unsets marks on heading close 
>>>>>>> cf065204

## 4.3.0 (2024-05-15)

### Adds

* Allows to disable page refresh on content changed for page types.
* Widget editor can now have tabs.
* Adds prop to `AposInputMixin` to disable blur emit.
* Adds `throttle` function in ui module utils.
* Adds a `publicBundle` option to `@apostrophecms/asset`. When set to `false`, the `ui/src` public asset bundle is not built at all in most cases
except as part of the admin UI bundle which depends on it. For use with external front ends such as [apostrophe-astro](https://github.com/apostrophecms/apostrophe-astro).
Thanks to Michelin for contributing this feature.

### Fixes

* Do not show widget editor tabs when the developer hasn't created any groups.
* `npm link` now works again for Apostrophe modules that are dependencies of a project.
* Re-crop image attachments found in image widgets, etc. when replacing an image in the Media Manager.
* Fixes visual transitions between modals, as well as slider transition on overlay opacity.
* Changing the aspect ratio multiple times in the image cropper modal no longer makes the stencil smaller and smaller.

### Changes

* Improves `debounce` function to handle async properly (waiting for previous async call to finish before triggering a new one).
* Adds the `copyOfId` property to be passed to the `apos.doc.edit()` method, while still allowing the entire `copyOf` object for backwards compatibility.

### Fixes


## 4.2.1 (2024-04-29)

### Fixes

* Fixes drag and drop regression in the page tree where pages were not able to be moved between parent and child.

## 4.2.0 (2024-04-18)

* Typing a `/` in the title field of a page no longer confuses the slug field. Thanks to [Gauav Kumar](https://github.com/gkumar9891).

### Changes

* Rich text styles are now split into Nodes and Marks, with independent toolbar controls for a better user experience when applying text styles.
There is no change in how the `styles` option is configured.
* Rich text style labels are fully localized.
* `i18n` module now uses the regular `req.redirect` instead of a direct `res.redirect` to ensure redirection, enabling more possibilities for `@apostrophecms/redirect` module
* Refactors `AposModal` component with composition api to get rid of duplicated code in `AposFocusMixin` and `AposFocus`.
* `APOS_MONGODB_LOG_LEVEL` has been removed. According to [mongodb documentation](https://github.com/mongodb/node-mongodb-native/blob/main/etc/notes/CHANGES_5.0.0.md#mongoclientoptionslogger-and-mongoclientoptionsloglevel-removed) "Both the logger and the logLevel options had no effect and have been removed."
* Update `connect-mongo` to `5.x`. Add `@apostrophecms/emulate-mongo-3-driver` dependency to keep supporting `mongodb@3.x` queries while using `mongodb@6.x`.

### Fixes

* Updates the docs `beforeInsert` handler to avoid ending with different modes being set between `_id`, `aposLocale` and `aposMode`.
* Adds a migration to fix potential corrupted data having different modes set between `_id`, `aposLocale` and `aposMode`.
* Fix a crash in `notification` when `req.body` was not present. Thanks to Michelin for contributing this fix.
* Addresses a console error observed when opening and closing the `@apostrophecms-pro/palette` module across various projects.
* Fixes the color picker field in `@apostrophecms-pro/palette` module.
* Ensures that the `data-apos-test` attribute in the admin bar's tray item buttons is set by passing the `action` prop to `AposButton`.
* Prevents stripping of query parameters from the URL when the page is either switched to edit mode or reloaded while in edit mode.
* Add the missing `metaType` property to newly inserted widgets.

### Security

* New passwords are now hashed with `scrypt`, the best password hash available in the Node.js core `crypto` module, following guidance from [OWASP](https://cheatsheetseries.owasp.org/cheatsheets/Password_Storage_Cheat_Sheet.html).
This reduces login time while improving overall security.
* Old passwords are automatically re-hashed with `scrypt` on the next successful login attempt, which
adds some delay to that next attempt, but speeds them up forever after compared to the old implementation.
* Custom `scrypt` parameters for password hashing can be passed to the `@apostrophecms/user` module via the `scrypt` option. See the [Node.js documentation for `scrypt`]. Note that the `maxmem` parameter is computed automatically based on the other parameters.

## 4.1.1 (2024-03-21)

### Fixes

* Hotfix for a bug that broke the rich text editor when the rich text widget has
a `styles` property. The bug was introduced in 4.0.0 as an indirect side effect of deeper
watching behavior by Vue 3.

## 4.1.0 (2024-03-20)

### Fixes

* Don't crash if a document of a type no longer corresponding to any module is present
together with the advanced permission module.
* AposLoginForm.js now pulls its schema from the user module rather than hardcoding it. Includes the
addition of `enterUsername` and `enterPassword` i18n fields for front end customization and localization.
* Simulated Express requests returned by `apos.task.getReq` now include a `req.headers` property, for
greater accuracy and to prevent unexpected bugs in other code.
* Fix the missing attachment icon. The responsibility for checking whether an attachment
actually exists before calling `attachment.url` still lies with the developer.

### Adds

* Add new `getChanges` method to the schema module to get an array of document changed field names instead of just a boolean like does the `isEqual` method.
* Add highlight class in UI when comparing documents.

## 4.0.0 (2024-03-12)

### Adds
* Add Marks tool to the Rich Text widget for handling toggling marks.
* Add translation keys used by the multisite assembly module.
* Add side by side comparison support in AposSchema component.
* Add `beforeLocalize` and `afterLocalize` events.
* Add custom manager indicators support via `apos.schema.addManagerIndicator({ component, props, if })`. The component registered this way will be automatically rendered in the manager modal.
* Add the possibility to make widget modals wider, which can be useful for widgets that contain areas taking significant space. See [documentation](https://v3.docs.apostrophecms.org/reference/modules/widget-type.html#options).
* Temporarily add `translation` module to support document translations via the `@apostrophecms-pro/automatic-translation` module.
**The `translation` core module may be removed or refactored to reduce overhead in the core,** so its presence should
not be relied upon.

### Changes

* Migrate to Vue 3. This entails changes to some admin UI code, as detailed in our public announcement.
There are no other backwards incompatible changes in apostrophe version 4.0.0.
Certain other modules containing custom admin UI have also been updated in a new major version to be compatible,
as noted in our announcement and on the migration page of our website.

### Fixes

* Adds `textStyle` to Tiptap types so that spans are rendered on RT initialization
* `field.help` and `field.htmlHelp` are now correctly translated when displayed in a tooltip.
* Bump the `he` package to most recent version.
* Notification REST APIs should not directly return the result of MongoDB operations.

## 3.63.2 (2024-03-01)

### Security

* Always validate that method names passed to the `external-condition` API actually appear in `if` or `requiredIf`
clauses for the field in question. This fix addresses a serious security risk in which arbitrary methods of
Apostrophe modules could be called over the network, without arguments, and the results returned to the caller.
While the lack of arguments mitigates the data exfiltration risk, it is possible to cause data loss by
invoking the right method. Therefore this is an urgent upgrade for all Apostrophe 3.x users. Our thanks to the Michelin
penetration test red team for disclosing this vulnerability. All are welcome to disclose security vulnerabilities
in ApostropheCMS code via [security@apostrophecms.com](mailto:security@apostrophecms.com).
* Disable the `alwaysIframe` query parameter of the oembed proxy. This feature was never used in Apostrophe core, and could be misused to carry out arbitrary GET requests in the context of an iframe, although it could not be used to exfiltrate any information other than the success or failure of the request, and the request was still performed by the user's browser only. Thanks to the Michelin team.
* Remove vestigial A2 code relating to polymorphic relationship fields. The code in question had no relevance to the way such a feature would be implemented in A3, and could be used to cause a denial of service by crashing and restarting the process. Thanks to the Michelin team.

## 3.63.1 (2024-02-22)

### Security

* Bump dependency on `sanitize-html` to `^2.12.1` at a minimum, to ensure that `npm update apostrophe` is sufficient to guarantee a security update is installed. This security update prevents specially crafted HTML documents from revealing the existence or non-existence of files on the server. The vulnerability did not expose any other information about those files. Thanks to the [Snyk Security team](https://snyk.io/) for the disclosure and to [Dylan Armstrong](https://dylan.is/) for the fix.

## 3.63.0 (2024-02-21)

### Adds

* Adds a `launder` method to the `slug` schema field query builder to allow for use in API queries.
* Adds support for browsing specific pages in a relationship field when `withType` is set to a page type, like `@apostrophecms/home-page`, `default-page`, `article-page`...
* Add support for `canCreate`, `canPreview` & `canShareDraft` in context operations conditions.
* Add support for `canCreate`, `canEdit`, `canArchive` & `canPublish` in utility operations definitions.
* Add `uponSubmit` requirement in the `@apostrophecms/login` module. `uponSubmit` requirements are checked each time the user submit the login form. See the documentation for more information.
* Add field metadata feature, where every module can add metadata to fields via public API offered by `apos.doc.setMeta()`, `apos.doc.getMeta()`, `apos.doc.getMetaPath()` and `apos.doc.removeMeta()`. The metadata is stored in the database and can be used to store additional information about a field.
* Add new `apos.schema.addFieldMetadataComponent(namespace, component)` method to allow adding custom components. They have access to the server-side added field metadata and can decide to show indicators on the admin UI fields. Currently supported fields are "string", "slug", "array", "object" and "area".

### Fixes

* When deleting a draft document, we remove related reverse IDs of documents having a relation to the deleted one.
* Fix publishing or moving published page after a draft page on the same tree level to work as expected.
* Check create permissions on create keyboard shortcut.
* Copy requires create and edit permission.
* Display a more informative error message when publishing a page because the parent page is not published and the current user has no permission to publish the parent page (while having permission to publish the current one).
* The `content-changed` event for the submit draft action now uses a complete document.
* Fix the context bar overlap on palette for non-admin users that have the permission to modify it.
* Show widget icons in the editor area context menu.

### Changes

* Share Drafts modal styles made larger and it's toggle input has a larger hitbox.

## 3.62.0 (2024-01-25)

### Adds

* Adds support for `type` query parameter for page autocomplete. This allows to filter the results by page type. Example: `/api/v1/@apostrophecms/page?autocomplete=something&type=my-page-type`.
* Add testing for the `float` schema field query builder.
* Add testing for the `integer` schema field query builder.
* Add support for link HTML attributes in the rich text widget via configurable fields `linkFields`, extendable on a project level (same as it's done for `fields`). Add an `htmlAttribute` property to the standard fields that map directly to an HTML attribute, except `href` (see special case below), and set it accordingly, even if it is the same as the field name. Setting `htmlAttribute: 'href'` is not allowed and will throw a schema validation exception (on application boot).
* Adds support in `can` and `criteria` methods for `create` and `delete`.
* Changes support for image upload from `canEdit` to `canCreate`.
* The media manager is compatible with per-doc permissions granted via the `@apostrophecms-pro/advanced-permission` module.
* In inline arrays, the trash icon has been replaced by a close icon.

### Fixes

* Fix the `launder` and `finalize` methods of the `float` schema field query builder.
* Fix the `launder` and `finalize` methods of the `integer` schema field query builder.
* A user who has permission to `publish` a particular page should always be allowed to insert it into the
published version of the site even if they could not otherwise insert a child of the published
parent.
* Display the "Browse" button in a relationship inside an inline array.

## 3.61.1 (2023-01-08)

### Fixes

* Pinned Vue dependency to 2.7.15. Released on December 24th, Vue 2.7.16 broke the rich text toolbar in Apostrophe.

## 3.61.0 (2023-12-21)

### Adds

* Add a `validate` method to the `url` field type to allow the use of the `pattern` property.
* Add `autocomplete` attribute to schema fields that implement it (cf. [HTML attribute: autocomplete](https://developer.mozilla.org/en-US/docs/Web/HTML/Attributes/autocomplete)).
* Add the `delete` method to the `@apostrophecms/cache` module so we don't have to rely on direct MongoDB manipulation to remove a cache item.
* Adds tag property to fields in order to show a tag next to the field title (used in advanced permission for the admin field). Adds new sensitive label color.
* Pass on the module name and the full, namespaced template name to external front ends, e.g. Astro.
Also make this information available to other related methods for future and project-level use.
* Fixes the AposCheckbox component to be used more easily standalone, accepts a single model value instead of an array.

### Fixes

* Fix `date` schema field query builder to work with arrays.
* Fix `if` on pages. When you open the `AposDocEditor` modal on pages, you now see an up to date view of the visible fields.
* Pass on complete annotation information for nested areas when adding or editing a nested widget using an external front, like Astro.
* We can now close the image modal in rich-text widgets when we click outside of the modal.
The click on the cancel button now works too.
* Fixes the `clearLoginAttempts` method to work with the new `@apostrophecms/cache` module `delete` method.

## 3.60.1 (2023-12-06)

### Fixes

* corrected an issue where the use of the doc template library can result in errors at startup when
replicating certain content to new locales. This was not a bug in the doc template library.
Apostrophe was not invoking `findForEditing` where it should have.

## 3.60.0 (2023-11-29)

### Adds

* Add the possibility to add custom classes to notifications.
Setting the `apos-notification--hidden` class will hide the notification, which can be useful when we only care about the event carried by it.
* Give the possibility to add horizontal rules from the insert menu of the rich text editor with the following widget option: `insert: [ 'horizontalRule' ]`.
Improve also the UX to focus back the editor after inserting a horizontal rule or a table.

### Fixes

* The `render-widget` route now provides an `options` property on the widget, so that
schema-level options of the widget are available to the external front end when
rendering a newly added or edited widget in the editor. Note that when rendering a full page,
this information is already available on the parent area: `area.options.widgets[widget.type]`
* Pages inserted directly in the published mode are now given a
correct `lastPublishedAt` property, correcting several bugs relating
to the page tree.
* A migration has been added to introduce `lastPublishedAt` wherever
it is missing for existing pages.
* Fixed a bug that prevented page ranks from renumbering properly during "insert after" operations.
* Added a one-time migration to make existing page ranks unique among peers.
* Fixes conditional fields not being properly updated when switching items in array editor.
* The `beforeSend` event for pages and the loading of deferred widgets are now
handled in `renderPage` with the proper timing so that areas can be annotated
successfully for "external front" use.
* The external front now receives 100% of the serialization-friendly data that Nunjucks receives,
including the `home` property etc. Note that the responsibility to avoid passing any nonserializable
or excessively large data in `req.data` falls on the developer when choosing to use the
`apos-external-front` feature.
* Wraps the group label in the expanded preview menu component in `$t()` to allow translation

## 3.59.1 (2023-11-14)

### Fixes

* Fix `if` and `requiredIf` fields inside arrays. With regard to `if`, this is a hotfix for a regression introduced in 3.59.0.

## 3.59.0 (2023-11-03)

### Changes

* Webpack warnings about package size during the admin UI build process have been turned off by default. Warnings are still enabled for the public build, where a large bundle can be problematic for SEO.

### Fixes

* Apostrophe warns you if you have more than one piece page for the same piece type and you have not overridden `chooseParentPage`
to help Apostrophe decide which page is suitable as the `_url` of each piece. Beginning with this release, Apostrophe can recognize
when you have chosen to do this via `extendMethods`, so that you can call `_super()` to fall back to the default implementation without
receiving this warning. The default implementation still just returns the first page found, but always following the
`_super()` pattern here opens the door to npm modules that `improve` `@apostrophecms/piece-page` to do something more
sophisticated by default.
* `newInstance` always returns a reasonable non-null empty value for area and
object fields in case the document is inserted without being passed through
the editor, e.g. in a parked page like the home page. This simplifies
the new external front feature.

### Adds

* An adapter for Astro is under development with support from Michelin.
Starting with this release, adapters for external fronts, i.e. "back for front"
frameworks such as Astro, may now be implemented more easily. Apostrophe recognizes the
`x-requested-with: AposExternalFront` header and the `apos-external-front-key` header.
If both are present and `apos-external-front-key` matches the `APOS_EXTERNAL_FRONT_KEY`
environment variable, then Apostrophe returns JSON in place of a normal page response.
This mechanism is also available for the `render-widget` route.
* Like `type`, `metaType` is always included in projections. This helps
ensure that `apos.util.getManagerOf()` can be used on any object returned
by the Apostrophe APIs.

## 3.58.1 (2023-10-18)

### Security

* Update `uploadfs` to guarantee users get a fix for a [potential security vulnerability in `sharp`](https://security.snyk.io/vuln/SNYK-JS-SHARP-5922108).
This was theoretically exploitable only by users with permission to upload media to Apostrophe
* Remove the webpack bundle analyzer feature, which had been nonfunctional for some time, to address a harmless npm audit warning
* Note: there is one remaining `npm audit` warning regarding `postcss`. This is not a true vulnerability because only developers
with access to the entire codebase can modify styles passed to `postcss` by Apostrophe, but we are working with upstream
developers to determine the best steps to clear the warning

### Fixes

* Automatically add `type` to the projection only if there are no exclusions in the projection. Needed to prevent `Cannot do
exclusion on field in inclusion projection` error.

## 3.58.0 (2023-10-12)

### Fixes

* Ensure Apostrophe can make appropriate checks by always including `type` in the projection even if it is not explicitly listed.
* Never try to annotate a widget with permissions the way we annotate a document, even if the widget is simulating a document.
* The `areas` query builder now works properly when an array of area names has been specified.

### Adds

* Widget schema can now follow the parent schema via the similar to introduced in the `array` field type syntax (`<` prefix). In order a parent followed field to be available to the widget schema, the area field should follow it. For example, if area follows the root schema `title` field via `following: ['title']`, any field from a widget schema inside that area can do `following: ['<title']`.
* The values of fields followed by an `area` field are now available in custom widget preview Vue components (registered with widget option `options.widget = 'MyComponentPreview'`). Those components will also receive additional `areaField` prop (the parent area field definition object).
* Allows to insert attachments with a given ID, as well as with `docIds` and `archivedDocIds` to preserve related docs.
* Adds an `update` method to the attachment module, that updates the mongoDB doc and the associated file.
* Adds an option to the `http` `remote` method to allow receiving the original response from `node-fetch` that is a stream.

## 3.57.0 2023-09-27

### Changes
* Removes a 25px gap used to prevent in-context widget UI from overlapping with the admin bar
* Simplifies the way in-context widget state is rendered via modifier classes
### Adds

* Widgets detect whether or not their in-context editing UI will collide with the admin bar and adjust it appropriately.
* Italian translation i18n file created for the Apostrophe Admin-UI. Thanks to [Antonello Zanini](https://github.com/Tonel) for this contribution.
* Fixed date in piece type being displayed as current date in column when set as undefined and without default value. Thanks to [TheSaddestBread](https://github.com/AllanKoder) for this contribution.

### Fixes

* Bumped dependency on `oembetter` to ensure Vimeo starts working again
for everyone with this release. This is necessary because Vimeo stopped
offering oembed discovery meta tags on their video pages.

### Fixes

* The `118n` module now ignores non-JSON files within the i18n folder of any module and does not crash the build process.

## 3.56.0 (2023-09-13)

### Adds

* Add ability for custom tiptap extensions to access the options passed to rich text widgets at the area level.
* Add support for [npm workspaces](https://docs.npmjs.com/cli/v10/configuring-npm/package-json#workspaces) dependencies. A workspace dependency can now be used as an Apostrophe module even if it is not a direct dependency of the Apostrophe project. Only direct workspaces dependencies of the Apostrophe project are supported, meaning this will only work with workspaces set in the Apostrophe project. Workspaces set in npm modules are not supported, please use [`bundle`](https://v3.docs.apostrophecms.org/reference/module-api/module-overview.html#bundle) instead. For instance, I have an Apostrophe project called `website`. `website` is set with two [npm workspaces](https://docs.npmjs.com/cli/v10/using-npm/workspaces), `workspace-a` & `workspace-b`. `workspace-a` `package.json` contains a module named `blog` as a dependency. `website` can reference `blog` as enabled in the Apostrophe `modules` configuration.
* The actual invocation of `renderPageForModule` by the `sendPage` method of all modules has been
factored out to `renderPage`, which is no longer deprecated. This provides a convenient override point
for those who wish to substitute something else for Nunjucks or just wrap the HTML in a larger data
structure. For consistent results, one might also choose to override the `renderWidget` and `render`
methods of the `@apostrophecms/area` module, which are used to render content while editing.
Thanks to Michelin for their support of this work.
* Add `@apostrophecms/rich-text-widget:lint-fix-figure` task to wrap text nodes in paragraph tags when next to figure tags. Figure tags are not valid children of paragraph tags.
* Add `@apostrophecms/rich-text-widget:remove-empty-paragraph` task to remove empty paragraphs from all existing rich-texts.

## 3.55.1 (2023-09-11)

### Fixes

* The structured logging for API routes now responds properly if an API route throws a `string` as an exception, rather than
a politely `Error`-derived object with a `stack` property. Previously this resulted in an error message about the logging
system itself, which was not useful for debugging the original exception.

## 3.55.0 (2023-08-30)

### Adds

* Add `publicApiCheckAsync` wrapper method (and use it internally) to allow for overrides to do async permission checks of REST APIs. This feature doesn't introduce any breaking changes because the default implementation still invokes `publicApiCheck` in case developers have overridden it.

### Fixes

* Refresh schema field with same name in `AposDocEditor` when the schema changes.
* Infer parent ID mode from the request when retrieving the parent (target) page to avoid `notfound`.
* Log the actual REST API error message and not the one meant for the user.
* Hide dash on autopublished pages title.

## 3.54.0 (2023-08-16)

### Adds

* Add `@apostrophecms/log` module to allow structured logging. All modules have `logDebug`, `logInfo`, `logWarn` and `logError` methods now. See the [documentation](https://v3.docs.apostrophecms.org/guide/logging.html) for more details.
* Add `@apostrophecms/settings` translations.
* Add the ability to have custom modals for batch operations.
* Add the possibility to display utility operations inside a 3-dots menu on the page manager, the same way it is done for the docs manager.
* Custom context operations now accept a `moduleIf` property, which tests options at the module level
the same way that `if` tests properties of the document to determine if the operation should be
offered for a particular document. Note that not all options are passed to the front end unless
`getBrowserData` is extended to suit the need.
* Move Pages Manager modal business logic to a mixin.
* Add `column.extraWidth` option (number) for `AposTreeHeader.vue` to allow control over the tree cell width.
* Move `AposDocContextMenu.vue` business logic to a mixin.
* Move Pages Manager modal business logic to a mixin. Add `column.extraWidth` option (number) for `AposTreeHeader.vue` to allow control over the tree cell width.

### Changes

* Rename misleading `projection` parameter into `options` in `self.find` method signature for
`@apostrophecms/any-doc-type`, `@apostrophecms/any-page-type` & `@apostrophecms/piece-type`.
**This was never really a projection in A3,** so it is not a backwards compatibility issue.
* Hide save button during in-context editing if the document is autopublished.
* Beginning with this release, the correct `moduleName` for typical
actions on the context document is automatically passed to the
modal associated with a custom context operation, unless `moduleName`
is explicitly specified. The `moduleName` parameter to `addContextOperation`
is no longer required and should not be passed at all in most cases
(just pass the object argument). If you do wish to specify a `moduleName`
to override that prop given to the modal, then it is recommended to pass
it as a `moduleName` property of the object, not as a separate argument.
For backwards compatibility the two-argument syntax is still permitted.

### Fixes

* Resolved data integrity issue with certain page tree operations by inferring the best peer to position the page relative to rather
than attempting to remember the most recent move operation.
* Fixes a downstream bug in the `getFieldsByCategory` method in the `AposEditorMixin.js` by checking for a property before accessing it.
* In Nunjucks templates, `data.url` now includes any sitewide and locale URL prefixes. This fixes local prefixing for pagination of piece-type index pages.
* Changes were detected in various fields such as integers, which caused the "Update" button to be active even when there was no actual modification in the doc.
* Fix a bug that prevented adding multiple operations in the same batch operation group.
* The `getTarget` method of the page module should use `findForEditing` to make sure it is able to see
pages that would be filtered out of a public view by project level or npm module overrides.

## 3.53.0 (2023-08-03)

### Adds

* Accessibility improved for navigation inside modals and various UI elements.
Pages/Docs Manager and Doc Editor modal now have better keyboard accessibility.
They keep the focus on elements inside modals and give it back to their parent modal when closed.
This implementation is evolving and will likely switch to use the `dialog` HTML element soon.
* Adds support for a new `if` property in `addContextOperation` in order to show or not a context operation based on the current document properties.
* Add `update-doc-fields` event to call `AposDocEditor.updateDocFields` method
* Add schema field `hidden` property to always hide a field
* Hide empty schema tabs in `AposDocEditor` when all fields are hidden due to `if` conditions
* The front end UI now respects the `_aposEditorModal` and `_aposAutopublish`
properties of a document if present, and otherwise falls back to module
configuration. This is a powerful addition to custom editor components
for piece and page types, allowing "virtual piece types" on the back end that
deal with many content types to give better hints to the UI.
* Respect the `_aposAutopublish` property of a document if present, otherwise
fall back to module configuration.
* For convenience in custom editor components, pass the new prop `type`, the original type of the document being copied or edited.
* For better results in custom editor components, pass the prop `copyOfId`, which implies
the custom editor should fetch the original itself by its means of choice.
For backwards compatibility `copyOf` is still passed, but it may be an
incomplete projection and should not be used in new code.
* Custom context operations now receive a `docId` prop, which should
be used in preference to `doc` because `doc` may be an incomplete
projection.
* Those creating custom context operations for documents can now
specify both a `props` object for additional properties to be passed to
their modal and a `docProps` object to map properties from the document
to props of their choosing.
* Adds support to add context labels in admin bar.
* Adds support for admin UI language configuration in the `@apostrophecms/i18n` module. The new options allow control over the default admin UI language and configures the list of languages, that any individual logged in user can choose from. See the [documentation](https://v3.docs.apostrophecms.org/reference/modules/i18n.html) for more details.
* Adds `adminLocale` User field to allow users to set their preferred admin UI language, but only when the `@apostrophecms/i18n` is configured accordingly (see above).
* Adds `@apostrophecms/settings` module and a "Personal Settings" feature. See the [documentation](https://v3.docs.apostrophecms.org/reference/modules/settings.html) for more details.
* Adds `$and` operator on `addContextOperation` `if` property in order to check multiple fields before showing or hiding a context operation.

### Fixes

* `AposDocEditor` `onSave` method signature. We now always expect an object when a parameter is passed to the function to check
the value of `navigate` flag.
* Fixes a problem in the rich text editor where the slash would not be deleted after item selectin from the insert menu.
* Modules that have a `public` or `i18n` subdirectory no longer generate a
warning if they export no code.
* Clean up focus parent event handlers when components are destroyed. Prevents a slow degradation of performance while editing.
Thanks to [Joshua N. Miller](https://github.com/jmiller-rise8).
* Fixes a visual discrepancy in the rich text editor where empty paragraphs would appear smaller in preview mode compared to edit mode.

### Changes

* To make life easier for module developers, modules that are `npm link`ed to
the project no longer have to be listed in `package.json` as
dependencies. To prevent surprises this is still a requirement for modules
that are not symlinked.

## 3.52.0 (2023-07-06)

### Changes

* Foreign widget UI no longer uses inverted theme styles.

### Adds

* Allows users to double-click a nested widget's breadcrumb entry and open its editor.
* Adds support for a new `conditions` property in `addContextOperation` and validation of `addContextOperation` configuration.

### Fixes

* The API now allows the user to create a page without defining the page target ID. By default it takes the Home page.
* Users are no longer blocked from saving documents when a field is hidden
by an `if` condition fails to satisfy a condition such as `min` or `max`
or is otherwise invalid. Instead the invalid value is discarded for safety.
Note that `required` has always been ignored when an `if` condition is not
satisfied.
* Errors thrown in `@apostrophecms/login:afterSessionLogin` event handlers are now properly passed back to Passport as such, avoiding a process restart.

## 3.51.1 (2023-06-23)

## Fixes

* Fix a regression introduced in 3.51.0 - conditional fields work again in the array editor dialog box.

## 3.51.0 (2023-06-21)

### Adds

* Items can now be added to the user's personal menu in the
admin bar, alongside the "Log Out" option. To do so, specify
the `user: true` option when calling `self.apos.adminBar.add`.
This should be reserved for items that manage personal settings.
* When duplicating another document, the `_id` properties of
array items, widgets and areas are still regenerated to ensure
uniqueness across documents. However, an `_originalId` property
is now available for reference while the document remains in memory.
This facilitates change detection within array items in
`beforeSave` handlers and the like.
* Adds the possibility to add custom admin bars via the `addBar()` method from the `admin-bar` module.
* Adds support for conditional fields within `array` and `object` field schema. See the [documentation](https://v3.docs.apostrophecms.org/guide/conditional-fields/) for more information.

### Fixes

* Uses `findForEditing` method in the page put route.
* The "Duplicate" option in the page or piece manager now correctly duplicates the
entire document. This was a regression introduced in 3.48.0. The "Duplicate" option
in the editor dialog box always worked correctly.

### Changes

* Browser URL now changes to reflect the slug of the document according to the mode that is being viewed.

## 3.50.0 (2023-06-09)

### Adds

* As a further fix for issues that could ensue before the improvements
to locale renaming support that were released in 3.49.0, an
`@apostrophecms/page:reattach` task has been added. This command line task
takes the `_id` or `slug` of a page and reattaches it to the page tree as
the last child of the home page, even if page tree data for that page
is corrupted. You may wish to use the `--new-slug` and `--locale` options. This task should not
be needed in normal circumstances.

## 3.49.0 (2023-06-08)

### Changes

* Updates area UX to not display Add Content controls when a widget is focused.
* Updates area UX to unfocus widget on esc key.
* Updates widget UI to use dashed outlines instead of borders to indicate bounds.
* Updates UI for Insert Menu.
* Updates Insert Menu UX to allow mid-node insertion.
* Rich Text Widget's Insert components are now expected to emit `done` and `cancel` for proper RT cleanup. `close` still supported for BC, acts as `done`.
* Migrated the business logic of the login-related Vue components to external mixins, so that the templates and styles can be overridden by
copying the component `.vue` file to project level without copying all of the business logic. If you have already copied the components to style them,
we encourage you to consider replacing your `script` tag with the new version, which just imports the mixin, so that fixes we make there will be
available in your project.

### Adds

* Adds keyboard accessibility to Insert menu.
* Adds regex pattern feature for string fields.
* Adds `pnpm` support. Introduces new optional Apostrophe root configuration `pnpm` to force opt-in/out when auto detection fails. See the [documentation](https://v3.docs.apostrophecms.org/guide/using-pnpm.html) for more details.
* Adds a warning if database queries involving relationships
are made before the last `apostrophe:modulesRegistered` handler has fired.
If you need to call Apostrophe's `find()` methods at startup,
it is best to wait for the `@apostrophecms/doc:beforeReplicate` event.
* Allow `@` when a piece is a template and `/@` for page templates (doc-template-library module).
* Adds a `prefix` option to the http frontend util module.
If explicitly set to `false`, prevents the prefix from being automatically added to the URL,
when making calls with already-prefixed URLs for instance.
* Adds the `redirectToFirstLocale` option to the `i18n` module to prevent users from reaching a version of their site that would not match any locale when requesting the site without a locale prefix in the URL.
* If just one instance of a piece type should always exist (per locale if localized), the
`singletonAuto` option may now be set to `true` or to an object with a `slug` option in
order to guarantee it. This implicitly sets `singleton: true` as well. This is now used
internally by `@apostrophecms/global` as well as the optional `@apostrophecms-pro/palette` module.

### Fixes

* Fix 404 error when viewing/editing a doc which draft has a different version of the slug than the published one.
* Fixed a bug where multiple home pages can potentially be inserted into the database if the
default locale is renamed. Introduced the `async apos.doc.bestAposDocId(criteria)` method to
help identify the right `aposDocId` when inserting a document that might exist in
other locales.
* Fixed a bug where singletons like the global doc might not be inserted at all if they
exist under the former name of the default locale and there are no other locales.

## 3.48.0 (2023-05-26)

### Adds

* For performance, add `apos.modules['piece-type']getManagerApiProjection` method to reduce the amount of data returned in the manager
    modal. The projection will contain the fields returned in the method in addition to the existing manager modal
    columns.
* Add `apos.schema.getRelationshipQueryBuilderChoicesProjection` method to set the projection used in
    `apos.schema.relationshipQueryBuilderChoices`.
* Rich-text inline images now copies the `alt` attribute from the original image from the Media Library.

### Changes

* Remove `stripPlaceholderBrs` and `restorePlaceholderBrs` from `AposRichTextWidgetEditor.vue` component.
* Change tiptap `Gapcursor` display to use a vertical blinking cursor instead of an horizontal cursor, which allow users to add text before and after inline images and tables.
* You can set `max-width` on `.apos-rich-text-toolbar__inner` to define the width of the rich-text toolbar. It will now
    flow on multiple lines if needed.
* The `utilityRail` prop of `AposSchema` now defaults to `false`, removing
the need to explicitly pass it in almost all contexts.
* Mark `apos.modules['doc-type']` methods `getAutocompleteTitle`, `getAutocompleteProjection` and `autocomplete` as
    deprecated. Our admin UI does not use them, it uses the `autocomplete('...')` query builder.
    More info at https://v3.docs.apostrophecms.org/reference/query-builders.html#autocomplete'.
* Print a warning with a clear explanation if a module's `index.js` file contains
no `module.exports` object (often due to a typo), or it is empty.

### Fixes

* Now errors and exits when a piece-type or widget-type module has a field object with the property `type`. Thanks to [NuktukDev](https://github.com/nuktukdev) for this contribution.
* Add a default page type value to prevent the dropdown from containing an empty value.

## 3.47.0 (2023-05-05)

### Changes

* Since Node 14 and MongoDB 4.2 have reached their own end-of-support dates,
we are **no longer supporting them for A3.** Note that our dependency on
`jsdom` 22 is incompatible with Node 14. Node 16 and Node 18 are both
still supported. However, because Node 16 reaches its
end-of-life date quite soon (September), testing and upgrading directly
to Node 18 is strongly recommended.
* Updated `sluggo` to version 1.0.0.
* Updated `jsdom` to version `22.0.0` to address an installation warning about the `word-wrap` module.

### Fixes

* Fix `extendQueries` to use super pattern for every function in builders and methods (and override properties that are not functions).

## 3.46.0 (2023-05-03)

### Fixes

* Adding or editing a piece no longer immediately refreshes the main content area if a widget editor is open. This prevents interruption of the widget editing process
when working with the `@apostrophecms/ai-helper` module, and also helps in other situations.
* Check that `e.doc` exists when handling `content-changed` event.
* Require updated `uploadfs` version with no dependency warnings.

### Adds

* Allow sub-schema fields (array and object) to follow parent schema fields using the newly introduced `following: '<parentField'` syntax, where the starting `<` indicates the parent level. For example `<parentField` follows a field in the parent level, `<<grandParentField` follows a field in the grandparent level, etc. The change is fully backward compatible with the current syntax for following fields from the same schema level.

### Changes

* Debounce search to prevent calling search on every key stroke in the manager modal.
* Various size and spacing adjustments in the expanded Add Content modal UI

## 3.45.1 (2023-04-28)

### Fixes

* Added missing styles to ensure consistent presentation of the rich text insert menu.
* Fixed a bug in which clicking on an image in the media manager would close the "insert
image" dialog box.
* Update `html-to-text` package to the latest major version.

## 3.45.0 (2023-04-27)

### Adds

* Rich text widgets now support the `insert` option, an array
which currently may contain the strings `image` and `table` in order to add a
convenient "insert menu" that pops up when the slash key is pressed.
This provides a better user experience for rich text features that shouldn't
require that the user select existing text before using them.
* Auto expand inline array width if needed using `width: max-content` in the admin UI.
* The "browse" button is now available when selecting pages and pieces
to link to in the rich text editor.
* The "browse" button is also available when selecting inline images
in the rich text editor.
* Images are now previewed in the relationship field's compact list view.
* The new `apos-refreshing` Apostrophe bus event can be used to prevent
Apostrophe from refreshing the main content zone of the page when images
and pieces are edited, by clearing the `refresh` property of the object
passed to the event.
* To facilitate custom click handlers, an `apos.modal.onTopOf(el1, el2)` function is now
available to check whether an element is considered to be "on top of" another element in
the modal stack.

### Changes

* The `v-click-outside-element` Vue directive now understands that modals "on top of"
an element should be considered to be "inside" the element, e.g. clicks on them
shouldn't close the link dialog etc.

### Fixes

* Fix various issues on conditional fields that were occurring when adding new widgets with default values or selecting a falsy value in a field that has a conditional field relying on it.
Populate new or existing doc instances with default values and add an empty `null` choice to select fields that do not have a default value (required or not) and to the ones configured with dynamic choices.
* Rich text widgets save more reliably when many actions are taken quickly just before save.
* Fix an issue in the `oembed` field where the value was kept in memory after cancelling the widget editor, which resulted in saving the value if the widget was nested and the parent widget was saved.
Also improve the `oembed` field UX by setting the input as `readonly` rather than `disabled` when fetching the video metadata, in order to avoid losing its focus when typing.

## 3.44.0 (2023-04-13)

### Adds

* `checkboxes` fields now support a new `style: 'combobox'` option for a better multiple-select experience when there
are many choices.
* If the new `guestApiAccess` option is set to `true` for a piece type or for `@apostrophecms/page`,
Apostrophe will allow all logged-in users to access the GET-method REST APIs of that
module, not just users with editing privileges, even if `publicApiProjection` is not set.
This is useful when the goal is to allow REST API access to "guest" users who have
project-specific reasons to fetch access content via REST APIs.
* `test-lib/utils.js` has new `createUser` and `loginAs` methods for the convenience of
those writing mocha tests of Apostrophe modules.
* `batchOperations` permissions: if a `permission` property is added to any entry in the `batchOperations` cascade of a piece-type module, this permission will be checked for every user. See `batchOperations` configuration in `modules/@apostrophecms/piece-type/index.js`. The check function `checkBatchOperationsPermissions` can be extended. Please note that this permission is checked only to determine whether to offer the operation.

### Fixes
* Fix child page slug when title is deleted

## 3.43.0 (2023-03-29)

### Adds

* Add the possibility to override the default "Add Item" button label by setting the `itemLabel` option of an `array` field.
* Adds `touch` task for every piece type. This task invokes `update` on each piece, which will execute all of the same event handlers that normally execute when a piece of that type is updated. Example usage: `node app article:touch`.

### Fixes

* Hide the suggestion help from the relationship input list when the user starts typing a search term.
* Hide the suggestion hint from the relationship input list when the user starts typing a search term except when there are no matches to display.
* Disable context menu for related items when their `relationship` field has no sub-[`fields`](https://v3.docs.apostrophecms.org/guide/relationships.html#providing-context-with-fields) configured.
* Logic for checking whether we are running a unit test of an external module under mocha now uses `includes` for a simpler, safer test that should be more cross-platform.

## 3.42.0 (2023-03-16)

### Adds

* You can now set `style: table` on inline arrays. It will display the array as a regular HTML table instead of an accordion.
See the [array field documentation](https://v3.docs.apostrophecms.org/reference/field-types/array.html#settings) for more information.
* You can now set `draggable: false` on inline arrays. It will disable the drag and drop feature. Useful when the order is not significant.
See the [array field documentation](https://v3.docs.apostrophecms.org/reference/field-types/array.html#settings) for more information.
* You can now set the label and icon to display on inline arrays when they are empty.
See the [array field documentation](https://v3.docs.apostrophecms.org/reference/field-types/array.html#whenEmpty) for more information.
* We have added a new and improved suggestion UI to relationship fields.
* The `utilityOperations` feature of piece types now supports additional properties:
`relationship: true` (show the operation only when editing a relationship), `relationship: false` (never show
the operation when editing a relationship), `button: true`, `icon` and `iconOnly: true`.
When `button: true` is specified, the operation appears as a standalone button rather than
being tucked away in the "more" menu.
* In addition, `utilityOperations` can now specify `eventOptions` with an `event` subproperty
instead of `modalOptions`. This is useful with the new `edit` event (see below).
* Those extending our admin UI on the front end can now open a modal to create or edit a page or piece by calling
`await apos.doc.edit({ type: 'article' })` (the type here is an example). To edit an existing document add an
`_id` property. To copy an existing document (like our "duplicate" feature) add a `copyOf`
property. When creating new pages, `type` can be sent to `@apostrophecms/page` for convenience
(note that the `type` property does not override the default or current page type in the editor).
* The `edit` Apostrophe event is now available and takes an object with the same properties
as above. This is useful when configuring `utilityOperations`.
* The `content-changed` Apostrophe event can now be emitted with a `select: true` property. If a
document manager for the relevant content type is open, it will attempt to add the document to the
current selection. Currently this works best with newly inserted documents.
* Localized strings in the admin UI can now use `$t(key)` to localize a string inside
an interpolated variable. This was accomplished by setting `skipOnVariables` to false
for i18next, solely on the front end for admin UI purposes.
* The syntax of the method defined for dynamic `choices` now accepts a module prefix to get the method from, and the `()` suffix.
This has been done for consistency with the external conditions syntax shipped in the previous release. See the documentation for more information.
* Added the `viewPermission` property of schema fields, and renamed `permission` to `editPermission` (with backwards
compatibility) for clarity. You can now decide if a schema field requires permissions to be visible or editable.
See the documentation for more information.
* Display the right environment label on login page. By default, based on `NODE_ENV`, overriden by `environmentLabel` option in `@apostrophecms/login` module. The environment variable `APOS_ENV_LABEL` will override this. Note that `NODE_ENV` should generally only be set to `development` (the default) or `production` as many Node.js modules opt into optimizations suitable for all deployed environments when it is set to `production`. This is why we offer the separate `APOS_ENV_LABEL` variable.

### Fixes

* Do not log unnecessary "required" errors for hidden fields.
* Fixed a bug that prevented "Text Align" from working properly in the rich text editor in certain cases.
* Fix typo in `@apostrophecms/doc-type` and `@apostrophecms/submitted-drafts` where we were using `canCreate` instead of `showCreate` to display the `Create New` button or showing the `Copy` button in `Manager` modals.
* Send external condition results in an object so that numbers are supported as returned values.

## 3.41.1 (2023-03-07)

No changes. Publishing to make sure 3.x is tagged `latest` in npm, rather than 2.x.

## 3.41.0 (2023-03-06)

### Adds

* Handle external conditions to display fields according to the result of a module method, or multiple methods from different modules.
This can be useful for displaying fields according to the result of an external API or any business logic run on the server. See the documentation for more information.

### Fixes

* Replace `deep-get-set` dependency with `lodash`'s `get` and `set` functions to fix the [Prototype Pollution in deep-get-set](https://github.com/advisories/GHSA-mjjj-6p43-vhhv) vulnerability. There was no actual vulnerability in Apostrophe due to the way the module was actually used, and this was done to address vulnerability scan reports.
* The "soft redirects" for former URLs of documents now work better with localization. Thanks to [Waldemar Pankratz](https://github.com/waldemar-p).
* Destroy `AreaEditor` Vue apps when the page content is refreshed in edit mode. This avoids a leak of Vue apps components being recreated while instances of old ones are still alive.

### Security

* Upgrades passport to the latest version in order to ensure session regeneration when logging in or out. This adds additional security to logins by mitigating any risks due to XSS attacks. Apostrophe is already robust against XSS attacks. For passport methods that are internally used by Apostrophe everything is still working. For projects that are accessing the passport instance directly through `self.apos.login.passport`, some verifications may be necessary to avoid any compatibility issue. The internally used methods are `authenticate`, `use`, `serializeUser`, `deserializeUser`, `initialize`, `session`.

## 3.40.1 (2023-02-18)

* No code change. Patch level bump for package update.

## 3.40.0 (2023-02-17)

### Adds

* For devops purposes, the `APOS_BASE_URL` environment variable is now respected as an override of the `baseUrl` option.

### Fixes

* Do not display shortcut conflicts at startup if there are none.
* Range field correctly handles the `def` attribute set to `0` now. The `def` property will be used when the field has no value provided; a value going over the max or below the min threshold still returns `null`.
* `select` fields now work properly when the `value` of a choice is a boolean rather than a string or a number.

## 3.39.2 (2023-02-03)

### Fixes
* Hotfix for a backwards compatibility break in webpack that triggered a tiptap bug. The admin UI build will now succeed as expected.

## 3.39.1 (2023-02-02)

### Fixes

* Rescaling cropped images with the `@apostrophecms/attachment:rescale` task now works correctly. Thanks to [Waldemar Pankratz](https://github.com/waldemar-p) for this contribution.

## 3.39.0 (2023-02-01)

### Adds

* Basic support for editing tables by adding `table` to the rich text toolbar. Enabling `table` allows you to create tables, including `td` and `th` tags, with the ability to merge and split cells. For now the table editing UI is basic, all of the functionality is there but we plan to add more conveniences for easy table editing soon. See the "Table" dropdown for actions that are permitted based on the current selection.
* `superscript` and `subscript` may now be added to the rich text widget's `toolbar` option.
* Early beta-quality support for adding inline images to rich text, by adding `image` to the rich text toolbar. This feature works reliably, however the UI is not mature yet. In particular you must search for images by typing part of the title. We will support a proper "browse" experience here soon. For good results you should also configure the `imageStyles` option. You will also want to style the `figure` tags produced. See the documentation for more information.
* Support for `div` tags in the rich text toolbar, if you choose to include them in `styles`. This is often necessary for A2 content migration and can potentially be useful in new work when combined with a `class` if there is no suitable semantic block tag.
* The new `@apostrophecms/attachment:download-all --to=folder` command line task is useful to download all of your attachments from an uploadfs backend other than local storage, especially if you do not have a more powerful "sync" utility for that particular storage backend.
* A new `loadingType` option can now be set for `image-widget` when configuring an `area` field. This sets the `loading` attribute of the `img` tag, which can be used to enable lazy loading in most browsers. Thanks to [Waldemar Pankratz](https://github.com/waldemar-p) for this contribution.
* Two new module-level options have been added to the `image-widget` module: `loadingType` and `size`. These act as fallbacks for the same options at the area level. Thanks to [Waldemar Pankratz](https://github.com/waldemar-p) for this contribution.

### Fixes

* Adding missing require (`bluebird`) and fallback (`file.crops || []`) to `@apostrophecms/attachment:rescale`-task

## 3.38.1 (2023-01-23)

### Fixes

* Version 3.38.0 introduced a regression that temporarily broke support for user-edited content in locales with names like `de-de` (note the lowercase country name). This was inadvertently introduced in an effort to improve support for locale fallback when generating static translations of the admin interface. Version 3.38.1 brings back the content that temporarily appeared to be missing for these locales (it was never removed from the database), and also achieves the original goal. **However, if you created content for such locales using `3.38.0` (released five days ago) and wish to keep that content,** rather than reverting to the content from before `3.38.0`, see below.

### Adds

* The new `i18n:rename-locale` task can be used to move all content from one locale name to another, using the `--old` and `--new` options. By default, any duplicate keys for content existing in both locales will stop the process. However you can specify which content to keep in the event of a duplicate key error using the `--keep=localename` option. Note that the value of `--new` should match the a locale name that is currently configured for the `@apostrophecms/i18n` module.

Example:

```
# If you always had de-de configured as a locale, but created
# a lot of content with Apostrophe 3.38.0 which incorrectly stored
# it under de-DE, you can copy that content. In this case we opt
# to keep de-de content in the event of any conflicts
node app @apostrophecms/i18n:rename-locale --old=de-DE --new=de-de --keep=de-de
```

## 3.38.0 (2023-01-18)

### Adds

* Emit a `beforeSave` event from the `@apostrophecms:notification` module, with `req` and the `notification` as arguments, in order to give the possibility to override the notification.
* Emit a `beforeInsert` event from the `@apostrophecms:attachment` module, with `req` and the `doc` as arguments, in order to give the possibility to override the attachment.
* Emit a `beforeSaveSafe` event from the `@apostrophecms:user` module, with `req`, `safeUser` and `user` as arguments, in order to give the possibility to override properties of the `safeUser` object which contains password hashes and other information too sensitive to be stored in the aposDocs collection.
* Automatically convert failed uppercase URLs to their lowercase version - can be disabled with `redirectFailedUpperCaseUrls: false` in `@apostrophecms/page/index.js` options. This only comes into play if a 404 is about to happen.
* Automatically convert country codes in locales like `xx-yy` to `xx-YY` before passing them to `i18next`, which is strict about uppercase country codes.
* Keyboard shortcuts conflicts are detected and logged on to the terminal.

### Fixes

* Invalid locales passed to the i18n locale switching middleware are politely mapped to 400 errors.
* Any other exceptions thrown in the i18n locale switching middleware can no longer crash the process.
* Documents kept as the `previous` version for undo purposes were not properly marked as such, breaking the public language switcher in some cases. This was fixed and a migration was added for existing data.
* Uploading an image in an apostrophe area with `minSize` requirements will not trigger an unexpected error anymore. If the image is too small, a notification will be displayed with the minimum size requirements. The `Edit Image` modal will now display the minimum size requirements, if any, above the `Browse Images` field.
* Some browsers saw the empty `POST` response for new notifications as invalid XML. It will now return an empty JSON object with the `Content-Type` set to `application/json`.

## 3.37.0 (2023-01-06)

### Adds

* Dynamic choice functions in schemas now also receive a data object with their original doc id for further inspection by your function.
* Use `mergeWithCustomize` when merging extended source Webpack configuration. Introduce overideable asset module methods `srcCustomizeArray` and `srcCustomizeObject`, with reasonable default behavior, for fine tuning Webpack config arrays and objects merging. More info - [the Webpack mergeWithCustomize docs](https://github.com/survivejs/webpack-merge#mergewithcustomize-customizearray-customizeobject-configuration--configuration)
* The image widget now accepts a `placeholderImage` option that works like `previewImage` (just specify a file extension, like `placeholderImage: 'jpg'`, and provide the file `public/placeholder.jpg` in the module). The `placeholderUrl` option is still available for backwards compatibility.

### Fixes

* `docId` is now properly passed through array and object fields and into their child schemas.
* Remove module `@apostrophecms/polymorphic-type` name alias `@apostrophecms/polymorphic`. It was causing warnings
    e.g. `A permission.can() call was made with a type that has no manager: @apostrophecms/polymorphic-type`.
* The module `webpack.extensions` configuration is not applied to the core Admin UI build anymore. This is the correct and intended behavior as explained in the [relevant documentation](https://v3.docs.apostrophecms.org/guide/webpack.html#extending-webpack-configuration).
* The `previewImage` option now works properly for widget modules loaded from npm and those that subclass them. Specifically, the preview image may be provided in the `public/` subdirectory of the original module, the project-level configuration of it, or a subclass.

## 3.36.0 (2022-12-22)

### Adds

* `shortcut` option for piece modules, allowing easy re-mapping of the manager command shortcut per module.

### Fixes

* Ensure there are no conflicting command shortcuts for the core modules.

## 3.35.0 (2022-12-21)

### Adds

* Introduced support for linking directly to other Apostrophe documents in a rich text widget. The user can choose to link to a URL, or to a page. Linking to various piece types can also be enabled with the `linkWithType` option. This is equivalent to the old `apostrophe-rich-text-permalinks` module but is included in the core in A3. See the [documentation](https://v3.docs.apostrophecms.org/guide/core-widgets.html#rich-text-widget) for details.
* Introduced support for the `anchor` toolbar control in the rich text editor. This allows named anchors to be inserted. These are rendered as `span` tags with the given `id` and can then be linked to via `#id`, providing basic support for internal links. HTML 4-style named anchors in legacy content (`name` on `a` tags) are automatically migrated upon first edit.
* German translation i18n file created for the Apostrophe Admin-UI. Thanks to [Noah Gysin](https://github.com/NoahGysin) for this contribution.
* Introduced support for keyboard shortcuts in admin UI. Hitting `?` will display the list of available shortcuts. Developpers can define their own shortcuts by using the new `@apostrophecms/command-menu` module and the `commands` property. Please check the [keyboard shortcut documentation](https://v3.docs.apostrophecms.org/guide/command-menu.html) for more details.

### Fixes

* The `bulletList` and `orderedList` TipTap toolbar items now work as expected.
* When using the autocomplete/typeahead feature of relationship fields, typing a space at the start no longer results in an error.
* Replace [`credential`](https://www.npmjs.com/package/credential) package with [`credentials`](https://www.npmjs.com/package/credentials) to fix the [`mout` Prototype Pollution vulnerability](https://cve.mitre.org/cgi-bin/cvename.cgi?name=CVE-2020-7792). There was no actual vulnerability in Apostrophe or credential due to the way the module was actually used, and this was done to address vulnerability scan reports.
* Added a basic implementation of the missing "Paste from Clipboard" option to Expanded Widget Previews.


## 3.34.0 (2022-12-12)

### Fixes

* Nested areas work properly in widgets that have the `initialModal: false` property.
* Apostrophe's search index now properly incorporates most string field types as in A2.

### Adds

* Relationships load more quickly.
* Parked page checks at startup are faster.
* Tasks to localize and unlocalize piece type content (see `node app help [yourModuleName]:localize` and `node app help [yourModuleName]:unlocalize`).
## 3.33.0 (2022-11-28)

### Adds

* You can now set `inline: true` on schema fields of type `array`. This displays a simple editing interface in the context of the main dialog box for the document in question, avoiding the need to open an additional dialog box. Usually best for cases with just one field or just a few. If your array field has a large number of subfields the default behavior (`inline: false`) is more suitable for your needs. See the [array field](https://v3.docs.apostrophecms.org/reference/field-types/array.html) documentation for more information.
* Batch feature for publishing pieces.
* Add extensibility for `rich-text-widget` `defaultOptions`. Every key will now be used in the `AposRichTextWidgetEditor`.

### Fixes

* Prior to this release, widget templates that contained areas pulled in from related documents would break the ability to add another widget beneath.
* Validation of object fields now works properly on the browser side, in addition to server-side validation, resolving UX issues.
* Provisions were added to prevent any possibility of a discrepancy in relationship loading results under high load. It is not clear whether this A2 bug was actually possible in A3.

## 3.32.0 (2022-11-09)

### Adds

* Adds Reset Password feature to the login page. Note that the feature must be enabled and email delivery must be properly configured. See the [documentation](https://v3.docs.apostrophecms.org/reference/modules/login.html) for more details.
* Allow project-level developer to override bundling decisions by configuring the `@apostrophecms/asset` module. Check the [module documentation](https://v3.docs.apostrophecms.org/reference/modules/asset.html#options) for more information.

### Fixes

* Query builders for regular select fields have always accepted null to mean "do not filter on this property." Now this also works for dynamic select fields.
* The i18n UI state management now doesn't allow actions while it's busy.
* Fixed various localization bugs in the text of the "Update" dropdown menu.
* The `singleton: true` option for piece types now automatically implies `showCreate: false`.
* Remove browser console warnings by handling Tiptap Editor's breaking changes and duplicated plugins.
* The editor modal now allocates more space to area fields when possible, resolving common concerns about editing large widgets inside the modal.

## 3.31.0 (2022-10-27)

### Adds

* Adds `placeholder: true` and `initialModal: false` features to improve the user experience of adding widgets to the page. Checkout the [Widget Placeholders documentation](https://v3.docs.apostrophecms.org/guide/areas-and-widgets.html#adding-placeholder-content-to-widgets) for more detail.

### Fixes

* When another user is editing the document, the other user's name is now displayed correctly.

## 3.30.0 (2022-10-12)

### Adds

* New `APOS_LOG_ALL_ROUTES` environment variable. If set, Apostrophe logs information about all middleware functions and routes that are executed on behalf of a particular URL.
* Adds the `addFileGroups` option to the `attachment` module. Additionally it exposes a new method, `addFileGroup(group)`. These allow easier addition of new file groups or extension of the existing groups.

### Fixes

* Vue 3 may now be used in a separate webpack build at project level without causing problems for the admin UI Vue 2 build.
* Fixes `cache` module `clear-cache` CLI task message
* Fixes help message for `express` module `list-routes` CLI task

## 3.29.1 (2022-10-03)

### Fixes

* Hotfix to restore Node 14 support. Of course Node 16 is also supported.


## 3.29.0 (2022-10-03)

### Adds

* Areas now support an `expanded: true` option to display previews for widgets. The Expanded Widget Preview Menu also supports grouping and display columns for each group.
* Add "showQuery" in piece-page-type in order to override the query for the "show" page as "indexQuery" does it for the index page

### Fixes

* Resolved a bug in which users making a password error in the presence of pre-login checks such as a CAPTCHA were unable to try again until they refreshed the page.

## 3.28.1 (2022-09-15)

### Fixes

* `AposInputBoolean` can now be `required` and have the value `false`.
* Schema fields containing boolean filters can now list both `yes` and `no` choices according to available values in the database.
* Fix attachment `getHeight()` and `getWidth()` template helpers by changing the assignment of the `attachment._crop` property.
* Change assignment of `attachment._focalPoint` for consistency.

## 3.28.0 (2022-08-31)

### Fixes

* Fix UI bug when creating a document via a relationship.

### Adds

* Support for uploading `webp` files for display as images. This is supported by all current browsers now that Microsoft has removed IE11. For best results, you should run `npm update` on your project to make sure you are receiving the latest release of `uploadfs` which uses `sharp` for image processing. Thanks to [Isaac Preston](https://github.com/ixc7) for this addition.
* Clicking outside a modal now closes it, the same way the `Escape` key does when pressed.
* `checkboxes` fields now support `min` and `max` properties. Thanks to [Gabe Flores](https://github.com/gabeflores-appstem).

## 3.27.0 (2022-08-18)

### Adds

* Add `/grid` `POST` route in permission module, in addition to the existing `GET` one.
* New utility script to help find excessively heavy npm dependencies of apostrophe core.

### Changes

* Extract permission grid into `AposPermissionGrid` vue component.
* Moved `stylelint` from `dependencies` to `devDependencies`. The benefit may be small because many projects will depend on `stylelint` at project level, but every little bit helps install speed, and it may make a bigger difference if different major versions are in use.

## 3.26.1 (2022-08-06)

### Fixes

Hotfix: always waits for the DOM to be ready before initializing the Apostrophe Admin UI. `setTimeout` alone might not guarantee that every time. This issue has apparently become more frequent in the latest versions of Chrome.
* Modifies the `login` module to return an empty object in the API session cookie response body to avoid potential invalid JSON error if `response.json()` is retrieved.

## 3.26.0 (2022-08-03)

### Adds

* Tasks can now be registered with the `afterModuleReady` flag, which is more useful than `afterModuleInit` because it waits for the module to be more fully initialized, including all "improvements" loaded via npm. The original `afterModuleInit` flag is still supported in case someone was counting on its behavior.
* Add `/grid` `POST` route in permission module, in addition to the existing `GET` one, to improve extensibility.
* `@apostrophecms/express:list-routes` command line task added, to facilitate debugging.

### Changes

* Since Microsoft has ended support for IE11 and support for ES5 builds is responsible for a significant chunk of Apostrophe's installation time, the `es5: true` option no longer produces an IE11 build. For backwards compatibility, developers will receive a warning, but their build will proceed without IE11 support. IE11 ES5 builds can be brought back by installing the optional [@apostrophecms/asset-es5](https://github.com/apostrophecms/asset-es5) module.

### Fixes

* `testModule: true` works in unit tests of external Apostrophe modules again even with modern versions of `mocha`, thanks to [Amin Shazrin](https://github.com/ammein).
* `getObjectManager` is now implemented for `Object` field types, fixing a bug that prevented the use of areas found in `object` schema fields within templates. Thanks to [James R T](https://github.com/jamestiotio).

## 3.25.0 (2022-07-20)

### Adds

* `radio` and `checkboxes` input field types now support a server side `choices` function for supplying their `choices` array dynamically, just like `select` fields do. Future custom field types can opt into this functionality with the field type flag `dynamicChoices: true`.

### Fixes

* `AposSelect` now emits values on `change` event as they were originally given. Their values "just work" so you do not have to think about JSON anymore when you receive it.
* Unpinned tiptap as the tiptap team has made releases that resolve the packaging errors that caused us to pin it in 3.22.1.
* Pinned `vue-loader` to the `15.9.x` minor release series for now. The `15.10.0` release breaks support for using `npm link` to develop the `apostrophe` module itself.
* Minimum version of `sanitize-html` bumped to ensure a potential denial-of-service vector is closed.

## 3.24.0 (2022-07-06)

### Adds

* Handle `private: true` locale option in i18n module, preventing logged out users from accessing the content of a private locale.

### Fixes

* Fix missing title translation in the "Array Editor" component.
* Add `follow: true` flag to `glob` functions (with `**` pattern) to allow registering symlink files and folders for nested modules
* Fix disabled context menu for relationship fields editing ([#3820](https://github.com/apostrophecms/apostrophe/issues/3820))
* In getReq method form the task module, extract the right `role` property from the options object.
* Fix `def:` option in `array` fields, in order to be able to see the default items in the array editor modal

## 3.23.0 (2022-06-22)

### Adds

* Shared Drafts: gives the possibility to share a link which can be used to preview the draft version of page, or a piece `show` page.
* Add `Localize` option to `@apostrophecms/image`. In Edit mode the context bar menu includes a "Localize" option to start cloning this image into other locales.

### Fixes

* Update `sass` to [`1.52.3`+](https://github.com/sass/dart-sass/pull/1713) to prevent the error `RangeError: Invalid value: Not in inclusive range 0..145: -1`. You can now fix that by upgrading with `npm update`. If it does not immediately clear up the issue in development, try `node app @apostrophecms/asset:clear-cache`.
* Fix a potential issue when URLs have a query string, in the `'@apostrophecms/page:notFound'` handler of the `soft-redirect` module.

## 3.22.1 (2022-06-17)

* Hotfix: temporarily pin versions of tiptap modules to work around packaging error that breaks import of the most recent releases. We will unpin as soon as this is fixed upstream. Fixes a bug where `npm update` would fail for A3 projects.

## 3.22.0 (2022-06-08)

### Adds

* Possibility to pass options to webpack extensions from any module.

### Fixes

* Fix a Webpack cache issue leading to modules symlinked in `node_modules` not being rebuilt.
* Fixes login maximum attempts error message that wasn't showing the plural when lockoutMinutes is more than 1.
* Fixes the text color of the current array item's slat label in the array editor modal.
* Fixes the maximum width of an array item's slat label so as to not obscure the Remove button in narrow viewports.
* If an array field's titleField option is set to a select field, use the selected option's label as the slat label rather its value.
* Disable the slat controls of the attachment component while uploading.
* Fixes bug when re-attaching the same file won't trigger an upload.
* AposSlat now fully respects the disabled state.

## 3.21.1 (2022-06-04)

### Fixes

* Work around backwards compatibility break in `sass` module by pinning to `sass` `1.50.x` while we investigate. If you saw the error `RangeError: Invalid value: Not in inclusive range 0..145: -1` you can now fix that by upgrading with `npm update`. If it does not immediately clear up the issue in development, try `node app @apostrophecms/asset:clear-cache`.

## 3.21.0 (2022-05-25)

### Adds

* Trigger only the relevant build when in a watch mode (development). The build paths should not contain comma (`,`).
* Adds an `unpublish` method, available for any doc-type.
An _Unpublish_ option has also been added to the context menu of the modal when editing a piece or a page.
* Allows developers to group fields in relationships the same way it's done for normal schemas.

### Fixes

* Vue files not being parsed when running eslint through command line, fixes all lint errors in vue files.
* Fix a bug where some Apostrophe modules symlinked in `node_modules` are not being watched.
* Recover after webpack build error in watch mode (development only).
* Fixes an edge case when failing (throw) task invoked via `task.invoke` will result in `apos.isTask()` to always return true due to `apos.argv` not reverted properly.

## 3.20.1 (2022-05-17)

### Fixes

* Minor corrections to French translation.

## 3.20.0

### Adds

* Adds French translation of the admin UI (use the `fr` locale).

## 3.19.0

### Adds

* New schema field type `dateAndTime` added. This schema field type saves in ISO8601 format, as UTC (Universal Coordinated Time), but is edited in a user-friendly way in the user's current time zone and locale.
* Webpack disk cache for better build performance in development and, if appropriately configured, production as well.
* In development, Webpack rebuilds the front end without the need to restart the Node.js process, yielding an additional speedup. To get this speedup for existing projects, see the `nodemonConfig` section of the latest `package.json` in [a3-boilerplate](https://github.com/apostrophecms/a3-boilerplate) for the new "ignore" rules you'll need to prevent nodemon from stopping the process and restarting.
* Added the new command line task `apostrophecms/asset:clear-cache` for clearing the webpack disk cache. This should be necessary only in rare cases where the configuration has changed in ways Apostrophe can't automatically detect.
* A separate `publishedLabel` field can be set for any schema field of a page or piece. If present it is displayed instead of `label` if the document has already been published.

### 3.18.1

### Fixes

* The admin UI now rebuilds properly in a development environment when new npm modules are installed in a multisite project (`apos.rootDir` differs from `apos.npmRootDir`).

## 3.18.0 (2022-05-03)

### Adds

* Images may now be cropped to suit a particular placement after selecting them. SVG files may not be cropped as it is not possible in the general case.
* Editors may also select a "focal point" for the image after selecting it. This ensures that this particular point remains visible even if CSS would otherwise crop it, which is a common issue in responsive design. See the `@apostrophecms/image` widget for a sample implementation of the necessary styles.
* Adds the `aspectRatio` option for image widgets. When set to `[ w, h ]` (a ratio of width to height), images are automatically cropped to this aspect ratio when chosen for that particular widget. If the user does not crop manually, then cropping happens automatically.
* Adds the `minSize` option for image widgets. This ensures that the images chosen are at least the given size `[ width, height ]`, and also ensures the user cannot choose something smaller than that when cropping.
* Implements OpenTelemetry instrumentation.
* Developers may now specify an alternate Vue component to be used for editing the subfields of relationships, either at the field level or as a default for all relationships with a particular piece type.
* The widget type base module now always passes on the `components` option as browser data, so that individual widget type modules that support contextual editing can be implemented more conveniently.
* In-context widget editor components now receive a `focused` prop which is helpful in deciding when to display additional UI.
* Adds new configuration option - `beforeExit` async handler.
* Handlers listening for the `apostrophe:run` event are now able to send an exit code to the Apostrophe bootstrap routine.
* Support for Node.js 17 and 18. MongoDB connections to `localhost` will now successfully find a typical dev MongoDB server bound only to `127.0.0.1`, Apostrophe can generate valid ipv6 URLs pointing back to itself, and `webpack` and `vue-loader` have been updated to address incompatibilities.
* Adds support for custom context menus provided by any module (see `apos.doc.addContextOperation()`).
* The `AposSchema` component now supports an optional `generation` prop which may be used to force a refresh when the value of the object changes externally. This is a compromise to avoid the performance hit of checking numerous subfields for possible changes every time the `value` prop changes in response to an `input` event.
* Adds new event `@apostrophecms/doc:afterAllModesDeleted` fired after all modes of a given document are purged.

### Fixes

* Documentation of obsolete options has been removed.
* Dead code relating to activating in-context widget editors have been removed. They are always active and have been for some time. In the future they might be swapped in on scroll, but there will never be a need to swap them in "on click."
* The `self.email` method of modules now correctly accepts a default `from` address configured for a specific module via the `from` subproperty of the `email` option to that module. Thanks to `chmdebeer` for pointing out the issue and the fix.
* Fixes `_urls` not added on attachment fields when pieces API index is requested (#3643)
* Fixes float field UI bug that transforms the value to integer when there is no field error and the first number after the decimal is `0`.
* The `nestedModuleSubdirs` feature no longer throws an error and interrupts startup if a project contains both `@apostrophecms/asset` and `asset`, which should be considered separate module names.

## 3.17.0 (2022-03-31)

### Adds

* Full support for the [`object` field type](https://v3.docs.apostrophecms.org/reference/field-types/object.html), which works just like `array` but stores just one sub-object as a property, rather than an array of objects.
* To help find documents that reference related ones via `relationship` fields, implement backlinks of related documents by adding a `relatedReverseIds` field to them and keeping it up to date. There is no UI based on this feature yet but it will permit various useful features in the near future.
* Adds possibility for modules to [extend the webpack configuration](https://v3.docs.apostrophecms.org/guide/webpack.html).
* Adds possibility for modules to [add extra frontend bundles for scss and js](https://v3.docs.apostrophecms.org/guide/webpack.html). This is useful when the `ui/src` build would otherwise be very large due to code used on rarely accessed pages.
* Loads the right bundles on the right pages depending on the page template and the loaded widgets. Logged-in users have all the bundles on every page, because they might introduce widgets at any time.
* Fixes deprecation warnings displayed after running `npm install`, for dependencies that are directly included by this package.
* Implement custom ETags emission when `etags` cache option is enabled. [See the documentation for more information](https://v3.docs.apostrophecms.org/guide/caching.html).
It allows caching of pages and pieces, using a cache invalidation mechanism that takes into account related (and reverse related) document updates, thanks to backlinks mentioned above.
Note that for now, only single pages and pieces benefit from the ETags caching system (pages' and pieces' `getOne` REST API route, and regular served pages).
The cache of an index page corresponding to the type of a piece that was just saved will automatically be invalidated. However, please consider that it won't be effective when a related piece is saved, therefore the cache will automatically be invalidated _after_ the cache lifetime set in `maxAge` cache option.

### Fixes

* Apostrophe's webpack build now works properly when developing code that imports module-specific npm dependencies from `ui/src` or `ui/apos` when using `npm link` to develop the module in question.
* The `es5: true` option to `@apostrophecms/asset` works again.

## 3.16.1 (2022-03-21)

### Fixes

* Fixes a bug in the new `Cache-Control` support introduced by 3.16.0 in which we get the logged-out homepage right after logging in. This issue only came into play if the new caching options were enabled.

## 3.16.0 (2022-03-18)

### Adds

* Offers a simple way to set a Cache-Control max-age for Apostrophe page and GET REST API responses for pieces and pages. [See the documentation for more information](https://v3.docs.apostrophecms.org/guide/caching.html).
* API keys and bearer tokens "win" over session cookies when both are present. Since API keys and bearer tokens are explicitly added to the request at hand, it never makes sense to ignore them in favor of a cookie, which is implicit. This also simplifies automated testing.
* `data-apos-test=""` selectors for certain elements frequently selected in QA tests, such as `data-apos-test="adminBar"`.
* Offer a simple way to set a Cache-Control max-age for Apostrophe page and GET REST API responses for pieces and pages.
* To speed up functional tests, an `insecurePasswords` option has been added to the login module. This option is deliberately named to discourage use for any purpose other than functional tests in which repeated password hashing would unduly limit performance. Normally password hashing is intentionally difficult to slow down brute force attacks, especially if a database is compromised.

### Fixes

* `POST`ing a new child page with `_targetId: '_home'` now works properly in combination with `_position: 'lastChild'`.

## 3.15.0 (2022-03-02)

### Adds

* Adds throttle system based on username (even when not existing), on initial login route. Also added for each late login requirement, e.g. for 2FA attempts.

## 3.14.2 (2022-02-27)

* Hotfix: fixed a bug introduced by 3.14.1 in which non-parked pages could throw an error during the migration to fix replication issues.

## 3.14.1 (2022-02-25)

* Hotfix: fixed a bug in which replication across locales did not work properly for parked pages configured via the `_children` feature. A one-time migration is included to reconnect improperly replicated versions of the same parked pages. This runs automatically, no manual action is required. Thanks to [justyna1](https://github.com/justyna13) for identifying the issue.

## 3.14.0 (2022-02-22)

### Adds

* To reduce complications for those implementing caching strategies, the CSRF protection cookie now contains a simple constant string, and is not recorded in `req.session`. This is acceptable because the real purpose of the CSRF check is simply to verify that the browser has sent the cookie at all, which it will not allow a cross-origin script to do.
* As a result of the above, a session cookie is not generated and sent at all unless `req.session` is actually used or a user logs in. Again, this reduces complications for those implementing caching strategies.
* When logging out, the session cookie is now cleared in the browser. Formerly the session was destroyed on the server side only, which was sufficient for security purposes but could create caching issues.
* Uses `express-cache-on-demand` lib to make similar and concurrent requests on pieces and pages faster.
* Frontend build errors now stop app startup in development, and SCSS and JS/Vue build warnings are visible on the terminal console for the first time.

### Fixes

* Fixed a bug when editing a page more than once if the page has a relationship to itself, whether directly or indirectly. Widget ids were unnecessarily regenerated in this situation, causing in-context edits after the first to fail to save.
* Pages no longer emit double `beforeUpdate` and `beforeSave` events.
* When the home page extends `@apostrophecms/piece-page-type`, the "show page" URLs for individual pieces should not contain two slashes before the piece slug. Thanks to [Martí Bravo](https://github.com/martibravo) for the fix.
* Fixes transitions between login page and `afterPasswordVerified` login steps.
* Frontend build errors now stop the `@apostrophecms/asset:build` task properly in production.
* `start` replaced with `flex-start` to address SCSS warnings.
* Dead code removal, as a result of following up on JS/Vue build warnings.

## 3.13.0 - 2022-02-04

### Adds

* Additional requirements and related UI may be imposed on native ApostropheCMS logins using the new `requirements` feature, which can be extended in modules that `improve` the `@apostrophecms/login` module. These requirements are not imposed for single sign-on logins via `@apostrophecms/passport-bridge`. See the documentation for more information.
* Adds latest Slovak translation strings to SK.json in `i18n/` folder. Thanks to [Michael Huna](https://github.com/Miselrkba) for the contribution.
* Verifies `afterPasswordVerified` requirements one by one when emitting done event, allows to manage errors ans success before to go to the next requirement. Stores and validate each requirement in the token. Checks the new `askForConfirmation` requirement option to go to the next step when emitting done event or waiting for the confirm event (in order to manage success messages). Removes support for `afterSubmit` for now.

### Fixes

* Decodes the testReq `param` property in `serveNotFound`. This fixes a problem where page titles using diacritics triggered false 404 errors.
* Registers the default namespace in the Vue instance of i18n, fixing a lack of support for un-namespaced l10n keys in the UI.

## 3.12.0 - 2022-01-21

### Adds

* It is now best practice to deliver namespaced i18n strings as JSON files in module-level subdirectories of `i18n/` named to match the namespace, e.g. `i18n/ourTeam` if the namespace is `ourTeam`. This allows base class modules to deliver phrases to any namespace without conflicting with those introduced at project level. The `i18n` option is now deprecated in favor of the new `i18n` module format section, which is only needed if `browser: true` must be specified for a namespace.
* Brought back the `nestedModuleSubdirs` feature from A2, which allows modules to be nested in subdirectories if `nestedModuleSubdirs: true` is set in `app.js`. As in A2, module configuration (including activation) can also be grouped in a `modules.js` file in such subdirectories.

### Fixes

* Fixes minor inline documentation comments.
* UI strings that are not registered localization keys will now display properly when they contain a colon (`:`). These were previously interpreted as i18next namespace/key pairs and the "namespace" portion was left out.
* Fixes a bug where changing the page type immediately after clicking "New Page" would produce a console error. In general, areas and checkboxes now correctly handle their value being changed to `null` by the parent schema after initial startup of the `AposInputArea` or `AposInputCheckboxes` component.
* It is now best practice to deliver namespaced i18n strings as JSON files in module-level subdirectories of `i18n/` named to match the namespace, e.g. `i18n/ourTeam` if the namespace is `ourTeam`. This allows base class modules to deliver phrases to any namespace without conflicting with those introduced at project level. The `i18n` option is now deprecated in favor of the new `i18n` module format section, which is only needed if `browser: true` must be specified for a namespace.
* Removes the `@apostrophecms/util` module template helper `indexBy`, which was using a lodash method not included in lodash v4.
* Removes an unimplemented `csrfExceptions` module section cascade. Use the `csrfExceptions` *option* of any module to set an array of URLs excluded from CSRF protection. More information is forthcoming in the documentation.
* Fix `[Object Object]` in the console when warning `A permission.can() call was made with a type that has no manager` is printed.

### Changes

* Temporarily removes `npm audit` from our automated tests because of a sub-dependency of vue-loader that doesn't actually cause a security vulnerability for apostrophe.

## 3.11.0 - 2022-01-06

### Adds

* Apostrophe now extends Passport's `req.login` to emit an `afterSessionLogin` event from the `@apostrophecms:login` module, with `req` as an argument. Note that this does not occur at all for login API calls that return a bearer token rather than establishing an Express session.

### Fixes

* Apostrophe's extension of `req.login` now accounts for the `req.logIn` alias and the skippable `options` parameter, which is relied upon in some `passport` strategies.
* Apostrophe now warns if a nonexistent widget type is configured for an area field, with special attention to when `-widget` has been erroneously included in the name. For backwards compatibility this is a startup warning rather than a fatal error, as sites generally did operate successfully otherwise with this type of bug present.

### Changes

* Unpins `vue-click-outside-element` the packaging of which has been fixed upstream.
* Adds deprecation note to `__testDefaults` option. It is not in use, but removing would be a minor BC break we don't need to make.
* Allows test modules to use a custom port as an option on the `@apostrophecms/express` module.
* Removes the code base pull request template to instead inherit the organization-level template.
* Adds `npm audit` back to the test scripts.

## 3.10.0 - 2021-12-22

### Fixes

* `slug` type fields can now have an empty string or `null` as their `def` value without the string `'none'` populating automatically.
* The `underline` feature works properly in tiptap toolbar configuration.
* Required checkbox fields now properly prevent editor submission when empty.
* Pins `vue-click-outside-element` to a version that does not attempt to use `eval` in its distribution build, which is incompatible with a strict Content Security Policy.

### Adds

* Adds a `last` option to fields. Setting `last: true` on a field puts that field at the end of the field's widget order. If more than one field has that option active the true last item will depend on general field registration order. If the field is ordered with the `fields.order` array or field group ordering, those specified orders will take precedence.

### Changes

* Adds deprecation notes to the widget class methods `getWidgetWrapperClasses` and `getWidgetClasses` from A2.
* Adds a deprecation note to the `reorganize` query builder for the next major version.
* Uses the runtime build of Vue. This has major performance and bundle size benefits, however it does require changes to Apostrophe admin UI apps that use a `template` property (components should require no changes, just apps require an update). These apps must now use a `render` function instead. Since custom admin UI apps are not yet a documented feature we do not regard this as a bc break.
* Compatible with the `@apostrophecms/security-headers` module, which supports a strict `Content-Security-Policy`.
* Adds a deprecation note to the `addLateCriteria` query builder.
* Updates the `toCount` doc type query method to use Math.ceil rather than Math.floor plus an additional step.

## 3.9.0 - 2021-12-08

### Adds

* Developers can now override any Vue component of the ApostropheCMS admin UI by providing a component of the same name in the `ui/apos/components` folder of their own module. This is not always the best approach, see the documentation for details.
* When running a job, we now trigger the notification before to run the job, this way the progress notification ID is available from the job and the notification can be dismissed if needed.
* Adds `maxUi`, `maxLabel`, `minUi`, and `minLabel` localization strings for array input and other UI.

### Fixes

* Fully removes references to the A2 `self.partial` module method. It appeared only once outside of comments, but was not actually used by the UI. The `self.render` method should be used for simple template rendering.
* Fixes string interpolation for the confirmation modal when publishing a page that has an unpublished parent page.
* No more "cannot set headers after they are sent to the client" and "req.res.redirect not defined" messages when handling URLs with extra trailing slashes.
* The `apos.util.runPlayers` method is not called until all of the widgets in a particular tree of areas and sub-areas have been added to the DOM. This means a parent area widget player will see the expected markup for any sub-widgets when the "Edit" button is clicked.
* Properly activates the `apostropheI18nDebugPlugin` i18next debugging plugin when using the `APOS_SHOW_I18N` environment variable. The full set of l10n emoji indicators previously available for the UI is now available for template and server-side strings.
* Actually registers piece types for site search unless the `searchable` option is `false`.
* Fixes the methods required for the search `index` task.

### Changes

* Adds localization keys for the password field component's min and max error messages.

## 3.8.1 - 2021-11-23

### Fixes

* The search field of the pieces manager modal works properly. Thanks to [Miro Yovchev](https://github.com/myovchev) for pointing out the issue and providing a solution.
* Fixes a bug in `AposRichTextWidgetEditor.vue` when a rich text widget was specifically configured with an empty array as the `styles` option. In that case a new empty rich text widget will initiate with an empty paragraph tag.
* The`fieldsPresent` method that is used with the `presentFieldsOnly` option in doc-type was broken, looking for properties in strings and wasn't returning anything.

## 3.8.0 - 2021-11-15

### Adds

* Checkboxes for pieces are back, a main checkbox allows to select all page items. When all pieces on a page are checked, a banner where the user can select all pieces appears. A launder for mongo projections has been added.
* Registered `batchOperations` on a piece-type will now become buttons in the manager batch operations "more menu" (styled as a kebab icon). Batch operations should include a label, `messages` object, and `modalOptions` for the confirmation modal.
* `batchOperations` can be grouped into a single button with a menu using the `group` cascade subproperty.
* `batchOperations` can be conditional with an `if` conditional object. This allows developers to pass a single value or an array of values.
* Piece types can have `utilityOperations` configured as a top-level cascade property. These operations are made available in the piece manager as new buttons.
* Notifications may now include an `event` property, which the AposNotification component will emit on mount. The `event` property should be set to an object with `name` (the event name) and optionally `data` (data included with the event emission).
* Adds support for using the attachments query builder in REST API calls via the query string.
* Adds contextual menu for pieces, any module extending the piece-type one can add actions in this contextual menu.
* When clicking on a batch operation, it opens a confirmation modal using modal options from the batch operation, it also works for operations in grouped ones. operations name property has been renamed in action to work with AposContextMenu component.
* Beginning with this release, a module-specific static asset in your project such as `modules/mymodulename/public/images/bg.png` can always be referenced in your `.scss` and `.css` files as `/modules/mymodulename/images/bg.png`, even if assets are actually being deployed to S3, CDNs, etc. Note that `public` and `ui/public` module subdirectories have separate functions. See the documentation for more information.
* Adds AposFile.vue component to abstract file dropzone UI, uses it in AposInputAttachment, and uses it in the confirmation modal for pieces import.
* Optionally add `dimensionAttrs` option to image widget, which sets width & height attributes to optimize for Cumulative Layout Shift. Thank you to [Qiao Lin](https://github.com/qclin) for the contribution.

### Fixes

* The `apos.util.attachmentUrl` method now works correctly. To facilitate that, `apos.uploadsUrl` is now populated browser-side at all times as the frontend logic originally expected. For backwards compatibility `apos.attachment.uploadsUrl` is still populated when logged in.
* Widget players are now prevented from being played twice by the implementing vue component.

### Changes
* Removes Apostrophe 2 documentation and UI configuration from the `@apostrophecms/job` module. These options were not yet in use for A3.
* Renames methods and removes unsupported routes in the `@apostrophecms/job` module that were not yet in use. This was not done lightly, but specifically because of the minimal likelihood that they were in use in project code given the lack of UI support.
  * The deprecated `cancel` route was removed and will likely be replaced at a later date.
  * `run` was renamed `runBatch` as its purpose is specifically to run processes on a "batch selected" array of pieces or pages.
  * `runNonBatch` was renamed to `run` as it is the more generic job-running method. It is likely that `runBatch` will eventually be refactored to use this method.
  * The `good` and `bad` methods are renamed `success` and `failure`, respectively. The expected methods used in the `run` method were similarly renamed. They still increment job document properties called `good` and `bad`.
* Comments out the unused `batchSimpleRoute` methods in the page and piece-type modules to avoid usage before they are fully implemented.
* Optionally add `dimensionAttrs` option to image widget, which sets width & height attributes to optimize for Cumulative Layout Shift.
* Temporarily removes `npm audit` from our automated tests because of a sub-dependency of uploadfs that doesn't actually cause a security vulnerability for apostrophe.

## 3.7.0 - 2021-10-28

### Adds

* Schema select field choices can now be populated by a server side function, like an API call. Set the `choices` property to a method name of the calling module. That function should take a single argument of `req`, and return an array of objects with `label` and `value` properties. The function can be async and will be awaited.
* Apostrophe now has built-in support for the Node.js cluster module. If the `APOS_CLUSTER_PROCESSES` environment variable is set to a number, that number of child processes are forked, sharing the same listening port. If the variable is set to `0`, one process is forked for each CPU core, with a minimum of `2` to provide availability during restarts. If the variable is set to a negative number, that number is added to the number of CPU cores, e.g. `-1` is a good way to reserve one core for MongoDB if it is running on the same server. This is for production use only (`NODE_ENV=production`). If a child process fails it is restarted automatically.

### Fixes

* Prevents double-escaping interpolated localization strings in the UI.
* Rich text editor style labels are now run through a localization method to get the translated strings from their l10n keys.
* Fixes README Node version requirement (Node 12+).
* The text alignment buttons now work immediately in a new rich text widget. Previously they worked only after manually setting a style or refreshing the page. Thanks to Michelin for their support of this fix.
* Users can now activate the built-in date and time editing popups of modern browsers when using the `date` and `time` schema field types.
* Developers can now `require` their project `app.js` file in the Node.js REPL for debugging and inspection. Thanks to [Matthew Francis Brunetti](https://github.com/zenflow).
* If a static text phrase is unavailable in both the current locale and the default locale, Apostrophe will always fall back to the `en` locale as a last resort, which ensures the admin UI works if it has not been translated.
* Developers can now `require` their project `app.js` in the Node.js REPL for debugging and inspection
* Ensure array field items have valid _id prop before storing. Thanks to Thanks to [Matthew Francis Brunetti](https://github.com/zenflow).

### Changes

* In 3.x, `relationship` fields have an optional `builders` property, which replaces `filters` from 2.x, and within that an optional `project` property, which replaces `projection` from 2.x (to match MongoDB's `cursor.project`). Prior to this release leaving the old syntax in place could lead to severe performance problems due to a lack of projections. Starting with this release the 2.x syntax results in an error at startup to help the developer correct their code.
* The `className` option from the widget options in a rich text area field is now also applied to the rich text editor itself, for a consistently WYSIWYG appearance when editing and when viewing. Thanks to [Max Mulatz](https://github.com/klappradla) for this contribution.
* Adds deprecation notes to doc module `afterLoad` events, which are deprecated.
* Removes unused `afterLogin` method in the login module.

## 3.6.0 - 2021-10-13

### Adds

* The `context-editing` apostrophe admin UI bus event can now take a boolean parameter, explicitly indicating whether the user is actively typing or performing a similar active manipulation of controls right now. If a boolean parameter is not passed, the existing 1100-millisecond debounced timeout is used.
* Adds 'no-search' modifier to relationship fields as a UI simplification option.
* Fields can now have their own `modifiers` array. This is combined with the schema modifiers, allowing for finer grained control of field rendering.
* Adds a Slovak localization file. Activate the `sk` locale to use this. Many thanks to [Michael Huna](https://github.com/Miselrkba) for the contribution.
* Adds a Spanish localization file. Activate the `es` locale to use this. Many thanks to [Eugenio Gonzalez](https://github.com/egonzalezg9) for the contribution.
* Adds a Brazilian Portuguese localization file. Activate the `pt-BR` locale to use this. Many thanks to [Pietro Rutzen](https://github.com/pietro-rutzen) for the contribution.

### Fixes

* Fixed missing translation for "New Piece" option on the "more" menu of the piece manager, seen when using it as a chooser.
* Piece types with relationships to multiple other piece types may now be configured in any order, relative to the other piece types. This sometimes appeared to be a bug in reverse relationships.
* Code at the project level now overrides code found in modules that use `improve` for the same module name. For example, options set by the `@apostrophecms/seo-global` improvement that ships with `@apostrophecms/seo` can now be overridden at project level by `/modules/@apostrophecms/global/index.js` in the way one would expect.
* Array input component edit button label is now propertly localized.
* A memory leak on each request has been fixed, and performance improved, by avoiding the use of new Nunjucks environments for each request. Thanks to Miro Yovchev for pointing out the leak.
* Fragments now have access to `__t()`, `getOptions` and other features passed to regular templates.
* Fixes field group cascade merging, using the original group label if none is given in the new field group configuration.
* If a field is conditional (using an `if` option), is required, but the condition has not been met, it no longer throws a validation error.
* Passing `busy: true` to `apos.http.post` and related methods no longer produces an error if invoked when logged out, however note that there will likely never be a UI for this when logged out, so indicate busy state in your own way.
* Bugs in document modification detection have been fixed. These bugs caused edge cases where modifications were not detected and the "Update" button did not appear, and could cause false positives as well.

### Changes

* No longer logs a warning about no users if `testModule` is true on the app.

## 3.5.0 - 2021-09-23

* Pinned dependency on `vue-material-design-icons` to fix `apos-build.js` build error in production.
* The file size of uploaded media is visible again when selected in the editor, and media information such as upload date, dimensions and file size is now properly localized.
* Fixes moog error messages to reflect the recommended pattern of customization functions only taking `self` as an argument.
* Rich Text widgets now instantiate with a valid element from the `styles` option rather than always starting with an unclassed `<p>` tag.
* Since version 3.2.0, apostrophe modules to be loaded via npm must appear as explicit npm dependencies of the project. This is a necessary security and stability improvement, but it was slightly too strict. Starting with this release, if the project has no `package.json` in its root directory, the `package.json` in the closest ancestor directory is consulted.
* Fixes a bug where having no project modules directory would throw an error. This is primarily a concern for module unit tests where there are no additional modules involved.
* `css-loader` now ignores `url()` in css files inside `assets` so that paths are left intact, i.e. `url(/images/file.svg)` will now find a static file at `/public/images/file.svg` (static assets in `/public` are served by `express.static`). Thanks to Matic Tersek.
* Restored support for clicking on a "foreign" area, i.e. an area displayed on the page whose content comes from a piece, in order to edit it in an appropriate way.
* Apostrophe module aliases and the data attached to them are now visible immediately to `ui/src/index.js` JavaScript code, i.e. you can write `apos.alias` where `alias` matches the `alias` option configured for that module. Previously one had to write `apos.modules['module-name']` or wait until next tick. However, note that most modules do not push any data to the browser when a user is not logged in. You can do so in a custom module by calling `self.enableBrowserData('public')` from `init` and implementing or extending the `getBrowserData(req)` method (note that page, piece and widget types already have one, so it is important to extend in those cases).
* `options.testModule` works properly when implementing unit tests for an npm module that is namespaced.

### Changes

* Cascade grouping (e.g., grouping fields) will now concatenate a group's field name array with the field name array of an existing group of the same name. Put simply, if a new piece module adds their custom fields to a `basics` group, that field will be added to the default `basics` group fields. Previously the new group would have replaced the old, leaving inherited fields in the "Ungrouped" section.
* AposButton's `block` modifier now less login-specific

### Adds

* Rich Text widget's styles support a `def` property for specifying the default style the editor should instantiate with.
* A more helpful error message if a field of type `area` is missing its `options` property.

## 3.4.1 - 2021-09-13

No changes. Publishing to correctly mark the latest 3.x release as "latest" in npm.

## 3.4.0 - 2021-09-13

### Security

* Changing a user's password or marking their account as disabled now immediately terminates any active sessions or bearer tokens for that user. Thanks to Daniel Elkabes for pointing out the issue. To ensure all sessions have the necessary data for this, all users logged in via sessions at the time of this upgrade will need to log in again.
* Users with permission to upload SVG files were previously able to do so even if they contained XSS attacks. In Apostrophe 3.x, the general public so far never has access to upload SVG files, so the risk is minor but could be used to phish access from an admin user by encouraging them to upload a specially crafted SVG file. While Apostrophe typically displays SVG files using the `img` tag, which ignores XSS vectors, an XSS attack might still be possible if the image were opened directly via the Apostrophe media library's convenience link for doing so. All SVG uploads are now sanitized via DOMPurify to remove XSS attack vectors. In addition, all existing SVG attachments not already validated are passed through DOMPurify during a one-time migration.

### Fixes

* The `apos.attachment.each` method, intended for migrations, now respects its `criteria` argument. This was necessary to the above security fix.
* Removes a lodash wrapper around `@apostrophecms/express` `bodyParser.json` options that prevented adding custom options to the body parser.
* Uses `req.clone` consistently when creating a new `req` object with a different mode or locale for localization purposes, etc.
* Fixes bug in the "select all" relationship chooser UI where it selected unpublished items.
* Fixes bug in "next" and "previous" query builders.
* Cutting and pasting widgets now works between locales that do not share a hostname, provided that you switch locales after cutting (it does not work between tabs that are already open on separate hostnames).
* The `req.session` object now exists in task `req` objects, for better compatibility. It has no actual persistence.
* Unlocalized piece types, such as users, may now be selected as part of a relationship when browsing.
* Unpublished localized piece types may not be selected via the autocomplete feature of the relationship input field, which formerly ignored this requirement, although the browse button enforced it.
* The server-side JavaScript and REST APIs to delete pieces now work properly for pieces that are not subject to either localization or draft/published workflow at all the (`localize: false` option). UI for this is under discussion, this is just a bug fix for the back end feature which already existed.
* Starting in version 3.3.1, a newly added image widget did not display its image until the page was refreshed. This has been fixed.
* A bug that prevented Undo operations from working properly and resulted in duplicate widget _id properties has been fixed.
* A bug that caused problems for Undo operations in nested widgets, i.e. layout or multicolumn widgets, has been fixed.
* Duplicate widget _id properties within the same document are now prevented on the server side at save time.
* Existing duplicate widget _id properties are corrected by a one-time migration.

### Adds

* Adds a linter to warn in dev mode when a module name include a period.
* Lints module names for `apostrophe-` prefixes even if they don't have a module directory (e.g., only in `app.js`).
* Starts all `warnDev` messages with a line break and warning symbol (⚠️) to stand out in the console.
* `apos.util.onReady` aliases `apos.util.onReadyAndRefresh` for brevity. The `apos.util.onReadyAndRefresh` method name will be deprecated in the next major version.
* Adds a developer setting that applies a margin between parent and child areas, allowing developers to change the default spacing in nested areas.

### Changes

* Removes the temporary `trace` method from the `@apostrophecms/db` module.
* Beginning with this release, the `apostrophe:modulesReady` event has been renamed `apostrophe:modulesRegistered`, and the `apostrophe:afterInit` event has been renamed `apostrophe:ready`. This better reflects their actual roles. The old event names are accepted for backwards compatibility. See the documentation for more information.
* Only autofocuses rich text editors when they are empty.
* Nested areas now have a vertical margin applied when editing, allowing easier access to the parent area's controls.

## 3.3.1 - 2021-09-01

### Fixes

* In some situations it was possible for a relationship with just one selected document to list that document several times in the returned result, resulting in very large responses.
* Permissions roles UI localized correctly.
* Do not crash on startup if users have a relationship to another type. This was caused by the code that checks whether any users exist to present a warning to developers. That code was running too early for relationships to work due to event timing issues.

## 3.3.0 - 2021-08-30

### Fixes

* Addresses the page jump when using the in-context undo/redo feature. The page will immediately return users to their origin scroll position after the content refreshes.
* Resolves slug-related bug when switching between images in the archived view of the media manager. The slug field was not taking into account the double slug prefix case.
* Fixes migration task crash when parking new page. Thanks to [Miro Yovchev](https://www.corllete.com/) for this fix.
* Fixes incorrect month name in `AposCellDate`, which can be optionally used in manage views of pieces. Thanks to [Miro Yovchev](https://www.corllete.com/) for this fix.

### Adds

* This version achieves localization (l10n) through a rich set of internationalization (i18n) features. For more information, [see the documentation](https://v3.docs.apostrophecms.org/).
* There is support for both static string localization and dynamic content localization.
* The home page, other parked pages, and the global document are automatically replicated to all configured locales at startup. Parked properties are refreshed if needed. Other pages and pieces are replicated if and when an editor chooses to do so.
* An API route has been added for voluntary replication, i.e. when deciding a document should exist in a second locale, or desiring to overwrite the current draft contents in locale `B` with the draft contents of locale `A`.
* Locales can specify `prefix` and `hostname` options, which are automatically recognized by middleware that removes the prefix dynamically where appropriate and sets `req.locale`. In 3.x this works more like the global site `prefix` option. This is a departure from 2.x which stored the prefix directly in the slug, creating maintenance issues.
* Locales are stateless: they are never recorded in the session. This eliminates many avenues for bugs and bad SEO. However, this also means the developer must fully distinguish them from the beginning via either `prefix` or `hostname`. A helpful error message is displayed if this is not the case.
* Switching locales preserves the user's editing session even if on separate hostnames. To enable this, if any locales have hostnames, all configured locales must have hostnames and/or baseUrl must be set for those that don't.
* An API route has been added to discover the locales in which a document exists. This provides basic information only for performance (it does not report `title` or `_url`).
* Editors can "localize" documents, copying draft content from one locale to another to create a corresponding document in a different locale. For convenience related documents, such as images and other pieces directly referenced by the document's structure, can be localized at the same time. Developers can opt out of this mechanism for a piece type entirely, check the box by default for that type, or leave it as an "opt-in" choice.
* The `@apostrophecms/i18n` module now uses `i18next` to implement static localization. All phrases in the Vue-based admin UI are passed through `i18next` via `this.$t`, and `i18next` is also available via `req.t()` in routes and `__t()` in templates. Apostrophe's own admin UI phrases are in the `apostrophe` namespace for a clean separation. An array of locale codes, such as `en` or `fr` or `en-au`, can be specified using the `locales` option to the `@apostrophecms/i18n` module. The first locale is the default, unless the `defaultLocale` option is set. If no locales are set, the locale defaults to `en`. The `i18next-http-middleware` locale guesser is installed and will select an available locale if possible, otherwise it will fall back to the default.
* In the admin UI, `v-tooltip` has been extended as `v-apos-tooltip`, which passes phrases through `i18next`.
* Developers can link to alternate locales by iterating over `data.localizations` in any page template. Each element always has `locale`, `label` and `homePageUrl` properties. Each element also has an `available` property (if true, the current context document is available in that locale), `title` and a small number of other document properties are populated, and `_url` redirects to the context document in that locale. The current locale is marked with `current: true`.
* To facilitate adding interpolated values to phrases that are passed as a single value through many layers of code, the `this.$t` helper provided in Vue also accepts an object argument with a `key` property. Additional properties may be used for interpolation.
* `i18next` localization JSON files can be added to the `i18n` subdirectory of *any* module, as long as its `i18n` option is set. The `i18n` object may specify `ns` to give an `i18next` namespace, otherwise phrases are in the default namespace, used when no namespace is specified with a `:` in an `i18next` call. The default namespace is yours for use at project level. Multiple modules may contribute to the same namespace.
* If `APOS_DEBUG_I18N=1` is set in the environment, the `i18next` debug flag is activated. For server-side translations, i.e. `req.t()` and `__t()`, debugging output will appear on the server console. For browser-side translations in the Vue admin UI, debugging output will appear in the browser console.
* If `APOS_SHOW_I18N=1` is set in the environment, all phrases passed through `i18next` are visually marked, to make it easier to find those that didn't go through `i18next`. This does not mean translations actually exist in the JSON files. For that, review the output of `APOS_DEBUG_I18N=1`.
* There is a locale switcher for editors.
* There is a backend route to accept a new locale on switch.
* A `req.clone(properties)` method is now available. This creates a clone of the `req` object, optionally passing in an object of properties to be set. The use of `req.clone` ensures the new object supports `req.get` and other methods of a true `req` object. This technique is mainly used to obtain a new request object with the same privileges but a different mode or locale, i.e. `mode: 'published'`.
* Fallback wrappers are provided for the `req.__()`, `res.__()` and `__()` localization helpers, which were never official or documented in 3.x but may be in use in projects ported from 2.x. These wrappers do not localize but do output the input they are given along with a developer warning. You should migrate them to use `req.t()` (in server-side javascript) or `__t()` (Nunjucks templates).

### Changes

* Bolsters the CSS that backs Apostrophe UI's typography to help prevent unintended style leaks at project-level code.
* Removes the 2.x series changelog entries. They can be found in the 2.0 branch in Github.

## 3.2.0 - 2021-08-13

### Fixes

* `req.hostname` now works as expected when `trustProxy: true` is passed to the `@apostrophecms/express` module.
* Apostrophe loads modules from npm if they exist there and are configured in the `modules` section of `app.js`. This was always intended only as a way to load direct, intentional dependencies of your project. However, since npm "flattens" the dependency tree, dependencies of dependencies that happen to have the same name as a project-level Apostrophe module could be loaded by default, crashing the site or causing unexpected behavior. So beginning with this release, Apostrophe scans `package.json` to verify an npm module is actually a dependency of the project itself before attempting to load it as an Apostrophe module.
* Fixes the reference to sanitize-html defaults in the rich text widget.
* Fixes the `toolbarToAllowedStyles` method in the rich text widget, which was not returning any configuration.
* Fixes the broken text alignment in rich text widgets.
* Adds a missing npm dependency on `chokidar`, which Apostrophe and Nunjucks use for template refreshes. In most environments this worked anyway due to an indirect dependency via the `sass` module, but for stability Apostrophe should depend directly on any npm module it uses.
* Fixes the display of inline range inputs, notably broken when using Palette
* Fixes occasional unique key errors from migrations when attempting to start up again with a site that experienced a startup failure before inserting its first document.
* Requires that locale names begin with a letter character to ensure order when looping over the object entries.
* Unit tests pass in MongoDB 5.x.

### Adds
* Adds Cut and Paste to area controls. You can now Cut a widget to a virtual clipboard and paste it in suitable areas. If an area
can include the widget on the clipboard, a special Clipboard widget will appear in area's Add UI. This works across pages as well.

### Changes
* Apostrophe's Global's UI (the @apostrophecms/global singleton has moved from the admin bar's content controls to the admin utility tray under a cog icon.
* The context bar's document Edit button, which was a cog icon, has been rolled into the doc's context menu.

## 3.1.3 - 2021-07-16

### Fixes

* Hotfix for an incompatibility between `vue-loader` and `webpack` 5.45.0 which causes a crash at startup in development, or asset build time in production. We have temporarily pinned our dependency to `webpack` 5.44.x. We are [contributing to the discussion around the best long-term fix for vue-loader](https://github.com/vuejs/vue-loader/issues/1854).

## 3.1.2 - 2021-07-14

### Changes

* Removes an unused method, `mapMongoIdToJqtreeId`, that was used in A2 but is no longer relevant.
* Removes deprecated and non-functional steps from the `edit` method in the `AposDocsManager.vue` component.
* Legacy migrations to update 3.0 alpha and 3.0 beta sites to 3.0 stable are still in place, with no functional changes, but have been relocated to separate source files for ease of maintenance. Note that this is not a migration path for 2.x databases. Tools for that are forthcoming.

## 3.1.1 - 2021-07-08

### Fixes

* Two distinct modules may each have their own `ui/src/index.scss` file, similar to the fix already applied to allow multiple `ui/src/index.js` files.

## 3.1.0 - 2021-06-30

### Fixes

* Corrects a bug that caused Apostrophe to rebuild the admin UI on every nodemon restart, which led to excessive wait times to test new code. Now this happens only when `package-lock.json` has been modified (i.e. you installed a new module that might contain new Apostrophe admin UI code). If you are actively developing Apostrophe admin UI code, you can opt into rebuilding all the time with the `APOS_DEV=1` environment variable. In any case, `ui/src` is always rebuilt in a dev environment.
* Updates `cheerio`, `deep-get-set`, and `oembetter` versions to resolve vulnerability warnings.
* Modules with a `ui/src` folder, but no other content, are no longer considered "empty" and do not generate a warning.
* Pushing a secondary context document now always results in entry to draft mode, as intended.
* Pushing a secondary context document works reliably, correcting a race condition that could cause the primary document to remain in context in some cases if the user was not already in edit mode.

### Changes

* Deprecates `self.renderPage` method for removal in next major version.
* Since `ui/src/index.js` files must export a function to avoid a browser error in production which breaks the website experience, we now detect this at startup and throw a more helpful error to prevent a last-minute discovery in production.

## 3.0.1 - 2021-06-17

### Fixes

* Fixes an error observed in the browser console when using more than one `ui/src/index.js` file in the same project. Using more than one is a good practice as it allows you to group frontend code with an appropriate module, or ship frontend code in an npm module that extends Apostrophe.
* Migrates all of our own frontend players and utilities from `ui/public` to `ui/src`, which provides a robust functional test of the above.
* Executes `ui/src` imports without waiting for next tick, which is appropriate as we have positioned it as an alternative to `ui/public` which is run without delay.

## 3.0.0 - 2021-06-16

### Breaks

* Previously our `a3-boilerplate` project came with a webpack build that pushed code to the `ui/public` folder of an `asset` module. Now the webpack build is not needed because Apostrophe takes care of compiling `ui/src` for us. This is good! However, **if you are transitioning your project to this new strategy, you will need to remove the `modules/asset/ui/public` folder from your project manually** to ensure that webpack-generated code originally intended for webpack-dev-server does not fail with a `publicPath` error in the console.
* The `CORE_DEV=1` environment setting has been changed to `APOS_DEV=1` because it is appropriate for anyone who is actively developing custom Apostrophe admin UI using `ui/apos` folders in their own modules.
* Apostrophe now uses Dart Sass, aka the `sass` npm module. The `node-sass` npm module has been deprecated by its authors for some time now. Most existing projects will be unaffected, but those writing their own Apostrophe UI components will need to change any `/deep/` selectors to `::v-deep` and consider making other Dart Sass updates as well. For more information see the [Dart Sass documentation](https://sass-lang.com/dart-sass). Those embracing the new `ui/src` feature should also bear in mind that Dart Sass is being used.

### Changes

* Relationship ids are now stored as aposDocIds (without the locale and mode part). The appropriate locale and mode are known from the request. This allows easy comparison and copying of these properties across locales and fixes a bug with reverse relationships when publishing documents. A migration has been added to take care of this conversion on first startup.
- The `attachment` field type now correctly limits file uploads by file type when using the `fileGroup` field option.
- Uploading SVG files is permitted in the Media Library by default.

### Adds

- Apostrophe now enables you to ship frontend JavaScript and Sass (using the SCSS syntax) without your own webpack configuration.
- Any module may contain modern JavaScript in a `ui/src/index.js` file, which may use `import` to bring in other files in the standard way. Note that **`ui/src/index.js must export a function`**. These functions are called for you in the order modules are initialized.
- Any module may contain a Sass (SCSS) stylesheet in a `ui/src/index.scss` file, which may also import other Sass (SCSS) files.
- Any project that requires IE11 support for `ui/src` JavaScript code can enable it by setting the `es5: true` option to the `@apostrophecms/asset` module. Apostrophe produces separate builds for IE11 and modern browsers, so there is no loss of performance in modern browsers. Code is automatically compiled for IE11 using `babel` and missing language features are polyfilled using `core-js` so you can use promises, `async/await` and other standard modern JavaScript features.
- `ui/public` is still available for raw JavaScript and CSS files that should be pushed *as-is* to the browser. The best use of this feature is to deliver the output of your own custom webpack build, if you have one.
- Adds browser-side `editMode` flag that tracks the state of the current view (edit or preview), located at `window.apos.adminBar.editMode`.
- Support for automatic inline style attribute sanitization for Rich Text widgets.
- Adds text align controls for Rich Text widgets. The following tools are now supported as part of a rich text widget's `toolbar` property:
-- `alignLeft`
-- `alignRight`
-- `alignCenter`
-- `alignJustify`
- `@apostrophecms/express` module now supports the `trustProxy: true` option, allowing your reverse proxy server (such as nginx) to pass on the original hostname, protocol and client IP address.

### Fixes

* Unit tests passing again. Temporarily disabled npm audit checks as a source of critical failures owing to upstream issues with third-party packages which are not actually a concern in our use case.
* Fixed issues with the query builder code for relationships. These issues were introduced in beta 3 but did not break typical applications, except for displaying distinct choices for existing values of a relationship field.
* Checkbox field types can now be used as conditional fields.
* Tracks references to attachments correctly, and introduces a migration to address any attachments previously tracked as part of documents that merely have a relationship to the proper document, i.e. pages containing widgets that reference an image piece.
* Tracks the "previously published" version of a document as a legitimate reference to any attachments, so that they are not discarded and can be brought back as expected if "Undo Publish" is clicked.
* Reverse relationships work properly for published documents.
* Relationship subfields are now loaded properly when `reverseOf` is used.
* "Discard Draft" is available when appropriate in "Manage Pages" and "Manage Pieces."
* "Discard Draft" disables the "Submit Updates" button when working as a contributor.
* Relationship subfields can now be edited when selecting in the full "manage view" browser, as well as in the compact relationship field view which worked previously.
* Relationship subfields now respect the `def` property.
* Relationship subfields are restored if you deselect a document and then reselect it within a single editing experience, i.e. accidentally deselect and immediately reselect, for instance.
* A console warning when editing subfields for a new relationship was fixed.
* Field type `color`'s `format` option moved out of the UI options and into the general options object. Supported formats are "rgb", "prgb", "hex6", "hex3", "hex8", "name", "hsl", "hsv". Pass the `format` string like:
```js
myColorField: {
  type: 'color',
  label: 'My Color',
  options: {
    format: 'hsl'
  }
}
```
* Restored Vue dependency to using semantic versioning now that Vue 2.6.14 has been released with a fix for the bug that required us to pin 2.6.12.
* Nunjucks template loader is fully compatible with Linux in a development environment.
* Improved template performance by reusing template loaders.
* `min` and `max` work properly for both string-like and number-like fields.
* Negative numbers, leading minus and plus signs, and trailing periods are accepted in the right ways by appropriate field types.
* If a user is inadvertently inserted with no password, set a random password on the backend for safety. In tests it appears that login with a blank password was already forbidden, but this provides an additional level of certainty.
* `data.page` and `data.contextOptions` are now available in `widget.html` templates in most cases. Specifically, they are available when loading the page, (2) when a widget has just been inserted on the page, and (3) when a widget has just been edited and saved back to the page. However, bear in mind that these parameters are never available when a widget is being edited "out of context" via "Page Settings", via the "Edit Piece" dialog box, via a dialog box for a parent widget, etc. Your templates should be written to tolerate the absence of these parameters.
* Double slashes in the slug cannot be used to trick Apostrophe into serving as an open redirect (fix ported to 3.x from 2.92.0).
* The global doc respects the `def` property of schema fields when first inserted at site creation time.
* Fixed fragment keyword arguments being available when not a part of the fragment signature.

## 3.0.0-beta.3.1 - 2021-06-07

### Breaks
- This backwards compatibility break actually occurred in 3.0.0-beta.3 and was not documented at that time, but it is important to know that the following Rich Text tool names have been updated to match Tiptap2's convention:
-- `bullet_list` -> `bulletList`
-- `ordered_list` -> `orderedList`
-- `code_block` -> `codeBlock`
-- `horizontal_rule` -> `horizontalRule`

### Fixes

- Rich Text default tool names updated, no longer broken. Bug introduced in 3.0.0-beta.3.
- Fixed Rich Text's tool cascade to properly account for core defaults, project level defaults, and area-specific options.

## 3.0.0-beta.3 - 2021-06-03

### Security Fixes

The `nlbr` and `nlp` Nunjucks filters marked their output as safe to preserve the tags that they added, without first escaping their input, creating a CSRF risk. These filters have been updated to escape their input unless it has already been marked safe. No code changes are required to templates whose input to the filter is intended as plaintext, however if you were intentionally leveraging this bug to output unescaped HTML markup you will need to make sure your input is free of CSRF risks and then use the `| safe` filter before the `| nlbr` or `| nlp` filter.

### Adds

- Added the `ignoreUnusedFolderWarning` option for modules that intentionally might not be activated or inherited from in a particular startup.
- Better explanation of how to replace macros with fragments, in particular how to call the fragments with `{% render fragmentName(args) %}`.

### Fixes

- Temporarily pinned to Vue 2.6.12 to fix an issue where the "New" button in the piece manager modals disappeared. We think this is a bug in the newly released Vue 2.6.13 but we are continuing to research it.
- Updated dependencies on `sanitize-html` and `nodemailer` to new major versions, causing no bc breaks at the ApostropheCMS level. This resolved two critical vulnerabilities according to `npm audit`.
- Removed many unused dependencies.
- The data retained for "Undo Publish" no longer causes slug conflicts in certain situations.
- Custom piece types using `localized: false` or `autopublish: true,` as well as singleton types, now display the correct options on the "Save" dropdown.
- The "Save and View," "Publish and View" and/or "Save Draft and Preview" options now appear only if an appropriate piece page actually exists for the piece type.
- Duplicating a widget now properly assigns new IDs to all copied sub-widgets, sub-areas and array items as well.

- Added the `ignoreUnusedFolderWarning` option for modules that intentionally might not be activated or inherited from in a particular startup.
- If you refresh the page while previewing or editing, you will be returned to that same state.

### Notices

- Numerous `npm audit` vulnerability warnings relating to `postcss` 7.x were examined, however it was determined that these are based on the idea of a malicious SASS coder attempting to cause a denial of service. Apostrophe developers would in any case be able to contribute JavaScript as well and so are already expected to be trusted parties. This issue must be resolved upstream in packages including both `stylelint` and `vue-loader` which have considerable work to do before supporting `postcss` 8.x, and in any case public access to write SASS is not part of the attack surface of Apostrophe.

### Changes

- When logging out on a page that only exists in draft form, or a page with access controls, you are redirected to the home page rather than seeing a 404 message.

- Rich text editor upgraded to [tiptap 2.x beta](https://www.tiptap.dev) :tada:. On the surface not a lot has changed with the upgrade, but tiptap 2 has big improvements in terms of speed, composability, and extension support. [See the technical differences of tiptap 1 and 2 here](https://www.tiptap.dev/overview/upgrade-guide#reasons-to-upgrade-to-tiptap-2x)

## 3.0.0-beta.2 - 2021-05-21

### **Breaks**

- The `updateModified: false` option, formerly supported only by `apos.doc.update`, has been renamed to `setModified: false` and is now supported by `apos.doc.insert` as well. If explicitly set to false, the insert and update methods will leave the `modified` property alone, rather than trying to detect or infer whether a change has been made to the draft relative to the published version.
- The `permission` module no longer takes an `interestingTypes` option. Instead, doc type managers may set their `showPermissions` option to `true` to always be broken out separately in the permissions explorer, or explicitly set it to `false` to never be mentioned at all, even on a list of typical piece types that have the same permissions. This allows module creators to ship the right options with their modules rather than requiring the developer to hand-configure `interestingTypes`.
- When editing users, the permissions explorer no longer lists "submitted draft" as a piece type.
- Removed `apos.adminBar.group` method, which is unlikely to be needed in 3.x. One can group admin bar items into dropdowns via the `groups` option.
- Raw HTML is no longer permitted in an `apos.notify` message parameter. Instead, `options.buttons` is available. If present, it must be an array of objects with `type` and `label` properties. If `type` is `'event'` then that button object must have `name` and `data` properties, and when clicked the button will trigger an apos bus event of the given `name` with the provided `data` object. Currently `'event'` is the only supported value for `type`.

### Adds

- The name `@apostrophecms/any-page-type` is now accepted for relationships that should match any page. With this change, the doc type manager module name and the type name are now identical for all types in 3.x. However, for backwards compatibility `@apostrophecms/page` is still accepted. `apos.doc.getManager` will accept either name.
- Sets the project root-level `views` directory as the default fallback views directory. This is no longer a necessary configuration in projects unless they want to change it on the `@apostrophecms/template` option `viewsFolderFallback`.
- The new `afterAposScripts` nunjucks block allows for pushing markup after Apostrophe's asset bundle script tag, at the end of the body. This is a useful way to add a script tag for Webpack's hot reload capabilities in development while still ensuring that Apostrophe's utility methods are available first, like they are in production.
- An `uploadfs` option may be passed to the `@apostrophecms/asset` module, in order to pass options configuring a separate instance of `uploadfs` specifically for the static assets. The `@apostrophecms/uploadfs` module now exports a method to instantiate an uploadfs instance. The default behavior, in which user-uploaded attachments and static assets share a single instance of uploadfs, is unchanged. Note that asset builds never use uploadfs unless `APOS_UPLOADFS_ASSETS=1` is set in the environment.
- `AposButtonSplit` is a new UI component that combines a button with a context menu. Users can act on a primary action or change the button's function via menu button to the right of the button itself.
- Developers can now pass options to the `color` schema field by passing a `pickerOptions` object through your field. This allows for modifying/removing the default color palette, changing the resulting color format, and disabling various UI. For full set of options [see this example](https://github.com/xiaokaike/vue-color/blob/master/src/components/Sketch.vue)
- `AposModal` now emits a `ready` event when it is fully painted and can be interacted with by users or code.
- The video widget is now compatible with vimeo private videos when the domain is on the allowlist in vimeo.

### Changes

- You can now override the parked page definition for the home page without copying the entirety of `minimumPark` from the source code. Specifically, you will not lose the root archive page if you park the home page without explicitly parking the archive page as well. This makes it easier to choose your own type for the home page, in lieu of `@apostrophecms/home-page`.

### Fixes

- Piece types like users that have a slug prefix no longer trigger a false positive as being "modified" when you first click the "New" button.
- The `name` option to widget modules, which never worked in 3.x, has been officially removed. The name of the widget type is always the name of the module, with the `-widget` suffix removed.
- The home page and other parked pages should not immediately show as "pending changes."
- In-context editing works properly when the current browser URL has a hash (portion beginning with `#`), enabling the use of the hash for project-specific work. Thanks to [https://stepanjakl.com/](Štěpán Jákl) for reporting the issue.
- When present, the `apos.http.addQueryToUrl` method preserves the hash of the URL intact.
- The home page and other parked pages should not immediately show as "pending changes."
- The browser-side `apos.http.parseQuery` function now handles objects and arrays properly again.
- The in-context menu for documents has been refactored as a smart component that carries out actions on its own, eliminating a great deal of redundant code, props and events.
- Added additional retries when binding to the port in a dev environment.
- The "Submit" button in the admin bar updates properly to "Submitted" if the submission happens in the page settings modal.
- Skipping positional arguments in fragments now works as expected.
- The rich text editor now supports specifying a `styles` array with no `p` tags properly. A newly added rich text widget initially contains an element with the first style, rather than always a paragraph. If no styles are configured, a `p` tag is assumed. Thanks to Stepan Jakl for reporting the issue.

### Changes
- Editor modal's Save button (publish / save draft / submit) now updated to use the `AposSplitButton` component. Editors can choose from several follow-up actions that occur after save, including creating another piece of content of the same type, being taken to the in-context version of the document, or being returned to the manager. Editor's selection is saved in localstorage, creating a remembered preference per content type.

## 3.0.0-beta.1.1 - 2021-05-07

### Fixes

- A hotfix for an issue spotted in beta 1 in our demo: all previously published pages of sites migrated from early alpha releases had a "Draft" label until published again.

## 3.0.0-beta.1 - 2021-05-06

### **Breaks**

- Removes the `firstName` and `lastName` fields in user pieces.
- The query parameters `apos-refresh`, `apos-edit`, `apos-mode` and `apos-locale` are now `aposRefresh`, `aposEdit`, `aposMode`and `aposLocale`. Going forward all query parameters will be camelCase for consistency with query builders.

### Changes

- Archiving a page or piece deletes any outstanding draft in favor of archiving the last published version. Previously the behavior was effectively the opposite.
- "Publish Changes" button label has been changes to "Update".
- Draft mode is no longer the default view for published documents.
- The page and piece manager views now display the title, etc. of the published version of a document, unless that document only exists in draft form. However a label is also provided indicating if a newer draft is in progress.
- Notifications have been updated with a new visual display and animation style.

### **Adds**

- Four permissions roles are supported and enforced: guest, contributor, editor and admin. See the documentation for details. Pre-existing alpha users are automatically migrated to the admin role.
- Documents in managers now have context sensitive action menus that allow actions like edit, discard draft, archive, restore, etc.
- A fragment call may now have a body using `rendercall`, just like a macro call can have a body using `call`. In addition, fragments can now have named arguments, just like macros. Many thanks to Miro Yovchev for contributing this implementation.
- Major performance improvement to the `nestedModuleSubdirs` option.
- Updates URL fields and oEmbed URL requests to use the `httpsFix` option in launder's `url()` method.
- Documents receive a state label based on their document state (draft, pending, pending updates)
- Contributors can submit drafts for review ("Submit" versus "Submit Updates").
- Editors and admins can manage submitted drafts.
- Editors and admins can easily see the number of proposed changes awaiting their attention.
- Support for virtual piece types, such as submitted drafts, which in actuality manage more than one type of doc.
- Confirm modals now support a schema which can be assessed after confirmation.
- When archiving and restoring pages, editors can chose whether the action affects only this document or this document + children
- Routes support the `before` syntax, allowing routes that are added to Express prior to the routes or middleware of another module. The syntax `before: 'middleware:moduleName'` must be used to add the route prior to the middleware of `moduleName`. If `middleware:` is not used, the route is added before the routes of `moduleName`. Note that normally all middleware is added before all routes.
- A `url` property can now optionally be specified when adding middleware. By default all middleware is global.
- The pieces REST GET API now supports returning only a count of all matching pieces, using the `?count=1` query parameter.
- Admin bar menu items can now specify a custom Vue component to be used in place of `AposButton`.
- Sets `username` fields to follow the user `title` field to remove an extra step in user creation.
- Adds default data to the `outerLayoutBase.html` `<title>` tag: `data.piece.title or data.page.title`.
- Moves the core UI build task into the start up process. The UI build runs automatically when `NODE_ENV` is *not* 'production' and when:
    1. The build folder does not yet exist.
    2. The package.json file is newer than the existing UI build.
    3. You explicitly tell it to by setting the environment variable `CORE_DEV=1`
- The new `._ids(_idOrArrayOfIds)` query builder replaces `explicitOrder` and accepts an array of document `_id`s or a single one. `_id` can be used as a multivalued query parameter. Documents are returned in the order you specify, and just like with single-document REST GET requests, the locale of the `_id`s is overridden by the `aposMode` query parameter if present.
- The `.withPublished(true)` query builder adds a `_publishedDoc` property to each returned draft document that has a published equivalent. `withPublished=1` can be used as a query parameter. Note this is not the way to fetch only published documents. For that, use `.locale('en:published')` or similar.
- The server-side implementation of `apos.http.post` now supports passing a `FormData` object created with the `[form-data](https://www.npmjs.com/package/form-data)` npm module. This keeps the API parallel with the browser-side implementation and allows for unit testing the attachments feature, as well as uploading files to internal and external APIs from the server.
- `manuallyPublished` computed property moved to the `AposPublishMixin` for the use cases where that mixin is otherwise warranted.
- `columns` specified for a piece type's manage view can have a name that uses "dot notation" to access a subproperty. Also, for types that are localized, the column name can begin with `draft:` or `published:` to specifically display a property of the draft or published version of the document rather than the best available. When a prefix is not used, the property comes from the published version of the document if available, otherwise from the draft.
- For page queries, the `children` query builder is now supported in query strings, including the `depth` subproperty. For instance you could fetch `/api/v1/@apostrophecms/page/id-of-page?children=1` or `/api/v1/@apostrophecms/page/id-of-page?children[depth]=3`.
- Setting `APOS_LOG_ALL_QUERIES=1` now logs the projection, skip, limit and sort in addition to the criteria, which were previously logged.

### **Fixes**

- Fragments can now call other fragments, both those declared in the same file and those imported, just like macros calling other macros. Thanks to Miro Yovchev for reporting the issue.
- There was a bug that allowed parked properties, such as the slug of the home page, to be edited. Note that if you don't want a property of a parked page to be locked down forever you can use the `_defaults` feature of parked pages.
- A required field error no longer appears immediately when you first start creating a user.
- Vue warning in the pieces manager due to use of value rather than name of column as a Vue key. Thanks to Miro Yovchev for spotting the issue.
- "Save Draft" is not an appropriate operation to offer when editing users.
- Pager links no longer break due to `aposRefresh=1` when in edit mode. Also removed superfluous `append` query parameter from these.
- You may now intentionally clear the username and slug fields in preparation to type a new value. They do not instantly repopulate based on the title field when you clear them.
- Language of buttons, labels, filters, and other UI updated and normalized throughout.
- A contributor who enters the page tree dialog box, opens the editor, and selects "delete draft" from within the editor of an individual page now sees the page tree reflect that change right away.
- The page manager listens for content change events in general and its refresh mechanism is robust in possible situations where both an explicit refresh call and a content change event occur.
- Automatically retries once if unable to bind to the port in a dev environment. This helps with occasional `EADDRINUSE` errors during nodemon restarts.
- Update the current page's context bar properly when appropriate after actions such as "Discard Draft."
- The main archive page cannot be restored, etc. via the context menu in the page tree.
- The context menu and "Preview Draft" are both disabled while errors are present in the editor dialog box.
- "Duplicate" should lead to a "Publish" button, not an "Update" button, "Submit" rather than "Submit Update," etc.
- When you "Duplicate" the home page you should be able to set a slug for the new page (parked properties of parked pages should be editable when making a duplicate).
- When duplicating the home page, the suggested slug should not be `/` as only one page can have that slug at a time.
- Attention is properly called to a slug conflict if it exists immediately when the document is opened (such as making a copy where the suggested slug has already been used for another copy).
- "Preview Draft" never appears for types that do not use drafts.
- The toggle state of admin bar utility items should only be mapped to an `is-active` class if, like palette, they opt in with `toggle: true`
- Fixed unique key errors in the migrate task by moving the parking of parked pages to a new `@apostrophecms/migrate:after` event handler, which runs only after migrations, whether that is at startup (in dev) or at the end of the migration task (in production).
- UI does not offer "Archive" for the home page, or other archived pages.
- Notification checks and other polling requests now occur only when the tab is in the foreground, resolving a number of problems that masqueraded as other bugs when the browser hit its connection limit for multiple tabs on the same site.
- Parked pages are now parked immediately after database migrations are checked and/or run. In dev this still happens at each startup. In production this happens when the database is brand new and when the migration task is manually run.

## 3.0.0-alpha.7 - 2021-04-07

### Breaks

* The `trash` property has been renamed `archived`, and throughout the UI we refer to "archiving" and the "archive" rather than "move to trash" and the "trash can." A database migration is included to address this for existing databases. However, **if you set the minimumPark option, or used a boilerplate in which it is set,** you will need to **change the settings for the `parkedId: 'trash'` page to match those [currently found in the `minimumPark` option setting in the `@apostrophecms/page` source code](https://github.com/apostrophecms/apostrophe/blob/481252f9bd8f42b62648a0695105e6e9250810d3/modules/%40apostrophecms/page/index.js#L25-L32).

### Adds

* General UX and UI improvements to the experience of moving documents to and from the archive, formerly known as the trash.
* Links to each piece are available in the manage view when appropriate.
* Search is implemented in the media library.
* You can now pass core widgets a `className` option when configuring them as part of an area.
* `previewDraft` for pieces, adds a Preview Draft button on creation for quick in-context editing. Defaults to true.

### Changes

* Do not immediately redirect to new pages and pieces.
* Restored pieces now restore as unpublished drafts.
* Refactored the admin bar component for maintainability.
* Notification style updates

### Fixes

* Advisory lock no longer triggers an update to the modification timestamp of a document.
* Attempts to connect Apostrophe 3.x to an Apostrophe 2.x database are blocked to prevent content loss.
* "Save as Draft" is now available as soon as a new document is created.
* Areas nested in array schema fields can now be edited in context.
* When using `apos.image.first`, the alt attribute of the image piece is available on the returned attachment object as `._alt`. In addition, `_credit` and `_creditUrl` are available.
* Fixes relating to the editing of widgets in nested areas, both on the page and in the modal.
* Removed published / draft switch for unpublished drafts.
* "Publish Changes" appears only at appropriate times.
* Notifications moved from the bottom right of the viewport to the bottom center, fixing some cases of UI overlap.

## 3.0.0-alpha.6.1 - 2021-03-26

### Fixes

* Conditional fields (`if`) and the "following values" mechanism now work properly in array item fields.
* When editing "Page Settings" or a piece, the "publish" button should not be clickable if there are errors.

## 3.0.0-alpha.6 - 2021-03-24

### Adds
* You can "copy" a page or a piece via the ⠇ menu.
* When moving the current page or piece to the trash, you are taken to the home page.
* `permissions: false` is supported for piece and page insert operations.
* Adds note to remove deprecated `allowedInChooser` option on piece type filters.
* UX improvement: "Move to Trash" and "Restore" buttons added for pieces, replacing the boolean field. You can open a piece that is in the trash in a read-only way in order to review it and click "Restore."
* Advisory lock support has been completed for all content types, including on-page, in-context editing. This prevents accidental conflicts between editors.
* Image widgets now accept a `size` context option from the template, which can be used to avoid sending a full-width image for a very small placement.
* Additional improvements.

### Fixes
* Fixes error from missing `select` method in `AposPiecesManager` component.
* No more migration messages at startup for brand-new sites.
* `max` is now properly implemented for relationships when using the manager dialog box as a chooser.
* "Trash" filter now displays its state properly in the piece manager dialog box.
* Dragging an image to the media library works reliably.
* Infinite loop warning when editing page titles has been fixed.
* Users can locate the tab that still contains errors when blocked from saving a piece due to schema field errors.
* Calling `insert` works properly in the `init` function of a module.
* Additional fixes.

### Breaks

* Apostrophe's instance of `uploadfs` has moved from `apos.attachment.uploadfs` to `apos.uploadfs`. The `uploadfs` configuration option has similarly moved from the `@apostrophecms/attachment` module to the `@apostrophecms/uploadfs` module. `imageSizes` is still an option to `@apostrophecms/attachment`.

## 3.0.0-alpha.5 - 2021-02-11

* Conditional fields are now supported via the new `if` syntax. The old 2.x `showFields` feature has been replaced with `if: { ... }`.
* Adds the option to pass context options to an area for its widgets following the `with` keyword. Context options for widgets not in that area (or that don't exist) are ignored. Syntax: `{% area data.page, 'areaName' with { '@apostrophecms/image: { size: 'full' } } %}`.
* Advisory locking has been implemented for in-context editing, including nested contexts like the palette module. Advisory locking has also been implemented for the media manager, completing the advisory locking story.
* Detects many common configuration errors at startup.
* Extends `getBrowserData` in `@apostrophecms/doc-type` rather than overwriting the method.
* If a select element has no default, but is required, it should default to the first option. The select elements appeared as if this were the case, but on save you would be told to make a choice, forcing you to change and change back. This has been fixed.
* Removes 2.x piece module option code, including for `contextual`, `manageViews`, `publishMenu`, and `contextMenu`.
* Removes admin bar module options related to 2.x slide-out UI: `openOnLoad`, `openOnHomepageLoad`, `closeDelay`.
* Fixed a bug that allowed users to appear to be in edit mode while looking at published content in certain edge cases.
* The PATCH API for pages can now infer the correct _id in cases where the locale is specified in the query string as an override, just like other methods.
* Check permissions for the delete and publish operations.
* Many bug fixes.

### Breaks
* Changes the `piecesModuleName` option to `pieceModuleName` (no "s") in the `@apostrophecms/piece-page-type` module. This feature is used only when you have two or more piece page types for the same piece type.

## 3.0.0-alpha.4.2 - 2021-01-27

* The `label` option is no longer required for widget type modules. This was already true for piece type and page type modules.
* Ability to namespace asset builds. Do not push asset builds to uploadfs unless specified.

### Breaking changes

* Removes the `browser` module option, which was only used by the rich text widget in core. All browser data should now be added by extending or overriding `getBrowserData` in a module. Also updates `getComponentName` to reference `options.components` instead of `options.browser.components`.

## 3.0.0-alpha.4.1

* Hotfix: the asset module now looks for a `./release-id` file (relative to the project), not a `./data/release-id` file, because `data` is not a deployed folder and the intent of `release-id` is to share a common release identifier between the asset build step and the deployed instances.

## 3.0.0-alpha.4

* **"Fragments" have been added to the Apostrophe template API, as an alternative to Nunjucks' macros, to fully support areas and async components.** [See the A3 alpha documentation](https://a3.docs.apos.dev/guide/widgets-and-templates/fragments.html) for instructions on how to use this feature.
* **CSS files in the `ui/public` subdirectory of any module are now bundled and pushed to the browser.** This allows you to efficiently deliver your CSS assets, just as you can deliver JS assets in `ui/public`. Note that these assets must be browser-ready JS and CSS, so it is customary to use your own webpack build to generate them. See [the a3-boilerplate project](https://github.com/apostrophecms/a3-boilerplate) for an example, especially `webpack.config.js`.
* **More support for rendering HTML in REST API requests.** See the `render-areas` query parameter in [piece and page REST API documentation](https://a3.docs.apos.dev/reference/api/pieces.html#get-api-v1-piece-name).
* **Context bar takeover capability,** for situations where a secondary document should temporarily own the undo/redo/publish UI.
* **Unpublished pages in the tree** are easier to identify
* **Range fields** have been added.
* **Support for npm bundles is back.** It works just like in 2.x, but the property is `bundle`, not `moogBundle`. Thanks to Miro Yovchev.

### Breaking changes

* **A3 now uses webpack 5.** For now, **due to a known issue with vue-loader, your own project must also be updated to use webpack 5.** The a3-boilerplate project has been updated accordingly, so you may refer to [the a3-boilerplate project](https://github.com/apostrophecms/a3-boilerplate) for an example of the changes to be made, notably in `webpack.config.js` and `package.json`. We are in communication with upstream developers to resolve the issue so that projects and apostrophe core can use different major versions of webpack.

## 3.0.0-alpha.3

Third alpha release of 3.x. Introduced draft mode and the "Publish Changes" button.

## 3.0.0-alpha.2

Second alpha release of 3.x. Introduced a distinct "edit" mode.

## 3.0.0-alpha.1

First alpha release of 3.x.<|MERGE_RESOLUTION|>--- conflicted
+++ resolved
@@ -1,19 +1,17 @@
 # Changelog
 
-<<<<<<< HEAD
+## UNRELEASED
+
+### Fixes
+
+* Rich Text editor properly unsets marks on heading close 
+
 ## 4.3.1 (2024-05-17)
 
 ### Fixes
 
 * Databases containing documents that no longer correspond to any module no longer cause the migration that adds missing mode properties
 to fail (an issue introduced in version 4.2.0). Databases with no such "orphaned" documents were not affected.
-=======
-## UNREALEASED
-
-### Fixes
-
-* Rich Text editor properly unsets marks on heading close 
->>>>>>> cf065204
 
 ## 4.3.0 (2024-05-15)
 
