# Changelog

## 4.3.0 (2024-05-15)

### Adds

* Allows to disable page refresh on content changed for page types.
* Widget editor can now have tabs.
* Adds prop to `AposInputMixin` to disable blur emit.
* Adds `throttle` function in ui module utils.
* Adds a `publicBundle` option to `@apostrophecms/asset`. When set to `false`, the `ui/src` public asset bundle is not built at all in most cases
except as part of the admin UI bundle which depends on it. For use with external front ends such as [apostrophe-astro](https://github.com/apostrophecms/apostrophe-astro).
Thanks to Michelin for contributing this feature.

### Fixes

* Do not show widget editor tabs when the developer hasn't created any groups.
<<<<<<< HEAD
* Fix a bug in the Rich Text Editor widget when a pasted text took the style of the first configured text style element
=======
* `npm link` now works again for Apostrophe modules that are dependencies of a project.
* Re-crop image attachments found in image widgets, etc. when replacing an image in the Media Manager.
* Fixes visual transitions between modals, as well as slider transition on overlay opacity.
* Changing the aspect ratio multiple times in the image cropper modal no longer makes the stencil smaller and smaller.
>>>>>>> 527f74cd

### Changes

* Improves `debounce` function to handle async properly (waiting for previous async call to finish before triggering a new one).
* Adds the `copyOfId` property to be passed to the `apos.doc.edit()` method, while still allowing the entire `copyOf` object for backwards compatibility.

### Fixes


## 4.2.1 (2024-04-29)

### Fixes

* Fixes drag and drop regression in the page tree where pages were not able to be moved between parent and child.

## 4.2.0 (2024-04-18)

* Typing a `/` in the title field of a page no longer confuses the slug field. Thanks to [Gauav Kumar](https://github.com/gkumar9891).

### Changes

* Rich text styles are now split into Nodes and Marks, with independent toolbar controls for a better user experience when applying text styles.
There is no change in how the `styles` option is configured.
* Rich text style labels are fully localized.
* `i18n` module now uses the regular `req.redirect` instead of a direct `res.redirect` to ensure redirection, enabling more possibilities for `@apostrophecms/redirect` module
* Refactors `AposModal` component with composition api to get rid of duplicated code in `AposFocusMixin` and `AposFocus`.
* `APOS_MONGODB_LOG_LEVEL` has been removed. According to [mongodb documentation](https://github.com/mongodb/node-mongodb-native/blob/main/etc/notes/CHANGES_5.0.0.md#mongoclientoptionslogger-and-mongoclientoptionsloglevel-removed) "Both the logger and the logLevel options had no effect and have been removed."
* Update `connect-mongo` to `5.x`. Add `@apostrophecms/emulate-mongo-3-driver` dependency to keep supporting `mongodb@3.x` queries while using `mongodb@6.x`.

### Fixes

* Updates the docs `beforeInsert` handler to avoid ending with different modes being set between `_id`, `aposLocale` and `aposMode`.
* Adds a migration to fix potential corrupted data having different modes set between `_id`, `aposLocale` and `aposMode`.
* Fix a crash in `notification` when `req.body` was not present. Thanks to Michelin for contributing this fix.
* Addresses a console error observed when opening and closing the `@apostrophecms-pro/palette` module across various projects.
* Fixes the color picker field in `@apostrophecms-pro/palette` module.
* Ensures that the `data-apos-test` attribute in the admin bar's tray item buttons is set by passing the `action` prop to `AposButton`.
* Prevents stripping of query parameters from the URL when the page is either switched to edit mode or reloaded while in edit mode.
* Add the missing `metaType` property to newly inserted widgets.

### Security

* New passwords are now hashed with `scrypt`, the best password hash available in the Node.js core `crypto` module, following guidance from [OWASP](https://cheatsheetseries.owasp.org/cheatsheets/Password_Storage_Cheat_Sheet.html).
This reduces login time while improving overall security.
* Old passwords are automatically re-hashed with `scrypt` on the next successful login attempt, which
adds some delay to that next attempt, but speeds them up forever after compared to the old implementation.
* Custom `scrypt` parameters for password hashing can be passed to the `@apostrophecms/user` module via the `scrypt` option. See the [Node.js documentation for `scrypt`]. Note that the `maxmem` parameter is computed automatically based on the other parameters.

## 4.1.1 (2024-03-21)

### Fixes

* Hotfix for a bug that broke the rich text editor when the rich text widget has
a `styles` property. The bug was introduced in 4.0.0 as an indirect side effect of deeper
watching behavior by Vue 3.

## 4.1.0 (2024-03-20)

### Fixes

* Don't crash if a document of a type no longer corresponding to any module is present
together with the advanced permission module.
* AposLoginForm.js now pulls its schema from the user module rather than hardcoding it. Includes the
addition of `enterUsername` and `enterPassword` i18n fields for front end customization and localization.
* Simulated Express requests returned by `apos.task.getReq` now include a `req.headers` property, for
greater accuracy and to prevent unexpected bugs in other code.
* Fix the missing attachment icon. The responsibility for checking whether an attachment
actually exists before calling `attachment.url` still lies with the developer.

### Adds

* Add new `getChanges` method to the schema module to get an array of document changed field names instead of just a boolean like does the `isEqual` method.
* Add highlight class in UI when comparing documents.

## 4.0.0 (2024-03-12)

### Adds
* Add Marks tool to the Rich Text widget for handling toggling marks.
* Add translation keys used by the multisite assembly module.
* Add side by side comparison support in AposSchema component.
* Add `beforeLocalize` and `afterLocalize` events.
* Add custom manager indicators support via `apos.schema.addManagerIndicator({ component, props, if })`. The component registered this way will be automatically rendered in the manager modal.
* Add the possibility to make widget modals wider, which can be useful for widgets that contain areas taking significant space. See [documentation](https://v3.docs.apostrophecms.org/reference/modules/widget-type.html#options).
* Temporarily add `translation` module to support document translations via the `@apostrophecms-pro/automatic-translation` module.
**The `translation` core module may be removed or refactored to reduce overhead in the core,** so its presence should
not be relied upon.

### Changes

* Migrate to Vue 3. This entails changes to some admin UI code, as detailed in our public announcement.
There are no other backwards incompatible changes in apostrophe version 4.0.0.
Certain other modules containing custom admin UI have also been updated in a new major version to be compatible,
as noted in our announcement and on the migration page of our website.

### Fixes

* Adds `textStyle` to Tiptap types so that spans are rendered on RT initialization
* `field.help` and `field.htmlHelp` are now correctly translated when displayed in a tooltip.
* Bump the `he` package to most recent version.
* Notification REST APIs should not directly return the result of MongoDB operations.

## 3.63.2 (2024-03-01)

### Security

* Always validate that method names passed to the `external-condition` API actually appear in `if` or `requiredIf`
clauses for the field in question. This fix addresses a serious security risk in which arbitrary methods of
Apostrophe modules could be called over the network, without arguments, and the results returned to the caller.
While the lack of arguments mitigates the data exfiltration risk, it is possible to cause data loss by
invoking the right method. Therefore this is an urgent upgrade for all Apostrophe 3.x users. Our thanks to the Michelin
penetration test red team for disclosing this vulnerability. All are welcome to disclose security vulnerabilities
in ApostropheCMS code via [security@apostrophecms.com](mailto:security@apostrophecms.com).
* Disable the `alwaysIframe` query parameter of the oembed proxy. This feature was never used in Apostrophe core, and could be misused to carry out arbitrary GET requests in the context of an iframe, although it could not be used to exfiltrate any information other than the success or failure of the request, and the request was still performed by the user's browser only. Thanks to the Michelin team.
* Remove vestigial A2 code relating to polymorphic relationship fields. The code in question had no relevance to the way such a feature would be implemented in A3, and could be used to cause a denial of service by crashing and restarting the process. Thanks to the Michelin team.

## 3.63.1 (2024-02-22)

### Security

* Bump dependency on `sanitize-html` to `^2.12.1` at a minimum, to ensure that `npm update apostrophe` is sufficient to guarantee a security update is installed. This security update prevents specially crafted HTML documents from revealing the existence or non-existence of files on the server. The vulnerability did not expose any other information about those files. Thanks to the [Snyk Security team](https://snyk.io/) for the disclosure and to [Dylan Armstrong](https://dylan.is/) for the fix.

## 3.63.0 (2024-02-21)

### Adds

* Adds a `launder` method to the `slug` schema field query builder to allow for use in API queries.
* Adds support for browsing specific pages in a relationship field when `withType` is set to a page type, like `@apostrophecms/home-page`, `default-page`, `article-page`...
* Add support for `canCreate`, `canPreview` & `canShareDraft` in context operations conditions.
* Add support for `canCreate`, `canEdit`, `canArchive` & `canPublish` in utility operations definitions.
* Add `uponSubmit` requirement in the `@apostrophecms/login` module. `uponSubmit` requirements are checked each time the user submit the login form. See the documentation for more information.
* Add field metadata feature, where every module can add metadata to fields via public API offered by `apos.doc.setMeta()`, `apos.doc.getMeta()`, `apos.doc.getMetaPath()` and `apos.doc.removeMeta()`. The metadata is stored in the database and can be used to store additional information about a field.
* Add new `apos.schema.addFieldMetadataComponent(namespace, component)` method to allow adding custom components. They have access to the server-side added field metadata and can decide to show indicators on the admin UI fields. Currently supported fields are "string", "slug", "array", "object" and "area".

### Fixes

* When deleting a draft document, we remove related reverse IDs of documents having a relation to the deleted one.
* Fix publishing or moving published page after a draft page on the same tree level to work as expected.
* Check create permissions on create keyboard shortcut.
* Copy requires create and edit permission.
* Display a more informative error message when publishing a page because the parent page is not published and the current user has no permission to publish the parent page (while having permission to publish the current one).
* The `content-changed` event for the submit draft action now uses a complete document.
* Fix the context bar overlap on palette for non-admin users that have the permission to modify it.
* Show widget icons in the editor area context menu.

### Changes

* Share Drafts modal styles made larger and it's toggle input has a larger hitbox.

## 3.62.0 (2024-01-25)

### Adds

* Adds support for `type` query parameter for page autocomplete. This allows to filter the results by page type. Example: `/api/v1/@apostrophecms/page?autocomplete=something&type=my-page-type`.
* Add testing for the `float` schema field query builder.
* Add testing for the `integer` schema field query builder.
* Add support for link HTML attributes in the rich text widget via configurable fields `linkFields`, extendable on a project level (same as it's done for `fields`). Add an `htmlAttribute` property to the standard fields that map directly to an HTML attribute, except `href` (see special case below), and set it accordingly, even if it is the same as the field name. Setting `htmlAttribute: 'href'` is not allowed and will throw a schema validation exception (on application boot).
* Adds support in `can` and `criteria` methods for `create` and `delete`.
* Changes support for image upload from `canEdit` to `canCreate`.
* The media manager is compatible with per-doc permissions granted via the `@apostrophecms-pro/advanced-permission` module.
* In inline arrays, the trash icon has been replaced by a close icon.

### Fixes

* Fix the `launder` and `finalize` methods of the `float` schema field query builder.
* Fix the `launder` and `finalize` methods of the `integer` schema field query builder.
* A user who has permission to `publish` a particular page should always be allowed to insert it into the
published version of the site even if they could not otherwise insert a child of the published
parent.
* Display the "Browse" button in a relationship inside an inline array.

## 3.61.1 (2023-01-08)

### Fixes

* Pinned Vue dependency to 2.7.15. Released on December 24th, Vue 2.7.16 broke the rich text toolbar in Apostrophe.

## 3.61.0 (2023-12-21)

### Adds

* Add a `validate` method to the `url` field type to allow the use of the `pattern` property.
* Add `autocomplete` attribute to schema fields that implement it (cf. [HTML attribute: autocomplete](https://developer.mozilla.org/en-US/docs/Web/HTML/Attributes/autocomplete)).
* Add the `delete` method to the `@apostrophecms/cache` module so we don't have to rely on direct MongoDB manipulation to remove a cache item.
* Adds tag property to fields in order to show a tag next to the field title (used in advanced permission for the admin field). Adds new sensitive label color.
* Pass on the module name and the full, namespaced template name to external front ends, e.g. Astro.
Also make this information available to other related methods for future and project-level use.
* Fixes the AposCheckbox component to be used more easily standalone, accepts a single model value instead of an array.

### Fixes

* Fix `date` schema field query builder to work with arrays.
* Fix `if` on pages. When you open the `AposDocEditor` modal on pages, you now see an up to date view of the visible fields.
* Pass on complete annotation information for nested areas when adding or editing a nested widget using an external front, like Astro.
* We can now close the image modal in rich-text widgets when we click outside of the modal.
The click on the cancel button now works too.
* Fixes the `clearLoginAttempts` method to work with the new `@apostrophecms/cache` module `delete` method.

## 3.60.1 (2023-12-06)

### Fixes

* corrected an issue where the use of the doc template library can result in errors at startup when
replicating certain content to new locales. This was not a bug in the doc template library.
Apostrophe was not invoking `findForEditing` where it should have.

## 3.60.0 (2023-11-29)

### Adds

* Add the possibility to add custom classes to notifications.
Setting the `apos-notification--hidden` class will hide the notification, which can be useful when we only care about the event carried by it.
* Give the possibility to add horizontal rules from the insert menu of the rich text editor with the following widget option: `insert: [ 'horizontalRule' ]`.
Improve also the UX to focus back the editor after inserting a horizontal rule or a table.

### Fixes

* The `render-widget` route now provides an `options` property on the widget, so that
schema-level options of the widget are available to the external front end when
rendering a newly added or edited widget in the editor. Note that when rendering a full page,
this information is already available on the parent area: `area.options.widgets[widget.type]`
* Pages inserted directly in the published mode are now given a
correct `lastPublishedAt` property, correcting several bugs relating
to the page tree.
* A migration has been added to introduce `lastPublishedAt` wherever
it is missing for existing pages.
* Fixed a bug that prevented page ranks from renumbering properly during "insert after" operations.
* Added a one-time migration to make existing page ranks unique among peers.
* Fixes conditional fields not being properly updated when switching items in array editor.
* The `beforeSend` event for pages and the loading of deferred widgets are now
handled in `renderPage` with the proper timing so that areas can be annotated
successfully for "external front" use.
* The external front now receives 100% of the serialization-friendly data that Nunjucks receives,
including the `home` property etc. Note that the responsibility to avoid passing any nonserializable
or excessively large data in `req.data` falls on the developer when choosing to use the
`apos-external-front` feature.
* Wraps the group label in the expanded preview menu component in `$t()` to allow translation

## 3.59.1 (2023-11-14)

### Fixes

* Fix `if` and `requiredIf` fields inside arrays. With regard to `if`, this is a hotfix for a regression introduced in 3.59.0.

## 3.59.0 (2023-11-03)

### Changes

* Webpack warnings about package size during the admin UI build process have been turned off by default. Warnings are still enabled for the public build, where a large bundle can be problematic for SEO.

### Fixes

* Apostrophe warns you if you have more than one piece page for the same piece type and you have not overridden `chooseParentPage`
to help Apostrophe decide which page is suitable as the `_url` of each piece. Beginning with this release, Apostrophe can recognize
when you have chosen to do this via `extendMethods`, so that you can call `_super()` to fall back to the default implementation without
receiving this warning. The default implementation still just returns the first page found, but always following the
`_super()` pattern here opens the door to npm modules that `improve` `@apostrophecms/piece-page` to do something more
sophisticated by default.
* `newInstance` always returns a reasonable non-null empty value for area and
object fields in case the document is inserted without being passed through
the editor, e.g. in a parked page like the home page. This simplifies
the new external front feature.

### Adds

* An adapter for Astro is under development with support from Michelin.
Starting with this release, adapters for external fronts, i.e. "back for front"
frameworks such as Astro, may now be implemented more easily. Apostrophe recognizes the
`x-requested-with: AposExternalFront` header and the `apos-external-front-key` header.
If both are present and `apos-external-front-key` matches the `APOS_EXTERNAL_FRONT_KEY`
environment variable, then Apostrophe returns JSON in place of a normal page response.
This mechanism is also available for the `render-widget` route.
* Like `type`, `metaType` is always included in projections. This helps
ensure that `apos.util.getManagerOf()` can be used on any object returned
by the Apostrophe APIs.

## 3.58.1 (2023-10-18)

### Security

* Update `uploadfs` to guarantee users get a fix for a [potential security vulnerability in `sharp`](https://security.snyk.io/vuln/SNYK-JS-SHARP-5922108).
This was theoretically exploitable only by users with permission to upload media to Apostrophe
* Remove the webpack bundle analyzer feature, which had been nonfunctional for some time, to address a harmless npm audit warning
* Note: there is one remaining `npm audit` warning regarding `postcss`. This is not a true vulnerability because only developers
with access to the entire codebase can modify styles passed to `postcss` by Apostrophe, but we are working with upstream
developers to determine the best steps to clear the warning

### Fixes

* Automatically add `type` to the projection only if there are no exclusions in the projection. Needed to prevent `Cannot do
exclusion on field in inclusion projection` error.

## 3.58.0 (2023-10-12)

### Fixes

* Ensure Apostrophe can make appropriate checks by always including `type` in the projection even if it is not explicitly listed.
* Never try to annotate a widget with permissions the way we annotate a document, even if the widget is simulating a document.
* The `areas` query builder now works properly when an array of area names has been specified.

### Adds

* Widget schema can now follow the parent schema via the similar to introduced in the `array` field type syntax (`<` prefix). In order a parent followed field to be available to the widget schema, the area field should follow it. For example, if area follows the root schema `title` field via `following: ['title']`, any field from a widget schema inside that area can do `following: ['<title']`.
* The values of fields followed by an `area` field are now available in custom widget preview Vue components (registered with widget option `options.widget = 'MyComponentPreview'`). Those components will also receive additional `areaField` prop (the parent area field definition object).
* Allows to insert attachments with a given ID, as well as with `docIds` and `archivedDocIds` to preserve related docs.
* Adds an `update` method to the attachment module, that updates the mongoDB doc and the associated file.
* Adds an option to the `http` `remote` method to allow receiving the original response from `node-fetch` that is a stream.

## 3.57.0 2023-09-27

### Changes
* Removes a 25px gap used to prevent in-context widget UI from overlapping with the admin bar
* Simplifies the way in-context widget state is rendered via modifier classes
### Adds

* Widgets detect whether or not their in-context editing UI will collide with the admin bar and adjust it appropriately.
* Italian translation i18n file created for the Apostrophe Admin-UI. Thanks to [Antonello Zanini](https://github.com/Tonel) for this contribution.
* Fixed date in piece type being displayed as current date in column when set as undefined and without default value. Thanks to [TheSaddestBread](https://github.com/AllanKoder) for this contribution.

### Fixes

* Bumped dependency on `oembetter` to ensure Vimeo starts working again
for everyone with this release. This is necessary because Vimeo stopped
offering oembed discovery meta tags on their video pages.

### Fixes

* The `118n` module now ignores non-JSON files within the i18n folder of any module and does not crash the build process.

## 3.56.0 (2023-09-13)

### Adds

* Add ability for custom tiptap extensions to access the options passed to rich text widgets at the area level.
* Add support for [npm workspaces](https://docs.npmjs.com/cli/v10/configuring-npm/package-json#workspaces) dependencies. A workspace dependency can now be used as an Apostrophe module even if it is not a direct dependency of the Apostrophe project. Only direct workspaces dependencies of the Apostrophe project are supported, meaning this will only work with workspaces set in the Apostrophe project. Workspaces set in npm modules are not supported, please use [`bundle`](https://v3.docs.apostrophecms.org/reference/module-api/module-overview.html#bundle) instead. For instance, I have an Apostrophe project called `website`. `website` is set with two [npm workspaces](https://docs.npmjs.com/cli/v10/using-npm/workspaces), `workspace-a` & `workspace-b`. `workspace-a` `package.json` contains a module named `blog` as a dependency. `website` can reference `blog` as enabled in the Apostrophe `modules` configuration.
* The actual invocation of `renderPageForModule` by the `sendPage` method of all modules has been
factored out to `renderPage`, which is no longer deprecated. This provides a convenient override point
for those who wish to substitute something else for Nunjucks or just wrap the HTML in a larger data
structure. For consistent results, one might also choose to override the `renderWidget` and `render`
methods of the `@apostrophecms/area` module, which are used to render content while editing.
Thanks to Michelin for their support of this work.
* Add `@apostrophecms/rich-text-widget:lint-fix-figure` task to wrap text nodes in paragraph tags when next to figure tags. Figure tags are not valid children of paragraph tags.
* Add `@apostrophecms/rich-text-widget:remove-empty-paragraph` task to remove empty paragraphs from all existing rich-texts.

## 3.55.1 (2023-09-11)

### Fixes

* The structured logging for API routes now responds properly if an API route throws a `string` as an exception, rather than
a politely `Error`-derived object with a `stack` property. Previously this resulted in an error message about the logging
system itself, which was not useful for debugging the original exception.

## 3.55.0 (2023-08-30)

### Adds

* Add `publicApiCheckAsync` wrapper method (and use it internally) to allow for overrides to do async permission checks of REST APIs. This feature doesn't introduce any breaking changes because the default implementation still invokes `publicApiCheck` in case developers have overridden it.

### Fixes

* Refresh schema field with same name in `AposDocEditor` when the schema changes.
* Infer parent ID mode from the request when retrieving the parent (target) page to avoid `notfound`.
* Log the actual REST API error message and not the one meant for the user.
* Hide dash on autopublished pages title.

## 3.54.0 (2023-08-16)

### Adds

* Add `@apostrophecms/log` module to allow structured logging. All modules have `logDebug`, `logInfo`, `logWarn` and `logError` methods now. See the [documentation](https://v3.docs.apostrophecms.org/guide/logging.html) for more details.
* Add `@apostrophecms/settings` translations.
* Add the ability to have custom modals for batch operations.
* Add the possibility to display utility operations inside a 3-dots menu on the page manager, the same way it is done for the docs manager.
* Custom context operations now accept a `moduleIf` property, which tests options at the module level
the same way that `if` tests properties of the document to determine if the operation should be
offered for a particular document. Note that not all options are passed to the front end unless
`getBrowserData` is extended to suit the need.
* Move Pages Manager modal business logic to a mixin.
* Add `column.extraWidth` option (number) for `AposTreeHeader.vue` to allow control over the tree cell width.
* Move `AposDocContextMenu.vue` business logic to a mixin.
* Move Pages Manager modal business logic to a mixin. Add `column.extraWidth` option (number) for `AposTreeHeader.vue` to allow control over the tree cell width.

### Changes

* Rename misleading `projection` parameter into `options` in `self.find` method signature for
`@apostrophecms/any-doc-type`, `@apostrophecms/any-page-type` & `@apostrophecms/piece-type`.
**This was never really a projection in A3,** so it is not a backwards compatibility issue.
* Hide save button during in-context editing if the document is autopublished.
* Beginning with this release, the correct `moduleName` for typical
actions on the context document is automatically passed to the
modal associated with a custom context operation, unless `moduleName`
is explicitly specified. The `moduleName` parameter to `addContextOperation`
is no longer required and should not be passed at all in most cases
(just pass the object argument). If you do wish to specify a `moduleName`
to override that prop given to the modal, then it is recommended to pass
it as a `moduleName` property of the object, not as a separate argument.
For backwards compatibility the two-argument syntax is still permitted.

### Fixes

* Resolved data integrity issue with certain page tree operations by inferring the best peer to position the page relative to rather
than attempting to remember the most recent move operation.
* Fixes a downstream bug in the `getFieldsByCategory` method in the `AposEditorMixin.js` by checking for a property before accessing it.
* In Nunjucks templates, `data.url` now includes any sitewide and locale URL prefixes. This fixes local prefixing for pagination of piece-type index pages.
* Changes were detected in various fields such as integers, which caused the "Update" button to be active even when there was no actual modification in the doc.
* Fix a bug that prevented adding multiple operations in the same batch operation group.
* The `getTarget` method of the page module should use `findForEditing` to make sure it is able to see
pages that would be filtered out of a public view by project level or npm module overrides.

## 3.53.0 (2023-08-03)

### Adds

* Accessibility improved for navigation inside modals and various UI elements.
Pages/Docs Manager and Doc Editor modal now have better keyboard accessibility.
They keep the focus on elements inside modals and give it back to their parent modal when closed.
This implementation is evolving and will likely switch to use the `dialog` HTML element soon.
* Adds support for a new `if` property in `addContextOperation` in order to show or not a context operation based on the current document properties.
* Add `update-doc-fields` event to call `AposDocEditor.updateDocFields` method
* Add schema field `hidden` property to always hide a field
* Hide empty schema tabs in `AposDocEditor` when all fields are hidden due to `if` conditions
* The front end UI now respects the `_aposEditorModal` and `_aposAutopublish`
properties of a document if present, and otherwise falls back to module
configuration. This is a powerful addition to custom editor components
for piece and page types, allowing "virtual piece types" on the back end that
deal with many content types to give better hints to the UI.
* Respect the `_aposAutopublish` property of a document if present, otherwise
fall back to module configuration.
* For convenience in custom editor components, pass the new prop `type`, the original type of the document being copied or edited.
* For better results in custom editor components, pass the prop `copyOfId`, which implies
the custom editor should fetch the original itself by its means of choice.
For backwards compatibility `copyOf` is still passed, but it may be an
incomplete projection and should not be used in new code.
* Custom context operations now receive a `docId` prop, which should
be used in preference to `doc` because `doc` may be an incomplete
projection.
* Those creating custom context operations for documents can now
specify both a `props` object for additional properties to be passed to
their modal and a `docProps` object to map properties from the document
to props of their choosing.
* Adds support to add context labels in admin bar.
* Adds support for admin UI language configuration in the `@apostrophecms/i18n` module. The new options allow control over the default admin UI language and configures the list of languages, that any individual logged in user can choose from. See the [documentation](https://v3.docs.apostrophecms.org/reference/modules/i18n.html) for more details.
* Adds `adminLocale` User field to allow users to set their preferred admin UI language, but only when the `@apostrophecms/i18n` is configured accordingly (see above).
* Adds `@apostrophecms/settings` module and a "Personal Settings" feature. See the [documentation](https://v3.docs.apostrophecms.org/reference/modules/settings.html) for more details.
* Adds `$and` operator on `addContextOperation` `if` property in order to check multiple fields before showing or hiding a context operation.

### Fixes

* `AposDocEditor` `onSave` method signature. We now always expect an object when a parameter is passed to the function to check
the value of `navigate` flag.
* Fixes a problem in the rich text editor where the slash would not be deleted after item selectin from the insert menu.
* Modules that have a `public` or `i18n` subdirectory no longer generate a
warning if they export no code.
* Clean up focus parent event handlers when components are destroyed. Prevents a slow degradation of performance while editing.
Thanks to [Joshua N. Miller](https://github.com/jmiller-rise8).
* Fixes a visual discrepancy in the rich text editor where empty paragraphs would appear smaller in preview mode compared to edit mode.

### Changes

* To make life easier for module developers, modules that are `npm link`ed to
the project no longer have to be listed in `package.json` as
dependencies. To prevent surprises this is still a requirement for modules
that are not symlinked.

## 3.52.0 (2023-07-06)

### Changes

* Foreign widget UI no longer uses inverted theme styles.

### Adds

* Allows users to double-click a nested widget's breadcrumb entry and open its editor.
* Adds support for a new `conditions` property in `addContextOperation` and validation of `addContextOperation` configuration.

### Fixes

* The API now allows the user to create a page without defining the page target ID. By default it takes the Home page.
* Users are no longer blocked from saving documents when a field is hidden
by an `if` condition fails to satisfy a condition such as `min` or `max`
or is otherwise invalid. Instead the invalid value is discarded for safety.
Note that `required` has always been ignored when an `if` condition is not
satisfied.
* Errors thrown in `@apostrophecms/login:afterSessionLogin` event handlers are now properly passed back to Passport as such, avoiding a process restart.

## 3.51.1 (2023-06-23)

## Fixes

* Fix a regression introduced in 3.51.0 - conditional fields work again in the array editor dialog box.

## 3.51.0 (2023-06-21)

### Adds

* Items can now be added to the user's personal menu in the
admin bar, alongside the "Log Out" option. To do so, specify
the `user: true` option when calling `self.apos.adminBar.add`.
This should be reserved for items that manage personal settings.
* When duplicating another document, the `_id` properties of
array items, widgets and areas are still regenerated to ensure
uniqueness across documents. However, an `_originalId` property
is now available for reference while the document remains in memory.
This facilitates change detection within array items in
`beforeSave` handlers and the like.
* Adds the possibility to add custom admin bars via the `addBar()` method from the `admin-bar` module.
* Adds support for conditional fields within `array` and `object` field schema. See the [documentation](https://v3.docs.apostrophecms.org/guide/conditional-fields/) for more information.

### Fixes

* Uses `findForEditing` method in the page put route.
* The "Duplicate" option in the page or piece manager now correctly duplicates the
entire document. This was a regression introduced in 3.48.0. The "Duplicate" option
in the editor dialog box always worked correctly.

### Changes

* Browser URL now changes to reflect the slug of the document according to the mode that is being viewed.

## 3.50.0 (2023-06-09)

### Adds

* As a further fix for issues that could ensue before the improvements
to locale renaming support that were released in 3.49.0, an
`@apostrophecms/page:reattach` task has been added. This command line task
takes the `_id` or `slug` of a page and reattaches it to the page tree as
the last child of the home page, even if page tree data for that page
is corrupted. You may wish to use the `--new-slug` and `--locale` options. This task should not
be needed in normal circumstances.

## 3.49.0 (2023-06-08)

### Changes

* Updates area UX to not display Add Content controls when a widget is focused.
* Updates area UX to unfocus widget on esc key.
* Updates widget UI to use dashed outlines instead of borders to indicate bounds.
* Updates UI for Insert Menu.
* Updates Insert Menu UX to allow mid-node insertion.
* Rich Text Widget's Insert components are now expected to emit `done` and `cancel` for proper RT cleanup. `close` still supported for BC, acts as `done`.
* Migrated the business logic of the login-related Vue components to external mixins, so that the templates and styles can be overridden by
copying the component `.vue` file to project level without copying all of the business logic. If you have already copied the components to style them,
we encourage you to consider replacing your `script` tag with the new version, which just imports the mixin, so that fixes we make there will be
available in your project.

### Adds

* Adds keyboard accessibility to Insert menu.
* Adds regex pattern feature for string fields.
* Adds `pnpm` support. Introduces new optional Apostrophe root configuration `pnpm` to force opt-in/out when auto detection fails. See the [documentation](https://v3.docs.apostrophecms.org/guide/using-pnpm.html) for more details.
* Adds a warning if database queries involving relationships
are made before the last `apostrophe:modulesRegistered` handler has fired.
If you need to call Apostrophe's `find()` methods at startup,
it is best to wait for the `@apostrophecms/doc:beforeReplicate` event.
* Allow `@` when a piece is a template and `/@` for page templates (doc-template-library module).
* Adds a `prefix` option to the http frontend util module.
If explicitly set to `false`, prevents the prefix from being automatically added to the URL,
when making calls with already-prefixed URLs for instance.
* Adds the `redirectToFirstLocale` option to the `i18n` module to prevent users from reaching a version of their site that would not match any locale when requesting the site without a locale prefix in the URL.
* If just one instance of a piece type should always exist (per locale if localized), the
`singletonAuto` option may now be set to `true` or to an object with a `slug` option in
order to guarantee it. This implicitly sets `singleton: true` as well. This is now used
internally by `@apostrophecms/global` as well as the optional `@apostrophecms-pro/palette` module.

### Fixes

* Fix 404 error when viewing/editing a doc which draft has a different version of the slug than the published one.
* Fixed a bug where multiple home pages can potentially be inserted into the database if the
default locale is renamed. Introduced the `async apos.doc.bestAposDocId(criteria)` method to
help identify the right `aposDocId` when inserting a document that might exist in
other locales.
* Fixed a bug where singletons like the global doc might not be inserted at all if they
exist under the former name of the default locale and there are no other locales.

## 3.48.0 (2023-05-26)

### Adds

* For performance, add `apos.modules['piece-type']getManagerApiProjection` method to reduce the amount of data returned in the manager
    modal. The projection will contain the fields returned in the method in addition to the existing manager modal
    columns.
* Add `apos.schema.getRelationshipQueryBuilderChoicesProjection` method to set the projection used in
    `apos.schema.relationshipQueryBuilderChoices`.
* Rich-text inline images now copies the `alt` attribute from the original image from the Media Library.

### Changes

* Remove `stripPlaceholderBrs` and `restorePlaceholderBrs` from `AposRichTextWidgetEditor.vue` component.
* Change tiptap `Gapcursor` display to use a vertical blinking cursor instead of an horizontal cursor, which allow users to add text before and after inline images and tables.
* You can set `max-width` on `.apos-rich-text-toolbar__inner` to define the width of the rich-text toolbar. It will now
    flow on multiple lines if needed.
* The `utilityRail` prop of `AposSchema` now defaults to `false`, removing
the need to explicitly pass it in almost all contexts.
* Mark `apos.modules['doc-type']` methods `getAutocompleteTitle`, `getAutocompleteProjection` and `autocomplete` as
    deprecated. Our admin UI does not use them, it uses the `autocomplete('...')` query builder.
    More info at https://v3.docs.apostrophecms.org/reference/query-builders.html#autocomplete'.
* Print a warning with a clear explanation if a module's `index.js` file contains
no `module.exports` object (often due to a typo), or it is empty.

### Fixes

* Now errors and exits when a piece-type or widget-type module has a field object with the property `type`. Thanks to [NuktukDev](https://github.com/nuktukdev) for this contribution.
* Add a default page type value to prevent the dropdown from containing an empty value.

## 3.47.0 (2023-05-05)

### Changes

* Since Node 14 and MongoDB 4.2 have reached their own end-of-support dates,
we are **no longer supporting them for A3.** Note that our dependency on
`jsdom` 22 is incompatible with Node 14. Node 16 and Node 18 are both
still supported. However, because Node 16 reaches its
end-of-life date quite soon (September), testing and upgrading directly
to Node 18 is strongly recommended.
* Updated `sluggo` to version 1.0.0.
* Updated `jsdom` to version `22.0.0` to address an installation warning about the `word-wrap` module.

### Fixes

* Fix `extendQueries` to use super pattern for every function in builders and methods (and override properties that are not functions).

## 3.46.0 (2023-05-03)

### Fixes

* Adding or editing a piece no longer immediately refreshes the main content area if a widget editor is open. This prevents interruption of the widget editing process
when working with the `@apostrophecms/ai-helper` module, and also helps in other situations.
* Check that `e.doc` exists when handling `content-changed` event.
* Require updated `uploadfs` version with no dependency warnings.

### Adds

* Allow sub-schema fields (array and object) to follow parent schema fields using the newly introduced `following: '<parentField'` syntax, where the starting `<` indicates the parent level. For example `<parentField` follows a field in the parent level, `<<grandParentField` follows a field in the grandparent level, etc. The change is fully backward compatible with the current syntax for following fields from the same schema level.

### Changes

* Debounce search to prevent calling search on every key stroke in the manager modal.
* Various size and spacing adjustments in the expanded Add Content modal UI

## 3.45.1 (2023-04-28)

### Fixes

* Added missing styles to ensure consistent presentation of the rich text insert menu.
* Fixed a bug in which clicking on an image in the media manager would close the "insert
image" dialog box.
* Update `html-to-text` package to the latest major version.

## 3.45.0 (2023-04-27)

### Adds

* Rich text widgets now support the `insert` option, an array
which currently may contain the strings `image` and `table` in order to add a
convenient "insert menu" that pops up when the slash key is pressed.
This provides a better user experience for rich text features that shouldn't
require that the user select existing text before using them.
* Auto expand inline array width if needed using `width: max-content` in the admin UI.
* The "browse" button is now available when selecting pages and pieces
to link to in the rich text editor.
* The "browse" button is also available when selecting inline images
in the rich text editor.
* Images are now previewed in the relationship field's compact list view.
* The new `apos-refreshing` Apostrophe bus event can be used to prevent
Apostrophe from refreshing the main content zone of the page when images
and pieces are edited, by clearing the `refresh` property of the object
passed to the event.
* To facilitate custom click handlers, an `apos.modal.onTopOf(el1, el2)` function is now
available to check whether an element is considered to be "on top of" another element in
the modal stack.

### Changes

* The `v-click-outside-element` Vue directive now understands that modals "on top of"
an element should be considered to be "inside" the element, e.g. clicks on them
shouldn't close the link dialog etc.

### Fixes

* Fix various issues on conditional fields that were occurring when adding new widgets with default values or selecting a falsy value in a field that has a conditional field relying on it.
Populate new or existing doc instances with default values and add an empty `null` choice to select fields that do not have a default value (required or not) and to the ones configured with dynamic choices.
* Rich text widgets save more reliably when many actions are taken quickly just before save.
* Fix an issue in the `oembed` field where the value was kept in memory after cancelling the widget editor, which resulted in saving the value if the widget was nested and the parent widget was saved.
Also improve the `oembed` field UX by setting the input as `readonly` rather than `disabled` when fetching the video metadata, in order to avoid losing its focus when typing.

## 3.44.0 (2023-04-13)

### Adds

* `checkboxes` fields now support a new `style: 'combobox'` option for a better multiple-select experience when there
are many choices.
* If the new `guestApiAccess` option is set to `true` for a piece type or for `@apostrophecms/page`,
Apostrophe will allow all logged-in users to access the GET-method REST APIs of that
module, not just users with editing privileges, even if `publicApiProjection` is not set.
This is useful when the goal is to allow REST API access to "guest" users who have
project-specific reasons to fetch access content via REST APIs.
* `test-lib/utils.js` has new `createUser` and `loginAs` methods for the convenience of
those writing mocha tests of Apostrophe modules.
* `batchOperations` permissions: if a `permission` property is added to any entry in the `batchOperations` cascade of a piece-type module, this permission will be checked for every user. See `batchOperations` configuration in `modules/@apostrophecms/piece-type/index.js`. The check function `checkBatchOperationsPermissions` can be extended. Please note that this permission is checked only to determine whether to offer the operation.

### Fixes
* Fix child page slug when title is deleted

## 3.43.0 (2023-03-29)

### Adds

* Add the possibility to override the default "Add Item" button label by setting the `itemLabel` option of an `array` field.
* Adds `touch` task for every piece type. This task invokes `update` on each piece, which will execute all of the same event handlers that normally execute when a piece of that type is updated. Example usage: `node app article:touch`.

### Fixes

* Hide the suggestion help from the relationship input list when the user starts typing a search term.
* Hide the suggestion hint from the relationship input list when the user starts typing a search term except when there are no matches to display.
* Disable context menu for related items when their `relationship` field has no sub-[`fields`](https://v3.docs.apostrophecms.org/guide/relationships.html#providing-context-with-fields) configured.
* Logic for checking whether we are running a unit test of an external module under mocha now uses `includes` for a simpler, safer test that should be more cross-platform.

## 3.42.0 (2023-03-16)

### Adds

* You can now set `style: table` on inline arrays. It will display the array as a regular HTML table instead of an accordion.
See the [array field documentation](https://v3.docs.apostrophecms.org/reference/field-types/array.html#settings) for more information.
* You can now set `draggable: false` on inline arrays. It will disable the drag and drop feature. Useful when the order is not significant.
See the [array field documentation](https://v3.docs.apostrophecms.org/reference/field-types/array.html#settings) for more information.
* You can now set the label and icon to display on inline arrays when they are empty.
See the [array field documentation](https://v3.docs.apostrophecms.org/reference/field-types/array.html#whenEmpty) for more information.
* We have added a new and improved suggestion UI to relationship fields.
* The `utilityOperations` feature of piece types now supports additional properties:
`relationship: true` (show the operation only when editing a relationship), `relationship: false` (never show
the operation when editing a relationship), `button: true`, `icon` and `iconOnly: true`.
When `button: true` is specified, the operation appears as a standalone button rather than
being tucked away in the "more" menu.
* In addition, `utilityOperations` can now specify `eventOptions` with an `event` subproperty
instead of `modalOptions`. This is useful with the new `edit` event (see below).
* Those extending our admin UI on the front end can now open a modal to create or edit a page or piece by calling
`await apos.doc.edit({ type: 'article' })` (the type here is an example). To edit an existing document add an
`_id` property. To copy an existing document (like our "duplicate" feature) add a `copyOf`
property. When creating new pages, `type` can be sent to `@apostrophecms/page` for convenience
(note that the `type` property does not override the default or current page type in the editor).
* The `edit` Apostrophe event is now available and takes an object with the same properties
as above. This is useful when configuring `utilityOperations`.
* The `content-changed` Apostrophe event can now be emitted with a `select: true` property. If a
document manager for the relevant content type is open, it will attempt to add the document to the
current selection. Currently this works best with newly inserted documents.
* Localized strings in the admin UI can now use `$t(key)` to localize a string inside
an interpolated variable. This was accomplished by setting `skipOnVariables` to false
for i18next, solely on the front end for admin UI purposes.
* The syntax of the method defined for dynamic `choices` now accepts a module prefix to get the method from, and the `()` suffix.
This has been done for consistency with the external conditions syntax shipped in the previous release. See the documentation for more information.
* Added the `viewPermission` property of schema fields, and renamed `permission` to `editPermission` (with backwards
compatibility) for clarity. You can now decide if a schema field requires permissions to be visible or editable.
See the documentation for more information.
* Display the right environment label on login page. By default, based on `NODE_ENV`, overriden by `environmentLabel` option in `@apostrophecms/login` module. The environment variable `APOS_ENV_LABEL` will override this. Note that `NODE_ENV` should generally only be set to `development` (the default) or `production` as many Node.js modules opt into optimizations suitable for all deployed environments when it is set to `production`. This is why we offer the separate `APOS_ENV_LABEL` variable.

### Fixes

* Do not log unnecessary "required" errors for hidden fields.
* Fixed a bug that prevented "Text Align" from working properly in the rich text editor in certain cases.
* Fix typo in `@apostrophecms/doc-type` and `@apostrophecms/submitted-drafts` where we were using `canCreate` instead of `showCreate` to display the `Create New` button or showing the `Copy` button in `Manager` modals.
* Send external condition results in an object so that numbers are supported as returned values.

## 3.41.1 (2023-03-07)

No changes. Publishing to make sure 3.x is tagged `latest` in npm, rather than 2.x.

## 3.41.0 (2023-03-06)

### Adds

* Handle external conditions to display fields according to the result of a module method, or multiple methods from different modules.
This can be useful for displaying fields according to the result of an external API or any business logic run on the server. See the documentation for more information.

### Fixes

* Replace `deep-get-set` dependency with `lodash`'s `get` and `set` functions to fix the [Prototype Pollution in deep-get-set](https://github.com/advisories/GHSA-mjjj-6p43-vhhv) vulnerability. There was no actual vulnerability in Apostrophe due to the way the module was actually used, and this was done to address vulnerability scan reports.
* The "soft redirects" for former URLs of documents now work better with localization. Thanks to [Waldemar Pankratz](https://github.com/waldemar-p).
* Destroy `AreaEditor` Vue apps when the page content is refreshed in edit mode. This avoids a leak of Vue apps components being recreated while instances of old ones are still alive.

### Security

* Upgrades passport to the latest version in order to ensure session regeneration when logging in or out. This adds additional security to logins by mitigating any risks due to XSS attacks. Apostrophe is already robust against XSS attacks. For passport methods that are internally used by Apostrophe everything is still working. For projects that are accessing the passport instance directly through `self.apos.login.passport`, some verifications may be necessary to avoid any compatibility issue. The internally used methods are `authenticate`, `use`, `serializeUser`, `deserializeUser`, `initialize`, `session`.

## 3.40.1 (2023-02-18)

* No code change. Patch level bump for package update.

## 3.40.0 (2023-02-17)

### Adds

* For devops purposes, the `APOS_BASE_URL` environment variable is now respected as an override of the `baseUrl` option.

### Fixes

* Do not display shortcut conflicts at startup if there are none.
* Range field correctly handles the `def` attribute set to `0` now. The `def` property will be used when the field has no value provided; a value going over the max or below the min threshold still returns `null`.
* `select` fields now work properly when the `value` of a choice is a boolean rather than a string or a number.

## 3.39.2 (2023-02-03)

### Fixes
* Hotfix for a backwards compatibility break in webpack that triggered a tiptap bug. The admin UI build will now succeed as expected.

## 3.39.1 (2023-02-02)

### Fixes

* Rescaling cropped images with the `@apostrophecms/attachment:rescale` task now works correctly. Thanks to [Waldemar Pankratz](https://github.com/waldemar-p) for this contribution.

## 3.39.0 (2023-02-01)

### Adds

* Basic support for editing tables by adding `table` to the rich text toolbar. Enabling `table` allows you to create tables, including `td` and `th` tags, with the ability to merge and split cells. For now the table editing UI is basic, all of the functionality is there but we plan to add more conveniences for easy table editing soon. See the "Table" dropdown for actions that are permitted based on the current selection.
* `superscript` and `subscript` may now be added to the rich text widget's `toolbar` option.
* Early beta-quality support for adding inline images to rich text, by adding `image` to the rich text toolbar. This feature works reliably, however the UI is not mature yet. In particular you must search for images by typing part of the title. We will support a proper "browse" experience here soon. For good results you should also configure the `imageStyles` option. You will also want to style the `figure` tags produced. See the documentation for more information.
* Support for `div` tags in the rich text toolbar, if you choose to include them in `styles`. This is often necessary for A2 content migration and can potentially be useful in new work when combined with a `class` if there is no suitable semantic block tag.
* The new `@apostrophecms/attachment:download-all --to=folder` command line task is useful to download all of your attachments from an uploadfs backend other than local storage, especially if you do not have a more powerful "sync" utility for that particular storage backend.
* A new `loadingType` option can now be set for `image-widget` when configuring an `area` field. This sets the `loading` attribute of the `img` tag, which can be used to enable lazy loading in most browsers. Thanks to [Waldemar Pankratz](https://github.com/waldemar-p) for this contribution.
* Two new module-level options have been added to the `image-widget` module: `loadingType` and `size`. These act as fallbacks for the same options at the area level. Thanks to [Waldemar Pankratz](https://github.com/waldemar-p) for this contribution.

### Fixes

* Adding missing require (`bluebird`) and fallback (`file.crops || []`) to `@apostrophecms/attachment:rescale`-task

## 3.38.1 (2023-01-23)

### Fixes

* Version 3.38.0 introduced a regression that temporarily broke support for user-edited content in locales with names like `de-de` (note the lowercase country name). This was inadvertently introduced in an effort to improve support for locale fallback when generating static translations of the admin interface. Version 3.38.1 brings back the content that temporarily appeared to be missing for these locales (it was never removed from the database), and also achieves the original goal. **However, if you created content for such locales using `3.38.0` (released five days ago) and wish to keep that content,** rather than reverting to the content from before `3.38.0`, see below.

### Adds

* The new `i18n:rename-locale` task can be used to move all content from one locale name to another, using the `--old` and `--new` options. By default, any duplicate keys for content existing in both locales will stop the process. However you can specify which content to keep in the event of a duplicate key error using the `--keep=localename` option. Note that the value of `--new` should match the a locale name that is currently configured for the `@apostrophecms/i18n` module.

Example:

```
# If you always had de-de configured as a locale, but created
# a lot of content with Apostrophe 3.38.0 which incorrectly stored
# it under de-DE, you can copy that content. In this case we opt
# to keep de-de content in the event of any conflicts
node app @apostrophecms/i18n:rename-locale --old=de-DE --new=de-de --keep=de-de
```

## 3.38.0 (2023-01-18)

### Adds

* Emit a `beforeSave` event from the `@apostrophecms:notification` module, with `req` and the `notification` as arguments, in order to give the possibility to override the notification.
* Emit a `beforeInsert` event from the `@apostrophecms:attachment` module, with `req` and the `doc` as arguments, in order to give the possibility to override the attachment.
* Emit a `beforeSaveSafe` event from the `@apostrophecms:user` module, with `req`, `safeUser` and `user` as arguments, in order to give the possibility to override properties of the `safeUser` object which contains password hashes and other information too sensitive to be stored in the aposDocs collection.
* Automatically convert failed uppercase URLs to their lowercase version - can be disabled with `redirectFailedUpperCaseUrls: false` in `@apostrophecms/page/index.js` options. This only comes into play if a 404 is about to happen.
* Automatically convert country codes in locales like `xx-yy` to `xx-YY` before passing them to `i18next`, which is strict about uppercase country codes.
* Keyboard shortcuts conflicts are detected and logged on to the terminal.

### Fixes

* Invalid locales passed to the i18n locale switching middleware are politely mapped to 400 errors.
* Any other exceptions thrown in the i18n locale switching middleware can no longer crash the process.
* Documents kept as the `previous` version for undo purposes were not properly marked as such, breaking the public language switcher in some cases. This was fixed and a migration was added for existing data.
* Uploading an image in an apostrophe area with `minSize` requirements will not trigger an unexpected error anymore. If the image is too small, a notification will be displayed with the minimum size requirements. The `Edit Image` modal will now display the minimum size requirements, if any, above the `Browse Images` field.
* Some browsers saw the empty `POST` response for new notifications as invalid XML. It will now return an empty JSON object with the `Content-Type` set to `application/json`.

## 3.37.0 (2023-01-06)

### Adds

* Dynamic choice functions in schemas now also receive a data object with their original doc id for further inspection by your function.
* Use `mergeWithCustomize` when merging extended source Webpack configuration. Introduce overideable asset module methods `srcCustomizeArray` and `srcCustomizeObject`, with reasonable default behavior, for fine tuning Webpack config arrays and objects merging. More info - [the Webpack mergeWithCustomize docs](https://github.com/survivejs/webpack-merge#mergewithcustomize-customizearray-customizeobject-configuration--configuration)
* The image widget now accepts a `placeholderImage` option that works like `previewImage` (just specify a file extension, like `placeholderImage: 'jpg'`, and provide the file `public/placeholder.jpg` in the module). The `placeholderUrl` option is still available for backwards compatibility.

### Fixes

* `docId` is now properly passed through array and object fields and into their child schemas.
* Remove module `@apostrophecms/polymorphic-type` name alias `@apostrophecms/polymorphic`. It was causing warnings
    e.g. `A permission.can() call was made with a type that has no manager: @apostrophecms/polymorphic-type`.
* The module `webpack.extensions` configuration is not applied to the core Admin UI build anymore. This is the correct and intended behavior as explained in the [relevant documentation](https://v3.docs.apostrophecms.org/guide/webpack.html#extending-webpack-configuration).
* The `previewImage` option now works properly for widget modules loaded from npm and those that subclass them. Specifically, the preview image may be provided in the `public/` subdirectory of the original module, the project-level configuration of it, or a subclass.

## 3.36.0 (2022-12-22)

### Adds

* `shortcut` option for piece modules, allowing easy re-mapping of the manager command shortcut per module.

### Fixes

* Ensure there are no conflicting command shortcuts for the core modules.

## 3.35.0 (2022-12-21)

### Adds

* Introduced support for linking directly to other Apostrophe documents in a rich text widget. The user can choose to link to a URL, or to a page. Linking to various piece types can also be enabled with the `linkWithType` option. This is equivalent to the old `apostrophe-rich-text-permalinks` module but is included in the core in A3. See the [documentation](https://v3.docs.apostrophecms.org/guide/core-widgets.html#rich-text-widget) for details.
* Introduced support for the `anchor` toolbar control in the rich text editor. This allows named anchors to be inserted. These are rendered as `span` tags with the given `id` and can then be linked to via `#id`, providing basic support for internal links. HTML 4-style named anchors in legacy content (`name` on `a` tags) are automatically migrated upon first edit.
* German translation i18n file created for the Apostrophe Admin-UI. Thanks to [Noah Gysin](https://github.com/NoahGysin) for this contribution.
* Introduced support for keyboard shortcuts in admin UI. Hitting `?` will display the list of available shortcuts. Developpers can define their own shortcuts by using the new `@apostrophecms/command-menu` module and the `commands` property. Please check the [keyboard shortcut documentation](https://v3.docs.apostrophecms.org/guide/command-menu.html) for more details.

### Fixes

* The `bulletList` and `orderedList` TipTap toolbar items now work as expected.
* When using the autocomplete/typeahead feature of relationship fields, typing a space at the start no longer results in an error.
* Replace [`credential`](https://www.npmjs.com/package/credential) package with [`credentials`](https://www.npmjs.com/package/credentials) to fix the [`mout` Prototype Pollution vulnerability](https://cve.mitre.org/cgi-bin/cvename.cgi?name=CVE-2020-7792). There was no actual vulnerability in Apostrophe or credential due to the way the module was actually used, and this was done to address vulnerability scan reports.
* Added a basic implementation of the missing "Paste from Clipboard" option to Expanded Widget Previews.


## 3.34.0 (2022-12-12)

### Fixes

* Nested areas work properly in widgets that have the `initialModal: false` property.
* Apostrophe's search index now properly incorporates most string field types as in A2.

### Adds

* Relationships load more quickly.
* Parked page checks at startup are faster.
* Tasks to localize and unlocalize piece type content (see `node app help [yourModuleName]:localize` and `node app help [yourModuleName]:unlocalize`).
## 3.33.0 (2022-11-28)

### Adds

* You can now set `inline: true` on schema fields of type `array`. This displays a simple editing interface in the context of the main dialog box for the document in question, avoiding the need to open an additional dialog box. Usually best for cases with just one field or just a few. If your array field has a large number of subfields the default behavior (`inline: false`) is more suitable for your needs. See the [array field](https://v3.docs.apostrophecms.org/reference/field-types/array.html) documentation for more information.
* Batch feature for publishing pieces.
* Add extensibility for `rich-text-widget` `defaultOptions`. Every key will now be used in the `AposRichTextWidgetEditor`.

### Fixes

* Prior to this release, widget templates that contained areas pulled in from related documents would break the ability to add another widget beneath.
* Validation of object fields now works properly on the browser side, in addition to server-side validation, resolving UX issues.
* Provisions were added to prevent any possibility of a discrepancy in relationship loading results under high load. It is not clear whether this A2 bug was actually possible in A3.

## 3.32.0 (2022-11-09)

### Adds

* Adds Reset Password feature to the login page. Note that the feature must be enabled and email delivery must be properly configured. See the [documentation](https://v3.docs.apostrophecms.org/reference/modules/login.html) for more details.
* Allow project-level developer to override bundling decisions by configuring the `@apostrophecms/asset` module. Check the [module documentation](https://v3.docs.apostrophecms.org/reference/modules/asset.html#options) for more information.

### Fixes

* Query builders for regular select fields have always accepted null to mean "do not filter on this property." Now this also works for dynamic select fields.
* The i18n UI state management now doesn't allow actions while it's busy.
* Fixed various localization bugs in the text of the "Update" dropdown menu.
* The `singleton: true` option for piece types now automatically implies `showCreate: false`.
* Remove browser console warnings by handling Tiptap Editor's breaking changes and duplicated plugins.
* The editor modal now allocates more space to area fields when possible, resolving common concerns about editing large widgets inside the modal.

## 3.31.0 (2022-10-27)

### Adds

* Adds `placeholder: true` and `initialModal: false` features to improve the user experience of adding widgets to the page. Checkout the [Widget Placeholders documentation](https://v3.docs.apostrophecms.org/guide/areas-and-widgets.html#adding-placeholder-content-to-widgets) for more detail.

### Fixes

* When another user is editing the document, the other user's name is now displayed correctly.

## 3.30.0 (2022-10-12)

### Adds

* New `APOS_LOG_ALL_ROUTES` environment variable. If set, Apostrophe logs information about all middleware functions and routes that are executed on behalf of a particular URL.
* Adds the `addFileGroups` option to the `attachment` module. Additionally it exposes a new method, `addFileGroup(group)`. These allow easier addition of new file groups or extension of the existing groups.

### Fixes

* Vue 3 may now be used in a separate webpack build at project level without causing problems for the admin UI Vue 2 build.
* Fixes `cache` module `clear-cache` CLI task message
* Fixes help message for `express` module `list-routes` CLI task

## 3.29.1 (2022-10-03)

### Fixes

* Hotfix to restore Node 14 support. Of course Node 16 is also supported.


## 3.29.0 (2022-10-03)

### Adds

* Areas now support an `expanded: true` option to display previews for widgets. The Expanded Widget Preview Menu also supports grouping and display columns for each group.
* Add "showQuery" in piece-page-type in order to override the query for the "show" page as "indexQuery" does it for the index page

### Fixes

* Resolved a bug in which users making a password error in the presence of pre-login checks such as a CAPTCHA were unable to try again until they refreshed the page.

## 3.28.1 (2022-09-15)

### Fixes

* `AposInputBoolean` can now be `required` and have the value `false`.
* Schema fields containing boolean filters can now list both `yes` and `no` choices according to available values in the database.
* Fix attachment `getHeight()` and `getWidth()` template helpers by changing the assignment of the `attachment._crop` property.
* Change assignment of `attachment._focalPoint` for consistency.

## 3.28.0 (2022-08-31)

### Fixes

* Fix UI bug when creating a document via a relationship.

### Adds

* Support for uploading `webp` files for display as images. This is supported by all current browsers now that Microsoft has removed IE11. For best results, you should run `npm update` on your project to make sure you are receiving the latest release of `uploadfs` which uses `sharp` for image processing. Thanks to [Isaac Preston](https://github.com/ixc7) for this addition.
* Clicking outside a modal now closes it, the same way the `Escape` key does when pressed.
* `checkboxes` fields now support `min` and `max` properties. Thanks to [Gabe Flores](https://github.com/gabeflores-appstem).

## 3.27.0 (2022-08-18)

### Adds

* Add `/grid` `POST` route in permission module, in addition to the existing `GET` one.
* New utility script to help find excessively heavy npm dependencies of apostrophe core.

### Changes

* Extract permission grid into `AposPermissionGrid` vue component.
* Moved `stylelint` from `dependencies` to `devDependencies`. The benefit may be small because many projects will depend on `stylelint` at project level, but every little bit helps install speed, and it may make a bigger difference if different major versions are in use.

## 3.26.1 (2022-08-06)

### Fixes

Hotfix: always waits for the DOM to be ready before initializing the Apostrophe Admin UI. `setTimeout` alone might not guarantee that every time. This issue has apparently become more frequent in the latest versions of Chrome.
* Modifies the `login` module to return an empty object in the API session cookie response body to avoid potential invalid JSON error if `response.json()` is retrieved.

## 3.26.0 (2022-08-03)

### Adds

* Tasks can now be registered with the `afterModuleReady` flag, which is more useful than `afterModuleInit` because it waits for the module to be more fully initialized, including all "improvements" loaded via npm. The original `afterModuleInit` flag is still supported in case someone was counting on its behavior.
* Add `/grid` `POST` route in permission module, in addition to the existing `GET` one, to improve extensibility.
* `@apostrophecms/express:list-routes` command line task added, to facilitate debugging.

### Changes

* Since Microsoft has ended support for IE11 and support for ES5 builds is responsible for a significant chunk of Apostrophe's installation time, the `es5: true` option no longer produces an IE11 build. For backwards compatibility, developers will receive a warning, but their build will proceed without IE11 support. IE11 ES5 builds can be brought back by installing the optional [@apostrophecms/asset-es5](https://github.com/apostrophecms/asset-es5) module.

### Fixes

* `testModule: true` works in unit tests of external Apostrophe modules again even with modern versions of `mocha`, thanks to [Amin Shazrin](https://github.com/ammein).
* `getObjectManager` is now implemented for `Object` field types, fixing a bug that prevented the use of areas found in `object` schema fields within templates. Thanks to [James R T](https://github.com/jamestiotio).

## 3.25.0 (2022-07-20)

### Adds

* `radio` and `checkboxes` input field types now support a server side `choices` function for supplying their `choices` array dynamically, just like `select` fields do. Future custom field types can opt into this functionality with the field type flag `dynamicChoices: true`.

### Fixes

* `AposSelect` now emits values on `change` event as they were originally given. Their values "just work" so you do not have to think about JSON anymore when you receive it.
* Unpinned tiptap as the tiptap team has made releases that resolve the packaging errors that caused us to pin it in 3.22.1.
* Pinned `vue-loader` to the `15.9.x` minor release series for now. The `15.10.0` release breaks support for using `npm link` to develop the `apostrophe` module itself.
* Minimum version of `sanitize-html` bumped to ensure a potential denial-of-service vector is closed.

## 3.24.0 (2022-07-06)

### Adds

* Handle `private: true` locale option in i18n module, preventing logged out users from accessing the content of a private locale.

### Fixes

* Fix missing title translation in the "Array Editor" component.
* Add `follow: true` flag to `glob` functions (with `**` pattern) to allow registering symlink files and folders for nested modules
* Fix disabled context menu for relationship fields editing ([#3820](https://github.com/apostrophecms/apostrophe/issues/3820))
* In getReq method form the task module, extract the right `role` property from the options object.
* Fix `def:` option in `array` fields, in order to be able to see the default items in the array editor modal

## 3.23.0 (2022-06-22)

### Adds

* Shared Drafts: gives the possibility to share a link which can be used to preview the draft version of page, or a piece `show` page.
* Add `Localize` option to `@apostrophecms/image`. In Edit mode the context bar menu includes a "Localize" option to start cloning this image into other locales.

### Fixes

* Update `sass` to [`1.52.3`+](https://github.com/sass/dart-sass/pull/1713) to prevent the error `RangeError: Invalid value: Not in inclusive range 0..145: -1`. You can now fix that by upgrading with `npm update`. If it does not immediately clear up the issue in development, try `node app @apostrophecms/asset:clear-cache`.
* Fix a potential issue when URLs have a query string, in the `'@apostrophecms/page:notFound'` handler of the `soft-redirect` module.

## 3.22.1 (2022-06-17)

* Hotfix: temporarily pin versions of tiptap modules to work around packaging error that breaks import of the most recent releases. We will unpin as soon as this is fixed upstream. Fixes a bug where `npm update` would fail for A3 projects.

## 3.22.0 (2022-06-08)

### Adds

* Possibility to pass options to webpack extensions from any module.

### Fixes

* Fix a Webpack cache issue leading to modules symlinked in `node_modules` not being rebuilt.
* Fixes login maximum attempts error message that wasn't showing the plural when lockoutMinutes is more than 1.
* Fixes the text color of the current array item's slat label in the array editor modal.
* Fixes the maximum width of an array item's slat label so as to not obscure the Remove button in narrow viewports.
* If an array field's titleField option is set to a select field, use the selected option's label as the slat label rather its value.
* Disable the slat controls of the attachment component while uploading.
* Fixes bug when re-attaching the same file won't trigger an upload.
* AposSlat now fully respects the disabled state.

## 3.21.1 (2022-06-04)

### Fixes

* Work around backwards compatibility break in `sass` module by pinning to `sass` `1.50.x` while we investigate. If you saw the error `RangeError: Invalid value: Not in inclusive range 0..145: -1` you can now fix that by upgrading with `npm update`. If it does not immediately clear up the issue in development, try `node app @apostrophecms/asset:clear-cache`.

## 3.21.0 (2022-05-25)

### Adds

* Trigger only the relevant build when in a watch mode (development). The build paths should not contain comma (`,`).
* Adds an `unpublish` method, available for any doc-type.
An _Unpublish_ option has also been added to the context menu of the modal when editing a piece or a page.
* Allows developers to group fields in relationships the same way it's done for normal schemas.

### Fixes

* Vue files not being parsed when running eslint through command line, fixes all lint errors in vue files.
* Fix a bug where some Apostrophe modules symlinked in `node_modules` are not being watched.
* Recover after webpack build error in watch mode (development only).
* Fixes an edge case when failing (throw) task invoked via `task.invoke` will result in `apos.isTask()` to always return true due to `apos.argv` not reverted properly.

## 3.20.1 (2022-05-17)

### Fixes

* Minor corrections to French translation.

## 3.20.0

### Adds

* Adds French translation of the admin UI (use the `fr` locale).

## 3.19.0

### Adds

* New schema field type `dateAndTime` added. This schema field type saves in ISO8601 format, as UTC (Universal Coordinated Time), but is edited in a user-friendly way in the user's current time zone and locale.
* Webpack disk cache for better build performance in development and, if appropriately configured, production as well.
* In development, Webpack rebuilds the front end without the need to restart the Node.js process, yielding an additional speedup. To get this speedup for existing projects, see the `nodemonConfig` section of the latest `package.json` in [a3-boilerplate](https://github.com/apostrophecms/a3-boilerplate) for the new "ignore" rules you'll need to prevent nodemon from stopping the process and restarting.
* Added the new command line task `apostrophecms/asset:clear-cache` for clearing the webpack disk cache. This should be necessary only in rare cases where the configuration has changed in ways Apostrophe can't automatically detect.
* A separate `publishedLabel` field can be set for any schema field of a page or piece. If present it is displayed instead of `label` if the document has already been published.

### 3.18.1

### Fixes

* The admin UI now rebuilds properly in a development environment when new npm modules are installed in a multisite project (`apos.rootDir` differs from `apos.npmRootDir`).

## 3.18.0 (2022-05-03)

### Adds

* Images may now be cropped to suit a particular placement after selecting them. SVG files may not be cropped as it is not possible in the general case.
* Editors may also select a "focal point" for the image after selecting it. This ensures that this particular point remains visible even if CSS would otherwise crop it, which is a common issue in responsive design. See the `@apostrophecms/image` widget for a sample implementation of the necessary styles.
* Adds the `aspectRatio` option for image widgets. When set to `[ w, h ]` (a ratio of width to height), images are automatically cropped to this aspect ratio when chosen for that particular widget. If the user does not crop manually, then cropping happens automatically.
* Adds the `minSize` option for image widgets. This ensures that the images chosen are at least the given size `[ width, height ]`, and also ensures the user cannot choose something smaller than that when cropping.
* Implements OpenTelemetry instrumentation.
* Developers may now specify an alternate Vue component to be used for editing the subfields of relationships, either at the field level or as a default for all relationships with a particular piece type.
* The widget type base module now always passes on the `components` option as browser data, so that individual widget type modules that support contextual editing can be implemented more conveniently.
* In-context widget editor components now receive a `focused` prop which is helpful in deciding when to display additional UI.
* Adds new configuration option - `beforeExit` async handler.
* Handlers listening for the `apostrophe:run` event are now able to send an exit code to the Apostrophe bootstrap routine.
* Support for Node.js 17 and 18. MongoDB connections to `localhost` will now successfully find a typical dev MongoDB server bound only to `127.0.0.1`, Apostrophe can generate valid ipv6 URLs pointing back to itself, and `webpack` and `vue-loader` have been updated to address incompatibilities.
* Adds support for custom context menus provided by any module (see `apos.doc.addContextOperation()`).
* The `AposSchema` component now supports an optional `generation` prop which may be used to force a refresh when the value of the object changes externally. This is a compromise to avoid the performance hit of checking numerous subfields for possible changes every time the `value` prop changes in response to an `input` event.
* Adds new event `@apostrophecms/doc:afterAllModesDeleted` fired after all modes of a given document are purged.

### Fixes

* Documentation of obsolete options has been removed.
* Dead code relating to activating in-context widget editors have been removed. They are always active and have been for some time. In the future they might be swapped in on scroll, but there will never be a need to swap them in "on click."
* The `self.email` method of modules now correctly accepts a default `from` address configured for a specific module via the `from` subproperty of the `email` option to that module. Thanks to `chmdebeer` for pointing out the issue and the fix.
* Fixes `_urls` not added on attachment fields when pieces API index is requested (#3643)
* Fixes float field UI bug that transforms the value to integer when there is no field error and the first number after the decimal is `0`.
* The `nestedModuleSubdirs` feature no longer throws an error and interrupts startup if a project contains both `@apostrophecms/asset` and `asset`, which should be considered separate module names.

## 3.17.0 (2022-03-31)

### Adds

* Full support for the [`object` field type](https://v3.docs.apostrophecms.org/reference/field-types/object.html), which works just like `array` but stores just one sub-object as a property, rather than an array of objects.
* To help find documents that reference related ones via `relationship` fields, implement backlinks of related documents by adding a `relatedReverseIds` field to them and keeping it up to date. There is no UI based on this feature yet but it will permit various useful features in the near future.
* Adds possibility for modules to [extend the webpack configuration](https://v3.docs.apostrophecms.org/guide/webpack.html).
* Adds possibility for modules to [add extra frontend bundles for scss and js](https://v3.docs.apostrophecms.org/guide/webpack.html). This is useful when the `ui/src` build would otherwise be very large due to code used on rarely accessed pages.
* Loads the right bundles on the right pages depending on the page template and the loaded widgets. Logged-in users have all the bundles on every page, because they might introduce widgets at any time.
* Fixes deprecation warnings displayed after running `npm install`, for dependencies that are directly included by this package.
* Implement custom ETags emission when `etags` cache option is enabled. [See the documentation for more information](https://v3.docs.apostrophecms.org/guide/caching.html).
It allows caching of pages and pieces, using a cache invalidation mechanism that takes into account related (and reverse related) document updates, thanks to backlinks mentioned above.
Note that for now, only single pages and pieces benefit from the ETags caching system (pages' and pieces' `getOne` REST API route, and regular served pages).
The cache of an index page corresponding to the type of a piece that was just saved will automatically be invalidated. However, please consider that it won't be effective when a related piece is saved, therefore the cache will automatically be invalidated _after_ the cache lifetime set in `maxAge` cache option.

### Fixes

* Apostrophe's webpack build now works properly when developing code that imports module-specific npm dependencies from `ui/src` or `ui/apos` when using `npm link` to develop the module in question.
* The `es5: true` option to `@apostrophecms/asset` works again.

## 3.16.1 (2022-03-21)

### Fixes

* Fixes a bug in the new `Cache-Control` support introduced by 3.16.0 in which we get the logged-out homepage right after logging in. This issue only came into play if the new caching options were enabled.

## 3.16.0 (2022-03-18)

### Adds

* Offers a simple way to set a Cache-Control max-age for Apostrophe page and GET REST API responses for pieces and pages. [See the documentation for more information](https://v3.docs.apostrophecms.org/guide/caching.html).
* API keys and bearer tokens "win" over session cookies when both are present. Since API keys and bearer tokens are explicitly added to the request at hand, it never makes sense to ignore them in favor of a cookie, which is implicit. This also simplifies automated testing.
* `data-apos-test=""` selectors for certain elements frequently selected in QA tests, such as `data-apos-test="adminBar"`.
* Offer a simple way to set a Cache-Control max-age for Apostrophe page and GET REST API responses for pieces and pages.
* To speed up functional tests, an `insecurePasswords` option has been added to the login module. This option is deliberately named to discourage use for any purpose other than functional tests in which repeated password hashing would unduly limit performance. Normally password hashing is intentionally difficult to slow down brute force attacks, especially if a database is compromised.

### Fixes

* `POST`ing a new child page with `_targetId: '_home'` now works properly in combination with `_position: 'lastChild'`.

## 3.15.0 (2022-03-02)

### Adds

* Adds throttle system based on username (even when not existing), on initial login route. Also added for each late login requirement, e.g. for 2FA attempts.

## 3.14.2 (2022-02-27)

* Hotfix: fixed a bug introduced by 3.14.1 in which non-parked pages could throw an error during the migration to fix replication issues.

## 3.14.1 (2022-02-25)

* Hotfix: fixed a bug in which replication across locales did not work properly for parked pages configured via the `_children` feature. A one-time migration is included to reconnect improperly replicated versions of the same parked pages. This runs automatically, no manual action is required. Thanks to [justyna1](https://github.com/justyna13) for identifying the issue.

## 3.14.0 (2022-02-22)

### Adds

* To reduce complications for those implementing caching strategies, the CSRF protection cookie now contains a simple constant string, and is not recorded in `req.session`. This is acceptable because the real purpose of the CSRF check is simply to verify that the browser has sent the cookie at all, which it will not allow a cross-origin script to do.
* As a result of the above, a session cookie is not generated and sent at all unless `req.session` is actually used or a user logs in. Again, this reduces complications for those implementing caching strategies.
* When logging out, the session cookie is now cleared in the browser. Formerly the session was destroyed on the server side only, which was sufficient for security purposes but could create caching issues.
* Uses `express-cache-on-demand` lib to make similar and concurrent requests on pieces and pages faster.
* Frontend build errors now stop app startup in development, and SCSS and JS/Vue build warnings are visible on the terminal console for the first time.

### Fixes

* Fixed a bug when editing a page more than once if the page has a relationship to itself, whether directly or indirectly. Widget ids were unnecessarily regenerated in this situation, causing in-context edits after the first to fail to save.
* Pages no longer emit double `beforeUpdate` and `beforeSave` events.
* When the home page extends `@apostrophecms/piece-page-type`, the "show page" URLs for individual pieces should not contain two slashes before the piece slug. Thanks to [Martí Bravo](https://github.com/martibravo) for the fix.
* Fixes transitions between login page and `afterPasswordVerified` login steps.
* Frontend build errors now stop the `@apostrophecms/asset:build` task properly in production.
* `start` replaced with `flex-start` to address SCSS warnings.
* Dead code removal, as a result of following up on JS/Vue build warnings.

## 3.13.0 - 2022-02-04

### Adds

* Additional requirements and related UI may be imposed on native ApostropheCMS logins using the new `requirements` feature, which can be extended in modules that `improve` the `@apostrophecms/login` module. These requirements are not imposed for single sign-on logins via `@apostrophecms/passport-bridge`. See the documentation for more information.
* Adds latest Slovak translation strings to SK.json in `i18n/` folder. Thanks to [Michael Huna](https://github.com/Miselrkba) for the contribution.
* Verifies `afterPasswordVerified` requirements one by one when emitting done event, allows to manage errors ans success before to go to the next requirement. Stores and validate each requirement in the token. Checks the new `askForConfirmation` requirement option to go to the next step when emitting done event or waiting for the confirm event (in order to manage success messages). Removes support for `afterSubmit` for now.

### Fixes

* Decodes the testReq `param` property in `serveNotFound`. This fixes a problem where page titles using diacritics triggered false 404 errors.
* Registers the default namespace in the Vue instance of i18n, fixing a lack of support for un-namespaced l10n keys in the UI.

## 3.12.0 - 2022-01-21

### Adds

* It is now best practice to deliver namespaced i18n strings as JSON files in module-level subdirectories of `i18n/` named to match the namespace, e.g. `i18n/ourTeam` if the namespace is `ourTeam`. This allows base class modules to deliver phrases to any namespace without conflicting with those introduced at project level. The `i18n` option is now deprecated in favor of the new `i18n` module format section, which is only needed if `browser: true` must be specified for a namespace.
* Brought back the `nestedModuleSubdirs` feature from A2, which allows modules to be nested in subdirectories if `nestedModuleSubdirs: true` is set in `app.js`. As in A2, module configuration (including activation) can also be grouped in a `modules.js` file in such subdirectories.

### Fixes

* Fixes minor inline documentation comments.
* UI strings that are not registered localization keys will now display properly when they contain a colon (`:`). These were previously interpreted as i18next namespace/key pairs and the "namespace" portion was left out.
* Fixes a bug where changing the page type immediately after clicking "New Page" would produce a console error. In general, areas and checkboxes now correctly handle their value being changed to `null` by the parent schema after initial startup of the `AposInputArea` or `AposInputCheckboxes` component.
* It is now best practice to deliver namespaced i18n strings as JSON files in module-level subdirectories of `i18n/` named to match the namespace, e.g. `i18n/ourTeam` if the namespace is `ourTeam`. This allows base class modules to deliver phrases to any namespace without conflicting with those introduced at project level. The `i18n` option is now deprecated in favor of the new `i18n` module format section, which is only needed if `browser: true` must be specified for a namespace.
* Removes the `@apostrophecms/util` module template helper `indexBy`, which was using a lodash method not included in lodash v4.
* Removes an unimplemented `csrfExceptions` module section cascade. Use the `csrfExceptions` *option* of any module to set an array of URLs excluded from CSRF protection. More information is forthcoming in the documentation.
* Fix `[Object Object]` in the console when warning `A permission.can() call was made with a type that has no manager` is printed.

### Changes

* Temporarily removes `npm audit` from our automated tests because of a sub-dependency of vue-loader that doesn't actually cause a security vulnerability for apostrophe.

## 3.11.0 - 2022-01-06

### Adds

* Apostrophe now extends Passport's `req.login` to emit an `afterSessionLogin` event from the `@apostrophecms:login` module, with `req` as an argument. Note that this does not occur at all for login API calls that return a bearer token rather than establishing an Express session.

### Fixes

* Apostrophe's extension of `req.login` now accounts for the `req.logIn` alias and the skippable `options` parameter, which is relied upon in some `passport` strategies.
* Apostrophe now warns if a nonexistent widget type is configured for an area field, with special attention to when `-widget` has been erroneously included in the name. For backwards compatibility this is a startup warning rather than a fatal error, as sites generally did operate successfully otherwise with this type of bug present.

### Changes

* Unpins `vue-click-outside-element` the packaging of which has been fixed upstream.
* Adds deprecation note to `__testDefaults` option. It is not in use, but removing would be a minor BC break we don't need to make.
* Allows test modules to use a custom port as an option on the `@apostrophecms/express` module.
* Removes the code base pull request template to instead inherit the organization-level template.
* Adds `npm audit` back to the test scripts.

## 3.10.0 - 2021-12-22

### Fixes

* `slug` type fields can now have an empty string or `null` as their `def` value without the string `'none'` populating automatically.
* The `underline` feature works properly in tiptap toolbar configuration.
* Required checkbox fields now properly prevent editor submission when empty.
* Pins `vue-click-outside-element` to a version that does not attempt to use `eval` in its distribution build, which is incompatible with a strict Content Security Policy.

### Adds

* Adds a `last` option to fields. Setting `last: true` on a field puts that field at the end of the field's widget order. If more than one field has that option active the true last item will depend on general field registration order. If the field is ordered with the `fields.order` array or field group ordering, those specified orders will take precedence.

### Changes

* Adds deprecation notes to the widget class methods `getWidgetWrapperClasses` and `getWidgetClasses` from A2.
* Adds a deprecation note to the `reorganize` query builder for the next major version.
* Uses the runtime build of Vue. This has major performance and bundle size benefits, however it does require changes to Apostrophe admin UI apps that use a `template` property (components should require no changes, just apps require an update). These apps must now use a `render` function instead. Since custom admin UI apps are not yet a documented feature we do not regard this as a bc break.
* Compatible with the `@apostrophecms/security-headers` module, which supports a strict `Content-Security-Policy`.
* Adds a deprecation note to the `addLateCriteria` query builder.
* Updates the `toCount` doc type query method to use Math.ceil rather than Math.floor plus an additional step.

## 3.9.0 - 2021-12-08

### Adds

* Developers can now override any Vue component of the ApostropheCMS admin UI by providing a component of the same name in the `ui/apos/components` folder of their own module. This is not always the best approach, see the documentation for details.
* When running a job, we now trigger the notification before to run the job, this way the progress notification ID is available from the job and the notification can be dismissed if needed.
* Adds `maxUi`, `maxLabel`, `minUi`, and `minLabel` localization strings for array input and other UI.

### Fixes

* Fully removes references to the A2 `self.partial` module method. It appeared only once outside of comments, but was not actually used by the UI. The `self.render` method should be used for simple template rendering.
* Fixes string interpolation for the confirmation modal when publishing a page that has an unpublished parent page.
* No more "cannot set headers after they are sent to the client" and "req.res.redirect not defined" messages when handling URLs with extra trailing slashes.
* The `apos.util.runPlayers` method is not called until all of the widgets in a particular tree of areas and sub-areas have been added to the DOM. This means a parent area widget player will see the expected markup for any sub-widgets when the "Edit" button is clicked.
* Properly activates the `apostropheI18nDebugPlugin` i18next debugging plugin when using the `APOS_SHOW_I18N` environment variable. The full set of l10n emoji indicators previously available for the UI is now available for template and server-side strings.
* Actually registers piece types for site search unless the `searchable` option is `false`.
* Fixes the methods required for the search `index` task.

### Changes

* Adds localization keys for the password field component's min and max error messages.

## 3.8.1 - 2021-11-23

### Fixes

* The search field of the pieces manager modal works properly. Thanks to [Miro Yovchev](https://github.com/myovchev) for pointing out the issue and providing a solution.
* Fixes a bug in `AposRichTextWidgetEditor.vue` when a rich text widget was specifically configured with an empty array as the `styles` option. In that case a new empty rich text widget will initiate with an empty paragraph tag.
* The`fieldsPresent` method that is used with the `presentFieldsOnly` option in doc-type was broken, looking for properties in strings and wasn't returning anything.

## 3.8.0 - 2021-11-15

### Adds

* Checkboxes for pieces are back, a main checkbox allows to select all page items. When all pieces on a page are checked, a banner where the user can select all pieces appears. A launder for mongo projections has been added.
* Registered `batchOperations` on a piece-type will now become buttons in the manager batch operations "more menu" (styled as a kebab icon). Batch operations should include a label, `messages` object, and `modalOptions` for the confirmation modal.
* `batchOperations` can be grouped into a single button with a menu using the `group` cascade subproperty.
* `batchOperations` can be conditional with an `if` conditional object. This allows developers to pass a single value or an array of values.
* Piece types can have `utilityOperations` configured as a top-level cascade property. These operations are made available in the piece manager as new buttons.
* Notifications may now include an `event` property, which the AposNotification component will emit on mount. The `event` property should be set to an object with `name` (the event name) and optionally `data` (data included with the event emission).
* Adds support for using the attachments query builder in REST API calls via the query string.
* Adds contextual menu for pieces, any module extending the piece-type one can add actions in this contextual menu.
* When clicking on a batch operation, it opens a confirmation modal using modal options from the batch operation, it also works for operations in grouped ones. operations name property has been renamed in action to work with AposContextMenu component.
* Beginning with this release, a module-specific static asset in your project such as `modules/mymodulename/public/images/bg.png` can always be referenced in your `.scss` and `.css` files as `/modules/mymodulename/images/bg.png`, even if assets are actually being deployed to S3, CDNs, etc. Note that `public` and `ui/public` module subdirectories have separate functions. See the documentation for more information.
* Adds AposFile.vue component to abstract file dropzone UI, uses it in AposInputAttachment, and uses it in the confirmation modal for pieces import.
* Optionally add `dimensionAttrs` option to image widget, which sets width & height attributes to optimize for Cumulative Layout Shift. Thank you to [Qiao Lin](https://github.com/qclin) for the contribution.

### Fixes

* The `apos.util.attachmentUrl` method now works correctly. To facilitate that, `apos.uploadsUrl` is now populated browser-side at all times as the frontend logic originally expected. For backwards compatibility `apos.attachment.uploadsUrl` is still populated when logged in.
* Widget players are now prevented from being played twice by the implementing vue component.

### Changes
* Removes Apostrophe 2 documentation and UI configuration from the `@apostrophecms/job` module. These options were not yet in use for A3.
* Renames methods and removes unsupported routes in the `@apostrophecms/job` module that were not yet in use. This was not done lightly, but specifically because of the minimal likelihood that they were in use in project code given the lack of UI support.
  * The deprecated `cancel` route was removed and will likely be replaced at a later date.
  * `run` was renamed `runBatch` as its purpose is specifically to run processes on a "batch selected" array of pieces or pages.
  * `runNonBatch` was renamed to `run` as it is the more generic job-running method. It is likely that `runBatch` will eventually be refactored to use this method.
  * The `good` and `bad` methods are renamed `success` and `failure`, respectively. The expected methods used in the `run` method were similarly renamed. They still increment job document properties called `good` and `bad`.
* Comments out the unused `batchSimpleRoute` methods in the page and piece-type modules to avoid usage before they are fully implemented.
* Optionally add `dimensionAttrs` option to image widget, which sets width & height attributes to optimize for Cumulative Layout Shift.
* Temporarily removes `npm audit` from our automated tests because of a sub-dependency of uploadfs that doesn't actually cause a security vulnerability for apostrophe.

## 3.7.0 - 2021-10-28

### Adds

* Schema select field choices can now be populated by a server side function, like an API call. Set the `choices` property to a method name of the calling module. That function should take a single argument of `req`, and return an array of objects with `label` and `value` properties. The function can be async and will be awaited.
* Apostrophe now has built-in support for the Node.js cluster module. If the `APOS_CLUSTER_PROCESSES` environment variable is set to a number, that number of child processes are forked, sharing the same listening port. If the variable is set to `0`, one process is forked for each CPU core, with a minimum of `2` to provide availability during restarts. If the variable is set to a negative number, that number is added to the number of CPU cores, e.g. `-1` is a good way to reserve one core for MongoDB if it is running on the same server. This is for production use only (`NODE_ENV=production`). If a child process fails it is restarted automatically.

### Fixes

* Prevents double-escaping interpolated localization strings in the UI.
* Rich text editor style labels are now run through a localization method to get the translated strings from their l10n keys.
* Fixes README Node version requirement (Node 12+).
* The text alignment buttons now work immediately in a new rich text widget. Previously they worked only after manually setting a style or refreshing the page. Thanks to Michelin for their support of this fix.
* Users can now activate the built-in date and time editing popups of modern browsers when using the `date` and `time` schema field types.
* Developers can now `require` their project `app.js` file in the Node.js REPL for debugging and inspection. Thanks to [Matthew Francis Brunetti](https://github.com/zenflow).
* If a static text phrase is unavailable in both the current locale and the default locale, Apostrophe will always fall back to the `en` locale as a last resort, which ensures the admin UI works if it has not been translated.
* Developers can now `require` their project `app.js` in the Node.js REPL for debugging and inspection
* Ensure array field items have valid _id prop before storing. Thanks to Thanks to [Matthew Francis Brunetti](https://github.com/zenflow).

### Changes

* In 3.x, `relationship` fields have an optional `builders` property, which replaces `filters` from 2.x, and within that an optional `project` property, which replaces `projection` from 2.x (to match MongoDB's `cursor.project`). Prior to this release leaving the old syntax in place could lead to severe performance problems due to a lack of projections. Starting with this release the 2.x syntax results in an error at startup to help the developer correct their code.
* The `className` option from the widget options in a rich text area field is now also applied to the rich text editor itself, for a consistently WYSIWYG appearance when editing and when viewing. Thanks to [Max Mulatz](https://github.com/klappradla) for this contribution.
* Adds deprecation notes to doc module `afterLoad` events, which are deprecated.
* Removes unused `afterLogin` method in the login module.

## 3.6.0 - 2021-10-13

### Adds

* The `context-editing` apostrophe admin UI bus event can now take a boolean parameter, explicitly indicating whether the user is actively typing or performing a similar active manipulation of controls right now. If a boolean parameter is not passed, the existing 1100-millisecond debounced timeout is used.
* Adds 'no-search' modifier to relationship fields as a UI simplification option.
* Fields can now have their own `modifiers` array. This is combined with the schema modifiers, allowing for finer grained control of field rendering.
* Adds a Slovak localization file. Activate the `sk` locale to use this. Many thanks to [Michael Huna](https://github.com/Miselrkba) for the contribution.
* Adds a Spanish localization file. Activate the `es` locale to use this. Many thanks to [Eugenio Gonzalez](https://github.com/egonzalezg9) for the contribution.
* Adds a Brazilian Portuguese localization file. Activate the `pt-BR` locale to use this. Many thanks to [Pietro Rutzen](https://github.com/pietro-rutzen) for the contribution.

### Fixes

* Fixed missing translation for "New Piece" option on the "more" menu of the piece manager, seen when using it as a chooser.
* Piece types with relationships to multiple other piece types may now be configured in any order, relative to the other piece types. This sometimes appeared to be a bug in reverse relationships.
* Code at the project level now overrides code found in modules that use `improve` for the same module name. For example, options set by the `@apostrophecms/seo-global` improvement that ships with `@apostrophecms/seo` can now be overridden at project level by `/modules/@apostrophecms/global/index.js` in the way one would expect.
* Array input component edit button label is now propertly localized.
* A memory leak on each request has been fixed, and performance improved, by avoiding the use of new Nunjucks environments for each request. Thanks to Miro Yovchev for pointing out the leak.
* Fragments now have access to `__t()`, `getOptions` and other features passed to regular templates.
* Fixes field group cascade merging, using the original group label if none is given in the new field group configuration.
* If a field is conditional (using an `if` option), is required, but the condition has not been met, it no longer throws a validation error.
* Passing `busy: true` to `apos.http.post` and related methods no longer produces an error if invoked when logged out, however note that there will likely never be a UI for this when logged out, so indicate busy state in your own way.
* Bugs in document modification detection have been fixed. These bugs caused edge cases where modifications were not detected and the "Update" button did not appear, and could cause false positives as well.

### Changes

* No longer logs a warning about no users if `testModule` is true on the app.

## 3.5.0 - 2021-09-23

* Pinned dependency on `vue-material-design-icons` to fix `apos-build.js` build error in production.
* The file size of uploaded media is visible again when selected in the editor, and media information such as upload date, dimensions and file size is now properly localized.
* Fixes moog error messages to reflect the recommended pattern of customization functions only taking `self` as an argument.
* Rich Text widgets now instantiate with a valid element from the `styles` option rather than always starting with an unclassed `<p>` tag.
* Since version 3.2.0, apostrophe modules to be loaded via npm must appear as explicit npm dependencies of the project. This is a necessary security and stability improvement, but it was slightly too strict. Starting with this release, if the project has no `package.json` in its root directory, the `package.json` in the closest ancestor directory is consulted.
* Fixes a bug where having no project modules directory would throw an error. This is primarily a concern for module unit tests where there are no additional modules involved.
* `css-loader` now ignores `url()` in css files inside `assets` so that paths are left intact, i.e. `url(/images/file.svg)` will now find a static file at `/public/images/file.svg` (static assets in `/public` are served by `express.static`). Thanks to Matic Tersek.
* Restored support for clicking on a "foreign" area, i.e. an area displayed on the page whose content comes from a piece, in order to edit it in an appropriate way.
* Apostrophe module aliases and the data attached to them are now visible immediately to `ui/src/index.js` JavaScript code, i.e. you can write `apos.alias` where `alias` matches the `alias` option configured for that module. Previously one had to write `apos.modules['module-name']` or wait until next tick. However, note that most modules do not push any data to the browser when a user is not logged in. You can do so in a custom module by calling `self.enableBrowserData('public')` from `init` and implementing or extending the `getBrowserData(req)` method (note that page, piece and widget types already have one, so it is important to extend in those cases).
* `options.testModule` works properly when implementing unit tests for an npm module that is namespaced.

### Changes

* Cascade grouping (e.g., grouping fields) will now concatenate a group's field name array with the field name array of an existing group of the same name. Put simply, if a new piece module adds their custom fields to a `basics` group, that field will be added to the default `basics` group fields. Previously the new group would have replaced the old, leaving inherited fields in the "Ungrouped" section.
* AposButton's `block` modifier now less login-specific

### Adds

* Rich Text widget's styles support a `def` property for specifying the default style the editor should instantiate with.
* A more helpful error message if a field of type `area` is missing its `options` property.

## 3.4.1 - 2021-09-13

No changes. Publishing to correctly mark the latest 3.x release as "latest" in npm.

## 3.4.0 - 2021-09-13

### Security

* Changing a user's password or marking their account as disabled now immediately terminates any active sessions or bearer tokens for that user. Thanks to Daniel Elkabes for pointing out the issue. To ensure all sessions have the necessary data for this, all users logged in via sessions at the time of this upgrade will need to log in again.
* Users with permission to upload SVG files were previously able to do so even if they contained XSS attacks. In Apostrophe 3.x, the general public so far never has access to upload SVG files, so the risk is minor but could be used to phish access from an admin user by encouraging them to upload a specially crafted SVG file. While Apostrophe typically displays SVG files using the `img` tag, which ignores XSS vectors, an XSS attack might still be possible if the image were opened directly via the Apostrophe media library's convenience link for doing so. All SVG uploads are now sanitized via DOMPurify to remove XSS attack vectors. In addition, all existing SVG attachments not already validated are passed through DOMPurify during a one-time migration.

### Fixes

* The `apos.attachment.each` method, intended for migrations, now respects its `criteria` argument. This was necessary to the above security fix.
* Removes a lodash wrapper around `@apostrophecms/express` `bodyParser.json` options that prevented adding custom options to the body parser.
* Uses `req.clone` consistently when creating a new `req` object with a different mode or locale for localization purposes, etc.
* Fixes bug in the "select all" relationship chooser UI where it selected unpublished items.
* Fixes bug in "next" and "previous" query builders.
* Cutting and pasting widgets now works between locales that do not share a hostname, provided that you switch locales after cutting (it does not work between tabs that are already open on separate hostnames).
* The `req.session` object now exists in task `req` objects, for better compatibility. It has no actual persistence.
* Unlocalized piece types, such as users, may now be selected as part of a relationship when browsing.
* Unpublished localized piece types may not be selected via the autocomplete feature of the relationship input field, which formerly ignored this requirement, although the browse button enforced it.
* The server-side JavaScript and REST APIs to delete pieces now work properly for pieces that are not subject to either localization or draft/published workflow at all the (`localize: false` option). UI for this is under discussion, this is just a bug fix for the back end feature which already existed.
* Starting in version 3.3.1, a newly added image widget did not display its image until the page was refreshed. This has been fixed.
* A bug that prevented Undo operations from working properly and resulted in duplicate widget _id properties has been fixed.
* A bug that caused problems for Undo operations in nested widgets, i.e. layout or multicolumn widgets, has been fixed.
* Duplicate widget _id properties within the same document are now prevented on the server side at save time.
* Existing duplicate widget _id properties are corrected by a one-time migration.

### Adds

* Adds a linter to warn in dev mode when a module name include a period.
* Lints module names for `apostrophe-` prefixes even if they don't have a module directory (e.g., only in `app.js`).
* Starts all `warnDev` messages with a line break and warning symbol (⚠️) to stand out in the console.
* `apos.util.onReady` aliases `apos.util.onReadyAndRefresh` for brevity. The `apos.util.onReadyAndRefresh` method name will be deprecated in the next major version.
* Adds a developer setting that applies a margin between parent and child areas, allowing developers to change the default spacing in nested areas.

### Changes

* Removes the temporary `trace` method from the `@apostrophecms/db` module.
* Beginning with this release, the `apostrophe:modulesReady` event has been renamed `apostrophe:modulesRegistered`, and the `apostrophe:afterInit` event has been renamed `apostrophe:ready`. This better reflects their actual roles. The old event names are accepted for backwards compatibility. See the documentation for more information.
* Only autofocuses rich text editors when they are empty.
* Nested areas now have a vertical margin applied when editing, allowing easier access to the parent area's controls.

## 3.3.1 - 2021-09-01

### Fixes

* In some situations it was possible for a relationship with just one selected document to list that document several times in the returned result, resulting in very large responses.
* Permissions roles UI localized correctly.
* Do not crash on startup if users have a relationship to another type. This was caused by the code that checks whether any users exist to present a warning to developers. That code was running too early for relationships to work due to event timing issues.

## 3.3.0 - 2021-08-30

### Fixes

* Addresses the page jump when using the in-context undo/redo feature. The page will immediately return users to their origin scroll position after the content refreshes.
* Resolves slug-related bug when switching between images in the archived view of the media manager. The slug field was not taking into account the double slug prefix case.
* Fixes migration task crash when parking new page. Thanks to [Miro Yovchev](https://www.corllete.com/) for this fix.
* Fixes incorrect month name in `AposCellDate`, which can be optionally used in manage views of pieces. Thanks to [Miro Yovchev](https://www.corllete.com/) for this fix.

### Adds

* This version achieves localization (l10n) through a rich set of internationalization (i18n) features. For more information, [see the documentation](https://v3.docs.apostrophecms.org/).
* There is support for both static string localization and dynamic content localization.
* The home page, other parked pages, and the global document are automatically replicated to all configured locales at startup. Parked properties are refreshed if needed. Other pages and pieces are replicated if and when an editor chooses to do so.
* An API route has been added for voluntary replication, i.e. when deciding a document should exist in a second locale, or desiring to overwrite the current draft contents in locale `B` with the draft contents of locale `A`.
* Locales can specify `prefix` and `hostname` options, which are automatically recognized by middleware that removes the prefix dynamically where appropriate and sets `req.locale`. In 3.x this works more like the global site `prefix` option. This is a departure from 2.x which stored the prefix directly in the slug, creating maintenance issues.
* Locales are stateless: they are never recorded in the session. This eliminates many avenues for bugs and bad SEO. However, this also means the developer must fully distinguish them from the beginning via either `prefix` or `hostname`. A helpful error message is displayed if this is not the case.
* Switching locales preserves the user's editing session even if on separate hostnames. To enable this, if any locales have hostnames, all configured locales must have hostnames and/or baseUrl must be set for those that don't.
* An API route has been added to discover the locales in which a document exists. This provides basic information only for performance (it does not report `title` or `_url`).
* Editors can "localize" documents, copying draft content from one locale to another to create a corresponding document in a different locale. For convenience related documents, such as images and other pieces directly referenced by the document's structure, can be localized at the same time. Developers can opt out of this mechanism for a piece type entirely, check the box by default for that type, or leave it as an "opt-in" choice.
* The `@apostrophecms/i18n` module now uses `i18next` to implement static localization. All phrases in the Vue-based admin UI are passed through `i18next` via `this.$t`, and `i18next` is also available via `req.t()` in routes and `__t()` in templates. Apostrophe's own admin UI phrases are in the `apostrophe` namespace for a clean separation. An array of locale codes, such as `en` or `fr` or `en-au`, can be specified using the `locales` option to the `@apostrophecms/i18n` module. The first locale is the default, unless the `defaultLocale` option is set. If no locales are set, the locale defaults to `en`. The `i18next-http-middleware` locale guesser is installed and will select an available locale if possible, otherwise it will fall back to the default.
* In the admin UI, `v-tooltip` has been extended as `v-apos-tooltip`, which passes phrases through `i18next`.
* Developers can link to alternate locales by iterating over `data.localizations` in any page template. Each element always has `locale`, `label` and `homePageUrl` properties. Each element also has an `available` property (if true, the current context document is available in that locale), `title` and a small number of other document properties are populated, and `_url` redirects to the context document in that locale. The current locale is marked with `current: true`.
* To facilitate adding interpolated values to phrases that are passed as a single value through many layers of code, the `this.$t` helper provided in Vue also accepts an object argument with a `key` property. Additional properties may be used for interpolation.
* `i18next` localization JSON files can be added to the `i18n` subdirectory of *any* module, as long as its `i18n` option is set. The `i18n` object may specify `ns` to give an `i18next` namespace, otherwise phrases are in the default namespace, used when no namespace is specified with a `:` in an `i18next` call. The default namespace is yours for use at project level. Multiple modules may contribute to the same namespace.
* If `APOS_DEBUG_I18N=1` is set in the environment, the `i18next` debug flag is activated. For server-side translations, i.e. `req.t()` and `__t()`, debugging output will appear on the server console. For browser-side translations in the Vue admin UI, debugging output will appear in the browser console.
* If `APOS_SHOW_I18N=1` is set in the environment, all phrases passed through `i18next` are visually marked, to make it easier to find those that didn't go through `i18next`. This does not mean translations actually exist in the JSON files. For that, review the output of `APOS_DEBUG_I18N=1`.
* There is a locale switcher for editors.
* There is a backend route to accept a new locale on switch.
* A `req.clone(properties)` method is now available. This creates a clone of the `req` object, optionally passing in an object of properties to be set. The use of `req.clone` ensures the new object supports `req.get` and other methods of a true `req` object. This technique is mainly used to obtain a new request object with the same privileges but a different mode or locale, i.e. `mode: 'published'`.
* Fallback wrappers are provided for the `req.__()`, `res.__()` and `__()` localization helpers, which were never official or documented in 3.x but may be in use in projects ported from 2.x. These wrappers do not localize but do output the input they are given along with a developer warning. You should migrate them to use `req.t()` (in server-side javascript) or `__t()` (Nunjucks templates).

### Changes

* Bolsters the CSS that backs Apostrophe UI's typography to help prevent unintended style leaks at project-level code.
* Removes the 2.x series changelog entries. They can be found in the 2.0 branch in Github.

## 3.2.0 - 2021-08-13

### Fixes

* `req.hostname` now works as expected when `trustProxy: true` is passed to the `@apostrophecms/express` module.
* Apostrophe loads modules from npm if they exist there and are configured in the `modules` section of `app.js`. This was always intended only as a way to load direct, intentional dependencies of your project. However, since npm "flattens" the dependency tree, dependencies of dependencies that happen to have the same name as a project-level Apostrophe module could be loaded by default, crashing the site or causing unexpected behavior. So beginning with this release, Apostrophe scans `package.json` to verify an npm module is actually a dependency of the project itself before attempting to load it as an Apostrophe module.
* Fixes the reference to sanitize-html defaults in the rich text widget.
* Fixes the `toolbarToAllowedStyles` method in the rich text widget, which was not returning any configuration.
* Fixes the broken text alignment in rich text widgets.
* Adds a missing npm dependency on `chokidar`, which Apostrophe and Nunjucks use for template refreshes. In most environments this worked anyway due to an indirect dependency via the `sass` module, but for stability Apostrophe should depend directly on any npm module it uses.
* Fixes the display of inline range inputs, notably broken when using Palette
* Fixes occasional unique key errors from migrations when attempting to start up again with a site that experienced a startup failure before inserting its first document.
* Requires that locale names begin with a letter character to ensure order when looping over the object entries.
* Unit tests pass in MongoDB 5.x.

### Adds
* Adds Cut and Paste to area controls. You can now Cut a widget to a virtual clipboard and paste it in suitable areas. If an area
can include the widget on the clipboard, a special Clipboard widget will appear in area's Add UI. This works across pages as well.

### Changes
* Apostrophe's Global's UI (the @apostrophecms/global singleton has moved from the admin bar's content controls to the admin utility tray under a cog icon.
* The context bar's document Edit button, which was a cog icon, has been rolled into the doc's context menu.

## 3.1.3 - 2021-07-16

### Fixes

* Hotfix for an incompatibility between `vue-loader` and `webpack` 5.45.0 which causes a crash at startup in development, or asset build time in production. We have temporarily pinned our dependency to `webpack` 5.44.x. We are [contributing to the discussion around the best long-term fix for vue-loader](https://github.com/vuejs/vue-loader/issues/1854).

## 3.1.2 - 2021-07-14

### Changes

* Removes an unused method, `mapMongoIdToJqtreeId`, that was used in A2 but is no longer relevant.
* Removes deprecated and non-functional steps from the `edit` method in the `AposDocsManager.vue` component.
* Legacy migrations to update 3.0 alpha and 3.0 beta sites to 3.0 stable are still in place, with no functional changes, but have been relocated to separate source files for ease of maintenance. Note that this is not a migration path for 2.x databases. Tools for that are forthcoming.

## 3.1.1 - 2021-07-08

### Fixes

* Two distinct modules may each have their own `ui/src/index.scss` file, similar to the fix already applied to allow multiple `ui/src/index.js` files.

## 3.1.0 - 2021-06-30

### Fixes

* Corrects a bug that caused Apostrophe to rebuild the admin UI on every nodemon restart, which led to excessive wait times to test new code. Now this happens only when `package-lock.json` has been modified (i.e. you installed a new module that might contain new Apostrophe admin UI code). If you are actively developing Apostrophe admin UI code, you can opt into rebuilding all the time with the `APOS_DEV=1` environment variable. In any case, `ui/src` is always rebuilt in a dev environment.
* Updates `cheerio`, `deep-get-set`, and `oembetter` versions to resolve vulnerability warnings.
* Modules with a `ui/src` folder, but no other content, are no longer considered "empty" and do not generate a warning.
* Pushing a secondary context document now always results in entry to draft mode, as intended.
* Pushing a secondary context document works reliably, correcting a race condition that could cause the primary document to remain in context in some cases if the user was not already in edit mode.

### Changes

* Deprecates `self.renderPage` method for removal in next major version.
* Since `ui/src/index.js` files must export a function to avoid a browser error in production which breaks the website experience, we now detect this at startup and throw a more helpful error to prevent a last-minute discovery in production.

## 3.0.1 - 2021-06-17

### Fixes

* Fixes an error observed in the browser console when using more than one `ui/src/index.js` file in the same project. Using more than one is a good practice as it allows you to group frontend code with an appropriate module, or ship frontend code in an npm module that extends Apostrophe.
* Migrates all of our own frontend players and utilities from `ui/public` to `ui/src`, which provides a robust functional test of the above.
* Executes `ui/src` imports without waiting for next tick, which is appropriate as we have positioned it as an alternative to `ui/public` which is run without delay.

## 3.0.0 - 2021-06-16

### Breaks

* Previously our `a3-boilerplate` project came with a webpack build that pushed code to the `ui/public` folder of an `asset` module. Now the webpack build is not needed because Apostrophe takes care of compiling `ui/src` for us. This is good! However, **if you are transitioning your project to this new strategy, you will need to remove the `modules/asset/ui/public` folder from your project manually** to ensure that webpack-generated code originally intended for webpack-dev-server does not fail with a `publicPath` error in the console.
* The `CORE_DEV=1` environment setting has been changed to `APOS_DEV=1` because it is appropriate for anyone who is actively developing custom Apostrophe admin UI using `ui/apos` folders in their own modules.
* Apostrophe now uses Dart Sass, aka the `sass` npm module. The `node-sass` npm module has been deprecated by its authors for some time now. Most existing projects will be unaffected, but those writing their own Apostrophe UI components will need to change any `/deep/` selectors to `::v-deep` and consider making other Dart Sass updates as well. For more information see the [Dart Sass documentation](https://sass-lang.com/dart-sass). Those embracing the new `ui/src` feature should also bear in mind that Dart Sass is being used.

### Changes

* Relationship ids are now stored as aposDocIds (without the locale and mode part). The appropriate locale and mode are known from the request. This allows easy comparison and copying of these properties across locales and fixes a bug with reverse relationships when publishing documents. A migration has been added to take care of this conversion on first startup.
- The `attachment` field type now correctly limits file uploads by file type when using the `fileGroup` field option.
- Uploading SVG files is permitted in the Media Library by default.

### Adds

- Apostrophe now enables you to ship frontend JavaScript and Sass (using the SCSS syntax) without your own webpack configuration.
- Any module may contain modern JavaScript in a `ui/src/index.js` file, which may use `import` to bring in other files in the standard way. Note that **`ui/src/index.js must export a function`**. These functions are called for you in the order modules are initialized.
- Any module may contain a Sass (SCSS) stylesheet in a `ui/src/index.scss` file, which may also import other Sass (SCSS) files.
- Any project that requires IE11 support for `ui/src` JavaScript code can enable it by setting the `es5: true` option to the `@apostrophecms/asset` module. Apostrophe produces separate builds for IE11 and modern browsers, so there is no loss of performance in modern browsers. Code is automatically compiled for IE11 using `babel` and missing language features are polyfilled using `core-js` so you can use promises, `async/await` and other standard modern JavaScript features.
- `ui/public` is still available for raw JavaScript and CSS files that should be pushed *as-is* to the browser. The best use of this feature is to deliver the output of your own custom webpack build, if you have one.
- Adds browser-side `editMode` flag that tracks the state of the current view (edit or preview), located at `window.apos.adminBar.editMode`.
- Support for automatic inline style attribute sanitization for Rich Text widgets.
- Adds text align controls for Rich Text widgets. The following tools are now supported as part of a rich text widget's `toolbar` property:
-- `alignLeft`
-- `alignRight`
-- `alignCenter`
-- `alignJustify`
- `@apostrophecms/express` module now supports the `trustProxy: true` option, allowing your reverse proxy server (such as nginx) to pass on the original hostname, protocol and client IP address.

### Fixes

* Unit tests passing again. Temporarily disabled npm audit checks as a source of critical failures owing to upstream issues with third-party packages which are not actually a concern in our use case.
* Fixed issues with the query builder code for relationships. These issues were introduced in beta 3 but did not break typical applications, except for displaying distinct choices for existing values of a relationship field.
* Checkbox field types can now be used as conditional fields.
* Tracks references to attachments correctly, and introduces a migration to address any attachments previously tracked as part of documents that merely have a relationship to the proper document, i.e. pages containing widgets that reference an image piece.
* Tracks the "previously published" version of a document as a legitimate reference to any attachments, so that they are not discarded and can be brought back as expected if "Undo Publish" is clicked.
* Reverse relationships work properly for published documents.
* Relationship subfields are now loaded properly when `reverseOf` is used.
* "Discard Draft" is available when appropriate in "Manage Pages" and "Manage Pieces."
* "Discard Draft" disables the "Submit Updates" button when working as a contributor.
* Relationship subfields can now be edited when selecting in the full "manage view" browser, as well as in the compact relationship field view which worked previously.
* Relationship subfields now respect the `def` property.
* Relationship subfields are restored if you deselect a document and then reselect it within a single editing experience, i.e. accidentally deselect and immediately reselect, for instance.
* A console warning when editing subfields for a new relationship was fixed.
* Field type `color`'s `format` option moved out of the UI options and into the general options object. Supported formats are "rgb", "prgb", "hex6", "hex3", "hex8", "name", "hsl", "hsv". Pass the `format` string like:
```js
myColorField: {
  type: 'color',
  label: 'My Color',
  options: {
    format: 'hsl'
  }
}
```
* Restored Vue dependency to using semantic versioning now that Vue 2.6.14 has been released with a fix for the bug that required us to pin 2.6.12.
* Nunjucks template loader is fully compatible with Linux in a development environment.
* Improved template performance by reusing template loaders.
* `min` and `max` work properly for both string-like and number-like fields.
* Negative numbers, leading minus and plus signs, and trailing periods are accepted in the right ways by appropriate field types.
* If a user is inadvertently inserted with no password, set a random password on the backend for safety. In tests it appears that login with a blank password was already forbidden, but this provides an additional level of certainty.
* `data.page` and `data.contextOptions` are now available in `widget.html` templates in most cases. Specifically, they are available when loading the page, (2) when a widget has just been inserted on the page, and (3) when a widget has just been edited and saved back to the page. However, bear in mind that these parameters are never available when a widget is being edited "out of context" via "Page Settings", via the "Edit Piece" dialog box, via a dialog box for a parent widget, etc. Your templates should be written to tolerate the absence of these parameters.
* Double slashes in the slug cannot be used to trick Apostrophe into serving as an open redirect (fix ported to 3.x from 2.92.0).
* The global doc respects the `def` property of schema fields when first inserted at site creation time.
* Fixed fragment keyword arguments being available when not a part of the fragment signature.

## 3.0.0-beta.3.1 - 2021-06-07

### Breaks
- This backwards compatibility break actually occurred in 3.0.0-beta.3 and was not documented at that time, but it is important to know that the following Rich Text tool names have been updated to match Tiptap2's convention:
-- `bullet_list` -> `bulletList`
-- `ordered_list` -> `orderedList`
-- `code_block` -> `codeBlock`
-- `horizontal_rule` -> `horizontalRule`

### Fixes

- Rich Text default tool names updated, no longer broken. Bug introduced in 3.0.0-beta.3.
- Fixed Rich Text's tool cascade to properly account for core defaults, project level defaults, and area-specific options.

## 3.0.0-beta.3 - 2021-06-03

### Security Fixes

The `nlbr` and `nlp` Nunjucks filters marked their output as safe to preserve the tags that they added, without first escaping their input, creating a CSRF risk. These filters have been updated to escape their input unless it has already been marked safe. No code changes are required to templates whose input to the filter is intended as plaintext, however if you were intentionally leveraging this bug to output unescaped HTML markup you will need to make sure your input is free of CSRF risks and then use the `| safe` filter before the `| nlbr` or `| nlp` filter.

### Adds

- Added the `ignoreUnusedFolderWarning` option for modules that intentionally might not be activated or inherited from in a particular startup.
- Better explanation of how to replace macros with fragments, in particular how to call the fragments with `{% render fragmentName(args) %}`.

### Fixes

- Temporarily pinned to Vue 2.6.12 to fix an issue where the "New" button in the piece manager modals disappeared. We think this is a bug in the newly released Vue 2.6.13 but we are continuing to research it.
- Updated dependencies on `sanitize-html` and `nodemailer` to new major versions, causing no bc breaks at the ApostropheCMS level. This resolved two critical vulnerabilities according to `npm audit`.
- Removed many unused dependencies.
- The data retained for "Undo Publish" no longer causes slug conflicts in certain situations.
- Custom piece types using `localized: false` or `autopublish: true,` as well as singleton types, now display the correct options on the "Save" dropdown.
- The "Save and View," "Publish and View" and/or "Save Draft and Preview" options now appear only if an appropriate piece page actually exists for the piece type.
- Duplicating a widget now properly assigns new IDs to all copied sub-widgets, sub-areas and array items as well.

- Added the `ignoreUnusedFolderWarning` option for modules that intentionally might not be activated or inherited from in a particular startup.
- If you refresh the page while previewing or editing, you will be returned to that same state.

### Notices

- Numerous `npm audit` vulnerability warnings relating to `postcss` 7.x were examined, however it was determined that these are based on the idea of a malicious SASS coder attempting to cause a denial of service. Apostrophe developers would in any case be able to contribute JavaScript as well and so are already expected to be trusted parties. This issue must be resolved upstream in packages including both `stylelint` and `vue-loader` which have considerable work to do before supporting `postcss` 8.x, and in any case public access to write SASS is not part of the attack surface of Apostrophe.

### Changes

- When logging out on a page that only exists in draft form, or a page with access controls, you are redirected to the home page rather than seeing a 404 message.

- Rich text editor upgraded to [tiptap 2.x beta](https://www.tiptap.dev) :tada:. On the surface not a lot has changed with the upgrade, but tiptap 2 has big improvements in terms of speed, composability, and extension support. [See the technical differences of tiptap 1 and 2 here](https://www.tiptap.dev/overview/upgrade-guide#reasons-to-upgrade-to-tiptap-2x)

## 3.0.0-beta.2 - 2021-05-21

### **Breaks**

- The `updateModified: false` option, formerly supported only by `apos.doc.update`, has been renamed to `setModified: false` and is now supported by `apos.doc.insert` as well. If explicitly set to false, the insert and update methods will leave the `modified` property alone, rather than trying to detect or infer whether a change has been made to the draft relative to the published version.
- The `permission` module no longer takes an `interestingTypes` option. Instead, doc type managers may set their `showPermissions` option to `true` to always be broken out separately in the permissions explorer, or explicitly set it to `false` to never be mentioned at all, even on a list of typical piece types that have the same permissions. This allows module creators to ship the right options with their modules rather than requiring the developer to hand-configure `interestingTypes`.
- When editing users, the permissions explorer no longer lists "submitted draft" as a piece type.
- Removed `apos.adminBar.group` method, which is unlikely to be needed in 3.x. One can group admin bar items into dropdowns via the `groups` option.
- Raw HTML is no longer permitted in an `apos.notify` message parameter. Instead, `options.buttons` is available. If present, it must be an array of objects with `type` and `label` properties. If `type` is `'event'` then that button object must have `name` and `data` properties, and when clicked the button will trigger an apos bus event of the given `name` with the provided `data` object. Currently `'event'` is the only supported value for `type`.

### Adds

- The name `@apostrophecms/any-page-type` is now accepted for relationships that should match any page. With this change, the doc type manager module name and the type name are now identical for all types in 3.x. However, for backwards compatibility `@apostrophecms/page` is still accepted. `apos.doc.getManager` will accept either name.
- Sets the project root-level `views` directory as the default fallback views directory. This is no longer a necessary configuration in projects unless they want to change it on the `@apostrophecms/template` option `viewsFolderFallback`.
- The new `afterAposScripts` nunjucks block allows for pushing markup after Apostrophe's asset bundle script tag, at the end of the body. This is a useful way to add a script tag for Webpack's hot reload capabilities in development while still ensuring that Apostrophe's utility methods are available first, like they are in production.
- An `uploadfs` option may be passed to the `@apostrophecms/asset` module, in order to pass options configuring a separate instance of `uploadfs` specifically for the static assets. The `@apostrophecms/uploadfs` module now exports a method to instantiate an uploadfs instance. The default behavior, in which user-uploaded attachments and static assets share a single instance of uploadfs, is unchanged. Note that asset builds never use uploadfs unless `APOS_UPLOADFS_ASSETS=1` is set in the environment.
- `AposButtonSplit` is a new UI component that combines a button with a context menu. Users can act on a primary action or change the button's function via menu button to the right of the button itself.
- Developers can now pass options to the `color` schema field by passing a `pickerOptions` object through your field. This allows for modifying/removing the default color palette, changing the resulting color format, and disabling various UI. For full set of options [see this example](https://github.com/xiaokaike/vue-color/blob/master/src/components/Sketch.vue)
- `AposModal` now emits a `ready` event when it is fully painted and can be interacted with by users or code.
- The video widget is now compatible with vimeo private videos when the domain is on the allowlist in vimeo.

### Changes

- You can now override the parked page definition for the home page without copying the entirety of `minimumPark` from the source code. Specifically, you will not lose the root archive page if you park the home page without explicitly parking the archive page as well. This makes it easier to choose your own type for the home page, in lieu of `@apostrophecms/home-page`.

### Fixes

- Piece types like users that have a slug prefix no longer trigger a false positive as being "modified" when you first click the "New" button.
- The `name` option to widget modules, which never worked in 3.x, has been officially removed. The name of the widget type is always the name of the module, with the `-widget` suffix removed.
- The home page and other parked pages should not immediately show as "pending changes."
- In-context editing works properly when the current browser URL has a hash (portion beginning with `#`), enabling the use of the hash for project-specific work. Thanks to [https://stepanjakl.com/](Štěpán Jákl) for reporting the issue.
- When present, the `apos.http.addQueryToUrl` method preserves the hash of the URL intact.
- The home page and other parked pages should not immediately show as "pending changes."
- The browser-side `apos.http.parseQuery` function now handles objects and arrays properly again.
- The in-context menu for documents has been refactored as a smart component that carries out actions on its own, eliminating a great deal of redundant code, props and events.
- Added additional retries when binding to the port in a dev environment.
- The "Submit" button in the admin bar updates properly to "Submitted" if the submission happens in the page settings modal.
- Skipping positional arguments in fragments now works as expected.
- The rich text editor now supports specifying a `styles` array with no `p` tags properly. A newly added rich text widget initially contains an element with the first style, rather than always a paragraph. If no styles are configured, a `p` tag is assumed. Thanks to Stepan Jakl for reporting the issue.

### Changes
- Editor modal's Save button (publish / save draft / submit) now updated to use the `AposSplitButton` component. Editors can choose from several follow-up actions that occur after save, including creating another piece of content of the same type, being taken to the in-context version of the document, or being returned to the manager. Editor's selection is saved in localstorage, creating a remembered preference per content type.

## 3.0.0-beta.1.1 - 2021-05-07

### Fixes

- A hotfix for an issue spotted in beta 1 in our demo: all previously published pages of sites migrated from early alpha releases had a "Draft" label until published again.

## 3.0.0-beta.1 - 2021-05-06

### **Breaks**

- Removes the `firstName` and `lastName` fields in user pieces.
- The query parameters `apos-refresh`, `apos-edit`, `apos-mode` and `apos-locale` are now `aposRefresh`, `aposEdit`, `aposMode`and `aposLocale`. Going forward all query parameters will be camelCase for consistency with query builders.

### Changes

- Archiving a page or piece deletes any outstanding draft in favor of archiving the last published version. Previously the behavior was effectively the opposite.
- "Publish Changes" button label has been changes to "Update".
- Draft mode is no longer the default view for published documents.
- The page and piece manager views now display the title, etc. of the published version of a document, unless that document only exists in draft form. However a label is also provided indicating if a newer draft is in progress.
- Notifications have been updated with a new visual display and animation style.

### **Adds**

- Four permissions roles are supported and enforced: guest, contributor, editor and admin. See the documentation for details. Pre-existing alpha users are automatically migrated to the admin role.
- Documents in managers now have context sensitive action menus that allow actions like edit, discard draft, archive, restore, etc.
- A fragment call may now have a body using `rendercall`, just like a macro call can have a body using `call`. In addition, fragments can now have named arguments, just like macros. Many thanks to Miro Yovchev for contributing this implementation.
- Major performance improvement to the `nestedModuleSubdirs` option.
- Updates URL fields and oEmbed URL requests to use the `httpsFix` option in launder's `url()` method.
- Documents receive a state label based on their document state (draft, pending, pending updates)
- Contributors can submit drafts for review ("Submit" versus "Submit Updates").
- Editors and admins can manage submitted drafts.
- Editors and admins can easily see the number of proposed changes awaiting their attention.
- Support for virtual piece types, such as submitted drafts, which in actuality manage more than one type of doc.
- Confirm modals now support a schema which can be assessed after confirmation.
- When archiving and restoring pages, editors can chose whether the action affects only this document or this document + children
- Routes support the `before` syntax, allowing routes that are added to Express prior to the routes or middleware of another module. The syntax `before: 'middleware:moduleName'` must be used to add the route prior to the middleware of `moduleName`. If `middleware:` is not used, the route is added before the routes of `moduleName`. Note that normally all middleware is added before all routes.
- A `url` property can now optionally be specified when adding middleware. By default all middleware is global.
- The pieces REST GET API now supports returning only a count of all matching pieces, using the `?count=1` query parameter.
- Admin bar menu items can now specify a custom Vue component to be used in place of `AposButton`.
- Sets `username` fields to follow the user `title` field to remove an extra step in user creation.
- Adds default data to the `outerLayoutBase.html` `<title>` tag: `data.piece.title or data.page.title`.
- Moves the core UI build task into the start up process. The UI build runs automatically when `NODE_ENV` is *not* 'production' and when:
    1. The build folder does not yet exist.
    2. The package.json file is newer than the existing UI build.
    3. You explicitly tell it to by setting the environment variable `CORE_DEV=1`
- The new `._ids(_idOrArrayOfIds)` query builder replaces `explicitOrder` and accepts an array of document `_id`s or a single one. `_id` can be used as a multivalued query parameter. Documents are returned in the order you specify, and just like with single-document REST GET requests, the locale of the `_id`s is overridden by the `aposMode` query parameter if present.
- The `.withPublished(true)` query builder adds a `_publishedDoc` property to each returned draft document that has a published equivalent. `withPublished=1` can be used as a query parameter. Note this is not the way to fetch only published documents. For that, use `.locale('en:published')` or similar.
- The server-side implementation of `apos.http.post` now supports passing a `FormData` object created with the `[form-data](https://www.npmjs.com/package/form-data)` npm module. This keeps the API parallel with the browser-side implementation and allows for unit testing the attachments feature, as well as uploading files to internal and external APIs from the server.
- `manuallyPublished` computed property moved to the `AposPublishMixin` for the use cases where that mixin is otherwise warranted.
- `columns` specified for a piece type's manage view can have a name that uses "dot notation" to access a subproperty. Also, for types that are localized, the column name can begin with `draft:` or `published:` to specifically display a property of the draft or published version of the document rather than the best available. When a prefix is not used, the property comes from the published version of the document if available, otherwise from the draft.
- For page queries, the `children` query builder is now supported in query strings, including the `depth` subproperty. For instance you could fetch `/api/v1/@apostrophecms/page/id-of-page?children=1` or `/api/v1/@apostrophecms/page/id-of-page?children[depth]=3`.
- Setting `APOS_LOG_ALL_QUERIES=1` now logs the projection, skip, limit and sort in addition to the criteria, which were previously logged.

### **Fixes**

- Fragments can now call other fragments, both those declared in the same file and those imported, just like macros calling other macros. Thanks to Miro Yovchev for reporting the issue.
- There was a bug that allowed parked properties, such as the slug of the home page, to be edited. Note that if you don't want a property of a parked page to be locked down forever you can use the `_defaults` feature of parked pages.
- A required field error no longer appears immediately when you first start creating a user.
- Vue warning in the pieces manager due to use of value rather than name of column as a Vue key. Thanks to Miro Yovchev for spotting the issue.
- "Save Draft" is not an appropriate operation to offer when editing users.
- Pager links no longer break due to `aposRefresh=1` when in edit mode. Also removed superfluous `append` query parameter from these.
- You may now intentionally clear the username and slug fields in preparation to type a new value. They do not instantly repopulate based on the title field when you clear them.
- Language of buttons, labels, filters, and other UI updated and normalized throughout.
- A contributor who enters the page tree dialog box, opens the editor, and selects "delete draft" from within the editor of an individual page now sees the page tree reflect that change right away.
- The page manager listens for content change events in general and its refresh mechanism is robust in possible situations where both an explicit refresh call and a content change event occur.
- Automatically retries once if unable to bind to the port in a dev environment. This helps with occasional `EADDRINUSE` errors during nodemon restarts.
- Update the current page's context bar properly when appropriate after actions such as "Discard Draft."
- The main archive page cannot be restored, etc. via the context menu in the page tree.
- The context menu and "Preview Draft" are both disabled while errors are present in the editor dialog box.
- "Duplicate" should lead to a "Publish" button, not an "Update" button, "Submit" rather than "Submit Update," etc.
- When you "Duplicate" the home page you should be able to set a slug for the new page (parked properties of parked pages should be editable when making a duplicate).
- When duplicating the home page, the suggested slug should not be `/` as only one page can have that slug at a time.
- Attention is properly called to a slug conflict if it exists immediately when the document is opened (such as making a copy where the suggested slug has already been used for another copy).
- "Preview Draft" never appears for types that do not use drafts.
- The toggle state of admin bar utility items should only be mapped to an `is-active` class if, like palette, they opt in with `toggle: true`
- Fixed unique key errors in the migrate task by moving the parking of parked pages to a new `@apostrophecms/migrate:after` event handler, which runs only after migrations, whether that is at startup (in dev) or at the end of the migration task (in production).
- UI does not offer "Archive" for the home page, or other archived pages.
- Notification checks and other polling requests now occur only when the tab is in the foreground, resolving a number of problems that masqueraded as other bugs when the browser hit its connection limit for multiple tabs on the same site.
- Parked pages are now parked immediately after database migrations are checked and/or run. In dev this still happens at each startup. In production this happens when the database is brand new and when the migration task is manually run.

## 3.0.0-alpha.7 - 2021-04-07

### Breaks

* The `trash` property has been renamed `archived`, and throughout the UI we refer to "archiving" and the "archive" rather than "move to trash" and the "trash can." A database migration is included to address this for existing databases. However, **if you set the minimumPark option, or used a boilerplate in which it is set,** you will need to **change the settings for the `parkedId: 'trash'` page to match those [currently found in the `minimumPark` option setting in the `@apostrophecms/page` source code](https://github.com/apostrophecms/apostrophe/blob/481252f9bd8f42b62648a0695105e6e9250810d3/modules/%40apostrophecms/page/index.js#L25-L32).

### Adds

* General UX and UI improvements to the experience of moving documents to and from the archive, formerly known as the trash.
* Links to each piece are available in the manage view when appropriate.
* Search is implemented in the media library.
* You can now pass core widgets a `className` option when configuring them as part of an area.
* `previewDraft` for pieces, adds a Preview Draft button on creation for quick in-context editing. Defaults to true.

### Changes

* Do not immediately redirect to new pages and pieces.
* Restored pieces now restore as unpublished drafts.
* Refactored the admin bar component for maintainability.
* Notification style updates

### Fixes

* Advisory lock no longer triggers an update to the modification timestamp of a document.
* Attempts to connect Apostrophe 3.x to an Apostrophe 2.x database are blocked to prevent content loss.
* "Save as Draft" is now available as soon as a new document is created.
* Areas nested in array schema fields can now be edited in context.
* When using `apos.image.first`, the alt attribute of the image piece is available on the returned attachment object as `._alt`. In addition, `_credit` and `_creditUrl` are available.
* Fixes relating to the editing of widgets in nested areas, both on the page and in the modal.
* Removed published / draft switch for unpublished drafts.
* "Publish Changes" appears only at appropriate times.
* Notifications moved from the bottom right of the viewport to the bottom center, fixing some cases of UI overlap.

## 3.0.0-alpha.6.1 - 2021-03-26

### Fixes

* Conditional fields (`if`) and the "following values" mechanism now work properly in array item fields.
* When editing "Page Settings" or a piece, the "publish" button should not be clickable if there are errors.

## 3.0.0-alpha.6 - 2021-03-24

### Adds
* You can "copy" a page or a piece via the ⠇ menu.
* When moving the current page or piece to the trash, you are taken to the home page.
* `permissions: false` is supported for piece and page insert operations.
* Adds note to remove deprecated `allowedInChooser` option on piece type filters.
* UX improvement: "Move to Trash" and "Restore" buttons added for pieces, replacing the boolean field. You can open a piece that is in the trash in a read-only way in order to review it and click "Restore."
* Advisory lock support has been completed for all content types, including on-page, in-context editing. This prevents accidental conflicts between editors.
* Image widgets now accept a `size` context option from the template, which can be used to avoid sending a full-width image for a very small placement.
* Additional improvements.

### Fixes
* Fixes error from missing `select` method in `AposPiecesManager` component.
* No more migration messages at startup for brand-new sites.
* `max` is now properly implemented for relationships when using the manager dialog box as a chooser.
* "Trash" filter now displays its state properly in the piece manager dialog box.
* Dragging an image to the media library works reliably.
* Infinite loop warning when editing page titles has been fixed.
* Users can locate the tab that still contains errors when blocked from saving a piece due to schema field errors.
* Calling `insert` works properly in the `init` function of a module.
* Additional fixes.

### Breaks

* Apostrophe's instance of `uploadfs` has moved from `apos.attachment.uploadfs` to `apos.uploadfs`. The `uploadfs` configuration option has similarly moved from the `@apostrophecms/attachment` module to the `@apostrophecms/uploadfs` module. `imageSizes` is still an option to `@apostrophecms/attachment`.

## 3.0.0-alpha.5 - 2021-02-11

* Conditional fields are now supported via the new `if` syntax. The old 2.x `showFields` feature has been replaced with `if: { ... }`.
* Adds the option to pass context options to an area for its widgets following the `with` keyword. Context options for widgets not in that area (or that don't exist) are ignored. Syntax: `{% area data.page, 'areaName' with { '@apostrophecms/image: { size: 'full' } } %}`.
* Advisory locking has been implemented for in-context editing, including nested contexts like the palette module. Advisory locking has also been implemented for the media manager, completing the advisory locking story.
* Detects many common configuration errors at startup.
* Extends `getBrowserData` in `@apostrophecms/doc-type` rather than overwriting the method.
* If a select element has no default, but is required, it should default to the first option. The select elements appeared as if this were the case, but on save you would be told to make a choice, forcing you to change and change back. This has been fixed.
* Removes 2.x piece module option code, including for `contextual`, `manageViews`, `publishMenu`, and `contextMenu`.
* Removes admin bar module options related to 2.x slide-out UI: `openOnLoad`, `openOnHomepageLoad`, `closeDelay`.
* Fixed a bug that allowed users to appear to be in edit mode while looking at published content in certain edge cases.
* The PATCH API for pages can now infer the correct _id in cases where the locale is specified in the query string as an override, just like other methods.
* Check permissions for the delete and publish operations.
* Many bug fixes.

### Breaks
* Changes the `piecesModuleName` option to `pieceModuleName` (no "s") in the `@apostrophecms/piece-page-type` module. This feature is used only when you have two or more piece page types for the same piece type.

## 3.0.0-alpha.4.2 - 2021-01-27

* The `label` option is no longer required for widget type modules. This was already true for piece type and page type modules.
* Ability to namespace asset builds. Do not push asset builds to uploadfs unless specified.

### Breaking changes

* Removes the `browser` module option, which was only used by the rich text widget in core. All browser data should now be added by extending or overriding `getBrowserData` in a module. Also updates `getComponentName` to reference `options.components` instead of `options.browser.components`.

## 3.0.0-alpha.4.1

* Hotfix: the asset module now looks for a `./release-id` file (relative to the project), not a `./data/release-id` file, because `data` is not a deployed folder and the intent of `release-id` is to share a common release identifier between the asset build step and the deployed instances.

## 3.0.0-alpha.4

* **"Fragments" have been added to the Apostrophe template API, as an alternative to Nunjucks' macros, to fully support areas and async components.** [See the A3 alpha documentation](https://a3.docs.apos.dev/guide/widgets-and-templates/fragments.html) for instructions on how to use this feature.
* **CSS files in the `ui/public` subdirectory of any module are now bundled and pushed to the browser.** This allows you to efficiently deliver your CSS assets, just as you can deliver JS assets in `ui/public`. Note that these assets must be browser-ready JS and CSS, so it is customary to use your own webpack build to generate them. See [the a3-boilerplate project](https://github.com/apostrophecms/a3-boilerplate) for an example, especially `webpack.config.js`.
* **More support for rendering HTML in REST API requests.** See the `render-areas` query parameter in [piece and page REST API documentation](https://a3.docs.apos.dev/reference/api/pieces.html#get-api-v1-piece-name).
* **Context bar takeover capability,** for situations where a secondary document should temporarily own the undo/redo/publish UI.
* **Unpublished pages in the tree** are easier to identify
* **Range fields** have been added.
* **Support for npm bundles is back.** It works just like in 2.x, but the property is `bundle`, not `moogBundle`. Thanks to Miro Yovchev.

### Breaking changes

* **A3 now uses webpack 5.** For now, **due to a known issue with vue-loader, your own project must also be updated to use webpack 5.** The a3-boilerplate project has been updated accordingly, so you may refer to [the a3-boilerplate project](https://github.com/apostrophecms/a3-boilerplate) for an example of the changes to be made, notably in `webpack.config.js` and `package.json`. We are in communication with upstream developers to resolve the issue so that projects and apostrophe core can use different major versions of webpack.

## 3.0.0-alpha.3

Third alpha release of 3.x. Introduced draft mode and the "Publish Changes" button.

## 3.0.0-alpha.2

Second alpha release of 3.x. Introduced a distinct "edit" mode.

## 3.0.0-alpha.1

First alpha release of 3.x.<|MERGE_RESOLUTION|>--- conflicted
+++ resolved
@@ -1,4 +1,10 @@
 # Changelog
+
+## UNRELEASED
+
+### Fixes
+
+* Fix a bug in the Rich Text Editor widget when a pasted text took the style of the first configured text style element
 
 ## 4.3.0 (2024-05-15)
 
@@ -15,14 +21,10 @@
 ### Fixes
 
 * Do not show widget editor tabs when the developer hasn't created any groups.
-<<<<<<< HEAD
-* Fix a bug in the Rich Text Editor widget when a pasted text took the style of the first configured text style element
-=======
 * `npm link` now works again for Apostrophe modules that are dependencies of a project.
 * Re-crop image attachments found in image widgets, etc. when replacing an image in the Media Manager.
 * Fixes visual transitions between modals, as well as slider transition on overlay opacity.
 * Changing the aspect ratio multiple times in the image cropper modal no longer makes the stencil smaller and smaller.
->>>>>>> 527f74cd
 
 ### Changes
 
