# Changelog

## UNRELEASED

### Adds

* Adds a new color picker tool for the rich-text-widget toolbar that matches the existing `color` schema field. This also adds the same `colorPicker` and `format` options to the rich-text-widget confirmation that exist in the `color` schema field.
* Add missing UI translation keys.
* Infite scroll in media manager instead of pagination. Makes the header containing the search fix.
* Improves loaders by using new `AposLoadingBlock` that uses `AposLoading` instead of the purple screen in media manager.

### Fixes

* Remove double get request when saving image update.
* Fix filter menu forgetting selecting filters and not instantiating them.
* Remove blur emit for filter buttons and search bar to avoid re requesting when clicking outside…
* `this.modified` was not working properly (set to false when saving). We can now avoid to reload images when saving no changes.
* In media manager images checkboxes are disabled when max is reached.
* In media manager when updating an image or archiving, update the list instead of fetching and update checked documents to see changes in the right panel selected list.

### Fixes

* Identify and mark server validation errors in the admin UI. This helps editors identify already existing data fields, having validation errors when schema changes (e.g. optional field becomes required).
<<<<<<< HEAD

### Changes

* Update `Choose Images` selection behavior. When choosing images as part of a relationship, you click click on the image or checkbox to add the image to the selection.
If a max is set to allow only one image, clicking on the selected image will remove it from the selection. Clicking on another image will update the selection with the newly clicked image. 
If a max is set to allow multiple images, you can remove images from the selection by using the checkbox. Clicking on the image will bring the image schema in the right panel.
You can upload images even if the max has been reached. We will append the uploaded images to the existing selection up to the max if any.
=======
* Removes `menu-offset` props that were causing `AposContextMenu` to not display properly. 
Allows to pass a number or an array to `ApodContextMenu` to set the offset of the context menu (main and cross axis see `floating-ui` documentation).
>>>>>>> 48b94182

## 4.4.3 (2024-06-17)

### Fixes

* Do not use schema `field.def` when calling `convert`. Applying defaults to new documents is the job of `newInstance()` and similar code.
If you wish a field to be mandatory use `required: true`.
* As a convenience, using `POST` for pieces and pages with `_newInstance: true` keeps any additional `req.body` properties in the API response.
This feature unofficially existed before, it is now supported.
* Rollbacks watcher on `checked` array. Fixes, checked docs not being properly updated.


## 4.4.2 (2024-06-14)

### Fixes

* Hotfix: the new `_parent` property of pieces, which refers to the same piece page as `_parentUrl`, is now a carefully pruned
subset to avoid the risk of infinite recursion when the piece page has a relationship to a piece. Those who want `_parent`
to be more complete can extend the new `pruneParent` method of the relevant piece page module. This regression was
introduced in version 4.4.0.

## 4.4.1 (2024-06-12)

### Fixes

* Depend on `stylelint-config-apostrophe` properly via npm, not github.

## 4.4.0 (2024-06-12)

### Adds

* Adds a pinia store to handle modals logic. 
* Methods from the store are registered on `apos.modal` instead of methods from `TheAposModals` component.
* No more need to emit `safe-close` when defining an `AposModal`, modal is automatically resolved when closed.
* Adds field components access to the reactive document value.
* Expose `AposContextMenu` owned method for re-calculation of the content position.
* Field Meta components of `slug` and `string` types can now fire `replace-field-value` events with text value payload, which will replace the respective field value.
* `AposInputString` now accepts a `rows` prop, in effect only when `field.textarea` is set to `true`.
* Add `T,S` shortcut to open the Personal Settings.
* Add `T,D` shortcut to open the Submitted Drafts.
* Add a scrollbar to the shortcut list.
* Add breadcrumbs to search results page.
* Pages relationships have now their checkboxes disabled when max is reached.

### Changes

* Improves widget tabs for the hidden entries, improves UX when validation errors are present in non-focused tabs.
* When moving a page, recognize when the slug of a new child
already contains the new parent's slug and not double it.
For example, given we have two pages as children of the home page, page A and page B.
Page A and page B are siblings.
Page A has the slug `/peer` and page B has the slug `/peer/page`.
Now we want page B to be the child of page A.
We will now end up with page B slug as `/peer/page` and not `/peer/peer/page` as before.
* `AposSpinner` now respects the colors for `heavy` weight mode and also accepts second, "light" color in this mode. Props JSDoc blocks are added.
* `AposContextMenu` now respects the `menuOffset` component property.
* Set `G,Shift+I` shortcut to open the Image Tags manager modal.
* Set `G,Shift+F` shortcut to open the File Tags manager modal.
* Remove slug from suggestion for images.
* Increase suggestion search image size to 50px.
* For suggestions with image, keep title on a single line and truncate title field with `...` when it hits the right side.

### Fixes

* Rich Text editor properly unsets marks on heading close.
* Widget client side schema validation.
* Allow `G,Shift+I` shortcut style.
* Detect shortcut conflicts when using multiple shortcuts.
* Updating schema fields as read-only no longer reset the value when updating the document.
* Fixes stylelint config file, uses config from our shared configuration, fixes all lint errors. 
* Fixes `TheAposCommandMenu` modals not computing shortcuts from the current opened modal.
* Fixes select boxes of relationships, we can now check manually published relationships, and `AposSlatList` renders properly checked relationships.
* Fixes issues in `AposInputArray` on production build to be able to add, remove and edit array items after `required` error.
* Relationships browse button isn't disabled when max is reached.
* In media manager images checkboxes are disabled when max is reached.

## 4.3.3 (2024-06-04)

### Fixes

* Removes `$nextTick` use to re render schema in `AposArrayEditor` because it was triggering weird vue error in production.
Instead, makes the AposSchema for loop keys more unique using `modelValue.data._id`, 
if document changes it re-renders schema fields.
* In media manager image checkboxes are disabled when max is reached.
* Fixes tiptap bubble menu jumping on Firefox when clicking on buttons. Also fixes the fact that 
double clicking on bubble menu out of buttons would prevent it from closing when unfocusing the rich text area.
* In media manager images checkboxes are disabled when max is reached.
* Makes the final fields accessible in the media manager right rail.

## 4.3.2 (2024-05-18)

### Fixes

* Corrects a regression introduced in version 4.3.0 that broke the validation of widget modals, resulting in a confusing
error on the page. A "required" field in a widget, for instance, once again blocks the save operation properly.

### Changes

* Improves widget tab UI for the hidden entries, improves UX when validation errors are present in non-focused tabs.

## 4.3.1 (2024-05-17)

### Fixes

* Databases containing documents that no longer correspond to any module no longer cause the migration that adds missing mode properties
to fail (an issue introduced in version 4.2.0). Databases with no such "orphaned" documents were not affected.

## 4.3.0 (2024-05-15)

### Adds

* Allows to disable page refresh on content changed for page types.
* Widget editor can now have tabs.
* Adds prop to `AposInputMixin` to disable blur emit.
* Adds `throttle` function in ui module utils.
* Adds a `publicBundle` option to `@apostrophecms/asset`. When set to `false`, the `ui/src` public asset bundle is not built at all in most cases
except as part of the admin UI bundle which depends on it. For use with external front ends such as [apostrophe-astro](https://github.com/apostrophecms/apostrophe-astro).
Thanks to Michelin for contributing this feature.

### Fixes

* Do not show widget editor tabs when the developer hasn't created any groups.
* `npm link` now works again for Apostrophe modules that are dependencies of a project.
* Re-crop image attachments found in image widgets, etc. when replacing an image in the Media Manager.
* Fixes visual transitions between modals, as well as slider transition on overlay opacity.
* Changing the aspect ratio multiple times in the image cropper modal no longer makes the stencil smaller and smaller.

### Changes

* Improves `debounce` function to handle async properly (waiting for previous async call to finish before triggering a new one).
* Adds the `copyOfId` property to be passed to the `apos.doc.edit()` method, while still allowing the entire `copyOf` object for backwards compatibility.

### Fixes


## 4.2.1 (2024-04-29)

### Fixes

* Fixes drag and drop regression in the page tree where pages were not able to be moved between parent and child.

## 4.2.0 (2024-04-18)

* Typing a `/` in the title field of a page no longer confuses the slug field. Thanks to [Gauav Kumar](https://github.com/gkumar9891).

### Changes

* Rich text styles are now split into Nodes and Marks, with independent toolbar controls for a better user experience when applying text styles.
There is no change in how the `styles` option is configured.
* Rich text style labels are fully localized.
* `i18n` module now uses the regular `req.redirect` instead of a direct `res.redirect` to ensure redirection, enabling more possibilities for `@apostrophecms/redirect` module
* Refactors `AposModal` component with composition api to get rid of duplicated code in `AposFocusMixin` and `AposFocus`.
* `APOS_MONGODB_LOG_LEVEL` has been removed. According to [mongodb documentation](https://github.com/mongodb/node-mongodb-native/blob/main/etc/notes/CHANGES_5.0.0.md#mongoclientoptionslogger-and-mongoclientoptionsloglevel-removed) "Both the logger and the logLevel options had no effect and have been removed."
* Update `connect-mongo` to `5.x`. Add `@apostrophecms/emulate-mongo-3-driver` dependency to keep supporting `mongodb@3.x` queries while using `mongodb@6.x`.

### Fixes

* Updates the docs `beforeInsert` handler to avoid ending with different modes being set between `_id`, `aposLocale` and `aposMode`.
* Adds a migration to fix potential corrupted data having different modes set between `_id`, `aposLocale` and `aposMode`.
* Fix a crash in `notification` when `req.body` was not present. Thanks to Michelin for contributing this fix.
* Addresses a console error observed when opening and closing the `@apostrophecms-pro/palette` module across various projects.
* Fixes the color picker field in `@apostrophecms-pro/palette` module.
* Ensures that the `data-apos-test` attribute in the admin bar's tray item buttons is set by passing the `action` prop to `AposButton`.
* Prevents stripping of query parameters from the URL when the page is either switched to edit mode or reloaded while in edit mode.
* Add the missing `metaType` property to newly inserted widgets.

### Security

* New passwords are now hashed with `scrypt`, the best password hash available in the Node.js core `crypto` module, following guidance from [OWASP](https://cheatsheetseries.owasp.org/cheatsheets/Password_Storage_Cheat_Sheet.html).
This reduces login time while improving overall security.
* Old passwords are automatically re-hashed with `scrypt` on the next successful login attempt, which
adds some delay to that next attempt, but speeds them up forever after compared to the old implementation.
* Custom `scrypt` parameters for password hashing can be passed to the `@apostrophecms/user` module via the `scrypt` option. See the [Node.js documentation for `scrypt`]. Note that the `maxmem` parameter is computed automatically based on the other parameters.

## 4.1.1 (2024-03-21)

### Fixes

* Hotfix for a bug that broke the rich text editor when the rich text widget has
a `styles` property. The bug was introduced in 4.0.0 as an indirect side effect of deeper
watching behavior by Vue 3.

## 4.1.0 (2024-03-20)

### Fixes

* Don't crash if a document of a type no longer corresponding to any module is present
together with the advanced permission module.
* AposLoginForm.js now pulls its schema from the user module rather than hardcoding it. Includes the
addition of `enterUsername` and `enterPassword` i18n fields for front end customization and localization.
* Simulated Express requests returned by `apos.task.getReq` now include a `req.headers` property, for
greater accuracy and to prevent unexpected bugs in other code.
* Fix the missing attachment icon. The responsibility for checking whether an attachment
actually exists before calling `attachment.url` still lies with the developer.

### Adds

* Add new `getChanges` method to the schema module to get an array of document changed field names instead of just a boolean like does the `isEqual` method.
* Add highlight class in UI when comparing documents.

## 4.0.0 (2024-03-12)

### Adds
* Add Marks tool to the Rich Text widget for handling toggling marks.
* Add translation keys used by the multisite assembly module.
* Add side by side comparison support in AposSchema component.
* Add `beforeLocalize` and `afterLocalize` events.
* Add custom manager indicators support via `apos.schema.addManagerIndicator({ component, props, if })`. The component registered this way will be automatically rendered in the manager modal.
* Add the possibility to make widget modals wider, which can be useful for widgets that contain areas taking significant space. See [documentation](https://v3.docs.apostrophecms.org/reference/modules/widget-type.html#options).
* Temporarily add `translation` module to support document translations via the `@apostrophecms-pro/automatic-translation` module.
**The `translation` core module may be removed or refactored to reduce overhead in the core,** so its presence should
not be relied upon.

### Changes

* Migrate to Vue 3. This entails changes to some admin UI code, as detailed in our public announcement.
There are no other backwards incompatible changes in apostrophe version 4.0.0.
Certain other modules containing custom admin UI have also been updated in a new major version to be compatible,
as noted in our announcement and on the migration page of our website.

### Fixes

* Adds `textStyle` to Tiptap types so that spans are rendered on RT initialization
* `field.help` and `field.htmlHelp` are now correctly translated when displayed in a tooltip.
* Bump the `he` package to most recent version.
* Notification REST APIs should not directly return the result of MongoDB operations.

## 3.63.2 (2024-03-01)

### Security

* Always validate that method names passed to the `external-condition` API actually appear in `if` or `requiredIf`
clauses for the field in question. This fix addresses a serious security risk in which arbitrary methods of
Apostrophe modules could be called over the network, without arguments, and the results returned to the caller.
While the lack of arguments mitigates the data exfiltration risk, it is possible to cause data loss by
invoking the right method. Therefore this is an urgent upgrade for all Apostrophe 3.x users. Our thanks to the Michelin
penetration test red team for disclosing this vulnerability. All are welcome to disclose security vulnerabilities
in ApostropheCMS code via [security@apostrophecms.com](mailto:security@apostrophecms.com).
* Disable the `alwaysIframe` query parameter of the oembed proxy. This feature was never used in Apostrophe core, and could be misused to carry out arbitrary GET requests in the context of an iframe, although it could not be used to exfiltrate any information other than the success or failure of the request, and the request was still performed by the user's browser only. Thanks to the Michelin team.
* Remove vestigial A2 code relating to polymorphic relationship fields. The code in question had no relevance to the way such a feature would be implemented in A3, and could be used to cause a denial of service by crashing and restarting the process. Thanks to the Michelin team.

## 3.63.1 (2024-02-22)

### Security

* Bump dependency on `sanitize-html` to `^2.12.1` at a minimum, to ensure that `npm update apostrophe` is sufficient to guarantee a security update is installed. This security update prevents specially crafted HTML documents from revealing the existence or non-existence of files on the server. The vulnerability did not expose any other information about those files. Thanks to the [Snyk Security team](https://snyk.io/) for the disclosure and to [Dylan Armstrong](https://dylan.is/) for the fix.

## 3.63.0 (2024-02-21)

### Adds

* Adds a `launder` method to the `slug` schema field query builder to allow for use in API queries.
* Adds support for browsing specific pages in a relationship field when `withType` is set to a page type, like `@apostrophecms/home-page`, `default-page`, `article-page`...
* Add support for `canCreate`, `canPreview` & `canShareDraft` in context operations conditions.
* Add support for `canCreate`, `canEdit`, `canArchive` & `canPublish` in utility operations definitions.
* Add `uponSubmit` requirement in the `@apostrophecms/login` module. `uponSubmit` requirements are checked each time the user submit the login form. See the documentation for more information.
* Add field metadata feature, where every module can add metadata to fields via public API offered by `apos.doc.setMeta()`, `apos.doc.getMeta()`, `apos.doc.getMetaPath()` and `apos.doc.removeMeta()`. The metadata is stored in the database and can be used to store additional information about a field.
* Add new `apos.schema.addFieldMetadataComponent(namespace, component)` method to allow adding custom components. They have access to the server-side added field metadata and can decide to show indicators on the admin UI fields. Currently supported fields are "string", "slug", "array", "object" and "area".

### Fixes

* When deleting a draft document, we remove related reverse IDs of documents having a relation to the deleted one.
* Fix publishing or moving published page after a draft page on the same tree level to work as expected.
* Check create permissions on create keyboard shortcut.
* Copy requires create and edit permission.
* Display a more informative error message when publishing a page because the parent page is not published and the current user has no permission to publish the parent page (while having permission to publish the current one).
* The `content-changed` event for the submit draft action now uses a complete document.
* Fix the context bar overlap on palette for non-admin users that have the permission to modify it.
* Show widget icons in the editor area context menu.

### Changes

* Share Drafts modal styles made larger and it's toggle input has a larger hitbox.

## 3.62.0 (2024-01-25)

### Adds

* Adds support for `type` query parameter for page autocomplete. This allows to filter the results by page type. Example: `/api/v1/@apostrophecms/page?autocomplete=something&type=my-page-type`.
* Add testing for the `float` schema field query builder.
* Add testing for the `integer` schema field query builder.
* Add support for link HTML attributes in the rich text widget via configurable fields `linkFields`, extendable on a project level (same as it's done for `fields`). Add an `htmlAttribute` property to the standard fields that map directly to an HTML attribute, except `href` (see special case below), and set it accordingly, even if it is the same as the field name. Setting `htmlAttribute: 'href'` is not allowed and will throw a schema validation exception (on application boot).
* Adds support in `can` and `criteria` methods for `create` and `delete`.
* Changes support for image upload from `canEdit` to `canCreate`.
* The media manager is compatible with per-doc permissions granted via the `@apostrophecms-pro/advanced-permission` module.
* In inline arrays, the trash icon has been replaced by a close icon.

### Fixes

* Fix the `launder` and `finalize` methods of the `float` schema field query builder.
* Fix the `launder` and `finalize` methods of the `integer` schema field query builder.
* A user who has permission to `publish` a particular page should always be allowed to insert it into the
published version of the site even if they could not otherwise insert a child of the published
parent.
* Display the "Browse" button in a relationship inside an inline array.

## 3.61.1 (2023-01-08)

### Fixes

* Pinned Vue dependency to 2.7.15. Released on December 24th, Vue 2.7.16 broke the rich text toolbar in Apostrophe.

## 3.61.0 (2023-12-21)

### Adds

* Add a `validate` method to the `url` field type to allow the use of the `pattern` property.
* Add `autocomplete` attribute to schema fields that implement it (cf. [HTML attribute: autocomplete](https://developer.mozilla.org/en-US/docs/Web/HTML/Attributes/autocomplete)).
* Add the `delete` method to the `@apostrophecms/cache` module so we don't have to rely on direct MongoDB manipulation to remove a cache item.
* Adds tag property to fields in order to show a tag next to the field title (used in advanced permission for the admin field). Adds new sensitive label color.
* Pass on the module name and the full, namespaced template name to external front ends, e.g. Astro.
Also make this information available to other related methods for future and project-level use.
* Fixes the AposCheckbox component to be used more easily standalone, accepts a single model value instead of an array.

### Fixes

* Fix `date` schema field query builder to work with arrays.
* Fix `if` on pages. When you open the `AposDocEditor` modal on pages, you now see an up to date view of the visible fields.
* Pass on complete annotation information for nested areas when adding or editing a nested widget using an external front, like Astro.
* We can now close the image modal in rich-text widgets when we click outside of the modal.
The click on the cancel button now works too.
* Fixes the `clearLoginAttempts` method to work with the new `@apostrophecms/cache` module `delete` method.

## 3.60.1 (2023-12-06)

### Fixes

* corrected an issue where the use of the doc template library can result in errors at startup when
replicating certain content to new locales. This was not a bug in the doc template library.
Apostrophe was not invoking `findForEditing` where it should have.

## 3.60.0 (2023-11-29)

### Adds

* Add the possibility to add custom classes to notifications.
Setting the `apos-notification--hidden` class will hide the notification, which can be useful when we only care about the event carried by it.
* Give the possibility to add horizontal rules from the insert menu of the rich text editor with the following widget option: `insert: [ 'horizontalRule' ]`.
Improve also the UX to focus back the editor after inserting a horizontal rule or a table.

### Fixes

* The `render-widget` route now provides an `options` property on the widget, so that
schema-level options of the widget are available to the external front end when
rendering a newly added or edited widget in the editor. Note that when rendering a full page,
this information is already available on the parent area: `area.options.widgets[widget.type]`
* Pages inserted directly in the published mode are now given a
correct `lastPublishedAt` property, correcting several bugs relating
to the page tree.
* A migration has been added to introduce `lastPublishedAt` wherever
it is missing for existing pages.
* Fixed a bug that prevented page ranks from renumbering properly during "insert after" operations.
* Added a one-time migration to make existing page ranks unique among peers.
* Fixes conditional fields not being properly updated when switching items in array editor.
* The `beforeSend` event for pages and the loading of deferred widgets are now
handled in `renderPage` with the proper timing so that areas can be annotated
successfully for "external front" use.
* The external front now receives 100% of the serialization-friendly data that Nunjucks receives,
including the `home` property etc. Note that the responsibility to avoid passing any nonserializable
or excessively large data in `req.data` falls on the developer when choosing to use the
`apos-external-front` feature.
* Wraps the group label in the expanded preview menu component in `$t()` to allow translation

## 3.59.1 (2023-11-14)

### Fixes

* Fix `if` and `requiredIf` fields inside arrays. With regard to `if`, this is a hotfix for a regression introduced in 3.59.0.

## 3.59.0 (2023-11-03)

### Changes

* Webpack warnings about package size during the admin UI build process have been turned off by default. Warnings are still enabled for the public build, where a large bundle can be problematic for SEO.

### Fixes

* Apostrophe warns you if you have more than one piece page for the same piece type and you have not overridden `chooseParentPage`
to help Apostrophe decide which page is suitable as the `_url` of each piece. Beginning with this release, Apostrophe can recognize
when you have chosen to do this via `extendMethods`, so that you can call `_super()` to fall back to the default implementation without
receiving this warning. The default implementation still just returns the first page found, but always following the
`_super()` pattern here opens the door to npm modules that `improve` `@apostrophecms/piece-page` to do something more
sophisticated by default.
* `newInstance` always returns a reasonable non-null empty value for area and
object fields in case the document is inserted without being passed through
the editor, e.g. in a parked page like the home page. This simplifies
the new external front feature.

### Adds

* An adapter for Astro is under development with support from Michelin.
Starting with this release, adapters for external fronts, i.e. "back for front"
frameworks such as Astro, may now be implemented more easily. Apostrophe recognizes the
`x-requested-with: AposExternalFront` header and the `apos-external-front-key` header.
If both are present and `apos-external-front-key` matches the `APOS_EXTERNAL_FRONT_KEY`
environment variable, then Apostrophe returns JSON in place of a normal page response.
This mechanism is also available for the `render-widget` route.
* Like `type`, `metaType` is always included in projections. This helps
ensure that `apos.util.getManagerOf()` can be used on any object returned
by the Apostrophe APIs.

## 3.58.1 (2023-10-18)

### Security

* Update `uploadfs` to guarantee users get a fix for a [potential security vulnerability in `sharp`](https://security.snyk.io/vuln/SNYK-JS-SHARP-5922108).
This was theoretically exploitable only by users with permission to upload media to Apostrophe
* Remove the webpack bundle analyzer feature, which had been nonfunctional for some time, to address a harmless npm audit warning
* Note: there is one remaining `npm audit` warning regarding `postcss`. This is not a true vulnerability because only developers
with access to the entire codebase can modify styles passed to `postcss` by Apostrophe, but we are working with upstream
developers to determine the best steps to clear the warning

### Fixes

* Automatically add `type` to the projection only if there are no exclusions in the projection. Needed to prevent `Cannot do
exclusion on field in inclusion projection` error.

## 3.58.0 (2023-10-12)

### Fixes

* Ensure Apostrophe can make appropriate checks by always including `type` in the projection even if it is not explicitly listed.
* Never try to annotate a widget with permissions the way we annotate a document, even if the widget is simulating a document.
* The `areas` query builder now works properly when an array of area names has been specified.

### Adds

* Widget schema can now follow the parent schema via the similar to introduced in the `array` field type syntax (`<` prefix). In order a parent followed field to be available to the widget schema, the area field should follow it. For example, if area follows the root schema `title` field via `following: ['title']`, any field from a widget schema inside that area can do `following: ['<title']`.
* The values of fields followed by an `area` field are now available in custom widget preview Vue components (registered with widget option `options.widget = 'MyComponentPreview'`). Those components will also receive additional `areaField` prop (the parent area field definition object).
* Allows to insert attachments with a given ID, as well as with `docIds` and `archivedDocIds` to preserve related docs.
* Adds an `update` method to the attachment module, that updates the mongoDB doc and the associated file.
* Adds an option to the `http` `remote` method to allow receiving the original response from `node-fetch` that is a stream.

## 3.57.0 2023-09-27

### Changes
* Removes a 25px gap used to prevent in-context widget UI from overlapping with the admin bar
* Simplifies the way in-context widget state is rendered via modifier classes
### Adds

* Widgets detect whether or not their in-context editing UI will collide with the admin bar and adjust it appropriately.
* Italian translation i18n file created for the Apostrophe Admin-UI. Thanks to [Antonello Zanini](https://github.com/Tonel) for this contribution.
* Fixed date in piece type being displayed as current date in column when set as undefined and without default value. Thanks to [TheSaddestBread](https://github.com/AllanKoder) for this contribution.

### Fixes

* Bumped dependency on `oembetter` to ensure Vimeo starts working again
for everyone with this release. This is necessary because Vimeo stopped
offering oembed discovery meta tags on their video pages.

### Fixes

* The `118n` module now ignores non-JSON files within the i18n folder of any module and does not crash the build process.

## 3.56.0 (2023-09-13)

### Adds

* Add ability for custom tiptap extensions to access the options passed to rich text widgets at the area level.
* Add support for [npm workspaces](https://docs.npmjs.com/cli/v10/configuring-npm/package-json#workspaces) dependencies. A workspace dependency can now be used as an Apostrophe module even if it is not a direct dependency of the Apostrophe project. Only direct workspaces dependencies of the Apostrophe project are supported, meaning this will only work with workspaces set in the Apostrophe project. Workspaces set in npm modules are not supported, please use [`bundle`](https://v3.docs.apostrophecms.org/reference/module-api/module-overview.html#bundle) instead. For instance, I have an Apostrophe project called `website`. `website` is set with two [npm workspaces](https://docs.npmjs.com/cli/v10/using-npm/workspaces), `workspace-a` & `workspace-b`. `workspace-a` `package.json` contains a module named `blog` as a dependency. `website` can reference `blog` as enabled in the Apostrophe `modules` configuration.
* The actual invocation of `renderPageForModule` by the `sendPage` method of all modules has been
factored out to `renderPage`, which is no longer deprecated. This provides a convenient override point
for those who wish to substitute something else for Nunjucks or just wrap the HTML in a larger data
structure. For consistent results, one might also choose to override the `renderWidget` and `render`
methods of the `@apostrophecms/area` module, which are used to render content while editing.
Thanks to Michelin for their support of this work.
* Add `@apostrophecms/rich-text-widget:lint-fix-figure` task to wrap text nodes in paragraph tags when next to figure tags. Figure tags are not valid children of paragraph tags.
* Add `@apostrophecms/rich-text-widget:remove-empty-paragraph` task to remove empty paragraphs from all existing rich-texts.

## 3.55.1 (2023-09-11)

### Fixes

* The structured logging for API routes now responds properly if an API route throws a `string` as an exception, rather than
a politely `Error`-derived object with a `stack` property. Previously this resulted in an error message about the logging
system itself, which was not useful for debugging the original exception.

## 3.55.0 (2023-08-30)

### Adds

* Add `publicApiCheckAsync` wrapper method (and use it internally) to allow for overrides to do async permission checks of REST APIs. This feature doesn't introduce any breaking changes because the default implementation still invokes `publicApiCheck` in case developers have overridden it.

### Fixes

* Refresh schema field with same name in `AposDocEditor` when the schema changes.
* Infer parent ID mode from the request when retrieving the parent (target) page to avoid `notfound`.
* Log the actual REST API error message and not the one meant for the user.
* Hide dash on autopublished pages title.

## 3.54.0 (2023-08-16)

### Adds

* Add `@apostrophecms/log` module to allow structured logging. All modules have `logDebug`, `logInfo`, `logWarn` and `logError` methods now. See the [documentation](https://v3.docs.apostrophecms.org/guide/logging.html) for more details.
* Add `@apostrophecms/settings` translations.
* Add the ability to have custom modals for batch operations.
* Add the possibility to display utility operations inside a 3-dots menu on the page manager, the same way it is done for the docs manager.
* Custom context operations now accept a `moduleIf` property, which tests options at the module level
the same way that `if` tests properties of the document to determine if the operation should be
offered for a particular document. Note that not all options are passed to the front end unless
`getBrowserData` is extended to suit the need.
* Move Pages Manager modal business logic to a mixin.
* Add `column.extraWidth` option (number) for `AposTreeHeader.vue` to allow control over the tree cell width.
* Move `AposDocContextMenu.vue` business logic to a mixin.
* Move Pages Manager modal business logic to a mixin. Add `column.extraWidth` option (number) for `AposTreeHeader.vue` to allow control over the tree cell width.

### Changes

* Rename misleading `projection` parameter into `options` in `self.find` method signature for
`@apostrophecms/any-doc-type`, `@apostrophecms/any-page-type` & `@apostrophecms/piece-type`.
**This was never really a projection in A3,** so it is not a backwards compatibility issue.
* Hide save button during in-context editing if the document is autopublished.
* Beginning with this release, the correct `moduleName` for typical
actions on the context document is automatically passed to the
modal associated with a custom context operation, unless `moduleName`
is explicitly specified. The `moduleName` parameter to `addContextOperation`
is no longer required and should not be passed at all in most cases
(just pass the object argument). If you do wish to specify a `moduleName`
to override that prop given to the modal, then it is recommended to pass
it as a `moduleName` property of the object, not as a separate argument.
For backwards compatibility the two-argument syntax is still permitted.

### Fixes

* Resolved data integrity issue with certain page tree operations by inferring the best peer to position the page relative to rather
than attempting to remember the most recent move operation.
* Fixes a downstream bug in the `getFieldsByCategory` method in the `AposEditorMixin.js` by checking for a property before accessing it.
* In Nunjucks templates, `data.url` now includes any sitewide and locale URL prefixes. This fixes local prefixing for pagination of piece-type index pages.
* Changes were detected in various fields such as integers, which caused the "Update" button to be active even when there was no actual modification in the doc.
* Fix a bug that prevented adding multiple operations in the same batch operation group.
* The `getTarget` method of the page module should use `findForEditing` to make sure it is able to see
pages that would be filtered out of a public view by project level or npm module overrides.

## 3.53.0 (2023-08-03)

### Adds

* Accessibility improved for navigation inside modals and various UI elements.
Pages/Docs Manager and Doc Editor modal now have better keyboard accessibility.
They keep the focus on elements inside modals and give it back to their parent modal when closed.
This implementation is evolving and will likely switch to use the `dialog` HTML element soon.
* Adds support for a new `if` property in `addContextOperation` in order to show or not a context operation based on the current document properties.
* Add `update-doc-fields` event to call `AposDocEditor.updateDocFields` method
* Add schema field `hidden` property to always hide a field
* Hide empty schema tabs in `AposDocEditor` when all fields are hidden due to `if` conditions
* The front end UI now respects the `_aposEditorModal` and `_aposAutopublish`
properties of a document if present, and otherwise falls back to module
configuration. This is a powerful addition to custom editor components
for piece and page types, allowing "virtual piece types" on the back end that
deal with many content types to give better hints to the UI.
* Respect the `_aposAutopublish` property of a document if present, otherwise
fall back to module configuration.
* For convenience in custom editor components, pass the new prop `type`, the original type of the document being copied or edited.
* For better results in custom editor components, pass the prop `copyOfId`, which implies
the custom editor should fetch the original itself by its means of choice.
For backwards compatibility `copyOf` is still passed, but it may be an
incomplete projection and should not be used in new code.
* Custom context operations now receive a `docId` prop, which should
be used in preference to `doc` because `doc` may be an incomplete
projection.
* Those creating custom context operations for documents can now
specify both a `props` object for additional properties to be passed to
their modal and a `docProps` object to map properties from the document
to props of their choosing.
* Adds support to add context labels in admin bar.
* Adds support for admin UI language configuration in the `@apostrophecms/i18n` module. The new options allow control over the default admin UI language and configures the list of languages, that any individual logged in user can choose from. See the [documentation](https://v3.docs.apostrophecms.org/reference/modules/i18n.html) for more details.
* Adds `adminLocale` User field to allow users to set their preferred admin UI language, but only when the `@apostrophecms/i18n` is configured accordingly (see above).
* Adds `@apostrophecms/settings` module and a "Personal Settings" feature. See the [documentation](https://v3.docs.apostrophecms.org/reference/modules/settings.html) for more details.
* Adds `$and` operator on `addContextOperation` `if` property in order to check multiple fields before showing or hiding a context operation.

### Fixes

* `AposDocEditor` `onSave` method signature. We now always expect an object when a parameter is passed to the function to check
the value of `navigate` flag.
* Fixes a problem in the rich text editor where the slash would not be deleted after item selectin from the insert menu.
* Modules that have a `public` or `i18n` subdirectory no longer generate a
warning if they export no code.
* Clean up focus parent event handlers when components are destroyed. Prevents a slow degradation of performance while editing.
Thanks to [Joshua N. Miller](https://github.com/jmiller-rise8).
* Fixes a visual discrepancy in the rich text editor where empty paragraphs would appear smaller in preview mode compared to edit mode.

### Changes

* To make life easier for module developers, modules that are `npm link`ed to
the project no longer have to be listed in `package.json` as
dependencies. To prevent surprises this is still a requirement for modules
that are not symlinked.

## 3.52.0 (2023-07-06)

### Changes

* Foreign widget UI no longer uses inverted theme styles.

### Adds

* Allows users to double-click a nested widget's breadcrumb entry and open its editor.
* Adds support for a new `conditions` property in `addContextOperation` and validation of `addContextOperation` configuration.

### Fixes

* The API now allows the user to create a page without defining the page target ID. By default it takes the Home page.
* Users are no longer blocked from saving documents when a field is hidden
by an `if` condition fails to satisfy a condition such as `min` or `max`
or is otherwise invalid. Instead the invalid value is discarded for safety.
Note that `required` has always been ignored when an `if` condition is not
satisfied.
* Errors thrown in `@apostrophecms/login:afterSessionLogin` event handlers are now properly passed back to Passport as such, avoiding a process restart.

## 3.51.1 (2023-06-23)

## Fixes

* Fix a regression introduced in 3.51.0 - conditional fields work again in the array editor dialog box.

## 3.51.0 (2023-06-21)

### Adds

* Items can now be added to the user's personal menu in the
admin bar, alongside the "Log Out" option. To do so, specify
the `user: true` option when calling `self.apos.adminBar.add`.
This should be reserved for items that manage personal settings.
* When duplicating another document, the `_id` properties of
array items, widgets and areas are still regenerated to ensure
uniqueness across documents. However, an `_originalId` property
is now available for reference while the document remains in memory.
This facilitates change detection within array items in
`beforeSave` handlers and the like.
* Adds the possibility to add custom admin bars via the `addBar()` method from the `admin-bar` module.
* Adds support for conditional fields within `array` and `object` field schema. See the [documentation](https://v3.docs.apostrophecms.org/guide/conditional-fields/) for more information.

### Fixes

* Uses `findForEditing` method in the page put route.
* The "Duplicate" option in the page or piece manager now correctly duplicates the
entire document. This was a regression introduced in 3.48.0. The "Duplicate" option
in the editor dialog box always worked correctly.

### Changes

* Browser URL now changes to reflect the slug of the document according to the mode that is being viewed.

## 3.50.0 (2023-06-09)

### Adds

* As a further fix for issues that could ensue before the improvements
to locale renaming support that were released in 3.49.0, an
`@apostrophecms/page:reattach` task has been added. This command line task
takes the `_id` or `slug` of a page and reattaches it to the page tree as
the last child of the home page, even if page tree data for that page
is corrupted. You may wish to use the `--new-slug` and `--locale` options. This task should not
be needed in normal circumstances.

## 3.49.0 (2023-06-08)

### Changes

* Updates area UX to not display Add Content controls when a widget is focused.
* Updates area UX to unfocus widget on esc key.
* Updates widget UI to use dashed outlines instead of borders to indicate bounds.
* Updates UI for Insert Menu.
* Updates Insert Menu UX to allow mid-node insertion.
* Rich Text Widget's Insert components are now expected to emit `done` and `cancel` for proper RT cleanup. `close` still supported for BC, acts as `done`.
* Migrated the business logic of the login-related Vue components to external mixins, so that the templates and styles can be overridden by
copying the component `.vue` file to project level without copying all of the business logic. If you have already copied the components to style them,
we encourage you to consider replacing your `script` tag with the new version, which just imports the mixin, so that fixes we make there will be
available in your project.

### Adds

* Adds keyboard accessibility to Insert menu.
* Adds regex pattern feature for string fields.
* Adds `pnpm` support. Introduces new optional Apostrophe root configuration `pnpm` to force opt-in/out when auto detection fails. See the [documentation](https://v3.docs.apostrophecms.org/guide/using-pnpm.html) for more details.
* Adds a warning if database queries involving relationships
are made before the last `apostrophe:modulesRegistered` handler has fired.
If you need to call Apostrophe's `find()` methods at startup,
it is best to wait for the `@apostrophecms/doc:beforeReplicate` event.
* Allow `@` when a piece is a template and `/@` for page templates (doc-template-library module).
* Adds a `prefix` option to the http frontend util module.
If explicitly set to `false`, prevents the prefix from being automatically added to the URL,
when making calls with already-prefixed URLs for instance.
* Adds the `redirectToFirstLocale` option to the `i18n` module to prevent users from reaching a version of their site that would not match any locale when requesting the site without a locale prefix in the URL.
* If just one instance of a piece type should always exist (per locale if localized), the
`singletonAuto` option may now be set to `true` or to an object with a `slug` option in
order to guarantee it. This implicitly sets `singleton: true` as well. This is now used
internally by `@apostrophecms/global` as well as the optional `@apostrophecms-pro/palette` module.

### Fixes

* Fix 404 error when viewing/editing a doc which draft has a different version of the slug than the published one.
* Fixed a bug where multiple home pages can potentially be inserted into the database if the
default locale is renamed. Introduced the `async apos.doc.bestAposDocId(criteria)` method to
help identify the right `aposDocId` when inserting a document that might exist in
other locales.
* Fixed a bug where singletons like the global doc might not be inserted at all if they
exist under the former name of the default locale and there are no other locales.

## 3.48.0 (2023-05-26)

### Adds

* For performance, add `apos.modules['piece-type']getManagerApiProjection` method to reduce the amount of data returned in the manager
    modal. The projection will contain the fields returned in the method in addition to the existing manager modal
    columns.
* Add `apos.schema.getRelationshipQueryBuilderChoicesProjection` method to set the projection used in
    `apos.schema.relationshipQueryBuilderChoices`.
* Rich-text inline images now copies the `alt` attribute from the original image from the Media Library.

### Changes

* Remove `stripPlaceholderBrs` and `restorePlaceholderBrs` from `AposRichTextWidgetEditor.vue` component.
* Change tiptap `Gapcursor` display to use a vertical blinking cursor instead of an horizontal cursor, which allow users to add text before and after inline images and tables.
* You can set `max-width` on `.apos-rich-text-toolbar__inner` to define the width of the rich-text toolbar. It will now
    flow on multiple lines if needed.
* The `utilityRail` prop of `AposSchema` now defaults to `false`, removing
the need to explicitly pass it in almost all contexts.
* Mark `apos.modules['doc-type']` methods `getAutocompleteTitle`, `getAutocompleteProjection` and `autocomplete` as
    deprecated. Our admin UI does not use them, it uses the `autocomplete('...')` query builder.
    More info at https://v3.docs.apostrophecms.org/reference/query-builders.html#autocomplete'.
* Print a warning with a clear explanation if a module's `index.js` file contains
no `module.exports` object (often due to a typo), or it is empty.

### Fixes

* Now errors and exits when a piece-type or widget-type module has a field object with the property `type`. Thanks to [NuktukDev](https://github.com/nuktukdev) for this contribution.
* Add a default page type value to prevent the dropdown from containing an empty value.

## 3.47.0 (2023-05-05)

### Changes

* Since Node 14 and MongoDB 4.2 have reached their own end-of-support dates,
we are **no longer supporting them for A3.** Note that our dependency on
`jsdom` 22 is incompatible with Node 14. Node 16 and Node 18 are both
still supported. However, because Node 16 reaches its
end-of-life date quite soon (September), testing and upgrading directly
to Node 18 is strongly recommended.
* Updated `sluggo` to version 1.0.0.
* Updated `jsdom` to version `22.0.0` to address an installation warning about the `word-wrap` module.

### Fixes

* Fix `extendQueries` to use super pattern for every function in builders and methods (and override properties that are not functions).

## 3.46.0 (2023-05-03)

### Fixes

* Adding or editing a piece no longer immediately refreshes the main content area if a widget editor is open. This prevents interruption of the widget editing process
when working with the `@apostrophecms/ai-helper` module, and also helps in other situations.
* Check that `e.doc` exists when handling `content-changed` event.
* Require updated `uploadfs` version with no dependency warnings.

### Adds

* Allow sub-schema fields (array and object) to follow parent schema fields using the newly introduced `following: '<parentField'` syntax, where the starting `<` indicates the parent level. For example `<parentField` follows a field in the parent level, `<<grandParentField` follows a field in the grandparent level, etc. The change is fully backward compatible with the current syntax for following fields from the same schema level.

### Changes

* Debounce search to prevent calling search on every key stroke in the manager modal.
* Various size and spacing adjustments in the expanded Add Content modal UI

## 3.45.1 (2023-04-28)

### Fixes

* Added missing styles to ensure consistent presentation of the rich text insert menu.
* Fixed a bug in which clicking on an image in the media manager would close the "insert
image" dialog box.
* Update `html-to-text` package to the latest major version.

## 3.45.0 (2023-04-27)

### Adds

* Rich text widgets now support the `insert` option, an array
which currently may contain the strings `image` and `table` in order to add a
convenient "insert menu" that pops up when the slash key is pressed.
This provides a better user experience for rich text features that shouldn't
require that the user select existing text before using them.
* Auto expand inline array width if needed using `width: max-content` in the admin UI.
* The "browse" button is now available when selecting pages and pieces
to link to in the rich text editor.
* The "browse" button is also available when selecting inline images
in the rich text editor.
* Images are now previewed in the relationship field's compact list view.
* The new `apos-refreshing` Apostrophe bus event can be used to prevent
Apostrophe from refreshing the main content zone of the page when images
and pieces are edited, by clearing the `refresh` property of the object
passed to the event.
* To facilitate custom click handlers, an `apos.modal.onTopOf(el1, el2)` function is now
available to check whether an element is considered to be "on top of" another element in
the modal stack.

### Changes

* The `v-click-outside-element` Vue directive now understands that modals "on top of"
an element should be considered to be "inside" the element, e.g. clicks on them
shouldn't close the link dialog etc.

### Fixes

* Fix various issues on conditional fields that were occurring when adding new widgets with default values or selecting a falsy value in a field that has a conditional field relying on it.
Populate new or existing doc instances with default values and add an empty `null` choice to select fields that do not have a default value (required or not) and to the ones configured with dynamic choices.
* Rich text widgets save more reliably when many actions are taken quickly just before save.
* Fix an issue in the `oembed` field where the value was kept in memory after cancelling the widget editor, which resulted in saving the value if the widget was nested and the parent widget was saved.
Also improve the `oembed` field UX by setting the input as `readonly` rather than `disabled` when fetching the video metadata, in order to avoid losing its focus when typing.

## 3.44.0 (2023-04-13)

### Adds

* `checkboxes` fields now support a new `style: 'combobox'` option for a better multiple-select experience when there
are many choices.
* If the new `guestApiAccess` option is set to `true` for a piece type or for `@apostrophecms/page`,
Apostrophe will allow all logged-in users to access the GET-method REST APIs of that
module, not just users with editing privileges, even if `publicApiProjection` is not set.
This is useful when the goal is to allow REST API access to "guest" users who have
project-specific reasons to fetch access content via REST APIs.
* `test-lib/utils.js` has new `createUser` and `loginAs` methods for the convenience of
those writing mocha tests of Apostrophe modules.
* `batchOperations` permissions: if a `permission` property is added to any entry in the `batchOperations` cascade of a piece-type module, this permission will be checked for every user. See `batchOperations` configuration in `modules/@apostrophecms/piece-type/index.js`. The check function `checkBatchOperationsPermissions` can be extended. Please note that this permission is checked only to determine whether to offer the operation.

### Fixes
* Fix child page slug when title is deleted

## 3.43.0 (2023-03-29)

### Adds

* Add the possibility to override the default "Add Item" button label by setting the `itemLabel` option of an `array` field.
* Adds `touch` task for every piece type. This task invokes `update` on each piece, which will execute all of the same event handlers that normally execute when a piece of that type is updated. Example usage: `node app article:touch`.

### Fixes

* Hide the suggestion help from the relationship input list when the user starts typing a search term.
* Hide the suggestion hint from the relationship input list when the user starts typing a search term except when there are no matches to display.
* Disable context menu for related items when their `relationship` field has no sub-[`fields`](https://v3.docs.apostrophecms.org/guide/relationships.html#providing-context-with-fields) configured.
* Logic for checking whether we are running a unit test of an external module under mocha now uses `includes` for a simpler, safer test that should be more cross-platform.

## 3.42.0 (2023-03-16)

### Adds

* You can now set `style: table` on inline arrays. It will display the array as a regular HTML table instead of an accordion.
See the [array field documentation](https://v3.docs.apostrophecms.org/reference/field-types/array.html#settings) for more information.
* You can now set `draggable: false` on inline arrays. It will disable the drag and drop feature. Useful when the order is not significant.
See the [array field documentation](https://v3.docs.apostrophecms.org/reference/field-types/array.html#settings) for more information.
* You can now set the label and icon to display on inline arrays when they are empty.
See the [array field documentation](https://v3.docs.apostrophecms.org/reference/field-types/array.html#whenEmpty) for more information.
* We have added a new and improved suggestion UI to relationship fields.
* The `utilityOperations` feature of piece types now supports additional properties:
`relationship: true` (show the operation only when editing a relationship), `relationship: false` (never show
the operation when editing a relationship), `button: true`, `icon` and `iconOnly: true`.
When `button: true` is specified, the operation appears as a standalone button rather than
being tucked away in the "more" menu.
* In addition, `utilityOperations` can now specify `eventOptions` with an `event` subproperty
instead of `modalOptions`. This is useful with the new `edit` event (see below).
* Those extending our admin UI on the front end can now open a modal to create or edit a page or piece by calling
`await apos.doc.edit({ type: 'article' })` (the type here is an example). To edit an existing document add an
`_id` property. To copy an existing document (like our "duplicate" feature) add a `copyOf`
property. When creating new pages, `type` can be sent to `@apostrophecms/page` for convenience
(note that the `type` property does not override the default or current page type in the editor).
* The `edit` Apostrophe event is now available and takes an object with the same properties
as above. This is useful when configuring `utilityOperations`.
* The `content-changed` Apostrophe event can now be emitted with a `select: true` property. If a
document manager for the relevant content type is open, it will attempt to add the document to the
current selection. Currently this works best with newly inserted documents.
* Localized strings in the admin UI can now use `$t(key)` to localize a string inside
an interpolated variable. This was accomplished by setting `skipOnVariables` to false
for i18next, solely on the front end for admin UI purposes.
* The syntax of the method defined for dynamic `choices` now accepts a module prefix to get the method from, and the `()` suffix.
This has been done for consistency with the external conditions syntax shipped in the previous release. See the documentation for more information.
* Added the `viewPermission` property of schema fields, and renamed `permission` to `editPermission` (with backwards
compatibility) for clarity. You can now decide if a schema field requires permissions to be visible or editable.
See the documentation for more information.
* Display the right environment label on login page. By default, based on `NODE_ENV`, overriden by `environmentLabel` option in `@apostrophecms/login` module. The environment variable `APOS_ENV_LABEL` will override this. Note that `NODE_ENV` should generally only be set to `development` (the default) or `production` as many Node.js modules opt into optimizations suitable for all deployed environments when it is set to `production`. This is why we offer the separate `APOS_ENV_LABEL` variable.

### Fixes

* Do not log unnecessary "required" errors for hidden fields.
* Fixed a bug that prevented "Text Align" from working properly in the rich text editor in certain cases.
* Fix typo in `@apostrophecms/doc-type` and `@apostrophecms/submitted-drafts` where we were using `canCreate` instead of `showCreate` to display the `Create New` button or showing the `Copy` button in `Manager` modals.
* Send external condition results in an object so that numbers are supported as returned values.

## 3.41.1 (2023-03-07)

No changes. Publishing to make sure 3.x is tagged `latest` in npm, rather than 2.x.

## 3.41.0 (2023-03-06)

### Adds

* Handle external conditions to display fields according to the result of a module method, or multiple methods from different modules.
This can be useful for displaying fields according to the result of an external API or any business logic run on the server. See the documentation for more information.

### Fixes

* Replace `deep-get-set` dependency with `lodash`'s `get` and `set` functions to fix the [Prototype Pollution in deep-get-set](https://github.com/advisories/GHSA-mjjj-6p43-vhhv) vulnerability. There was no actual vulnerability in Apostrophe due to the way the module was actually used, and this was done to address vulnerability scan reports.
* The "soft redirects" for former URLs of documents now work better with localization. Thanks to [Waldemar Pankratz](https://github.com/waldemar-p).
* Destroy `AreaEditor` Vue apps when the page content is refreshed in edit mode. This avoids a leak of Vue apps components being recreated while instances of old ones are still alive.

### Security

* Upgrades passport to the latest version in order to ensure session regeneration when logging in or out. This adds additional security to logins by mitigating any risks due to XSS attacks. Apostrophe is already robust against XSS attacks. For passport methods that are internally used by Apostrophe everything is still working. For projects that are accessing the passport instance directly through `self.apos.login.passport`, some verifications may be necessary to avoid any compatibility issue. The internally used methods are `authenticate`, `use`, `serializeUser`, `deserializeUser`, `initialize`, `session`.

## 3.40.1 (2023-02-18)

* No code change. Patch level bump for package update.

## 3.40.0 (2023-02-17)

### Adds

* For devops purposes, the `APOS_BASE_URL` environment variable is now respected as an override of the `baseUrl` option.

### Fixes

* Do not display shortcut conflicts at startup if there are none.
* Range field correctly handles the `def` attribute set to `0` now. The `def` property will be used when the field has no value provided; a value going over the max or below the min threshold still returns `null`.
* `select` fields now work properly when the `value` of a choice is a boolean rather than a string or a number.

## 3.39.2 (2023-02-03)

### Fixes
* Hotfix for a backwards compatibility break in webpack that triggered a tiptap bug. The admin UI build will now succeed as expected.

## 3.39.1 (2023-02-02)

### Fixes

* Rescaling cropped images with the `@apostrophecms/attachment:rescale` task now works correctly. Thanks to [Waldemar Pankratz](https://github.com/waldemar-p) for this contribution.

## 3.39.0 (2023-02-01)

### Adds

* Basic support for editing tables by adding `table` to the rich text toolbar. Enabling `table` allows you to create tables, including `td` and `th` tags, with the ability to merge and split cells. For now the table editing UI is basic, all of the functionality is there but we plan to add more conveniences for easy table editing soon. See the "Table" dropdown for actions that are permitted based on the current selection.
* `superscript` and `subscript` may now be added to the rich text widget's `toolbar` option.
* Early beta-quality support for adding inline images to rich text, by adding `image` to the rich text toolbar. This feature works reliably, however the UI is not mature yet. In particular you must search for images by typing part of the title. We will support a proper "browse" experience here soon. For good results you should also configure the `imageStyles` option. You will also want to style the `figure` tags produced. See the documentation for more information.
* Support for `div` tags in the rich text toolbar, if you choose to include them in `styles`. This is often necessary for A2 content migration and can potentially be useful in new work when combined with a `class` if there is no suitable semantic block tag.
* The new `@apostrophecms/attachment:download-all --to=folder` command line task is useful to download all of your attachments from an uploadfs backend other than local storage, especially if you do not have a more powerful "sync" utility for that particular storage backend.
* A new `loadingType` option can now be set for `image-widget` when configuring an `area` field. This sets the `loading` attribute of the `img` tag, which can be used to enable lazy loading in most browsers. Thanks to [Waldemar Pankratz](https://github.com/waldemar-p) for this contribution.
* Two new module-level options have been added to the `image-widget` module: `loadingType` and `size`. These act as fallbacks for the same options at the area level. Thanks to [Waldemar Pankratz](https://github.com/waldemar-p) for this contribution.

### Fixes

* Adding missing require (`bluebird`) and fallback (`file.crops || []`) to `@apostrophecms/attachment:rescale`-task

## 3.38.1 (2023-01-23)

### Fixes

* Version 3.38.0 introduced a regression that temporarily broke support for user-edited content in locales with names like `de-de` (note the lowercase country name). This was inadvertently introduced in an effort to improve support for locale fallback when generating static translations of the admin interface. Version 3.38.1 brings back the content that temporarily appeared to be missing for these locales (it was never removed from the database), and also achieves the original goal. **However, if you created content for such locales using `3.38.0` (released five days ago) and wish to keep that content,** rather than reverting to the content from before `3.38.0`, see below.

### Adds

* The new `i18n:rename-locale` task can be used to move all content from one locale name to another, using the `--old` and `--new` options. By default, any duplicate keys for content existing in both locales will stop the process. However you can specify which content to keep in the event of a duplicate key error using the `--keep=localename` option. Note that the value of `--new` should match the a locale name that is currently configured for the `@apostrophecms/i18n` module.

Example:

```
# If you always had de-de configured as a locale, but created
# a lot of content with Apostrophe 3.38.0 which incorrectly stored
# it under de-DE, you can copy that content. In this case we opt
# to keep de-de content in the event of any conflicts
node app @apostrophecms/i18n:rename-locale --old=de-DE --new=de-de --keep=de-de
```

## 3.38.0 (2023-01-18)

### Adds

* Emit a `beforeSave` event from the `@apostrophecms:notification` module, with `req` and the `notification` as arguments, in order to give the possibility to override the notification.
* Emit a `beforeInsert` event from the `@apostrophecms:attachment` module, with `req` and the `doc` as arguments, in order to give the possibility to override the attachment.
* Emit a `beforeSaveSafe` event from the `@apostrophecms:user` module, with `req`, `safeUser` and `user` as arguments, in order to give the possibility to override properties of the `safeUser` object which contains password hashes and other information too sensitive to be stored in the aposDocs collection.
* Automatically convert failed uppercase URLs to their lowercase version - can be disabled with `redirectFailedUpperCaseUrls: false` in `@apostrophecms/page/index.js` options. This only comes into play if a 404 is about to happen.
* Automatically convert country codes in locales like `xx-yy` to `xx-YY` before passing them to `i18next`, which is strict about uppercase country codes.
* Keyboard shortcuts conflicts are detected and logged on to the terminal.

### Fixes

* Invalid locales passed to the i18n locale switching middleware are politely mapped to 400 errors.
* Any other exceptions thrown in the i18n locale switching middleware can no longer crash the process.
* Documents kept as the `previous` version for undo purposes were not properly marked as such, breaking the public language switcher in some cases. This was fixed and a migration was added for existing data.
* Uploading an image in an apostrophe area with `minSize` requirements will not trigger an unexpected error anymore. If the image is too small, a notification will be displayed with the minimum size requirements. The `Edit Image` modal will now display the minimum size requirements, if any, above the `Browse Images` field.
* Some browsers saw the empty `POST` response for new notifications as invalid XML. It will now return an empty JSON object with the `Content-Type` set to `application/json`.

## 3.37.0 (2023-01-06)

### Adds

* Dynamic choice functions in schemas now also receive a data object with their original doc id for further inspection by your function.
* Use `mergeWithCustomize` when merging extended source Webpack configuration. Introduce overideable asset module methods `srcCustomizeArray` and `srcCustomizeObject`, with reasonable default behavior, for fine tuning Webpack config arrays and objects merging. More info - [the Webpack mergeWithCustomize docs](https://github.com/survivejs/webpack-merge#mergewithcustomize-customizearray-customizeobject-configuration--configuration)
* The image widget now accepts a `placeholderImage` option that works like `previewImage` (just specify a file extension, like `placeholderImage: 'jpg'`, and provide the file `public/placeholder.jpg` in the module). The `placeholderUrl` option is still available for backwards compatibility.

### Fixes

* `docId` is now properly passed through array and object fields and into their child schemas.
* Remove module `@apostrophecms/polymorphic-type` name alias `@apostrophecms/polymorphic`. It was causing warnings
    e.g. `A permission.can() call was made with a type that has no manager: @apostrophecms/polymorphic-type`.
* The module `webpack.extensions` configuration is not applied to the core Admin UI build anymore. This is the correct and intended behavior as explained in the [relevant documentation](https://v3.docs.apostrophecms.org/guide/webpack.html#extending-webpack-configuration).
* The `previewImage` option now works properly for widget modules loaded from npm and those that subclass them. Specifically, the preview image may be provided in the `public/` subdirectory of the original module, the project-level configuration of it, or a subclass.

## 3.36.0 (2022-12-22)

### Adds

* `shortcut` option for piece modules, allowing easy re-mapping of the manager command shortcut per module.

### Fixes

* Ensure there are no conflicting command shortcuts for the core modules.

## 3.35.0 (2022-12-21)

### Adds

* Introduced support for linking directly to other Apostrophe documents in a rich text widget. The user can choose to link to a URL, or to a page. Linking to various piece types can also be enabled with the `linkWithType` option. This is equivalent to the old `apostrophe-rich-text-permalinks` module but is included in the core in A3. See the [documentation](https://v3.docs.apostrophecms.org/guide/core-widgets.html#rich-text-widget) for details.
* Introduced support for the `anchor` toolbar control in the rich text editor. This allows named anchors to be inserted. These are rendered as `span` tags with the given `id` and can then be linked to via `#id`, providing basic support for internal links. HTML 4-style named anchors in legacy content (`name` on `a` tags) are automatically migrated upon first edit.
* German translation i18n file created for the Apostrophe Admin-UI. Thanks to [Noah Gysin](https://github.com/NoahGysin) for this contribution.
* Introduced support for keyboard shortcuts in admin UI. Hitting `?` will display the list of available shortcuts. Developpers can define their own shortcuts by using the new `@apostrophecms/command-menu` module and the `commands` property. Please check the [keyboard shortcut documentation](https://v3.docs.apostrophecms.org/guide/command-menu.html) for more details.

### Fixes

* The `bulletList` and `orderedList` TipTap toolbar items now work as expected.
* When using the autocomplete/typeahead feature of relationship fields, typing a space at the start no longer results in an error.
* Replace [`credential`](https://www.npmjs.com/package/credential) package with [`credentials`](https://www.npmjs.com/package/credentials) to fix the [`mout` Prototype Pollution vulnerability](https://cve.mitre.org/cgi-bin/cvename.cgi?name=CVE-2020-7792). There was no actual vulnerability in Apostrophe or credential due to the way the module was actually used, and this was done to address vulnerability scan reports.
* Added a basic implementation of the missing "Paste from Clipboard" option to Expanded Widget Previews.


## 3.34.0 (2022-12-12)

### Fixes

* Nested areas work properly in widgets that have the `initialModal: false` property.
* Apostrophe's search index now properly incorporates most string field types as in A2.

### Adds

* Relationships load more quickly.
* Parked page checks at startup are faster.
* Tasks to localize and unlocalize piece type content (see `node app help [yourModuleName]:localize` and `node app help [yourModuleName]:unlocalize`).
## 3.33.0 (2022-11-28)

### Adds

* You can now set `inline: true` on schema fields of type `array`. This displays a simple editing interface in the context of the main dialog box for the document in question, avoiding the need to open an additional dialog box. Usually best for cases with just one field or just a few. If your array field has a large number of subfields the default behavior (`inline: false`) is more suitable for your needs. See the [array field](https://v3.docs.apostrophecms.org/reference/field-types/array.html) documentation for more information.
* Batch feature for publishing pieces.
* Add extensibility for `rich-text-widget` `defaultOptions`. Every key will now be used in the `AposRichTextWidgetEditor`.

### Fixes

* Prior to this release, widget templates that contained areas pulled in from related documents would break the ability to add another widget beneath.
* Validation of object fields now works properly on the browser side, in addition to server-side validation, resolving UX issues.
* Provisions were added to prevent any possibility of a discrepancy in relationship loading results under high load. It is not clear whether this A2 bug was actually possible in A3.

## 3.32.0 (2022-11-09)

### Adds

* Adds Reset Password feature to the login page. Note that the feature must be enabled and email delivery must be properly configured. See the [documentation](https://v3.docs.apostrophecms.org/reference/modules/login.html) for more details.
* Allow project-level developer to override bundling decisions by configuring the `@apostrophecms/asset` module. Check the [module documentation](https://v3.docs.apostrophecms.org/reference/modules/asset.html#options) for more information.

### Fixes

* Query builders for regular select fields have always accepted null to mean "do not filter on this property." Now this also works for dynamic select fields.
* The i18n UI state management now doesn't allow actions while it's busy.
* Fixed various localization bugs in the text of the "Update" dropdown menu.
* The `singleton: true` option for piece types now automatically implies `showCreate: false`.
* Remove browser console warnings by handling Tiptap Editor's breaking changes and duplicated plugins.
* The editor modal now allocates more space to area fields when possible, resolving common concerns about editing large widgets inside the modal.

## 3.31.0 (2022-10-27)

### Adds

* Adds `placeholder: true` and `initialModal: false` features to improve the user experience of adding widgets to the page. Checkout the [Widget Placeholders documentation](https://v3.docs.apostrophecms.org/guide/areas-and-widgets.html#adding-placeholder-content-to-widgets) for more detail.

### Fixes

* When another user is editing the document, the other user's name is now displayed correctly.

## 3.30.0 (2022-10-12)

### Adds

* New `APOS_LOG_ALL_ROUTES` environment variable. If set, Apostrophe logs information about all middleware functions and routes that are executed on behalf of a particular URL.
* Adds the `addFileGroups` option to the `attachment` module. Additionally it exposes a new method, `addFileGroup(group)`. These allow easier addition of new file groups or extension of the existing groups.

### Fixes

* Vue 3 may now be used in a separate webpack build at project level without causing problems for the admin UI Vue 2 build.
* Fixes `cache` module `clear-cache` CLI task message
* Fixes help message for `express` module `list-routes` CLI task

## 3.29.1 (2022-10-03)

### Fixes

* Hotfix to restore Node 14 support. Of course Node 16 is also supported.


## 3.29.0 (2022-10-03)

### Adds

* Areas now support an `expanded: true` option to display previews for widgets. The Expanded Widget Preview Menu also supports grouping and display columns for each group.
* Add "showQuery" in piece-page-type in order to override the query for the "show" page as "indexQuery" does it for the index page

### Fixes

* Resolved a bug in which users making a password error in the presence of pre-login checks such as a CAPTCHA were unable to try again until they refreshed the page.

## 3.28.1 (2022-09-15)

### Fixes

* `AposInputBoolean` can now be `required` and have the value `false`.
* Schema fields containing boolean filters can now list both `yes` and `no` choices according to available values in the database.
* Fix attachment `getHeight()` and `getWidth()` template helpers by changing the assignment of the `attachment._crop` property.
* Change assignment of `attachment._focalPoint` for consistency.

## 3.28.0 (2022-08-31)

### Fixes

* Fix UI bug when creating a document via a relationship.

### Adds

* Support for uploading `webp` files for display as images. This is supported by all current browsers now that Microsoft has removed IE11. For best results, you should run `npm update` on your project to make sure you are receiving the latest release of `uploadfs` which uses `sharp` for image processing. Thanks to [Isaac Preston](https://github.com/ixc7) for this addition.
* Clicking outside a modal now closes it, the same way the `Escape` key does when pressed.
* `checkboxes` fields now support `min` and `max` properties. Thanks to [Gabe Flores](https://github.com/gabeflores-appstem).

## 3.27.0 (2022-08-18)

### Adds

* Add `/grid` `POST` route in permission module, in addition to the existing `GET` one.
* New utility script to help find excessively heavy npm dependencies of apostrophe core.

### Changes

* Extract permission grid into `AposPermissionGrid` vue component.
* Moved `stylelint` from `dependencies` to `devDependencies`. The benefit may be small because many projects will depend on `stylelint` at project level, but every little bit helps install speed, and it may make a bigger difference if different major versions are in use.

## 3.26.1 (2022-08-06)

### Fixes

Hotfix: always waits for the DOM to be ready before initializing the Apostrophe Admin UI. `setTimeout` alone might not guarantee that every time. This issue has apparently become more frequent in the latest versions of Chrome.
* Modifies the `login` module to return an empty object in the API session cookie response body to avoid potential invalid JSON error if `response.json()` is retrieved.

## 3.26.0 (2022-08-03)

### Adds

* Tasks can now be registered with the `afterModuleReady` flag, which is more useful than `afterModuleInit` because it waits for the module to be more fully initialized, including all "improvements" loaded via npm. The original `afterModuleInit` flag is still supported in case someone was counting on its behavior.
* Add `/grid` `POST` route in permission module, in addition to the existing `GET` one, to improve extensibility.
* `@apostrophecms/express:list-routes` command line task added, to facilitate debugging.

### Changes

* Since Microsoft has ended support for IE11 and support for ES5 builds is responsible for a significant chunk of Apostrophe's installation time, the `es5: true` option no longer produces an IE11 build. For backwards compatibility, developers will receive a warning, but their build will proceed without IE11 support. IE11 ES5 builds can be brought back by installing the optional [@apostrophecms/asset-es5](https://github.com/apostrophecms/asset-es5) module.

### Fixes

* `testModule: true` works in unit tests of external Apostrophe modules again even with modern versions of `mocha`, thanks to [Amin Shazrin](https://github.com/ammein).
* `getObjectManager` is now implemented for `Object` field types, fixing a bug that prevented the use of areas found in `object` schema fields within templates. Thanks to [James R T](https://github.com/jamestiotio).

## 3.25.0 (2022-07-20)

### Adds

* `radio` and `checkboxes` input field types now support a server side `choices` function for supplying their `choices` array dynamically, just like `select` fields do. Future custom field types can opt into this functionality with the field type flag `dynamicChoices: true`.

### Fixes

* `AposSelect` now emits values on `change` event as they were originally given. Their values "just work" so you do not have to think about JSON anymore when you receive it.
* Unpinned tiptap as the tiptap team has made releases that resolve the packaging errors that caused us to pin it in 3.22.1.
* Pinned `vue-loader` to the `15.9.x` minor release series for now. The `15.10.0` release breaks support for using `npm link` to develop the `apostrophe` module itself.
* Minimum version of `sanitize-html` bumped to ensure a potential denial-of-service vector is closed.

## 3.24.0 (2022-07-06)

### Adds

* Handle `private: true` locale option in i18n module, preventing logged out users from accessing the content of a private locale.

### Fixes

* Fix missing title translation in the "Array Editor" component.
* Add `follow: true` flag to `glob` functions (with `**` pattern) to allow registering symlink files and folders for nested modules
* Fix disabled context menu for relationship fields editing ([#3820](https://github.com/apostrophecms/apostrophe/issues/3820))
* In getReq method form the task module, extract the right `role` property from the options object.
* Fix `def:` option in `array` fields, in order to be able to see the default items in the array editor modal

## 3.23.0 (2022-06-22)

### Adds

* Shared Drafts: gives the possibility to share a link which can be used to preview the draft version of page, or a piece `show` page.
* Add `Localize` option to `@apostrophecms/image`. In Edit mode the context bar menu includes a "Localize" option to start cloning this image into other locales.

### Fixes

* Update `sass` to [`1.52.3`+](https://github.com/sass/dart-sass/pull/1713) to prevent the error `RangeError: Invalid value: Not in inclusive range 0..145: -1`. You can now fix that by upgrading with `npm update`. If it does not immediately clear up the issue in development, try `node app @apostrophecms/asset:clear-cache`.
* Fix a potential issue when URLs have a query string, in the `'@apostrophecms/page:notFound'` handler of the `soft-redirect` module.

## 3.22.1 (2022-06-17)

* Hotfix: temporarily pin versions of tiptap modules to work around packaging error that breaks import of the most recent releases. We will unpin as soon as this is fixed upstream. Fixes a bug where `npm update` would fail for A3 projects.

## 3.22.0 (2022-06-08)

### Adds

* Possibility to pass options to webpack extensions from any module.

### Fixes

* Fix a Webpack cache issue leading to modules symlinked in `node_modules` not being rebuilt.
* Fixes login maximum attempts error message that wasn't showing the plural when lockoutMinutes is more than 1.
* Fixes the text color of the current array item's slat label in the array editor modal.
* Fixes the maximum width of an array item's slat label so as to not obscure the Remove button in narrow viewports.
* If an array field's titleField option is set to a select field, use the selected option's label as the slat label rather its value.
* Disable the slat controls of the attachment component while uploading.
* Fixes bug when re-attaching the same file won't trigger an upload.
* AposSlat now fully respects the disabled state.

## 3.21.1 (2022-06-04)

### Fixes

* Work around backwards compatibility break in `sass` module by pinning to `sass` `1.50.x` while we investigate. If you saw the error `RangeError: Invalid value: Not in inclusive range 0..145: -1` you can now fix that by upgrading with `npm update`. If it does not immediately clear up the issue in development, try `node app @apostrophecms/asset:clear-cache`.

## 3.21.0 (2022-05-25)

### Adds

* Trigger only the relevant build when in a watch mode (development). The build paths should not contain comma (`,`).
* Adds an `unpublish` method, available for any doc-type.
An _Unpublish_ option has also been added to the context menu of the modal when editing a piece or a page.
* Allows developers to group fields in relationships the same way it's done for normal schemas.

### Fixes

* Vue files not being parsed when running eslint through command line, fixes all lint errors in vue files.
* Fix a bug where some Apostrophe modules symlinked in `node_modules` are not being watched.
* Recover after webpack build error in watch mode (development only).
* Fixes an edge case when failing (throw) task invoked via `task.invoke` will result in `apos.isTask()` to always return true due to `apos.argv` not reverted properly.

## 3.20.1 (2022-05-17)

### Fixes

* Minor corrections to French translation.

## 3.20.0

### Adds

* Adds French translation of the admin UI (use the `fr` locale).

## 3.19.0

### Adds

* New schema field type `dateAndTime` added. This schema field type saves in ISO8601 format, as UTC (Universal Coordinated Time), but is edited in a user-friendly way in the user's current time zone and locale.
* Webpack disk cache for better build performance in development and, if appropriately configured, production as well.
* In development, Webpack rebuilds the front end without the need to restart the Node.js process, yielding an additional speedup. To get this speedup for existing projects, see the `nodemonConfig` section of the latest `package.json` in [a3-boilerplate](https://github.com/apostrophecms/a3-boilerplate) for the new "ignore" rules you'll need to prevent nodemon from stopping the process and restarting.
* Added the new command line task `apostrophecms/asset:clear-cache` for clearing the webpack disk cache. This should be necessary only in rare cases where the configuration has changed in ways Apostrophe can't automatically detect.
* A separate `publishedLabel` field can be set for any schema field of a page or piece. If present it is displayed instead of `label` if the document has already been published.

### 3.18.1

### Fixes

* The admin UI now rebuilds properly in a development environment when new npm modules are installed in a multisite project (`apos.rootDir` differs from `apos.npmRootDir`).

## 3.18.0 (2022-05-03)

### Adds

* Images may now be cropped to suit a particular placement after selecting them. SVG files may not be cropped as it is not possible in the general case.
* Editors may also select a "focal point" for the image after selecting it. This ensures that this particular point remains visible even if CSS would otherwise crop it, which is a common issue in responsive design. See the `@apostrophecms/image` widget for a sample implementation of the necessary styles.
* Adds the `aspectRatio` option for image widgets. When set to `[ w, h ]` (a ratio of width to height), images are automatically cropped to this aspect ratio when chosen for that particular widget. If the user does not crop manually, then cropping happens automatically.
* Adds the `minSize` option for image widgets. This ensures that the images chosen are at least the given size `[ width, height ]`, and also ensures the user cannot choose something smaller than that when cropping.
* Implements OpenTelemetry instrumentation.
* Developers may now specify an alternate Vue component to be used for editing the subfields of relationships, either at the field level or as a default for all relationships with a particular piece type.
* The widget type base module now always passes on the `components` option as browser data, so that individual widget type modules that support contextual editing can be implemented more conveniently.
* In-context widget editor components now receive a `focused` prop which is helpful in deciding when to display additional UI.
* Adds new configuration option - `beforeExit` async handler.
* Handlers listening for the `apostrophe:run` event are now able to send an exit code to the Apostrophe bootstrap routine.
* Support for Node.js 17 and 18. MongoDB connections to `localhost` will now successfully find a typical dev MongoDB server bound only to `127.0.0.1`, Apostrophe can generate valid ipv6 URLs pointing back to itself, and `webpack` and `vue-loader` have been updated to address incompatibilities.
* Adds support for custom context menus provided by any module (see `apos.doc.addContextOperation()`).
* The `AposSchema` component now supports an optional `generation` prop which may be used to force a refresh when the value of the object changes externally. This is a compromise to avoid the performance hit of checking numerous subfields for possible changes every time the `value` prop changes in response to an `input` event.
* Adds new event `@apostrophecms/doc:afterAllModesDeleted` fired after all modes of a given document are purged.

### Fixes

* Documentation of obsolete options has been removed.
* Dead code relating to activating in-context widget editors have been removed. They are always active and have been for some time. In the future they might be swapped in on scroll, but there will never be a need to swap them in "on click."
* The `self.email` method of modules now correctly accepts a default `from` address configured for a specific module via the `from` subproperty of the `email` option to that module. Thanks to `chmdebeer` for pointing out the issue and the fix.
* Fixes `_urls` not added on attachment fields when pieces API index is requested (#3643)
* Fixes float field UI bug that transforms the value to integer when there is no field error and the first number after the decimal is `0`.
* The `nestedModuleSubdirs` feature no longer throws an error and interrupts startup if a project contains both `@apostrophecms/asset` and `asset`, which should be considered separate module names.

## 3.17.0 (2022-03-31)

### Adds

* Full support for the [`object` field type](https://v3.docs.apostrophecms.org/reference/field-types/object.html), which works just like `array` but stores just one sub-object as a property, rather than an array of objects.
* To help find documents that reference related ones via `relationship` fields, implement backlinks of related documents by adding a `relatedReverseIds` field to them and keeping it up to date. There is no UI based on this feature yet but it will permit various useful features in the near future.
* Adds possibility for modules to [extend the webpack configuration](https://v3.docs.apostrophecms.org/guide/webpack.html).
* Adds possibility for modules to [add extra frontend bundles for scss and js](https://v3.docs.apostrophecms.org/guide/webpack.html). This is useful when the `ui/src` build would otherwise be very large due to code used on rarely accessed pages.
* Loads the right bundles on the right pages depending on the page template and the loaded widgets. Logged-in users have all the bundles on every page, because they might introduce widgets at any time.
* Fixes deprecation warnings displayed after running `npm install`, for dependencies that are directly included by this package.
* Implement custom ETags emission when `etags` cache option is enabled. [See the documentation for more information](https://v3.docs.apostrophecms.org/guide/caching.html).
It allows caching of pages and pieces, using a cache invalidation mechanism that takes into account related (and reverse related) document updates, thanks to backlinks mentioned above.
Note that for now, only single pages and pieces benefit from the ETags caching system (pages' and pieces' `getOne` REST API route, and regular served pages).
The cache of an index page corresponding to the type of a piece that was just saved will automatically be invalidated. However, please consider that it won't be effective when a related piece is saved, therefore the cache will automatically be invalidated _after_ the cache lifetime set in `maxAge` cache option.

### Fixes

* Apostrophe's webpack build now works properly when developing code that imports module-specific npm dependencies from `ui/src` or `ui/apos` when using `npm link` to develop the module in question.
* The `es5: true` option to `@apostrophecms/asset` works again.

## 3.16.1 (2022-03-21)

### Fixes

* Fixes a bug in the new `Cache-Control` support introduced by 3.16.0 in which we get the logged-out homepage right after logging in. This issue only came into play if the new caching options were enabled.

## 3.16.0 (2022-03-18)

### Adds

* Offers a simple way to set a Cache-Control max-age for Apostrophe page and GET REST API responses for pieces and pages. [See the documentation for more information](https://v3.docs.apostrophecms.org/guide/caching.html).
* API keys and bearer tokens "win" over session cookies when both are present. Since API keys and bearer tokens are explicitly added to the request at hand, it never makes sense to ignore them in favor of a cookie, which is implicit. This also simplifies automated testing.
* `data-apos-test=""` selectors for certain elements frequently selected in QA tests, such as `data-apos-test="adminBar"`.
* Offer a simple way to set a Cache-Control max-age for Apostrophe page and GET REST API responses for pieces and pages.
* To speed up functional tests, an `insecurePasswords` option has been added to the login module. This option is deliberately named to discourage use for any purpose other than functional tests in which repeated password hashing would unduly limit performance. Normally password hashing is intentionally difficult to slow down brute force attacks, especially if a database is compromised.

### Fixes

* `POST`ing a new child page with `_targetId: '_home'` now works properly in combination with `_position: 'lastChild'`.

## 3.15.0 (2022-03-02)

### Adds

* Adds throttle system based on username (even when not existing), on initial login route. Also added for each late login requirement, e.g. for 2FA attempts.

## 3.14.2 (2022-02-27)

* Hotfix: fixed a bug introduced by 3.14.1 in which non-parked pages could throw an error during the migration to fix replication issues.

## 3.14.1 (2022-02-25)

* Hotfix: fixed a bug in which replication across locales did not work properly for parked pages configured via the `_children` feature. A one-time migration is included to reconnect improperly replicated versions of the same parked pages. This runs automatically, no manual action is required. Thanks to [justyna1](https://github.com/justyna13) for identifying the issue.

## 3.14.0 (2022-02-22)

### Adds

* To reduce complications for those implementing caching strategies, the CSRF protection cookie now contains a simple constant string, and is not recorded in `req.session`. This is acceptable because the real purpose of the CSRF check is simply to verify that the browser has sent the cookie at all, which it will not allow a cross-origin script to do.
* As a result of the above, a session cookie is not generated and sent at all unless `req.session` is actually used or a user logs in. Again, this reduces complications for those implementing caching strategies.
* When logging out, the session cookie is now cleared in the browser. Formerly the session was destroyed on the server side only, which was sufficient for security purposes but could create caching issues.
* Uses `express-cache-on-demand` lib to make similar and concurrent requests on pieces and pages faster.
* Frontend build errors now stop app startup in development, and SCSS and JS/Vue build warnings are visible on the terminal console for the first time.

### Fixes

* Fixed a bug when editing a page more than once if the page has a relationship to itself, whether directly or indirectly. Widget ids were unnecessarily regenerated in this situation, causing in-context edits after the first to fail to save.
* Pages no longer emit double `beforeUpdate` and `beforeSave` events.
* When the home page extends `@apostrophecms/piece-page-type`, the "show page" URLs for individual pieces should not contain two slashes before the piece slug. Thanks to [Martí Bravo](https://github.com/martibravo) for the fix.
* Fixes transitions between login page and `afterPasswordVerified` login steps.
* Frontend build errors now stop the `@apostrophecms/asset:build` task properly in production.
* `start` replaced with `flex-start` to address SCSS warnings.
* Dead code removal, as a result of following up on JS/Vue build warnings.

## 3.13.0 - 2022-02-04

### Adds

* Additional requirements and related UI may be imposed on native ApostropheCMS logins using the new `requirements` feature, which can be extended in modules that `improve` the `@apostrophecms/login` module. These requirements are not imposed for single sign-on logins via `@apostrophecms/passport-bridge`. See the documentation for more information.
* Adds latest Slovak translation strings to SK.json in `i18n/` folder. Thanks to [Michael Huna](https://github.com/Miselrkba) for the contribution.
* Verifies `afterPasswordVerified` requirements one by one when emitting done event, allows to manage errors ans success before to go to the next requirement. Stores and validate each requirement in the token. Checks the new `askForConfirmation` requirement option to go to the next step when emitting done event or waiting for the confirm event (in order to manage success messages). Removes support for `afterSubmit` for now.

### Fixes

* Decodes the testReq `param` property in `serveNotFound`. This fixes a problem where page titles using diacritics triggered false 404 errors.
* Registers the default namespace in the Vue instance of i18n, fixing a lack of support for un-namespaced l10n keys in the UI.

## 3.12.0 - 2022-01-21

### Adds

* It is now best practice to deliver namespaced i18n strings as JSON files in module-level subdirectories of `i18n/` named to match the namespace, e.g. `i18n/ourTeam` if the namespace is `ourTeam`. This allows base class modules to deliver phrases to any namespace without conflicting with those introduced at project level. The `i18n` option is now deprecated in favor of the new `i18n` module format section, which is only needed if `browser: true` must be specified for a namespace.
* Brought back the `nestedModuleSubdirs` feature from A2, which allows modules to be nested in subdirectories if `nestedModuleSubdirs: true` is set in `app.js`. As in A2, module configuration (including activation) can also be grouped in a `modules.js` file in such subdirectories.

### Fixes

* Fixes minor inline documentation comments.
* UI strings that are not registered localization keys will now display properly when they contain a colon (`:`). These were previously interpreted as i18next namespace/key pairs and the "namespace" portion was left out.
* Fixes a bug where changing the page type immediately after clicking "New Page" would produce a console error. In general, areas and checkboxes now correctly handle their value being changed to `null` by the parent schema after initial startup of the `AposInputArea` or `AposInputCheckboxes` component.
* It is now best practice to deliver namespaced i18n strings as JSON files in module-level subdirectories of `i18n/` named to match the namespace, e.g. `i18n/ourTeam` if the namespace is `ourTeam`. This allows base class modules to deliver phrases to any namespace without conflicting with those introduced at project level. The `i18n` option is now deprecated in favor of the new `i18n` module format section, which is only needed if `browser: true` must be specified for a namespace.
* Removes the `@apostrophecms/util` module template helper `indexBy`, which was using a lodash method not included in lodash v4.
* Removes an unimplemented `csrfExceptions` module section cascade. Use the `csrfExceptions` *option* of any module to set an array of URLs excluded from CSRF protection. More information is forthcoming in the documentation.
* Fix `[Object Object]` in the console when warning `A permission.can() call was made with a type that has no manager` is printed.

### Changes

* Temporarily removes `npm audit` from our automated tests because of a sub-dependency of vue-loader that doesn't actually cause a security vulnerability for apostrophe.

## 3.11.0 - 2022-01-06

### Adds

* Apostrophe now extends Passport's `req.login` to emit an `afterSessionLogin` event from the `@apostrophecms:login` module, with `req` as an argument. Note that this does not occur at all for login API calls that return a bearer token rather than establishing an Express session.

### Fixes

* Apostrophe's extension of `req.login` now accounts for the `req.logIn` alias and the skippable `options` parameter, which is relied upon in some `passport` strategies.
* Apostrophe now warns if a nonexistent widget type is configured for an area field, with special attention to when `-widget` has been erroneously included in the name. For backwards compatibility this is a startup warning rather than a fatal error, as sites generally did operate successfully otherwise with this type of bug present.

### Changes

* Unpins `vue-click-outside-element` the packaging of which has been fixed upstream.
* Adds deprecation note to `__testDefaults` option. It is not in use, but removing would be a minor BC break we don't need to make.
* Allows test modules to use a custom port as an option on the `@apostrophecms/express` module.
* Removes the code base pull request template to instead inherit the organization-level template.
* Adds `npm audit` back to the test scripts.

## 3.10.0 - 2021-12-22

### Fixes

* `slug` type fields can now have an empty string or `null` as their `def` value without the string `'none'` populating automatically.
* The `underline` feature works properly in tiptap toolbar configuration.
* Required checkbox fields now properly prevent editor submission when empty.
* Pins `vue-click-outside-element` to a version that does not attempt to use `eval` in its distribution build, which is incompatible with a strict Content Security Policy.

### Adds

* Adds a `last` option to fields. Setting `last: true` on a field puts that field at the end of the field's widget order. If more than one field has that option active the true last item will depend on general field registration order. If the field is ordered with the `fields.order` array or field group ordering, those specified orders will take precedence.

### Changes

* Adds deprecation notes to the widget class methods `getWidgetWrapperClasses` and `getWidgetClasses` from A2.
* Adds a deprecation note to the `reorganize` query builder for the next major version.
* Uses the runtime build of Vue. This has major performance and bundle size benefits, however it does require changes to Apostrophe admin UI apps that use a `template` property (components should require no changes, just apps require an update). These apps must now use a `render` function instead. Since custom admin UI apps are not yet a documented feature we do not regard this as a bc break.
* Compatible with the `@apostrophecms/security-headers` module, which supports a strict `Content-Security-Policy`.
* Adds a deprecation note to the `addLateCriteria` query builder.
* Updates the `toCount` doc type query method to use Math.ceil rather than Math.floor plus an additional step.

## 3.9.0 - 2021-12-08

### Adds

* Developers can now override any Vue component of the ApostropheCMS admin UI by providing a component of the same name in the `ui/apos/components` folder of their own module. This is not always the best approach, see the documentation for details.
* When running a job, we now trigger the notification before to run the job, this way the progress notification ID is available from the job and the notification can be dismissed if needed.
* Adds `maxUi`, `maxLabel`, `minUi`, and `minLabel` localization strings for array input and other UI.

### Fixes

* Fully removes references to the A2 `self.partial` module method. It appeared only once outside of comments, but was not actually used by the UI. The `self.render` method should be used for simple template rendering.
* Fixes string interpolation for the confirmation modal when publishing a page that has an unpublished parent page.
* No more "cannot set headers after they are sent to the client" and "req.res.redirect not defined" messages when handling URLs with extra trailing slashes.
* The `apos.util.runPlayers` method is not called until all of the widgets in a particular tree of areas and sub-areas have been added to the DOM. This means a parent area widget player will see the expected markup for any sub-widgets when the "Edit" button is clicked.
* Properly activates the `apostropheI18nDebugPlugin` i18next debugging plugin when using the `APOS_SHOW_I18N` environment variable. The full set of l10n emoji indicators previously available for the UI is now available for template and server-side strings.
* Actually registers piece types for site search unless the `searchable` option is `false`.
* Fixes the methods required for the search `index` task.

### Changes

* Adds localization keys for the password field component's min and max error messages.

## 3.8.1 - 2021-11-23

### Fixes

* The search field of the pieces manager modal works properly. Thanks to [Miro Yovchev](https://github.com/myovchev) for pointing out the issue and providing a solution.
* Fixes a bug in `AposRichTextWidgetEditor.vue` when a rich text widget was specifically configured with an empty array as the `styles` option. In that case a new empty rich text widget will initiate with an empty paragraph tag.
* The`fieldsPresent` method that is used with the `presentFieldsOnly` option in doc-type was broken, looking for properties in strings and wasn't returning anything.

## 3.8.0 - 2021-11-15

### Adds

* Checkboxes for pieces are back, a main checkbox allows to select all page items. When all pieces on a page are checked, a banner where the user can select all pieces appears. A launder for mongo projections has been added.
* Registered `batchOperations` on a piece-type will now become buttons in the manager batch operations "more menu" (styled as a kebab icon). Batch operations should include a label, `messages` object, and `modalOptions` for the confirmation modal.
* `batchOperations` can be grouped into a single button with a menu using the `group` cascade subproperty.
* `batchOperations` can be conditional with an `if` conditional object. This allows developers to pass a single value or an array of values.
* Piece types can have `utilityOperations` configured as a top-level cascade property. These operations are made available in the piece manager as new buttons.
* Notifications may now include an `event` property, which the AposNotification component will emit on mount. The `event` property should be set to an object with `name` (the event name) and optionally `data` (data included with the event emission).
* Adds support for using the attachments query builder in REST API calls via the query string.
* Adds contextual menu for pieces, any module extending the piece-type one can add actions in this contextual menu.
* When clicking on a batch operation, it opens a confirmation modal using modal options from the batch operation, it also works for operations in grouped ones. operations name property has been renamed in action to work with AposContextMenu component.
* Beginning with this release, a module-specific static asset in your project such as `modules/mymodulename/public/images/bg.png` can always be referenced in your `.scss` and `.css` files as `/modules/mymodulename/images/bg.png`, even if assets are actually being deployed to S3, CDNs, etc. Note that `public` and `ui/public` module subdirectories have separate functions. See the documentation for more information.
* Adds AposFile.vue component to abstract file dropzone UI, uses it in AposInputAttachment, and uses it in the confirmation modal for pieces import.
* Optionally add `dimensionAttrs` option to image widget, which sets width & height attributes to optimize for Cumulative Layout Shift. Thank you to [Qiao Lin](https://github.com/qclin) for the contribution.

### Fixes

* The `apos.util.attachmentUrl` method now works correctly. To facilitate that, `apos.uploadsUrl` is now populated browser-side at all times as the frontend logic originally expected. For backwards compatibility `apos.attachment.uploadsUrl` is still populated when logged in.
* Widget players are now prevented from being played twice by the implementing vue component.

### Changes
* Removes Apostrophe 2 documentation and UI configuration from the `@apostrophecms/job` module. These options were not yet in use for A3.
* Renames methods and removes unsupported routes in the `@apostrophecms/job` module that were not yet in use. This was not done lightly, but specifically because of the minimal likelihood that they were in use in project code given the lack of UI support.
  * The deprecated `cancel` route was removed and will likely be replaced at a later date.
  * `run` was renamed `runBatch` as its purpose is specifically to run processes on a "batch selected" array of pieces or pages.
  * `runNonBatch` was renamed to `run` as it is the more generic job-running method. It is likely that `runBatch` will eventually be refactored to use this method.
  * The `good` and `bad` methods are renamed `success` and `failure`, respectively. The expected methods used in the `run` method were similarly renamed. They still increment job document properties called `good` and `bad`.
* Comments out the unused `batchSimpleRoute` methods in the page and piece-type modules to avoid usage before they are fully implemented.
* Optionally add `dimensionAttrs` option to image widget, which sets width & height attributes to optimize for Cumulative Layout Shift.
* Temporarily removes `npm audit` from our automated tests because of a sub-dependency of uploadfs that doesn't actually cause a security vulnerability for apostrophe.

## 3.7.0 - 2021-10-28

### Adds

* Schema select field choices can now be populated by a server side function, like an API call. Set the `choices` property to a method name of the calling module. That function should take a single argument of `req`, and return an array of objects with `label` and `value` properties. The function can be async and will be awaited.
* Apostrophe now has built-in support for the Node.js cluster module. If the `APOS_CLUSTER_PROCESSES` environment variable is set to a number, that number of child processes are forked, sharing the same listening port. If the variable is set to `0`, one process is forked for each CPU core, with a minimum of `2` to provide availability during restarts. If the variable is set to a negative number, that number is added to the number of CPU cores, e.g. `-1` is a good way to reserve one core for MongoDB if it is running on the same server. This is for production use only (`NODE_ENV=production`). If a child process fails it is restarted automatically.

### Fixes

* Prevents double-escaping interpolated localization strings in the UI.
* Rich text editor style labels are now run through a localization method to get the translated strings from their l10n keys.
* Fixes README Node version requirement (Node 12+).
* The text alignment buttons now work immediately in a new rich text widget. Previously they worked only after manually setting a style or refreshing the page. Thanks to Michelin for their support of this fix.
* Users can now activate the built-in date and time editing popups of modern browsers when using the `date` and `time` schema field types.
* Developers can now `require` their project `app.js` file in the Node.js REPL for debugging and inspection. Thanks to [Matthew Francis Brunetti](https://github.com/zenflow).
* If a static text phrase is unavailable in both the current locale and the default locale, Apostrophe will always fall back to the `en` locale as a last resort, which ensures the admin UI works if it has not been translated.
* Developers can now `require` their project `app.js` in the Node.js REPL for debugging and inspection
* Ensure array field items have valid _id prop before storing. Thanks to Thanks to [Matthew Francis Brunetti](https://github.com/zenflow).

### Changes

* In 3.x, `relationship` fields have an optional `builders` property, which replaces `filters` from 2.x, and within that an optional `project` property, which replaces `projection` from 2.x (to match MongoDB's `cursor.project`). Prior to this release leaving the old syntax in place could lead to severe performance problems due to a lack of projections. Starting with this release the 2.x syntax results in an error at startup to help the developer correct their code.
* The `className` option from the widget options in a rich text area field is now also applied to the rich text editor itself, for a consistently WYSIWYG appearance when editing and when viewing. Thanks to [Max Mulatz](https://github.com/klappradla) for this contribution.
* Adds deprecation notes to doc module `afterLoad` events, which are deprecated.
* Removes unused `afterLogin` method in the login module.

## 3.6.0 - 2021-10-13

### Adds

* The `context-editing` apostrophe admin UI bus event can now take a boolean parameter, explicitly indicating whether the user is actively typing or performing a similar active manipulation of controls right now. If a boolean parameter is not passed, the existing 1100-millisecond debounced timeout is used.
* Adds 'no-search' modifier to relationship fields as a UI simplification option.
* Fields can now have their own `modifiers` array. This is combined with the schema modifiers, allowing for finer grained control of field rendering.
* Adds a Slovak localization file. Activate the `sk` locale to use this. Many thanks to [Michael Huna](https://github.com/Miselrkba) for the contribution.
* Adds a Spanish localization file. Activate the `es` locale to use this. Many thanks to [Eugenio Gonzalez](https://github.com/egonzalezg9) for the contribution.
* Adds a Brazilian Portuguese localization file. Activate the `pt-BR` locale to use this. Many thanks to [Pietro Rutzen](https://github.com/pietro-rutzen) for the contribution.

### Fixes

* Fixed missing translation for "New Piece" option on the "more" menu of the piece manager, seen when using it as a chooser.
* Piece types with relationships to multiple other piece types may now be configured in any order, relative to the other piece types. This sometimes appeared to be a bug in reverse relationships.
* Code at the project level now overrides code found in modules that use `improve` for the same module name. For example, options set by the `@apostrophecms/seo-global` improvement that ships with `@apostrophecms/seo` can now be overridden at project level by `/modules/@apostrophecms/global/index.js` in the way one would expect.
* Array input component edit button label is now propertly localized.
* A memory leak on each request has been fixed, and performance improved, by avoiding the use of new Nunjucks environments for each request. Thanks to Miro Yovchev for pointing out the leak.
* Fragments now have access to `__t()`, `getOptions` and other features passed to regular templates.
* Fixes field group cascade merging, using the original group label if none is given in the new field group configuration.
* If a field is conditional (using an `if` option), is required, but the condition has not been met, it no longer throws a validation error.
* Passing `busy: true` to `apos.http.post` and related methods no longer produces an error if invoked when logged out, however note that there will likely never be a UI for this when logged out, so indicate busy state in your own way.
* Bugs in document modification detection have been fixed. These bugs caused edge cases where modifications were not detected and the "Update" button did not appear, and could cause false positives as well.

### Changes

* No longer logs a warning about no users if `testModule` is true on the app.

## 3.5.0 - 2021-09-23

* Pinned dependency on `vue-material-design-icons` to fix `apos-build.js` build error in production.
* The file size of uploaded media is visible again when selected in the editor, and media information such as upload date, dimensions and file size is now properly localized.
* Fixes moog error messages to reflect the recommended pattern of customization functions only taking `self` as an argument.
* Rich Text widgets now instantiate with a valid element from the `styles` option rather than always starting with an unclassed `<p>` tag.
* Since version 3.2.0, apostrophe modules to be loaded via npm must appear as explicit npm dependencies of the project. This is a necessary security and stability improvement, but it was slightly too strict. Starting with this release, if the project has no `package.json` in its root directory, the `package.json` in the closest ancestor directory is consulted.
* Fixes a bug where having no project modules directory would throw an error. This is primarily a concern for module unit tests where there are no additional modules involved.
* `css-loader` now ignores `url()` in css files inside `assets` so that paths are left intact, i.e. `url(/images/file.svg)` will now find a static file at `/public/images/file.svg` (static assets in `/public` are served by `express.static`). Thanks to Matic Tersek.
* Restored support for clicking on a "foreign" area, i.e. an area displayed on the page whose content comes from a piece, in order to edit it in an appropriate way.
* Apostrophe module aliases and the data attached to them are now visible immediately to `ui/src/index.js` JavaScript code, i.e. you can write `apos.alias` where `alias` matches the `alias` option configured for that module. Previously one had to write `apos.modules['module-name']` or wait until next tick. However, note that most modules do not push any data to the browser when a user is not logged in. You can do so in a custom module by calling `self.enableBrowserData('public')` from `init` and implementing or extending the `getBrowserData(req)` method (note that page, piece and widget types already have one, so it is important to extend in those cases).
* `options.testModule` works properly when implementing unit tests for an npm module that is namespaced.

### Changes

* Cascade grouping (e.g., grouping fields) will now concatenate a group's field name array with the field name array of an existing group of the same name. Put simply, if a new piece module adds their custom fields to a `basics` group, that field will be added to the default `basics` group fields. Previously the new group would have replaced the old, leaving inherited fields in the "Ungrouped" section.
* AposButton's `block` modifier now less login-specific

### Adds

* Rich Text widget's styles support a `def` property for specifying the default style the editor should instantiate with.
* A more helpful error message if a field of type `area` is missing its `options` property.

## 3.4.1 - 2021-09-13

No changes. Publishing to correctly mark the latest 3.x release as "latest" in npm.

## 3.4.0 - 2021-09-13

### Security

* Changing a user's password or marking their account as disabled now immediately terminates any active sessions or bearer tokens for that user. Thanks to Daniel Elkabes for pointing out the issue. To ensure all sessions have the necessary data for this, all users logged in via sessions at the time of this upgrade will need to log in again.
* Users with permission to upload SVG files were previously able to do so even if they contained XSS attacks. In Apostrophe 3.x, the general public so far never has access to upload SVG files, so the risk is minor but could be used to phish access from an admin user by encouraging them to upload a specially crafted SVG file. While Apostrophe typically displays SVG files using the `img` tag, which ignores XSS vectors, an XSS attack might still be possible if the image were opened directly via the Apostrophe media library's convenience link for doing so. All SVG uploads are now sanitized via DOMPurify to remove XSS attack vectors. In addition, all existing SVG attachments not already validated are passed through DOMPurify during a one-time migration.

### Fixes

* The `apos.attachment.each` method, intended for migrations, now respects its `criteria` argument. This was necessary to the above security fix.
* Removes a lodash wrapper around `@apostrophecms/express` `bodyParser.json` options that prevented adding custom options to the body parser.
* Uses `req.clone` consistently when creating a new `req` object with a different mode or locale for localization purposes, etc.
* Fixes bug in the "select all" relationship chooser UI where it selected unpublished items.
* Fixes bug in "next" and "previous" query builders.
* Cutting and pasting widgets now works between locales that do not share a hostname, provided that you switch locales after cutting (it does not work between tabs that are already open on separate hostnames).
* The `req.session` object now exists in task `req` objects, for better compatibility. It has no actual persistence.
* Unlocalized piece types, such as users, may now be selected as part of a relationship when browsing.
* Unpublished localized piece types may not be selected via the autocomplete feature of the relationship input field, which formerly ignored this requirement, although the browse button enforced it.
* The server-side JavaScript and REST APIs to delete pieces now work properly for pieces that are not subject to either localization or draft/published workflow at all the (`localize: false` option). UI for this is under discussion, this is just a bug fix for the back end feature which already existed.
* Starting in version 3.3.1, a newly added image widget did not display its image until the page was refreshed. This has been fixed.
* A bug that prevented Undo operations from working properly and resulted in duplicate widget _id properties has been fixed.
* A bug that caused problems for Undo operations in nested widgets, i.e. layout or multicolumn widgets, has been fixed.
* Duplicate widget _id properties within the same document are now prevented on the server side at save time.
* Existing duplicate widget _id properties are corrected by a one-time migration.

### Adds

* Adds a linter to warn in dev mode when a module name include a period.
* Lints module names for `apostrophe-` prefixes even if they don't have a module directory (e.g., only in `app.js`).
* Starts all `warnDev` messages with a line break and warning symbol (⚠️) to stand out in the console.
* `apos.util.onReady` aliases `apos.util.onReadyAndRefresh` for brevity. The `apos.util.onReadyAndRefresh` method name will be deprecated in the next major version.
* Adds a developer setting that applies a margin between parent and child areas, allowing developers to change the default spacing in nested areas.

### Changes

* Removes the temporary `trace` method from the `@apostrophecms/db` module.
* Beginning with this release, the `apostrophe:modulesReady` event has been renamed `apostrophe:modulesRegistered`, and the `apostrophe:afterInit` event has been renamed `apostrophe:ready`. This better reflects their actual roles. The old event names are accepted for backwards compatibility. See the documentation for more information.
* Only autofocuses rich text editors when they are empty.
* Nested areas now have a vertical margin applied when editing, allowing easier access to the parent area's controls.

## 3.3.1 - 2021-09-01

### Fixes

* In some situations it was possible for a relationship with just one selected document to list that document several times in the returned result, resulting in very large responses.
* Permissions roles UI localized correctly.
* Do not crash on startup if users have a relationship to another type. This was caused by the code that checks whether any users exist to present a warning to developers. That code was running too early for relationships to work due to event timing issues.

## 3.3.0 - 2021-08-30

### Fixes

* Addresses the page jump when using the in-context undo/redo feature. The page will immediately return users to their origin scroll position after the content refreshes.
* Resolves slug-related bug when switching between images in the archived view of the media manager. The slug field was not taking into account the double slug prefix case.
* Fixes migration task crash when parking new page. Thanks to [Miro Yovchev](https://www.corllete.com/) for this fix.
* Fixes incorrect month name in `AposCellDate`, which can be optionally used in manage views of pieces. Thanks to [Miro Yovchev](https://www.corllete.com/) for this fix.

### Adds

* This version achieves localization (l10n) through a rich set of internationalization (i18n) features. For more information, [see the documentation](https://v3.docs.apostrophecms.org/).
* There is support for both static string localization and dynamic content localization.
* The home page, other parked pages, and the global document are automatically replicated to all configured locales at startup. Parked properties are refreshed if needed. Other pages and pieces are replicated if and when an editor chooses to do so.
* An API route has been added for voluntary replication, i.e. when deciding a document should exist in a second locale, or desiring to overwrite the current draft contents in locale `B` with the draft contents of locale `A`.
* Locales can specify `prefix` and `hostname` options, which are automatically recognized by middleware that removes the prefix dynamically where appropriate and sets `req.locale`. In 3.x this works more like the global site `prefix` option. This is a departure from 2.x which stored the prefix directly in the slug, creating maintenance issues.
* Locales are stateless: they are never recorded in the session. This eliminates many avenues for bugs and bad SEO. However, this also means the developer must fully distinguish them from the beginning via either `prefix` or `hostname`. A helpful error message is displayed if this is not the case.
* Switching locales preserves the user's editing session even if on separate hostnames. To enable this, if any locales have hostnames, all configured locales must have hostnames and/or baseUrl must be set for those that don't.
* An API route has been added to discover the locales in which a document exists. This provides basic information only for performance (it does not report `title` or `_url`).
* Editors can "localize" documents, copying draft content from one locale to another to create a corresponding document in a different locale. For convenience related documents, such as images and other pieces directly referenced by the document's structure, can be localized at the same time. Developers can opt out of this mechanism for a piece type entirely, check the box by default for that type, or leave it as an "opt-in" choice.
* The `@apostrophecms/i18n` module now uses `i18next` to implement static localization. All phrases in the Vue-based admin UI are passed through `i18next` via `this.$t`, and `i18next` is also available via `req.t()` in routes and `__t()` in templates. Apostrophe's own admin UI phrases are in the `apostrophe` namespace for a clean separation. An array of locale codes, such as `en` or `fr` or `en-au`, can be specified using the `locales` option to the `@apostrophecms/i18n` module. The first locale is the default, unless the `defaultLocale` option is set. If no locales are set, the locale defaults to `en`. The `i18next-http-middleware` locale guesser is installed and will select an available locale if possible, otherwise it will fall back to the default.
* In the admin UI, `v-tooltip` has been extended as `v-apos-tooltip`, which passes phrases through `i18next`.
* Developers can link to alternate locales by iterating over `data.localizations` in any page template. Each element always has `locale`, `label` and `homePageUrl` properties. Each element also has an `available` property (if true, the current context document is available in that locale), `title` and a small number of other document properties are populated, and `_url` redirects to the context document in that locale. The current locale is marked with `current: true`.
* To facilitate adding interpolated values to phrases that are passed as a single value through many layers of code, the `this.$t` helper provided in Vue also accepts an object argument with a `key` property. Additional properties may be used for interpolation.
* `i18next` localization JSON files can be added to the `i18n` subdirectory of *any* module, as long as its `i18n` option is set. The `i18n` object may specify `ns` to give an `i18next` namespace, otherwise phrases are in the default namespace, used when no namespace is specified with a `:` in an `i18next` call. The default namespace is yours for use at project level. Multiple modules may contribute to the same namespace.
* If `APOS_DEBUG_I18N=1` is set in the environment, the `i18next` debug flag is activated. For server-side translations, i.e. `req.t()` and `__t()`, debugging output will appear on the server console. For browser-side translations in the Vue admin UI, debugging output will appear in the browser console.
* If `APOS_SHOW_I18N=1` is set in the environment, all phrases passed through `i18next` are visually marked, to make it easier to find those that didn't go through `i18next`. This does not mean translations actually exist in the JSON files. For that, review the output of `APOS_DEBUG_I18N=1`.
* There is a locale switcher for editors.
* There is a backend route to accept a new locale on switch.
* A `req.clone(properties)` method is now available. This creates a clone of the `req` object, optionally passing in an object of properties to be set. The use of `req.clone` ensures the new object supports `req.get` and other methods of a true `req` object. This technique is mainly used to obtain a new request object with the same privileges but a different mode or locale, i.e. `mode: 'published'`.
* Fallback wrappers are provided for the `req.__()`, `res.__()` and `__()` localization helpers, which were never official or documented in 3.x but may be in use in projects ported from 2.x. These wrappers do not localize but do output the input they are given along with a developer warning. You should migrate them to use `req.t()` (in server-side javascript) or `__t()` (Nunjucks templates).

### Changes

* Bolsters the CSS that backs Apostrophe UI's typography to help prevent unintended style leaks at project-level code.
* Removes the 2.x series changelog entries. They can be found in the 2.0 branch in Github.

## 3.2.0 - 2021-08-13

### Fixes

* `req.hostname` now works as expected when `trustProxy: true` is passed to the `@apostrophecms/express` module.
* Apostrophe loads modules from npm if they exist there and are configured in the `modules` section of `app.js`. This was always intended only as a way to load direct, intentional dependencies of your project. However, since npm "flattens" the dependency tree, dependencies of dependencies that happen to have the same name as a project-level Apostrophe module could be loaded by default, crashing the site or causing unexpected behavior. So beginning with this release, Apostrophe scans `package.json` to verify an npm module is actually a dependency of the project itself before attempting to load it as an Apostrophe module.
* Fixes the reference to sanitize-html defaults in the rich text widget.
* Fixes the `toolbarToAllowedStyles` method in the rich text widget, which was not returning any configuration.
* Fixes the broken text alignment in rich text widgets.
* Adds a missing npm dependency on `chokidar`, which Apostrophe and Nunjucks use for template refreshes. In most environments this worked anyway due to an indirect dependency via the `sass` module, but for stability Apostrophe should depend directly on any npm module it uses.
* Fixes the display of inline range inputs, notably broken when using Palette
* Fixes occasional unique key errors from migrations when attempting to start up again with a site that experienced a startup failure before inserting its first document.
* Requires that locale names begin with a letter character to ensure order when looping over the object entries.
* Unit tests pass in MongoDB 5.x.

### Adds
* Adds Cut and Paste to area controls. You can now Cut a widget to a virtual clipboard and paste it in suitable areas. If an area
can include the widget on the clipboard, a special Clipboard widget will appear in area's Add UI. This works across pages as well.

### Changes
* Apostrophe's Global's UI (the @apostrophecms/global singleton has moved from the admin bar's content controls to the admin utility tray under a cog icon.
* The context bar's document Edit button, which was a cog icon, has been rolled into the doc's context menu.

## 3.1.3 - 2021-07-16

### Fixes

* Hotfix for an incompatibility between `vue-loader` and `webpack` 5.45.0 which causes a crash at startup in development, or asset build time in production. We have temporarily pinned our dependency to `webpack` 5.44.x. We are [contributing to the discussion around the best long-term fix for vue-loader](https://github.com/vuejs/vue-loader/issues/1854).

## 3.1.2 - 2021-07-14

### Changes

* Removes an unused method, `mapMongoIdToJqtreeId`, that was used in A2 but is no longer relevant.
* Removes deprecated and non-functional steps from the `edit` method in the `AposDocsManager.vue` component.
* Legacy migrations to update 3.0 alpha and 3.0 beta sites to 3.0 stable are still in place, with no functional changes, but have been relocated to separate source files for ease of maintenance. Note that this is not a migration path for 2.x databases. Tools for that are forthcoming.

## 3.1.1 - 2021-07-08

### Fixes

* Two distinct modules may each have their own `ui/src/index.scss` file, similar to the fix already applied to allow multiple `ui/src/index.js` files.

## 3.1.0 - 2021-06-30

### Fixes

* Corrects a bug that caused Apostrophe to rebuild the admin UI on every nodemon restart, which led to excessive wait times to test new code. Now this happens only when `package-lock.json` has been modified (i.e. you installed a new module that might contain new Apostrophe admin UI code). If you are actively developing Apostrophe admin UI code, you can opt into rebuilding all the time with the `APOS_DEV=1` environment variable. In any case, `ui/src` is always rebuilt in a dev environment.
* Updates `cheerio`, `deep-get-set`, and `oembetter` versions to resolve vulnerability warnings.
* Modules with a `ui/src` folder, but no other content, are no longer considered "empty" and do not generate a warning.
* Pushing a secondary context document now always results in entry to draft mode, as intended.
* Pushing a secondary context document works reliably, correcting a race condition that could cause the primary document to remain in context in some cases if the user was not already in edit mode.

### Changes

* Deprecates `self.renderPage` method for removal in next major version.
* Since `ui/src/index.js` files must export a function to avoid a browser error in production which breaks the website experience, we now detect this at startup and throw a more helpful error to prevent a last-minute discovery in production.

## 3.0.1 - 2021-06-17

### Fixes

* Fixes an error observed in the browser console when using more than one `ui/src/index.js` file in the same project. Using more than one is a good practice as it allows you to group frontend code with an appropriate module, or ship frontend code in an npm module that extends Apostrophe.
* Migrates all of our own frontend players and utilities from `ui/public` to `ui/src`, which provides a robust functional test of the above.
* Executes `ui/src` imports without waiting for next tick, which is appropriate as we have positioned it as an alternative to `ui/public` which is run without delay.

## 3.0.0 - 2021-06-16

### Breaks

* Previously our `a3-boilerplate` project came with a webpack build that pushed code to the `ui/public` folder of an `asset` module. Now the webpack build is not needed because Apostrophe takes care of compiling `ui/src` for us. This is good! However, **if you are transitioning your project to this new strategy, you will need to remove the `modules/asset/ui/public` folder from your project manually** to ensure that webpack-generated code originally intended for webpack-dev-server does not fail with a `publicPath` error in the console.
* The `CORE_DEV=1` environment setting has been changed to `APOS_DEV=1` because it is appropriate for anyone who is actively developing custom Apostrophe admin UI using `ui/apos` folders in their own modules.
* Apostrophe now uses Dart Sass, aka the `sass` npm module. The `node-sass` npm module has been deprecated by its authors for some time now. Most existing projects will be unaffected, but those writing their own Apostrophe UI components will need to change any `/deep/` selectors to `::v-deep` and consider making other Dart Sass updates as well. For more information see the [Dart Sass documentation](https://sass-lang.com/dart-sass). Those embracing the new `ui/src` feature should also bear in mind that Dart Sass is being used.

### Changes

* Relationship ids are now stored as aposDocIds (without the locale and mode part). The appropriate locale and mode are known from the request. This allows easy comparison and copying of these properties across locales and fixes a bug with reverse relationships when publishing documents. A migration has been added to take care of this conversion on first startup.
- The `attachment` field type now correctly limits file uploads by file type when using the `fileGroup` field option.
- Uploading SVG files is permitted in the Media Library by default.

### Adds

- Apostrophe now enables you to ship frontend JavaScript and Sass (using the SCSS syntax) without your own webpack configuration.
- Any module may contain modern JavaScript in a `ui/src/index.js` file, which may use `import` to bring in other files in the standard way. Note that **`ui/src/index.js must export a function`**. These functions are called for you in the order modules are initialized.
- Any module may contain a Sass (SCSS) stylesheet in a `ui/src/index.scss` file, which may also import other Sass (SCSS) files.
- Any project that requires IE11 support for `ui/src` JavaScript code can enable it by setting the `es5: true` option to the `@apostrophecms/asset` module. Apostrophe produces separate builds for IE11 and modern browsers, so there is no loss of performance in modern browsers. Code is automatically compiled for IE11 using `babel` and missing language features are polyfilled using `core-js` so you can use promises, `async/await` and other standard modern JavaScript features.
- `ui/public` is still available for raw JavaScript and CSS files that should be pushed *as-is* to the browser. The best use of this feature is to deliver the output of your own custom webpack build, if you have one.
- Adds browser-side `editMode` flag that tracks the state of the current view (edit or preview), located at `window.apos.adminBar.editMode`.
- Support for automatic inline style attribute sanitization for Rich Text widgets.
- Adds text align controls for Rich Text widgets. The following tools are now supported as part of a rich text widget's `toolbar` property:
-- `alignLeft`
-- `alignRight`
-- `alignCenter`
-- `alignJustify`
- `@apostrophecms/express` module now supports the `trustProxy: true` option, allowing your reverse proxy server (such as nginx) to pass on the original hostname, protocol and client IP address.

### Fixes

* Unit tests passing again. Temporarily disabled npm audit checks as a source of critical failures owing to upstream issues with third-party packages which are not actually a concern in our use case.
* Fixed issues with the query builder code for relationships. These issues were introduced in beta 3 but did not break typical applications, except for displaying distinct choices for existing values of a relationship field.
* Checkbox field types can now be used as conditional fields.
* Tracks references to attachments correctly, and introduces a migration to address any attachments previously tracked as part of documents that merely have a relationship to the proper document, i.e. pages containing widgets that reference an image piece.
* Tracks the "previously published" version of a document as a legitimate reference to any attachments, so that they are not discarded and can be brought back as expected if "Undo Publish" is clicked.
* Reverse relationships work properly for published documents.
* Relationship subfields are now loaded properly when `reverseOf` is used.
* "Discard Draft" is available when appropriate in "Manage Pages" and "Manage Pieces."
* "Discard Draft" disables the "Submit Updates" button when working as a contributor.
* Relationship subfields can now be edited when selecting in the full "manage view" browser, as well as in the compact relationship field view which worked previously.
* Relationship subfields now respect the `def` property.
* Relationship subfields are restored if you deselect a document and then reselect it within a single editing experience, i.e. accidentally deselect and immediately reselect, for instance.
* A console warning when editing subfields for a new relationship was fixed.
* Field type `color`'s `format` option moved out of the UI options and into the general options object. Supported formats are "rgb", "prgb", "hex6", "hex3", "hex8", "name", "hsl", "hsv". Pass the `format` string like:
```js
myColorField: {
  type: 'color',
  label: 'My Color',
  options: {
    format: 'hsl'
  }
}
```
* Restored Vue dependency to using semantic versioning now that Vue 2.6.14 has been released with a fix for the bug that required us to pin 2.6.12.
* Nunjucks template loader is fully compatible with Linux in a development environment.
* Improved template performance by reusing template loaders.
* `min` and `max` work properly for both string-like and number-like fields.
* Negative numbers, leading minus and plus signs, and trailing periods are accepted in the right ways by appropriate field types.
* If a user is inadvertently inserted with no password, set a random password on the backend for safety. In tests it appears that login with a blank password was already forbidden, but this provides an additional level of certainty.
* `data.page` and `data.contextOptions` are now available in `widget.html` templates in most cases. Specifically, they are available when loading the page, (2) when a widget has just been inserted on the page, and (3) when a widget has just been edited and saved back to the page. However, bear in mind that these parameters are never available when a widget is being edited "out of context" via "Page Settings", via the "Edit Piece" dialog box, via a dialog box for a parent widget, etc. Your templates should be written to tolerate the absence of these parameters.
* Double slashes in the slug cannot be used to trick Apostrophe into serving as an open redirect (fix ported to 3.x from 2.92.0).
* The global doc respects the `def` property of schema fields when first inserted at site creation time.
* Fixed fragment keyword arguments being available when not a part of the fragment signature.

## 3.0.0-beta.3.1 - 2021-06-07

### Breaks
- This backwards compatibility break actually occurred in 3.0.0-beta.3 and was not documented at that time, but it is important to know that the following Rich Text tool names have been updated to match Tiptap2's convention:
-- `bullet_list` -> `bulletList`
-- `ordered_list` -> `orderedList`
-- `code_block` -> `codeBlock`
-- `horizontal_rule` -> `horizontalRule`

### Fixes

- Rich Text default tool names updated, no longer broken. Bug introduced in 3.0.0-beta.3.
- Fixed Rich Text's tool cascade to properly account for core defaults, project level defaults, and area-specific options.

## 3.0.0-beta.3 - 2021-06-03

### Security Fixes

The `nlbr` and `nlp` Nunjucks filters marked their output as safe to preserve the tags that they added, without first escaping their input, creating a CSRF risk. These filters have been updated to escape their input unless it has already been marked safe. No code changes are required to templates whose input to the filter is intended as plaintext, however if you were intentionally leveraging this bug to output unescaped HTML markup you will need to make sure your input is free of CSRF risks and then use the `| safe` filter before the `| nlbr` or `| nlp` filter.

### Adds

- Added the `ignoreUnusedFolderWarning` option for modules that intentionally might not be activated or inherited from in a particular startup.
- Better explanation of how to replace macros with fragments, in particular how to call the fragments with `{% render fragmentName(args) %}`.

### Fixes

- Temporarily pinned to Vue 2.6.12 to fix an issue where the "New" button in the piece manager modals disappeared. We think this is a bug in the newly released Vue 2.6.13 but we are continuing to research it.
- Updated dependencies on `sanitize-html` and `nodemailer` to new major versions, causing no bc breaks at the ApostropheCMS level. This resolved two critical vulnerabilities according to `npm audit`.
- Removed many unused dependencies.
- The data retained for "Undo Publish" no longer causes slug conflicts in certain situations.
- Custom piece types using `localized: false` or `autopublish: true,` as well as singleton types, now display the correct options on the "Save" dropdown.
- The "Save and View," "Publish and View" and/or "Save Draft and Preview" options now appear only if an appropriate piece page actually exists for the piece type.
- Duplicating a widget now properly assigns new IDs to all copied sub-widgets, sub-areas and array items as well.

- Added the `ignoreUnusedFolderWarning` option for modules that intentionally might not be activated or inherited from in a particular startup.
- If you refresh the page while previewing or editing, you will be returned to that same state.

### Notices

- Numerous `npm audit` vulnerability warnings relating to `postcss` 7.x were examined, however it was determined that these are based on the idea of a malicious SASS coder attempting to cause a denial of service. Apostrophe developers would in any case be able to contribute JavaScript as well and so are already expected to be trusted parties. This issue must be resolved upstream in packages including both `stylelint` and `vue-loader` which have considerable work to do before supporting `postcss` 8.x, and in any case public access to write SASS is not part of the attack surface of Apostrophe.

### Changes

- When logging out on a page that only exists in draft form, or a page with access controls, you are redirected to the home page rather than seeing a 404 message.

- Rich text editor upgraded to [tiptap 2.x beta](https://www.tiptap.dev) :tada:. On the surface not a lot has changed with the upgrade, but tiptap 2 has big improvements in terms of speed, composability, and extension support. [See the technical differences of tiptap 1 and 2 here](https://www.tiptap.dev/overview/upgrade-guide#reasons-to-upgrade-to-tiptap-2x)

## 3.0.0-beta.2 - 2021-05-21

### **Breaks**

- The `updateModified: false` option, formerly supported only by `apos.doc.update`, has been renamed to `setModified: false` and is now supported by `apos.doc.insert` as well. If explicitly set to false, the insert and update methods will leave the `modified` property alone, rather than trying to detect or infer whether a change has been made to the draft relative to the published version.
- The `permission` module no longer takes an `interestingTypes` option. Instead, doc type managers may set their `showPermissions` option to `true` to always be broken out separately in the permissions explorer, or explicitly set it to `false` to never be mentioned at all, even on a list of typical piece types that have the same permissions. This allows module creators to ship the right options with their modules rather than requiring the developer to hand-configure `interestingTypes`.
- When editing users, the permissions explorer no longer lists "submitted draft" as a piece type.
- Removed `apos.adminBar.group` method, which is unlikely to be needed in 3.x. One can group admin bar items into dropdowns via the `groups` option.
- Raw HTML is no longer permitted in an `apos.notify` message parameter. Instead, `options.buttons` is available. If present, it must be an array of objects with `type` and `label` properties. If `type` is `'event'` then that button object must have `name` and `data` properties, and when clicked the button will trigger an apos bus event of the given `name` with the provided `data` object. Currently `'event'` is the only supported value for `type`.

### Adds

- The name `@apostrophecms/any-page-type` is now accepted for relationships that should match any page. With this change, the doc type manager module name and the type name are now identical for all types in 3.x. However, for backwards compatibility `@apostrophecms/page` is still accepted. `apos.doc.getManager` will accept either name.
- Sets the project root-level `views` directory as the default fallback views directory. This is no longer a necessary configuration in projects unless they want to change it on the `@apostrophecms/template` option `viewsFolderFallback`.
- The new `afterAposScripts` nunjucks block allows for pushing markup after Apostrophe's asset bundle script tag, at the end of the body. This is a useful way to add a script tag for Webpack's hot reload capabilities in development while still ensuring that Apostrophe's utility methods are available first, like they are in production.
- An `uploadfs` option may be passed to the `@apostrophecms/asset` module, in order to pass options configuring a separate instance of `uploadfs` specifically for the static assets. The `@apostrophecms/uploadfs` module now exports a method to instantiate an uploadfs instance. The default behavior, in which user-uploaded attachments and static assets share a single instance of uploadfs, is unchanged. Note that asset builds never use uploadfs unless `APOS_UPLOADFS_ASSETS=1` is set in the environment.
- `AposButtonSplit` is a new UI component that combines a button with a context menu. Users can act on a primary action or change the button's function via menu button to the right of the button itself.
- Developers can now pass options to the `color` schema field by passing a `pickerOptions` object through your field. This allows for modifying/removing the default color palette, changing the resulting color format, and disabling various UI. For full set of options [see this example](https://github.com/xiaokaike/vue-color/blob/master/src/components/Sketch.vue)
- `AposModal` now emits a `ready` event when it is fully painted and can be interacted with by users or code.
- The video widget is now compatible with vimeo private videos when the domain is on the allowlist in vimeo.

### Changes

- You can now override the parked page definition for the home page without copying the entirety of `minimumPark` from the source code. Specifically, you will not lose the root archive page if you park the home page without explicitly parking the archive page as well. This makes it easier to choose your own type for the home page, in lieu of `@apostrophecms/home-page`.

### Fixes

- Piece types like users that have a slug prefix no longer trigger a false positive as being "modified" when you first click the "New" button.
- The `name` option to widget modules, which never worked in 3.x, has been officially removed. The name of the widget type is always the name of the module, with the `-widget` suffix removed.
- The home page and other parked pages should not immediately show as "pending changes."
- In-context editing works properly when the current browser URL has a hash (portion beginning with `#`), enabling the use of the hash for project-specific work. Thanks to [https://stepanjakl.com/](Štěpán Jákl) for reporting the issue.
- When present, the `apos.http.addQueryToUrl` method preserves the hash of the URL intact.
- The home page and other parked pages should not immediately show as "pending changes."
- The browser-side `apos.http.parseQuery` function now handles objects and arrays properly again.
- The in-context menu for documents has been refactored as a smart component that carries out actions on its own, eliminating a great deal of redundant code, props and events.
- Added additional retries when binding to the port in a dev environment.
- The "Submit" button in the admin bar updates properly to "Submitted" if the submission happens in the page settings modal.
- Skipping positional arguments in fragments now works as expected.
- The rich text editor now supports specifying a `styles` array with no `p` tags properly. A newly added rich text widget initially contains an element with the first style, rather than always a paragraph. If no styles are configured, a `p` tag is assumed. Thanks to Stepan Jakl for reporting the issue.

### Changes
- Editor modal's Save button (publish / save draft / submit) now updated to use the `AposSplitButton` component. Editors can choose from several follow-up actions that occur after save, including creating another piece of content of the same type, being taken to the in-context version of the document, or being returned to the manager. Editor's selection is saved in localstorage, creating a remembered preference per content type.

## 3.0.0-beta.1.1 - 2021-05-07

### Fixes

- A hotfix for an issue spotted in beta 1 in our demo: all previously published pages of sites migrated from early alpha releases had a "Draft" label until published again.

## 3.0.0-beta.1 - 2021-05-06

### **Breaks**

- Removes the `firstName` and `lastName` fields in user pieces.
- The query parameters `apos-refresh`, `apos-edit`, `apos-mode` and `apos-locale` are now `aposRefresh`, `aposEdit`, `aposMode`and `aposLocale`. Going forward all query parameters will be camelCase for consistency with query builders.

### Changes

- Archiving a page or piece deletes any outstanding draft in favor of archiving the last published version. Previously the behavior was effectively the opposite.
- "Publish Changes" button label has been changes to "Update".
- Draft mode is no longer the default view for published documents.
- The page and piece manager views now display the title, etc. of the published version of a document, unless that document only exists in draft form. However a label is also provided indicating if a newer draft is in progress.
- Notifications have been updated with a new visual display and animation style.

### **Adds**

- Four permissions roles are supported and enforced: guest, contributor, editor and admin. See the documentation for details. Pre-existing alpha users are automatically migrated to the admin role.
- Documents in managers now have context sensitive action menus that allow actions like edit, discard draft, archive, restore, etc.
- A fragment call may now have a body using `rendercall`, just like a macro call can have a body using `call`. In addition, fragments can now have named arguments, just like macros. Many thanks to Miro Yovchev for contributing this implementation.
- Major performance improvement to the `nestedModuleSubdirs` option.
- Updates URL fields and oEmbed URL requests to use the `httpsFix` option in launder's `url()` method.
- Documents receive a state label based on their document state (draft, pending, pending updates)
- Contributors can submit drafts for review ("Submit" versus "Submit Updates").
- Editors and admins can manage submitted drafts.
- Editors and admins can easily see the number of proposed changes awaiting their attention.
- Support for virtual piece types, such as submitted drafts, which in actuality manage more than one type of doc.
- Confirm modals now support a schema which can be assessed after confirmation.
- When archiving and restoring pages, editors can chose whether the action affects only this document or this document + children
- Routes support the `before` syntax, allowing routes that are added to Express prior to the routes or middleware of another module. The syntax `before: 'middleware:moduleName'` must be used to add the route prior to the middleware of `moduleName`. If `middleware:` is not used, the route is added before the routes of `moduleName`. Note that normally all middleware is added before all routes.
- A `url` property can now optionally be specified when adding middleware. By default all middleware is global.
- The pieces REST GET API now supports returning only a count of all matching pieces, using the `?count=1` query parameter.
- Admin bar menu items can now specify a custom Vue component to be used in place of `AposButton`.
- Sets `username` fields to follow the user `title` field to remove an extra step in user creation.
- Adds default data to the `outerLayoutBase.html` `<title>` tag: `data.piece.title or data.page.title`.
- Moves the core UI build task into the start up process. The UI build runs automatically when `NODE_ENV` is *not* 'production' and when:
    1. The build folder does not yet exist.
    2. The package.json file is newer than the existing UI build.
    3. You explicitly tell it to by setting the environment variable `CORE_DEV=1`
- The new `._ids(_idOrArrayOfIds)` query builder replaces `explicitOrder` and accepts an array of document `_id`s or a single one. `_id` can be used as a multivalued query parameter. Documents are returned in the order you specify, and just like with single-document REST GET requests, the locale of the `_id`s is overridden by the `aposMode` query parameter if present.
- The `.withPublished(true)` query builder adds a `_publishedDoc` property to each returned draft document that has a published equivalent. `withPublished=1` can be used as a query parameter. Note this is not the way to fetch only published documents. For that, use `.locale('en:published')` or similar.
- The server-side implementation of `apos.http.post` now supports passing a `FormData` object created with the `[form-data](https://www.npmjs.com/package/form-data)` npm module. This keeps the API parallel with the browser-side implementation and allows for unit testing the attachments feature, as well as uploading files to internal and external APIs from the server.
- `manuallyPublished` computed property moved to the `AposPublishMixin` for the use cases where that mixin is otherwise warranted.
- `columns` specified for a piece type's manage view can have a name that uses "dot notation" to access a subproperty. Also, for types that are localized, the column name can begin with `draft:` or `published:` to specifically display a property of the draft or published version of the document rather than the best available. When a prefix is not used, the property comes from the published version of the document if available, otherwise from the draft.
- For page queries, the `children` query builder is now supported in query strings, including the `depth` subproperty. For instance you could fetch `/api/v1/@apostrophecms/page/id-of-page?children=1` or `/api/v1/@apostrophecms/page/id-of-page?children[depth]=3`.
- Setting `APOS_LOG_ALL_QUERIES=1` now logs the projection, skip, limit and sort in addition to the criteria, which were previously logged.

### **Fixes**

- Fragments can now call other fragments, both those declared in the same file and those imported, just like macros calling other macros. Thanks to Miro Yovchev for reporting the issue.
- There was a bug that allowed parked properties, such as the slug of the home page, to be edited. Note that if you don't want a property of a parked page to be locked down forever you can use the `_defaults` feature of parked pages.
- A required field error no longer appears immediately when you first start creating a user.
- Vue warning in the pieces manager due to use of value rather than name of column as a Vue key. Thanks to Miro Yovchev for spotting the issue.
- "Save Draft" is not an appropriate operation to offer when editing users.
- Pager links no longer break due to `aposRefresh=1` when in edit mode. Also removed superfluous `append` query parameter from these.
- You may now intentionally clear the username and slug fields in preparation to type a new value. They do not instantly repopulate based on the title field when you clear them.
- Language of buttons, labels, filters, and other UI updated and normalized throughout.
- A contributor who enters the page tree dialog box, opens the editor, and selects "delete draft" from within the editor of an individual page now sees the page tree reflect that change right away.
- The page manager listens for content change events in general and its refresh mechanism is robust in possible situations where both an explicit refresh call and a content change event occur.
- Automatically retries once if unable to bind to the port in a dev environment. This helps with occasional `EADDRINUSE` errors during nodemon restarts.
- Update the current page's context bar properly when appropriate after actions such as "Discard Draft."
- The main archive page cannot be restored, etc. via the context menu in the page tree.
- The context menu and "Preview Draft" are both disabled while errors are present in the editor dialog box.
- "Duplicate" should lead to a "Publish" button, not an "Update" button, "Submit" rather than "Submit Update," etc.
- When you "Duplicate" the home page you should be able to set a slug for the new page (parked properties of parked pages should be editable when making a duplicate).
- When duplicating the home page, the suggested slug should not be `/` as only one page can have that slug at a time.
- Attention is properly called to a slug conflict if it exists immediately when the document is opened (such as making a copy where the suggested slug has already been used for another copy).
- "Preview Draft" never appears for types that do not use drafts.
- The toggle state of admin bar utility items should only be mapped to an `is-active` class if, like palette, they opt in with `toggle: true`
- Fixed unique key errors in the migrate task by moving the parking of parked pages to a new `@apostrophecms/migrate:after` event handler, which runs only after migrations, whether that is at startup (in dev) or at the end of the migration task (in production).
- UI does not offer "Archive" for the home page, or other archived pages.
- Notification checks and other polling requests now occur only when the tab is in the foreground, resolving a number of problems that masqueraded as other bugs when the browser hit its connection limit for multiple tabs on the same site.
- Parked pages are now parked immediately after database migrations are checked and/or run. In dev this still happens at each startup. In production this happens when the database is brand new and when the migration task is manually run.

## 3.0.0-alpha.7 - 2021-04-07

### Breaks

* The `trash` property has been renamed `archived`, and throughout the UI we refer to "archiving" and the "archive" rather than "move to trash" and the "trash can." A database migration is included to address this for existing databases. However, **if you set the minimumPark option, or used a boilerplate in which it is set,** you will need to **change the settings for the `parkedId: 'trash'` page to match those [currently found in the `minimumPark` option setting in the `@apostrophecms/page` source code](https://github.com/apostrophecms/apostrophe/blob/481252f9bd8f42b62648a0695105e6e9250810d3/modules/%40apostrophecms/page/index.js#L25-L32).

### Adds

* General UX and UI improvements to the experience of moving documents to and from the archive, formerly known as the trash.
* Links to each piece are available in the manage view when appropriate.
* Search is implemented in the media library.
* You can now pass core widgets a `className` option when configuring them as part of an area.
* `previewDraft` for pieces, adds a Preview Draft button on creation for quick in-context editing. Defaults to true.

### Changes

* Do not immediately redirect to new pages and pieces.
* Restored pieces now restore as unpublished drafts.
* Refactored the admin bar component for maintainability.
* Notification style updates

### Fixes

* Advisory lock no longer triggers an update to the modification timestamp of a document.
* Attempts to connect Apostrophe 3.x to an Apostrophe 2.x database are blocked to prevent content loss.
* "Save as Draft" is now available as soon as a new document is created.
* Areas nested in array schema fields can now be edited in context.
* When using `apos.image.first`, the alt attribute of the image piece is available on the returned attachment object as `._alt`. In addition, `_credit` and `_creditUrl` are available.
* Fixes relating to the editing of widgets in nested areas, both on the page and in the modal.
* Removed published / draft switch for unpublished drafts.
* "Publish Changes" appears only at appropriate times.
* Notifications moved from the bottom right of the viewport to the bottom center, fixing some cases of UI overlap.

## 3.0.0-alpha.6.1 - 2021-03-26

### Fixes

* Conditional fields (`if`) and the "following values" mechanism now work properly in array item fields.
* When editing "Page Settings" or a piece, the "publish" button should not be clickable if there are errors.

## 3.0.0-alpha.6 - 2021-03-24

### Adds
* You can "copy" a page or a piece via the ⠇ menu.
* When moving the current page or piece to the trash, you are taken to the home page.
* `permissions: false` is supported for piece and page insert operations.
* Adds note to remove deprecated `allowedInChooser` option on piece type filters.
* UX improvement: "Move to Trash" and "Restore" buttons added for pieces, replacing the boolean field. You can open a piece that is in the trash in a read-only way in order to review it and click "Restore."
* Advisory lock support has been completed for all content types, including on-page, in-context editing. This prevents accidental conflicts between editors.
* Image widgets now accept a `size` context option from the template, which can be used to avoid sending a full-width image for a very small placement.
* Additional improvements.

### Fixes
* Fixes error from missing `select` method in `AposPiecesManager` component.
* No more migration messages at startup for brand-new sites.
* `max` is now properly implemented for relationships when using the manager dialog box as a chooser.
* "Trash" filter now displays its state properly in the piece manager dialog box.
* Dragging an image to the media library works reliably.
* Infinite loop warning when editing page titles has been fixed.
* Users can locate the tab that still contains errors when blocked from saving a piece due to schema field errors.
* Calling `insert` works properly in the `init` function of a module.
* Additional fixes.

### Breaks

* Apostrophe's instance of `uploadfs` has moved from `apos.attachment.uploadfs` to `apos.uploadfs`. The `uploadfs` configuration option has similarly moved from the `@apostrophecms/attachment` module to the `@apostrophecms/uploadfs` module. `imageSizes` is still an option to `@apostrophecms/attachment`.

## 3.0.0-alpha.5 - 2021-02-11

* Conditional fields are now supported via the new `if` syntax. The old 2.x `showFields` feature has been replaced with `if: { ... }`.
* Adds the option to pass context options to an area for its widgets following the `with` keyword. Context options for widgets not in that area (or that don't exist) are ignored. Syntax: `{% area data.page, 'areaName' with { '@apostrophecms/image: { size: 'full' } } %}`.
* Advisory locking has been implemented for in-context editing, including nested contexts like the palette module. Advisory locking has also been implemented for the media manager, completing the advisory locking story.
* Detects many common configuration errors at startup.
* Extends `getBrowserData` in `@apostrophecms/doc-type` rather than overwriting the method.
* If a select element has no default, but is required, it should default to the first option. The select elements appeared as if this were the case, but on save you would be told to make a choice, forcing you to change and change back. This has been fixed.
* Removes 2.x piece module option code, including for `contextual`, `manageViews`, `publishMenu`, and `contextMenu`.
* Removes admin bar module options related to 2.x slide-out UI: `openOnLoad`, `openOnHomepageLoad`, `closeDelay`.
* Fixed a bug that allowed users to appear to be in edit mode while looking at published content in certain edge cases.
* The PATCH API for pages can now infer the correct _id in cases where the locale is specified in the query string as an override, just like other methods.
* Check permissions for the delete and publish operations.
* Many bug fixes.

### Breaks
* Changes the `piecesModuleName` option to `pieceModuleName` (no "s") in the `@apostrophecms/piece-page-type` module. This feature is used only when you have two or more piece page types for the same piece type.

## 3.0.0-alpha.4.2 - 2021-01-27

* The `label` option is no longer required for widget type modules. This was already true for piece type and page type modules.
* Ability to namespace asset builds. Do not push asset builds to uploadfs unless specified.

### Breaking changes

* Removes the `browser` module option, which was only used by the rich text widget in core. All browser data should now be added by extending or overriding `getBrowserData` in a module. Also updates `getComponentName` to reference `options.components` instead of `options.browser.components`.

## 3.0.0-alpha.4.1

* Hotfix: the asset module now looks for a `./release-id` file (relative to the project), not a `./data/release-id` file, because `data` is not a deployed folder and the intent of `release-id` is to share a common release identifier between the asset build step and the deployed instances.

## 3.0.0-alpha.4

* **"Fragments" have been added to the Apostrophe template API, as an alternative to Nunjucks' macros, to fully support areas and async components.** [See the A3 alpha documentation](https://a3.docs.apos.dev/guide/widgets-and-templates/fragments.html) for instructions on how to use this feature.
* **CSS files in the `ui/public` subdirectory of any module are now bundled and pushed to the browser.** This allows you to efficiently deliver your CSS assets, just as you can deliver JS assets in `ui/public`. Note that these assets must be browser-ready JS and CSS, so it is customary to use your own webpack build to generate them. See [the a3-boilerplate project](https://github.com/apostrophecms/a3-boilerplate) for an example, especially `webpack.config.js`.
* **More support for rendering HTML in REST API requests.** See the `render-areas` query parameter in [piece and page REST API documentation](https://a3.docs.apos.dev/reference/api/pieces.html#get-api-v1-piece-name).
* **Context bar takeover capability,** for situations where a secondary document should temporarily own the undo/redo/publish UI.
* **Unpublished pages in the tree** are easier to identify
* **Range fields** have been added.
* **Support for npm bundles is back.** It works just like in 2.x, but the property is `bundle`, not `moogBundle`. Thanks to Miro Yovchev.

### Breaking changes

* **A3 now uses webpack 5.** For now, **due to a known issue with vue-loader, your own project must also be updated to use webpack 5.** The a3-boilerplate project has been updated accordingly, so you may refer to [the a3-boilerplate project](https://github.com/apostrophecms/a3-boilerplate) for an example of the changes to be made, notably in `webpack.config.js` and `package.json`. We are in communication with upstream developers to resolve the issue so that projects and apostrophe core can use different major versions of webpack.

## 3.0.0-alpha.3

Third alpha release of 3.x. Introduced draft mode and the "Publish Changes" button.

## 3.0.0-alpha.2

Second alpha release of 3.x. Introduced a distinct "edit" mode.

## 3.0.0-alpha.1

First alpha release of 3.x.<|MERGE_RESOLUTION|>--- conflicted
+++ resolved
@@ -17,11 +17,9 @@
 * `this.modified` was not working properly (set to false when saving). We can now avoid to reload images when saving no changes.
 * In media manager images checkboxes are disabled when max is reached.
 * In media manager when updating an image or archiving, update the list instead of fetching and update checked documents to see changes in the right panel selected list.
-
-### Fixes
-
 * Identify and mark server validation errors in the admin UI. This helps editors identify already existing data fields, having validation errors when schema changes (e.g. optional field becomes required).
-<<<<<<< HEAD
+* Removes `menu-offset` props that were causing `AposContextMenu` to not display properly. 
+Allows to pass a number or an array to `ApodContextMenu` to set the offset of the context menu (main and cross axis see `floating-ui` documentation).
 
 ### Changes
 
@@ -29,10 +27,6 @@
 If a max is set to allow only one image, clicking on the selected image will remove it from the selection. Clicking on another image will update the selection with the newly clicked image. 
 If a max is set to allow multiple images, you can remove images from the selection by using the checkbox. Clicking on the image will bring the image schema in the right panel.
 You can upload images even if the max has been reached. We will append the uploaded images to the existing selection up to the max if any.
-=======
-* Removes `menu-offset` props that were causing `AposContextMenu` to not display properly. 
-Allows to pass a number or an array to `ApodContextMenu` to set the offset of the context menu (main and cross axis see `floating-ui` documentation).
->>>>>>> 48b94182
 
 ## 4.4.3 (2024-06-17)
 
