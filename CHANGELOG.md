--- conflicted
+++ resolved
@@ -5,11 +5,8 @@
 ### Adds
 
 * Emit a `beforeInsert` event from the `@apostrophecms:attachment` module, with `req` and the `doc` as arguments, in order to give the possibility to override the attachment.
-<<<<<<< HEAD
+* Emit a `beforeSaveSafe` event from the `@apostrophecms:user` module, with `req`, `safeUser` and `user` as arguments, in order to give the possibility to override properties of the 'safe' object which contains password hashes and other information too sensitive to be stored in the aposDocs collection.
 * Convert uppercase URLs automatically to their lowercase version - can be disabled with `redirectFailedUpperCaseUrls: false` in `@apostrophecms/page/index.js` options.
-=======
-* Emit a `beforeSaveSafe` event from the `@apostrophecms:user` module, with `req`, `safeUser` and `user` as arguments, in order to give the possibility to override properties of the 'safe' object which contains password hashes and other information too sensitive to be stored in the aposDocs collection.
->>>>>>> b266f91d
 
 ### Fixes
 
