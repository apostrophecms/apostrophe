# Changelog

## UNRELEASED

<<<<<<< HEAD
### Breaks
- The `updateModified: false` option, formerly supported only by `apos.doc.update`, has been renamed to `setModified: false` and is now supported by `apos.doc.insert` as well. If explicitly set to false, the insert and update methods will leave the `modified` property alone, rather than trying to detect or infer whether a change has been made to the draft relative to the published version.
=======
### **Breaks**

- Removed `apos.adminBar.group` method, which is unlikely to be needed in 3.x. One can group admin bar items into dropdowns via the `groups` option.
>>>>>>> 64bcae15

### Fixes

- The `name` option to widget modules, which never worked in 3.x, has been officially removed. The name of the widget type is always the name of the module, with the `-widget` suffix removed.
- The home page and other parked pages should not immediately show as "pending changes." 

## 3.0.0-beta.1.1 - 2021-05-07

### Fixes

- A hotfix for an issue spotted in beta 1 in our demo: all previously published pages of sites migrated from early alpha releases had a "Draft" label until published again.

## 3.0.0-beta.1 - 2021-05-06

### **Breaks**

- Removes the `firstName` and `lastName` fields in user pieces.
- The query parameters `apos-refresh`, `apos-edit`, `apos-mode` and `apos-locale` are now `aposRefresh`, `aposEdit`, `aposMode`and `aposLocale`. Going forward all query parameters will be camelCase for consistency with query builders.

### Changes

- Archiving a page or piece deletes any outstanding draft in favor of archiving the last published version. Previously the behavior was effectively the opposite.
- "Publish Changes" button label has been changes to "Update".
- Draft mode is no longer the default view for published documents.
- The page and piece manager views now display the title, etc. of the published version of a document, unless that document only exists in draft form. However a label is also provided indicating if a newer draft is in progress.
- Notifications have been updated with a new visual display and animation style.

### **Adds**

- Four permissions roles are supported and enforced: guest, contributor, editor and admin. See the documentation for details. Pre-existing alpha users are automatically migrated to the admin role.
- Documents in managers now have context sensitive action menus that allow actions like edit, discard draft, archive, restore, etc.
- A fragment call may now have a body using `rendercall`, just like a macro call can have a body using `call`. In addition, fragments can now have named arguments, just like macros. Many thanks to Miro Yovchev for contributing this implementation.
- Major performance improvement to the `nestedModuleSubdirs` option.
- Updates URL fields and oEmbed URL requests to use the `httpsFix` option in launder's `url()` method.
- Documents receive a state label based on their document state (draft, pending, pending updates)
- Contributors can submit drafts for review ("Submit" versus "Submit Updates").
- Editors and admins can manage submitted drafts.
- Editors and admins can easily see the number of proposed changes awaiting their attention.
- Support for virtual piece types, such as submitted drafts, which in actuality manage more than one type of doc.
- Confirm modals now support a schema which can be assessed after confirmation.
- When archiving and restoring pages, editors can chose whether the action affects only this document or this document + children
- Routes support the `before` syntax, allowing routes that are added to Express prior to the routes or middleware of another module. The syntax `before: 'middleware:moduleName'` must be used to add the route prior to the middleware of `moduleName`. If `middleware:` is not used, the route is added before the routes of `moduleName`. Note that normally all middleware is added before all routes.
- A `url` property can now optionally be specified when adding middleware. By default all middleware is global.
- The pieces REST GET API now supports returning only a count of all matching pieces, using the `?count=1` query parameter.
- Admin bar menu items can now specify a custom Vue component to be used in place of `AposButton`.
- Sets `username` fields to follow the user `title` field to remove an extra step in user creation.
- Adds default data to the `outerLayoutBase.html` `<title>` tag: `data.piece.title or data.page.title`.
- Moves the core UI build task into the start up process. The UI build runs automatically when `NODE_ENV` is *not* 'production' and when:
    1. The build folder does not yet exist.
    2. The package.json file is newer than the existing UI build.
    3. You explicitly tell it to by setting the environment variable `CORE_DEV=1`
- The new `._ids(_idOrArrayOfIds)` query builder replaces `explicitOrder` and accepts an array of document `_id`s or a single one. `_id` can be used as a multivalued query parameter. Documents are returned in the order you specify, and just like with single-document REST GET requests, the locale of the `_id`s is overridden by the `aposMode` query parameter if present.
- The `.withPublished(true)` query builder adds a `_publishedDoc` property to each returned draft document that has a published equivalent. `withPublished=1` can be used as a query parameter. Note this is not the way to fetch only published documents. For that, use `.locale('en:published')` or similar.
- The server-side implementation of `apos.http.post` now supports passing a `FormData` object created with the `[form-data](https://www.npmjs.com/package/form-data)` npm module. This keeps the API parallel with the browser-side implementation and allows for unit testing the attachments feature, as well as uploading files to internal and external APIs from the server.
- `manuallyPublished` computed property moved to the `AposPublishMixin` for the use cases where that mixin is otherwise warranted.
- `columns` specified for a piece type's manage view can have a name that uses "dot notation" to access a subproperty. Also, for types that are localized, the column name can begin with `draft:` or `published:` to specifically display a property of the draft or published version of the document rather than the best available. When a prefix is not used, the property comes from the published version of the document if available, otherwise from the draft.
- For page queries, the `children` query builder is now supported in query strings, including the `depth` subproperty. For instance you could fetch `/api/v1/@apostrophecms/page/id-of-page?children=1` or `/api/v1/@apostrophecms/page/id-of-page?children[depth]=3`.
- Setting `APOS_LOG_ALL_QUERIES=1` now logs the projection, skip, limit and sort in addition to the criteria, which were previously logged.

### **Fixes**

- Fragments can now call other fragments, both those declared in the same file and those imported, just like macros calling other macros. Thanks to Miro Yovchev for reporting the issue.
- There was a bug that allowed parked properties, such as the slug of the home page, to be edited. Note that if you don't want a property of a parked page to be locked down forever you can use the `_defaults` feature of parked pages.
- A required field error no longer appears immediately when you first start creating a user.
- Vue warning in the pieces manager due to use of value rather than name of column as a Vue key. Thanks to Miro Yovchev for spotting the issue.
- "Save Draft" is not an appropriate operation to offer when editing users.
- Pager links no longer break due to `aposRefresh=1` when in edit mode. Also removed superfluous `append` query parameter from these.
- You may now intentionally clear the username and slug fields in preparation to type a new value. They do not instantly repopulate based on the title field when you clear them.
- Language of buttons, labels, filters, and other UI updated and normalized throughout.
- A contributor who enters the page tree dialog box, opens the editor, and selects "delete draft" from within the editor of an individual page now sees the page tree reflect that change right away.
- The page manager listens for content change events in general and its refresh mechanism is robust in possible situations where both an explicit refresh call and a content change event occur.
- Automatically retries once if unable to bind to the port in a dev environment. This helps with occasional `EADDRINUSE` errors during nodemon restarts.
- Update the current page's context bar properly when appropriate after actions such as "Discard Draft."
- The main archive page cannot be restored, etc. via the context menu in the page tree.
- The context menu and "Preview Draft" are both disabled while errors are present in the editor dialog box.
- "Duplicate" should lead to a "Publish" button, not an "Update" button, "Submit" rather than "Submit Update," etc.
- When you "Duplicate" the home page you should be able to set a slug for the new page (parked properties of parked pages should be editable when making a duplicate).
- When duplicating the home page, the suggested slug should not be `/` as only one page can have that slug at a time.
- Attention is properly called to a slug conflict if it exists immediately when the document is opened (such as making a copy where the suggested slug has already been used for another copy).
- "Preview Draft" never appears for types that do not use drafts.
- The toggle state of admin bar utility items should only be mapped to an `is-active` class if, like palette, they opt in with `toggle: true`
- Fixed unique key errors in the migrate task by moving the parking of parked pages to a new `@apostrophecms/migrate:after` event handler, which runs only after migrations, whether that is at startup (in dev) or at the end of the migration task (in production).
- UI does not offer "Archive" for the home page, or other archived pages.
- Notification checks and other polling requests now occur only when the tab is in the foreground, resolving a number of problems that masqueraded as other bugs when the browser hit its connection limit for multiple tabs on the same site.
- Parked pages are now parked immediately after database migrations are checked and/or run. In dev this still happens at each startup. In production this happens when the database is brand new and when the migration task is manually run.

## 3.0.0-alpha.7 - 2021-04-07

### Breaks

* The `trash` property has been renamed `archived`, and throughout the UI we refer to "archiving" and the "archive" rather than "move to trash" and the "trash can." A database migration is included to address this for existing databases. However, **if you set the minimumPark option, or used a boilerplate in which it is set,** you will need to **change the settings for the `parkedId: 'trash'` page to match those [currently found in the `minimumPark` option setting in the `@apostrophecms/page` source code](https://github.com/apostrophecms/apostrophe/blob/481252f9bd8f42b62648a0695105e6e9250810d3/modules/%40apostrophecms/page/index.js#L25-L32).

### Adds

* General UX and UI improvements to the experience of moving documents to and from the archive, formerly known as the trash.
* Links to each piece are available in the manage view when appropriate.
* Search is implemented in the media library.
* You can now pass core widgets a `className` option when configuring them as part of an area.
* `previewDraft` for pieces, adds a Preview Draft button on creation for quick in-context editing. Defaults to true.

### Changes

* Do not immediately redirect to new pages and pieces.
* Restored pieces now restore as unpublished drafts.
* Refactored the admin bar component for maintainability.
* Notification style updates

### Fixes

* Advisory lock no longer triggers an update to the modification timestamp of a document.
* Attempts to connect Apostrophe 3.x to an Apostrophe 2.x database are blocked to prevent content loss.
* "Save as Draft" is now available as soon as a new document is created.
* Areas nested in array schema fields can now be edited in context.
* When using `apos.image.first`, the alt attribute of the image piece is available on the returned attachment object as `._alt`. In addition, `_credit` and `_creditUrl` are available.
* Fixes relating to the editing of widgets in nested areas, both on the page and in the modal.
* Removed published / draft switch for unpublished drafts.
* "Publish Changes" appears only at appropriate times.
* Notifications moved from the bottom right of the viewport to the bottom center, fixing some cases of UI overlap.

## 3.0.0-alpha.6.1 - 2021-03-26

### Fixes

* Conditional fields (`if`) and the "following values" mechanism now work properly in array item fields.
* When editing "Page Settings" or a piece, the "publish" button should not be clickable if there are errors.

## 3.0.0-alpha.6 - 2021-03-24

### Adds
* You can "copy" a page or a piece via the ⠇ menu.
* When moving the current page or piece to the trash, you are taken to the home page.
* `permissions: false` is supported for piece and page insert operations.
* Adds note to remove deprecated `allowedInChooser` option on piece type filters.
* UX improvement: "Move to Trash" and "Restore" buttons added for pieces, replacing the boolean field. You can open a piece that is in the trash in a read-only way in order to review it and click "Restore."
* Advisory lock support has been completed for all content types, including on-page, in-context editing. This prevents accidental conflicts between editors.
* Image widgets now accept a `size` context option from the template, which can be used to avoid sending a full-width image for a very small placement.
* Additional improvements.

### Fixes
* Fixes error from missing `select` method in `AposPiecesManager` component.
* No more migration messages at startup for brand-new sites.
* `max` is now properly implemented for relationships when using the manager dialog box as a chooser.
* "Trash" filter now displays its state properly in the piece manager dialog box.
* Dragging an image to the media library works reliably.
* Infinite loop warning when editing page titles has been fixed.
* Users can locate the tab that still contains errors when blocked from saving a piece due to schema field errors.
* Calling `insert` works properly in the `init` function of a module.
* Additional fixes.

### Breaks

* Apostrophe's instance of `uploadfs` has moved from `apos.attachment.uploadfs` to `apos.uploadfs`. The `uploadfs` configuration option has similarly moved from the `@apostrophecms/attachment` module to the `@apostrophecms/uploadfs` module. `imageSizes` is still an option to `@apostrophecms/attachment`.

## 3.0.0-alpha.5 - 2021-02-11

* Conditional fields are now supported via the new `if` syntax. The old 2.x `showFields` feature has been replaced with `if: { ... }`.
* Adds the option to pass context options to an area for its widgets following the `with` keyword. Context options for widgets not in that area (or that don't exist) are ignored. Syntax: `{% area data.page, 'areaName' with { '@apostrophecms/image: { size: 'full' } } %}`.
* Advisory locking has been implemented for in-context editing, including nested contexts like the palette module. Advisory locking has also been implemented for the media manager, completing the advisory locking story.
* Detects many common configuration errors at startup.
* Extends `getBrowserData` in `@apostrophecms/doc-type` rather than overwriting the method.
* If a select element has no default, but is required, it should default to the first option. The select elements appeared as if this were the case, but on save you would be told to make a choice, forcing you to change and change back. This has been fixed.
* Removes 2.x piece module option code, including for `contextual`, `manageViews`, `publishMenu`, and `contextMenu`.
* Removes admin bar module options related to 2.x slide-out UI: `openOnLoad`, `openOnHomepageLoad`, `closeDelay`.
* Fixed a bug that allowed users to appear to be in edit mode while looking at published content in certain edge cases.
* The PATCH API for pages can now infer the correct _id in cases where the locale is specified in the query string as an override, just like other methods.
* Check permissions for the delete and publish operations.
* Many bug fixes.

### Breaks
* Changes the `piecesModuleName` option to `pieceModuleName` (no "s") in the `@apostrophecms/piece-page-type` module. This feature is used only when you have two or more piece page types for the same piece type.

## 3.0.0-alpha.4.2 - 2021-01-27

* The `label` option is no longer required for widget type modules. This was already true for piece type and page type modules.
* Ability to namespace asset builds. Do not push asset builds to uploadfs unless specified.

### Breaking changes

* Removes the `browser` module option, which was only used by the rich text widget in core. All browser data should now be added by extending or overriding `getBrowserData` in a module. Also updates `getComponentName` to reference `options.components` instead of `options.browser.components`.

## 3.0.0-alpha.4.1

* Hotfix: the asset module now looks for a `./release-id` file (relative to the project), not a `./data/release-id` file, because `data` is not a deployed folder and the intent of `release-id` is to share a common release identifier between the asset build step and the deployed instances.

## 3.0.0-alpha.4

* **"Fragments" have been added to the Apostrophe template API, as an alternative to Nunjucks' macros, to fully support areas and async components.** [See the A3 alpha documentation](https://a3.docs.apos.dev/guide/widgets-and-templates/fragments.html) for instructions on how to use this feature.
* **CSS files in the `ui/public` subdirectory of any module are now bundled and pushed to the browser.** This allows you to efficiently deliver your CSS assets, just as you can deliver JS assets in `ui/public`. Note that these assets must be browser-ready JS and CSS, so it is customary to use your own webpack build to generate them. See [the a3-boilerplate project](https://github.com/apostrophecms/a3-boilerplate) for an example, especially `webpack.config.js`.
* **More support for rendering HTML in REST API requests.** See the `render-areas` query parameter in [piece and page REST API documentation](https://a3.docs.apos.dev/reference/api/pieces.html#get-api-v1-piece-name).
* **Context bar takeover capability,** for situations where a secondary document should temporarily own the undo/redo/publish UI.
* **Unpublished pages in the tree** are easier to identify
* **Range fields** have been added.
* **Support for npm bundles is back.** It works just like in 2.x, but the property is `bundle`, not `moogBundle`. Thanks to Miro Yovchev.

### Breaking changes

* **A3 now uses webpack 5.** For now, **due to a known issue with vue-loader, your own project must also be updated to use webpack 5.** The a3-boilerplate project has been updated accordingly, so you may refer to [the a3-boilerplate project](https://github.com/apostrophecms/a3-boilerplate) for an example of the changes to be made, notably in `webpack.config.js` and `package.json`. We are in communication with upstream developers to resolve the issue so that projects and apostrophe core can use different major versions of webpack.

## 3.0.0-alpha.3

Third alpha release of 3.x. Introduced draft mode and the "Publish Changes" button.

## 3.0.0-alpha.2

Second alpha release of 3.x. Introduced a distinct "edit" mode.

## 3.0.0-alpha.1

First alpha release of 3.x.

## 2.67.0

Unit tests passing.

Regression tests passing.

* Pages can now be locked down with the `allowedHomepageTypes` and `allowedSubpageTypes` options, like this:

```javascript
// Only one type allowed for the home page
allowedHomepageTypes: [ 'home' ],

allowedSubpageTypes: {
  // Two subpage types allowed for the home page
  'home': [ 'default', 'apostrophe-blog-page' ],
  // No subpages for the blog page ("show pages" don't count)
  'apostrophe-blog-page': [],
  // default page type can only have another default page as a subpage
  'default': [ 'default' ]
}
```

These options make it easy to prevent users from creating unintended scenarios, like nesting pages too deeply for your navigation design.

* Pages now support batch operations, just like pieces do. The initial set includes trash, rescue, publish, unpublish, tag and untag. You can only rescue pages in this way if you are using the `trashInSchema` option of the docs module, which is always the case with `apostrophe-workflow`. With the conventional trash can, it is unclear what should happen because you have not indicated where you want each page to be restored. New batch operations for pages can be added in the same way that they are added for pieces.

* Important performance fix needed for those using the `apostrophe-pieces-orderings-bundle` module to create custom sort orders for pieces. Without this fix it is also possible to get a loader error and stop fetching content prematurely.

* The "revert" button for versions is now labeled "Revert to" to emphasize that it reverts to what you had at the end of that operation, not its beginning. Thanks to Fredrik Ekelund.

## 2.66.0

* Updated to CKEditor version 4.10.0. The CKEditor build now includes the CKEditor "widgets" feature (not to be confused with Apostrophe widgets). These are essential for modules like the forthcoming `apostrophe-rich-text-merge-tags`.
* `apos.areas.richText` and `apos.areas.plaintext` no longer produce duplicate text. To achieve this, the `apos.docs.walk` method no longer walks through the `_originalWidgets` property. This property is only used to preserve the previous versions of widgets that the user lacks permission to edit due to schema field permissions. Exploration of this property by `apos.docs.walk` led to the observed bug.
* The browser-side implementation of `apos.utils.escapeHtml` now works properly.

## 2.65.0

Unit tests passing.

Regression tests passing.

* **Important fix for MongoDB replica sets:** previously we used the `autoReconnect` option of the MongoDB driver by default. From now on, we use it only if the MongoDB URI does not refer to a replica set. The use of `autoReconnect` is [inappropriate with a replica set](https://github.com/apostrophecms/apostrophe/issues/1508) because it will keep trying to connect to the node that went down. Leaving this option out results in automatic use of nodes that are up. Also see the [apostrophe-db-mongo-3-driver](https://npmjs.org/package/apostrophe-db-mongo-3-driver) module for a way to use the newer `mongodb+srv` URIs. Thanks to Matt Broadstone of MongoDB for his advice.

* An `apostrophe-file` now has a default URL. The default `_url` property of an `apostrophe-file` piece is simply the URL of the file itself. This allows `apostrophe-file` to be included in your configuration for [apostrophe-permalinks](https://npmjs.org/package/apostrophe-permalinks); picking a PDF in this way generates a direct link to the PDF, which is what the user expects. Note that if the developer elects to set up an `apostrophe-files-pages` module that extends `apostrophe-pieces-pages`, that will still take precedence, so there is no bc break.

* Clicking directly from one rich text widget into another did not work properly; the toolbar did not appear in this situation. This bug has been fixed. The bug only occurred when clicking in a second rich text widget without any intervening clicks outside of all rich text widgets.

* Also see expanded notes on version `2.64.1`, below, which contained several features missed in the original changelog.

## 2.64.1

Unit tests passing.

Regression tests passing.

* Improved Apostrophe's ability to redisplay the appropriate widget, array element, and field and call the user's attention to it when a schema field error is not detected until server-side validation takes place. This addresses problems that come up when fields become `required` at a later time, and/or data was originally created with an earlier release of Apostrophe that did not enforce `required` in all situations. Browser-side validation is still preferred for ease of use but server-side validation no longer creates situations the user cannot easily resolve.

* Introduced the `apos.global.whileBusy` method. This method accepts a function to be run *while no one is permitted to access the site.* The provided function may return a promise, and that promise resolves before the site becomes accessible again. In the presence of `apostrophe-workflow` it is possible to mark only one locale as busy.

* By default, the `apos.locks.lock` method waits until the lock is available before proceeding. However there is now a `wait` option which can be set to `false` to avoid waiting at all, or to any number of milliseconds. If the method fails because of `wait`, the error is the string `locked`.

* The `apos.locks.lock` method also now accepts a `waitForSelf` option. By default, if the same process invokes `apos.locks.lock` for the same lock in two requests simultaneously, one of the two will receive an error. With `waitForSelf`, the second invocation will wait for the first to resolve and then obtain the lock.

## 2.64.0

Unit tests passing.

Regression tests passing.

* Apostrophe's "search suggestions" feature for `notFound.html` templates is now fully baked. It only takes two steps:

1. Include an element like this in your `notFound.html` template:

```
<div data-apos-notfound-search-results></div>
```

2. Set the `suggestions` option to `true` for the `apostrophe-search` module.

With `suggestions: true`, this feature no longer requires that you have a `/search` page, it uses a dedicated route. See the documentation of the `apostrophe-search` module for more information.

* The `showFields` option is now available for checkboxes. The syntax is as follows:

```
{
  "name": "awesomeBoolean",
  "label": "Awesome Boolean",
  "type": "boolean",
  "choices": [
    {
      "value": true,
      "showFields": ["otherField1"]
    },
    {
      "value": false,
      "showFields": ["otherField2"]
    }
  ]
}
```

Thanks to falkodev.

* A useful error message appears if you try to use a `mongodb+srv` URL. These are meant for newer versions of the MongoDB driver. You **can** use them, but you must install the [apostrophe-db-mongo-3-driver](https://npmjs.com/package/apostrophe-db-mongo-3-driver) module first. The error message now explains this, addressing a common question on stackoverflow.
* Basic styles added for the most common rich text markup tags when within the bounds of an Apostrophe modal. Thanks to Lars Houmark.
* Fixed UI overlap issue when joining with `apostrophe-page`.
* `apos.images.all`, `apos.images.first`, etc. now include `_description`, `_credit` and `_creditUrl` when they can be inferred from an `apostrophe-image` containing the attachment.
* `apos.images.srcset` helper improved. It is now smart enough to limit the image sizes it offers based on what it knows about the size of the original. Thanks to Fredrik Ekelund.
* Fixes to CSS asset URL generation to pass validation.
* Performance: eliminated use of `$or` MongoDB queries with regard to pages in the trash. MongoDB tests demonstrate that `$ne: true` is faster than `$or` for our purposes.

## 2.63.0

Unit tests passing.

Regression tests passing.

* “Promise events” have arrived. This is a major feature. Promise events will completely
replace `callAll` in Apostrophe 3.x. For 2.x, all existing invocations of `callAll` in the
core Apostrophe module now also emit a promise event. For instance, when the `docBeforeInsert`
callAll method is invoked, Apostrophe also emits the `beforeInsert` promise event on the
apostrophe-docs` module.

Other modules may listen for this event by writing code like this:

```javascript
`self.on('apostrophe-docs:beforeInsert', 'chooseASpecialist', function(req, doc, options) {
  // Modify `doc` here. You may return a promise, and it will resolve before
  // any more handlers run. Then the doc is inserted
});
```

The above code adds a new `chooseASpecialist` method to your module. This way, the method can be overridden by assigning a new function to `self.chooseASpecialist` in a module that
extends it, or its behavior can be extended in the usual way following the `super` pattern.

But, since it does not have the same name as
the event (attempting to register a method of the same name will throw an error), it is unlikely
that parent class modules and subclass modules will have unintentional conflicts.

See the [original github issue](https://github.com/apostrophecms/apostrophe/issues/1415) for a more
complete description of the feature and the reasoning behind it.

**Your existing callAll methods will still work.** But, we recommend you start migrating to be
ready to move to 3.x in the future... and because returning promises is just a heck of
a lot nicer. You will have fewer problems.

* Optional SVG support for `apostrophe-attachments`. To enable it, set the `svgImages` option to
`true` when configuring the `apostrophe-attachments` module. SVG files can be uploaded just like
other image types. Manual cropping is not available. However, since most SVG files play very well
with backgrounds, the SVG file is displayed in its entirety without distortion at the largest size
that fits within the aspect ratio of the widget in question, if any (`background-size: contain`
is used). If you have overridden `widget.html` for `apostrophe-images-widgets`, you will want
to refer to the latest version of `widgetBase.html` for the technique we used here to ensure
SVG files do not break the slideshow’s overall height.
* New `apos.templates.prepend` and `apos.templates.append` methods. Call
`apos.templates.prepend('head', function(req) { ... })` to register a function to be called just after
the head tag is opened each time a page is rendered. The output of your function is inserted into
the markup. The standard named locations are `head`, `body`, `contextMenu` and `main`. This is
convenient when writing modules that add new features to Apostrophe. For project level work also see the
named Nunjucks blocks already provided in `outerLayoutBase.html`.
* `apos.singleton` now accepts an `areaOptions` option, which can receive any option that can be
passed to `apos.area`. Thanks to Manoj Krishnan.
* Apostrophe’s “projector” jQuery plugin now respects the `outerHeight` of the tallest slideshow item,
not just the inner height.
* `apos.area` now accepts an `addLabel` option for each widget type in the area. Thanks to
Fredrik Ekelund.
* UI improvements to versioning. Thanks to Lars Houmark.
* Button to revert to the current version has been replaced with a label indicating it is current,
since reverting to the current version has no effect.
* “Page settings” can now be accessed for any page in the trash via “reorganize.” When
working with `apostrophe-workflow`, this is
often required to commit the fact that a page is in the trash.
* The `uploadfs` module now has a `prefix` option. If present, the prefix is prepended to all uploadfs paths before they reach the storage layer, and is also prepended to URLs. In practice, this means that a single S3 bucket can be used to host multiple sites without all of the uploaded media jumbling together in `/attachments`. The `apostrophe-multisite` module now leverages this.

## 2.62.0

Unit tests passing.

Regression tests passing.

* Introduced a `findWithProjection()` method that is added to all MongoDB collection objects. All Apostrophe core modules are migrating towards using this method rather than `find()` when working **directly with MongoDB collections**. If you are using the standard MongoDB 2.x driver that is included with Apostrophe, this just calls regular `find()`. When using the forthcoming `apostrophe-db-mongo-3-driver` module to replace that with a newer driver that supports the full features of MongoDB 3.6, 4.0 and beyond, this method will provide backwards compatibility by accepting a projection as the second argument like `find()` did until the 3.x driver was released. Developers wishing to be compatible with both drivers will want to start using this method. Again, this **only concerns you if you are querying MongoDB directly and passing a projection to find() as the second argument**. And if you don't care about using the 3.x driver, you **do not have to change anything**.
* Various UX improvements and bug fixes to the page versions dialog box. Thanks to Lars Houmark.
* The widget wrapper is updated on the fly with new classes if they change due to edits. Thanks to Fredrik Ekelund.
* When configuring a `date` field, you may pass a `pikadayOptions` property. This object is passed on to the `pikaday` library. Thanks to Lars Houmark.
* The `counts: true` option for `piecesFilters` now works properly with joins.

## 2.61.0

Unit tests passing.

Regression tests passing.

* New "secrets" feature in `apostrophe-users` makes it easy to hash other "secrets" similar in spirit to passwords.
* This feature is now used for password reset tokens, making them more secure.
* Additional joins can now be added to the schema of a widget that extends `apostrophe-pieces-widgets`.
* Brute force password attacks against an Apostrophe server are now more difficult. Thanks to Lars Houmark.
* Tolerant sanitization of array items while they are still in the editor. This avoids confusion caused by `required` fields in the array editor.
* Error messages now behave sensibly when multiple label elements appear in a field. Thanks to Lars Houmark.
* Fix background color on notification on uploads when file extension is not accepted. Thanks to Lars Houmark.
* If you can't move a widget out of an area, you can no longer move widgets into that area either (movable: false is fully enforced). Thanks to Fredrik Ekelund.
* New browser-side events are emitted during the attachment upload process, and the built-in facility that delays the saving of a form until attachment uploads are complete has been fixed. Thanks to Lars Houmark.
* Fixes to the active state display of array items. Thanks to Lars Houmark.
* [Contributor Guide](https://github.com/apostrophecms/apostrophe/blob/master/CONTRIBUTING.md) expanded with lots of new information about practical ways to contribute to Apostrophe.
* [Contributor Covenant Code of Conduct](https://github.com/apostrophecms/apostrophe/blob/master/CODE_OF_CONDUCT.md) added to the project. The Apostrophe community is a welcoming place, and now is a great time to lock that in for the future.

## 2.60.4

Unit tests passing.

Regression tests passing.

* Shallowly clone the required definition in defineRelatedType to prevent yet more crosstalk between instances of apos when `apostrophe-multisite` is used. No other changes.

## 2.60.3

Unit tests passing.

Regression tests passing.

* Improved support for nested areas and widgets. Apostrophe now pushes the correct doc id and dot path all the way to the page in various situations where this could previously have led to errors at save time.
* The new `apos.locks.withLock(lockName, fn)` method can be used to execute a function while the process has the named lock. This ensures that other processes cannot run that function simultaneously. You may optionally pass a callback, otherwise a promise is returned. Similarly `fn` may take a callback, or no arguments at all, in which case it is expected to return a promise.
* Cleanup: don't call `server.close` unless we've succeeded in listening for connections.

## 2.60.2

Unit tests passing.

Regression tests passing.

* Version 2.60.1 broke validation of schema fields which were
`required`, but blank because they were hidden by `showFields`.
This is of course permitted, `required` applies only if the field
is active according to `showFields` or not addressed by any
`showFields` possibilities at all. Comprehensive unit testing was
added for this issue to prevent a recurrence.
* Version 2.60.1 also introduced a more subtle issue: if constraints
like `required` or `min`, or general improvements to validation such
as NaN detection for integers and floats, were added to a widget schema later
after content already existed then it became impossible to open a widget
editor and correct the issues. Validation tolerance was added for this
situation.
* When a user edits an area "in context" on the page, the server now
reports errors using a path that can be used to identify the widget
responsible and open its editing dialog box. A more relevant notification
is also displayed. This remains a secondary mechanism. Server-side
validation is mostly about preventing intentional abuse. Browser-side
validation is still the best way to provide feedback during data entry.

## 2.60.1

Unit tests passing.

Regression tests passing.

* Fields of type `checkboxes` now play nicely with the `live/draft` toggle of `apostrophe-workflow`.
* Improved validation of integers and floats. Thanks to Lars Houmark.
* The "Global" dialog box now follows the same pattern as that for other piece types, which means that the workflow dropdown menu is available if workflow is present.
* Options may be passed to the `express.static` middleware that serves the `public` folder, via the `static` option of the `apostrophe-express` module. Thanks to Leonhard Melzer.
* `apostrophe` now depends on `bluebird` properly and there are no lingering references to the wrong version fo `lodash`. Formerly we got away with this because some of our dependencies did depend on these, and npm flattens dependencies. Thanks to Leonhard Melzer.
* The new `eslint-config-punkave` ruleset is in place, and includes a check for "unofficial dependencies" in `require` calls that could go away suddenly.
* `fieldClasses` and `fieldAttributes` may be set on form fields themselves, similar to the existing `classes` and `attributes` properties that are applied to the `fieldset`. Thanks to Lars Houmark.
* The "Pages" admin UI now includes a "New Page" button, in addition to the usual "reorganize" functionality. Thanks to Lars Houmark.
* Fixed a crash when an `apostrophe-pieces-widget` is configured to always show all pieces via `by: 'all'`. Thanks to Aurélien Wolz.
* General UI styling improvements and fixes.

## 2.60.0

Unit tests passing.

Regression tests passing.

* New feature: you can now display counts for each tag, joined item, etc. when using the `piecesFilters` option of `apostrophe-pieces-pages`. Just add `counts: true` to the configuration for that filter. The count is then available in a `.count` property for each value in the array. See [creating filter UI with apostrophe-pieces-pages](https://apostrophecms.org/docs/tutorials/intermediate/cursors.html#creating-filter-u-i-with-code-apostrophe-pieces-pages-code) for more information.
* New feature: command line tasks such as `apostrophe-blog:generate` may now be run programmatically, for example: `apos.tasks.invoke('apostrophe-blog:generate', { total: 50 })`. A promise is returned if a callback is not passed. Note that not all tasks are written to behave politely and invoke their callback normally, however most do. This feature is most useful when writing tasks that logically should incorporate other tasks.
* Many UX and UI improvements that make the experience more pleasant in subtle and not-so-subtle ways. Thanks to Carsten, Marco Arnone and the prolific Lars Houmark for their contributions. This was an excellent week for Apostrophe PRs.
* The full set of controls for joined items are again available in the chooser, as well as in the browse modal.
* The automatic opening of the admin bar menu on page load can now be configured with the `openOnLoad`, `openOnHomepageLoad`, and `closeDelay` options.
* `autocomplete="off"` for date fields prevents chrome autocomplete suggestions from wrecking calendar UI.
* Always remove .apos-global-busy on unlock, even if the transition event never fires. Yes, that is sadly a thing. Prevents the UI from becoming unusable in rare situations (less rare inside functional tests).
* Use `one` to reduce the overhead of .apos-global-busy's transition event handler. We could do more here to reduce overhead, i.e. unhooking it entirely.
* Much-improved validation of `min`, `max` and `required` for strings, integers and floats on both the server and the browser side. Thanks to Lars Houmark.

## 2.59.1

Unit tests passing.

Regression tests passing.

* Widget schemas now support the `def` property for fields. This always worked for pieces and pages.
* Accommodations for functional testing in nightwatch. The currently active Apostrophe modal, and all of its proxies such as its controls that are in a separate div for presentation reasons, now has the attribute `data-apos-modal-current` which is set to the class name of the modal. This powers the new [apostrophe-nightwatch-tools](https://npmjs.org/package/apostrophe-nightwatch-tools) module, which provides reusable commands and steps that can be used to create test projects similar to our [apostrophe-enterprise-testbed](https://github.com/apostrophecms/apostrophe-enterprise-testbed). Testing with the enterprise testbed project is a standard part of our release process.
* Previously if workflow was in use slugs could not be reused by new pages when the original page was in the trash. This has been addressed; the slug is now deduplicated in the same way that email addresses and usernames of users are when in the trash.
* The infinite scroll feature of `apostrophe-pieces-pages` now works as documented with the styles provided. The code is also more efficient and scroll events are throttled for performance. Thanks to Lars Houmark.
* Various UX fixes, thanks to Lars Houmark and various members of the Apostrophe team.

## 2.59.0

Unit tests passing.

Regression tests passing.

* Fixed nested widget editing for existing widgets whose modal dialog boxes have been accessed (#1428).
* A clear warning message with instructions has been added for those who are seeing "unblessed" messages due to widget schemas and in-template `apos.area` calls that do not match (#1429). The easiest way to avoid this is to just mark the area `contextual: true` in your widget schema so it is edited *only* on the page. But if you really want to do both, the widget options must match.
* The mechanism that automatically makes slugs, paths and other keys unique now gives up eventually and reports the original duplicate key error. This makes it easier to debug your code if you are violating your own custom indexes that feature unique keys. It is possible to make the deduplicator aware of your own own properties that need to be made more unique on inserts if you wish, by implementing a `docFixUniqueError` method. *Please note:* this change is not a regression. Code that formerly never completed its task in this situation will simply report an error promptly rather than retrying inserts forever while degrading your database performance.
* A new profiling API has been added: the `apos.utils.profile` method. This method can be called to report how long code takes to run for later analysis. It does nothing in the default implementation; modules like our forthcoming profiler override it to give feedback on the speed of your code.

## 2.58.0

Unit tests passing.

Regression tests passing.

* Polymorphic joins have arrived! You may now create joins like this:

```javascript
{
  name: '_items',
  type: 'joinByArray',
  withType: [ 'apostrophe-blog', 'product', 'apostrophe-page' ]
}
```

When you join with more than one type, Apostrophe presents a chooser that allows you to pick between tabs for each type. Note that `apostrophe-page` can be included, so you can pick a mix of pages and pieces for the same join.

This feature is useful for creating navigation that may point to a variety of document types, without the need for an array of items with several different joins and a `select` element to choose between them.

Polymorphic joins work for both `joinByOne` and `joinByArray`. Currently they are **not** available for `joinByOneReverse`, `joinByArrayReverse`, or pieces filters. Their primary use case is creating navigation widgets.

* `apos.images.srcset` helper function added. You can use this function to generate a `srcset` attribute for responsive display of an image. Just pass an attachment to the helper:

`<img srcset="{{ apos.images.srcset(apos.images.first(data.piece.thumbnail)) }}" />`

A `src` attribute for backwards compatibility is always advisable too.

Thanks to Fredrik Ekelund for this contribution.

* Fast forms for big schemas are back! The issue with tags has been resolved.

* A single MongoDB connection may be reused by several `apos` objects for separate sites, a feature which is exploited by the [apostrophe-multisite](https://github.com/apostrophecms/apostrophe-multisite) module. Note that this only reuses the connection, it does not share a single MongoDB database. It *does* allow you to keep potentially hundreds of sites on a single MongoDB server or replica set, as the overhead of multiple logical "databases" is small in MongoDB's modern WiredTiger storage engine. To reuse a connection, pass it to the `apostrophe-db` module as the `db` option.

* Fixed a MongoDB 3.6 incompatibility in the "Apply to Subpages" feature for permissions. Also made this feature available again when *removing* someone's permissions. We plan further UX work here to make this feature easier to understand and use.

* UX fix to the "manage tags" dialog box: don't attempt to add an empty tag. Thanks to Anthony Tarlao.

* Warn developers if they use bad area names.

* For those deploying asset bundles to S3: the command line task that builds an asset bundle no longer requires access to your production database, although it still needs to start up normally with access to a database in the pre-production environment where you are building the bundle.

* Refactoring of the trash field deduplication features, in preparation to extend them to pages as well in an upcoming release.

## 2.57.2

Unit tests passing.

Relevant regression tests passing.

* New `extraHtml` block in `outerLayoutBase.html` allows your `outerLayout.html` to add attributes to the outer `html` element without the need to completely override the layout. It is a best practice to avoid completely overriding the layout because this maximizes your compatibility with future updates to our admin markup, etc.

## 2.57.1

Unit tests passing.

* Hotfix for bug in 2.57.0 that broke saving tags. We have reverted the "fast forms" change until the cause is understood.

## 2.57.0

Unit tests passing.

Functional tests passing.

* Displaying and saving schema-driven forms is much, much faster.
This becomes very noticeable with 100 or more fields. With about
250 fields, this formerly took about 4.5 seconds to load or to
save such a form on a fast Mac. It now takes about 250 milliseconds.
* Users may re-order the items they have selected via drag and drop
when using "Browse" to select pieces, images, etc.
* Prior to this release, asset generation ids were surprisingly short and
made up only of digits due to an accidental holdover from an old version.
Conflicts were rare, but possible. Asset generation ids are now proper cuids,
no conflicts should occur.
* IDs may be added to notifications as a simple way to give other
code access to them.
* The `apos.global.addGlobalToData` method may now be called
with just `req` (returns a promise), with `req, callback` (invokes
the callback), or as middleware (which Apostrophe does by default).
This method is handy in command line tasks and other places
where middleware does not run and `req.data.global` is not populated
by default.

## 2.56.0

Unit tests passing.

Functional tests passing.

* **Security:** numerous issues formerly flagged by the new `npm audit` command have been addressed. We are now using a [maintained branch of lodash 3.x](https://github.com/sailshq/lodash) to keep bc while addressing security (many thanks to the Sails team). We are also using LESS 3.x, which has caused no issues in our testing and corrects security concerns with LESS 2.x. Numerous `npm audit` security reports regarding `imagemin` modules were addressed by removing `imagemin` from `uploadfs` itself, however you may opt into it via the new [`postprocessors` option of `uploadfs`](https://github.com/punkave/uploadfs). As of this writing, one `npm audit` complaint remains: the `azure-storage` module needs to update a dependency to address a possible vulnerability. You may mitigate this issue by not using the `azure` backend of `uploadfs` with Apostrophe until it is resolved upstream.
* Many UI enhancements when choosing, browsing and managing items which reduce user confusion. For instance: moving items up and down in a selection no longer refreshes the entire list and forces the user to scroll down again. Trashed pages are easier to distinguish in "reorganize." "More" dropdown for pieces is again fully visible when clicked. Placeholder helpers make the search field for joins easier to understand. Chevrons added to various select elements which were difficult to identify as dropdowns before.
* Deeply nested areas now save properly. Formerly in certain situations the same widget might be duplicated.
* `apos.tasks.getReq` now supplies an empty `req.data` object for easier use with code expecting an Express request, Apostrophe-style.
* Bedeviled by case-sensitive sorting? The `sortify: true` property for `string` schema fields is now documented and automatically creates a database migration to ensure it is available for your existing data as well. When used, this flag ensures that any `sort('fieldname')` call for that field in Apostrophe is case-insensitive, ignores punctuation and otherwise behaves as end users expect.

## 2.55.2

Unit tests passing.

Relevant functional tests passing.

* Reverted change to date formatting. `moment` will produce warnings again, but dates will not be a day old in some time zones, which is more important. We are working on a better fix for this problem.

## 2.55.1

Unit tests passing.

Relevant functional tests passing.

* `apos.migrations.eachArea` no longer crashes the stack when iterating over a large number of documents without areas.

## 2.55.0

Unit tests passing.

Regression tests passing.

* Security fix: uploaded images "in the trash" were still accessible at the same URL in most sizes. This has been corrected. As documented, the only size that now remains accessible is the `one-sixth` size, and this choice can be changed or eliminated entirely. **This bug did not affect other file attachments, such as PDFs.**

As always, be sure to run the `apostrophe-migrations:migrate` task. This will make sure the permissions of your files are correct. Harmless warnings may appear for those that were already correct.

* The `apostrophe-attachments:migrate-to-disabled-file-key` and `apostrophe-attachments:migrate-from-disabled-file-key` have been added for the convenience of those using the `disabledFileKey` option to `uploadfs` to rename disabled files in a cryptographically sound way rather than changing their permissions. These are relevant only with the `local` storage option of `uploadfs`, since since the option is neither available nor necessary for S3, and is mandatory for Azure from the beginning.

* Although technically part of UploadFS 1.9.0, we'd like to note that the `azure` storage backend is now available and can be part of your `uploadfs` configuration for the `apostrophe-attachments` module.

* Server-side modules can now extend the buttons available in the "manage" modal of pieces without overriding templates, similar to the way they are extensible in the "edit" modal.

* UX fixes.

* Cropping an image through Apostrophe now works when attachments are stored in S3, Azure, etc.

* Date parsing does not generate `momentjs` warnings.

* Overrideable block in the outerLayout for the context menu.

* The `apostrophe-soft-redirects` module now accepts a `statusCode` option, which you may change to `301` to use hard redirects. Thanks to Leo Melzer.

## 2.54.3

Unit tests passing.

Regression tests passing.

* Contextual editing of pieces found in a `widget.html` template saves properly, as does contextual editing of a nested area added to the page for the first time.

* Previously executed migrations are remembered in a collection that persists, not just in a cache, avoiding extra work which could be extensive in a large database. Migrations are still required to be idempotent (they should detect whether they have any work to do, and do no harm if they are not needed again for a particular document).

* `apos.migrations.eachWidget` now delivers an accurate `dotPath`, which is crucial for the use of `apos.docs.db.update` with `$set`. No standard migrations in Apostrophe were using the feature until now.

## 2.54.2

Unit tests passing.

Regression tests passing.

* A bug in the recently introduced `apostrophe-soft-redirects` module caused crashes in cases where the context page or piece had no `_url` property... which is an unusual situation (how did you get there exactly? Overrides are clearly involved), but it can happen in customized projects. Fixed.

## 2.54.1

Unit tests passing.

Regression tests passing.

* A bug in Chrome 66 causes problems when selecting images in Apostrophe's media library. This bug did not appear before Chrome 66 and does not appear in other browsers. We resolved it by migrating to the use of the CSS grid feature in compatible browsers.

## 2.54.0

Unit tests passing.

Regression tests passing.

* Several performance improvements. In situations where Apostrophe formerly made expensive "matching nothing" queries, Apostrophe now either skips the entire query or uses an efficient query for a nonexistent `_id`, depending on whether the method in question has the right to cancel the entire operation.
* Resources released more completely by `apos.destroy`, which can now satisfy the expectations of `mocha` 5.x (no timeouts left active, etc). This was done by adding a `destroy` method to `uploadfs`.
* `range` schema fields behave better when there is no existing value.
* Save operation of a modal now triggers the global busy state to prevent race conditions and other unwanted behavior.
* Global busy state can now be pushed and popped, and modals utilize this, so that a modal can be used to gather information during the `saveContent` method of another modal.

## 2.53.0

Unit tests passing.

Regression tests passing.

* Do not send X-XSRF-TOKEN headers in an OPTIONS request. This change was mistakenly left out of the 2.52.0 release.
* The named anchor `main` can now be overridden via the `mainAnchor` nunjucks block.
* The `npmRootDir` option can be used to cause Apostrophe's module loading mechanism to seek npm modules in a location other than that specified by `rootDir` (or the project root). The new `localesDir` option of `apostrophe-i18n` does the same for localization. This makes it possible to use `rootDir` to specify an alternate location for everything else, i.e. the parent of `public`, `data`, `modules`, etc. A necessary accommodation for the evolving `apostrophe-multisite` module.
* Raw HTML widgets now offer help text out of the box.
* The `express.static` middleware now runs before the `apostrophe-global` middleware and other "standard" Apostrophe middleware.
* Your own module-level `expressMiddleware` object can specify `{ when: 'beforeRequired', middleware: function(req, res, next) { ... })` to run before the required middleware as well. Note that this means no sessions, no users and no body parser. Most of the time you'll want those things.
* CSS adjustment to tabs in modals so they don't scroll in Firefox.
* Dropzones for empty areas are easier to drop onto.

## 2.52.0

Unit tests passing.

Regression tests passing.

* No more 404's when slugs change for pages and pieces. Apostrophe now automatically implements "soft redirects" to the new URL of a page or piece. This is a major SEO improvement, with good support for any page or piece with a `._url` property. Note that this feature "learns" URLs over time as the pages and pieces are actually accessed, so if you decide to test it, remember that you must access the old URL at least once before you change it for the test. This feature can be disabled, if you really want to, by setting the `enable` option of the `apostrophe-soft-redirects` module to `false`.
* Indexed queries on the `parkedId` and `advisoryLock._id` properties. The lack of indexes for these properties could lead to full collection scans, so this is a significant performance boost on large databases.
* Apostrophe's anti-CSRF forgery X-XSRF-TOKEN header is no longer sent as part of an OPTIONS request, or as part of a cross-domain request. In the first case, cookies cannot be set by the server anyway, and in the second, we are communicating with a server that cannot see our session to verify it. In both cases, sending the headers was causing configuration headaches for developers. Thanks to Priyansh Gupta.
* A UI bug fix: the recently added "clone" button for widgets is no longer displayed for singletons, or for areas whose `limit` has been reached. Also, the `cloneable: false` option can be used to disable this feature for a particular area.
* UI bug fix: no more conflicts between the "Add Content" menu and the up/down/remove/etc. buttons for widgets.
* Clearer warnings and error messages.

## 2.51.1

Unit tests passing.

Regression tests passing.

* Do not crash when updating a doc if widgets exist but `_originalWidget` does not. This can happen in workflow scenarios where Apostrophe's `find` is bypassed.
* Accommodations for the forthcoming `apostrophe-optimizer` module.

## 2.51.0

Unit tests passing.

Regression tests passing.

* Widget fields may now have a `permission` property. If present, the user must have the named permission (such as `admin`), or they will not see that particular field in the editing dialog box. This is useful when a widget should be authorable by most users but has a sensitive field that should be restricted to a smaller group of users. Note that this feature already existed for schema fields of pieces and pages.
* Apostrophe again allows a named pipe to be specified via the `PORT` environment variable, for compatibility with Windows. Thanks to Jørgen M. Skogås for this fix.
* Apostrophe's default settings for the `bodyParser` option are now generous enough, in the case of JSON request bodies, to cover all reasonable editing scenarios in Apostrophe. This change also benefits the `apostrophe-headless` module.
* When Apostrophe must generate a `path` for a new page, it will look at the provided `slug` before it looks at the provided `title`. This is useful when titles in an import are of poor quality but slugs are unique. Prevents unnecessary numbered suffixes after both slugs and paths.
* The dropdown menu to add a widget no longer has a conflict with the hover menu offering widget controls such as "up," "down," etc. The hover menu does not appear while the dropdown menu is open.

## 2.50.0

Unit tests passing.

Regression tests passing.

* Clone button for widgets in areas, to save time when editing.
* New features for displaying the titles of array items when editing fields of type `array`. `titleField` may now use dot notation. In addition, if that isn't enough, you may use `listItemTemplate` to point to an alternative to the standard `arrayListItem.html` template, which you may use as a reference. In addition, both `titleField` dot notation and the custom `listItemTemplate` have full access to joins. Be sure to use cross-module include syntax if you don't want to put the template in `modules/apostrophe-schemas/views`. For instance, you may write `listItemTemplate: 'my-module-name:listItemTemplate.html'`.
* Bug fix: modals are the right height when jQuery 3 is in use.
* CSS class added to the `h4` that displays the title in an `apostrophe-images` widget, for your CSS styling convenience. Thanks to Gareth Cooper.

## 2.49.0

Unit tests passing.

Regression tests passing.

* New password reset feature. You will need to configure `apostrophe-email` and opt into this feature. See the new [Apostrophe password reset HOWTO](https://apostrophecms.org/docs/tutorials/howtos/password-reset.html).
* Significant performance boost to the "reorganize" modal in situations where numerous pages are in the trash when using the `apostrophe-workflow` module.
* If widget ids are not provided when inserting new documents they are automatically generated. This makes [apostrophe-headless](https://npmjs.org/package/apostrophe-headless) easier to use.

## 2.48.0

Unit tests passing.

Regression tests passing.

* New `color` and `range` schema field types. `color` provides a color picker field allowing values compatible with CSS, etc. `range` provides an `<input type="range">` element and respects `min` and `max` options.
* New `apos.utils.log`, `apos.utils.info`, `apos.utils.debug`, `apos.utils.warn` and `apos.utils.error` methods. These are now used consistently throughout Apostrophe core, both in the server and in the browser. On the server, these methods wrap the corresponding methods of a `logger` object and you can inject your own via the `logger` option of the `apostrophe-utils` module. By default a logger object that wraps the `console` object is created. For convenience, if your logger has no `log` method, `apos.utils.log` will call `logger.info`. This allows many popular loggers like `winston` to be used without modification "out of the box."
* `modulesSubdir` option to specify subdir where local modules come from, overriding `modules`. Useful when more than one `apos` object exists in a project.
* Major speedup to parked pages. Also eliminates spurious warnings about inefficient joins at startup.
* Refactored autocollapse behavior of admin bar into its own method for easier overrides.
* CSS fixes for improved usability.

## 2.47.0

Unit tests passing.

Regression tests passing.

* Developers now have the option to use jQuery 3. To enable jQuery 3, set the `jQuery` option of the `apostrophe-assets` module to the number `3`. We have packaged specific versions of jQuery 3 and jQuery UI which are known to be compatible with and tested with Apostrophe's UI, and we plan to use these in our own projects going forward. We will be making this change in the apostrophe boilerplate project. Of course Apostrophe's UI remains compatible with the older version of jQuery that loads by default. There is no bc break.

* When you join with pages, by using the virtual doc type `apostrophe-page`, the user is now invited to choose a page via a version of the reorganize dialog box, which has been made more user-friendly for this purpose. Autocomplete is still supported too.

* The reorganize dialog box is more pleasant to use. This dialog will continue to evolve to offer more of the functionality found in the "manage" dialog boxes for piece types.

* The page parking mechanism has been overhauled and improved. From now on, it is our recommendation that you set a unique `parkedId` for each parked page you configure for `apostrophe-pages`. This ensures that even if you change the slug in the configuration of the parked page, Apostrophe will still be able to understand that the page already exists and a new one should not be inserted. This is especially critical if using `apostrophe-workflow`, since you might decide to add or change locale prefixes at some point.

* The database connection keepalive mechanism now uses a query against an empty collection, rather than a server status call that the database user might not have permission to make.

* The `apos.utils.cssName` helper now preserves double dashes, as they are a common feature in modern CSS frameworks.

* There is now an `apostrophe-areas:widgetBase.html` file which can be extended block by block in a project-level `modules/apostrophe-areas/views/widget.html` file. New overrideable methods have also been added to simplify adding custom classes programmatically to the wrapper and the widget itself without overriding any templates.

* It is now possible to configure select elements (we do not recommend more than one) to be displayed inline with the other widget controls, i.e. up, down, delete, etc. The back end of this is left to the developer, however you can check out the still-evolving [apostrophe-personas](https://github.com/apostrophecms/apostrophe-personas) module for an example. This feature is primarily meant for modules like `apostrophe-personas` that impact all widgets in a general way.

## 2.46.1

Unit tests passing.

Regression tests passing.

* Attachment fields now save properly when directly part of the schema of a widget. A bug was introduced in version 2.42.0 when the `length` property was added to attachments. A fix made long ago to `apos.utils.clonePermanent` on the server side was also needed on the browser side.

## 2.46.0

Unit tests passing.

Regression tests passing.

* The "Copy" button of pieces now copies areas that do not explicitly appear in the schema, and works correctly when an `apostrophe-pieces` module is set `contextual: true`. Overrideable methods are provided for those who need to copy more than schema fields and top-level areas. We do not copy every property by default because this could have unforeseen consequences; we copy only what is in the schema, plus top-level areas because these have always been supported without an explicit schema in templates.

* It is now possible to secure widget properties so that they are not visible to end users if you do not choose to output them in the markup. To do that, set the `playerData` option of your widget module to `false`, or to an array of properties that **should** be visible in the `data` JSON attribute so that they are passed to the `play()` method. Normally widget properties are public information, intended for display, but this technique is useful if you have a `username` and `password` for use in fetching an external feed in a server-side `load` method, for instance. **Note that to allow widget editing to function, everything is still passed in `data` if the user has editing privileges for the widget.** So if you seek to verify this feature, be sure to check as a logged-out user, or a user without editing permissions for that content.

* It is now easy to override the `fieldset` markup for Apostrophe schemas. Just copy `modules/apostrophe-schemas/views/fieldset.html` to your project-level version of that path and edit it. However, please note that you must continue to have an outer wrapper element with the given attributes.

* Apostrophe's codebase now passes `eslint`. In the process many cases of callback errors being ignored were fixed, as well as global variable leaks.

* Apostrophe's `apos.locks.lock` and `apos.locks.unlock` methods now support promises.

## 2.45.0

Unit tests passing.

Regression tests passing.

* The `apostrophe-caches` module has better, clearer documentation and it now supports promises.
* All modules can now conveniently send email using [Nodemailer](https://nodemailer.com/about/). The new `email` method of all modules renders a template in that module's `views` folder, exactly as you would hope it would, and also automatically generates a plaintext version for the occasional user who does not view HTML email. The automatically generated versions include links properly.
* Extending `apostrophe-images-widgets` and other pieces widgets is easier. If your widget name doesn't correspond to the kind of piece you are displaying, a helpful error appears explaining that you need to set `piecesModuleName`. Adding fields to these widgets now behaves reasonably. Also, if you add fields to `apostrophe-images` or `apostrophe-files` at project level, this now behaves as expected too.
* A locking mechanism has been added during the movement of pages in the page tree. This prevents rare race conditions that could previously have resulted in duplicate page ranks, although the design of the page tree is such that more serious consequences were always avoided.
* Text justification options for ckeditor are now standard in our build of ckeditor. Of course you still need to configure `sanitize-html` properly when using them.
* Any widgets module may now specify a `wrapperTemplate` option. That template is rendered instead of the standard `apostrophe-areas:widget.html` template, and can use `extends` and override blocks found in that template. This is useful if you need to set attributes of the outer wrapper element of the widget.
* The migration added in 2.43.0 to address file permissions for existing attachments in the trash has been greatly accelerated, helpful on large sites.
* Better error messages for `min` and `max` options of some schema field types; provisions for expanded error messages in general.
* For those using the `testModule` option to test their own npm modules in the context of Apostrophe, a default shortname is automatically provided.
* Fixed missing space in admin bar markup, thanks to arlecchino.

## 2.44.0

Unit tests passing.

Regression tests passing.

* Apostrophe's AJAX filter features for `apostrophe-pieces-pages` now support "Load More" buttons and infinite scroll.

To add a "Load More" button:

1. Wrap a new element inside your data-apos-ajax-context element around the content that makes up the current "page" of results. This should not wrap around filter links or the "Load More" button itself.
2. Give that new element the `data-apos-ajax-append` attribute.
3. Add `append=1` to the query string of your Load More button. Example:

```
{% if data.currentPage < data.totalPages %}
  <a href="{{ data.url }} | build({ page: data.currentPage + 1, append: 1 })">Load More...</a>
{% endif %}
```

To progressively enhance this for infinite scroll, add a `data-apos-ajax-infinite-scroll` attribute to the button.

Note that we do this via progressive enhancement of a "Load More" button so that Google can still reach and index all of the pages (SEO).

* Attachment schema fields now respect the new `fileGroup` and `fileGroups` properties. If `fileGroup` is set to `images`, then only image types (GIF, JPEG, PNG) are accepted; if it is set to `office` only typical business file types are accepted. Note that we have always rejected files that didn't appear on the list for either type. You can also specify `fileGroups` as an array.
* `fileGroup: 'image'` is now configured by default for `apostrophe-images`, as was always intended but incorrectly implemented in the past.
* Attachment schema fields now respect the new `extension` and `extensions` properties. The former is handy if you only want to allow one extension, the latter if you want to allow more than one. The extensions must be those specified for `fileGroups` in the default configuration of `apostrophe-attachments` or your override of it (all lower case; JPEG is `jpg`; no period).
* The `addDocReferences` migration has been parallelized, as this one-time migration can be time-consuming on a large site.
* Broken `less` calculation fixed, thanks to Antoine COMBES.

## 2.43.0

Unit tests passing.

Regression tests passing.

* When a "file" or "image" is moved to the trash, the attachment in question now becomes inaccessible. This is particularly important to stop access to obsolete PDFs, which Google loves to access. If the file or image is removed from the trash, the attachment becomes available again. In the case of images, the 1/6th size remains available by default to provide preview when viewing the trash. If the same attachment is referenced by more than one doc, which can happen due to "Copy" operations or `apostrophe-workflow`, it remains available until all such docs are in the trash.

* Parked properties are no longer editable in page settings. Since every site restart always wiped them out anyway, this is a bug fix, not a truly new behavior. With this change, you can finally set `type: 'home'` when `park`ing the home page, and remove `home` from your page types dropdown.

* The `apostrophe-jobs` module now offers a `runNonBatch` method, which is useful for long-running operations that don't involve iterating over many instances of the same type of object.

* Improvements to background image positioning for images widgets.

* A block has been added to override the `lang` attribute easily. Thanks to Ayho.

* The `imgAlt` block can now be used to conveniently override the `alt` attribute of images when overriding `widget.html` for `apostrophe-images-widgets`. Thanks to Raphaël DiRago.

* The `required` option now works properly for fields of type `array` (there must be at least one item in the array).

* Improved error messages for unblessed widget schemas. These are usually related to a widget that is no longer in the page template but appears in the database.

* A UI bug that caused tabs to become invisible when returning from nested dialog boxes has been fixed.

* Filters for "select" fields now default to "no opinion," rather than the default choice. This is the normal behavior for other field types.

* Even more promise support! `apos.attachments.insert`, `pieces.trash` and `pieces.rescue` all return promises if no callback is given.

* A YouTube embed unit test was removed to ensure consistent results in Travis CI, which is once again in routine use.

## 2.42.1

Unit tests passing.

* Use of a capitalized filename that should have been lowercase in a `require` briefly broke Apostrophe's initialization on Linux. We are correcting this by reinstating CI in a Linux environment.

## 2.42.0

Unit tests passing.

Regression tests passing.

* Promises have landed in Apostrophe. Calling `toArray`, `toObject`, `toDistinct` or `toMongo` on an Apostrophe cursor *without a callback* will return a promise. That promise will resolve to the expected result.

In addition, `docs.insert`, `docs.update`, `pieces.insert`, `pieces.update`, and `pages.insert` will all return a promise if invoked without a callback.

These are the most frequently invoked functions in Apostrophe that formerly required callbacks.

**As always with promises, be sure to catch errors with `.catch()`** at some level.

Note that **the `await` keyword can now be used with these methods**, as long as you're running Node.js 8.x or newer or using Babel to provide that language feature.

* Apostrophe's custom `Split` CKEditor toolbar control now works correctly in 2.x. You can give your users the `Split` control to allow them to break up a large rich text widget in order to insert other types of widget "in the middle." Note that the control name is now capitalized to match the way other CKEditor toolbar buttons are named.

* You may now specify `_url: 1` or `_nameOfJoin: 1` in a projection when using Apostrophe's `find()` methods. Native MongoDB projections naturally can't see these "computed properties" because they don't live in the database — they are computed "on the fly" after documents are fetched. However, Apostrophe now automatically adds the right underlying fields to the projection.

Only `_url` and the names of `joinByOne` or `joinByArray` fields are supported. It does not make sense to use a projection on `people` to locate IDs that are actually attached to `products` via `joinByOneReverse` or `joinByArrayReverse`.

*This feature does not conflict with legitimate uses of MongoDB projections because Apostrophe discards all properties beginning with `_` when writing to the database, except for `_id`.*

* The `length` property of an Apostrophe `attachment` object is now correctly populated with the original file size. Thanks to David Keita. Note that images are also made available in many scaled sizes. Also the original may be replaced with a correctly rotated version, in which case `length` will not match. So the most useful scenario for this property is likely to be in working with office formats, especially PDF which can sometimes be very large.

* Fixed bug in the `isEmpty` methods for areas and singletons. Thanks to David Keita.

## 2.41.0

Unit tests passing.

Regression tests passing.

* The new `apostrophe-jobs` module, part of the core of Apostrophe, provides a progress meter mechanism and the ability to stop long-running user-initiated operations, such as batch operations on pieces. See the [jobs module documentation](http://apostrophecms.org/docs/modules/apostrophe-jobs/index.html). You can also refer to the pieces module for examples if you wish to use this for your own long-running user-initiated operations.
* Batch operations now have more robust support for "select everything." A number of bugs related to multiple selection of pieces have been fixed in a refactoring that made this code much more maintainable and predictable.
* The option of pushing an asset of type `template`, which never worked in 2.x and was never used by Apostrophe, has been removed for clarity. Our preference is for rendering assets on the server side dynamically when needed, rather than pushing many templates into the DOM on every page load.
* An `.editorconfig` file has been added. Thanks to Fredrik Ekelund.
* Parking a page only pushes permanent properties. `_defaults` and `_children` should never have been in the database; they are of course still interpreted to decide what should happen, but the properties *themselves* did not belong in the database. (You may need to write a migration if they are already there and this is causing issues for you.)
* Scrolling UI behavior of pieces improved; various other UI touch-ups. Thanks to Fredrik Ekelund.
* `newBrowserCalls` helper for `push` module can be used when you want JavaScript calls queued up with `req.browserCall` to be executed in an AJAX update of just part of a page.
* Fixed bugs affecting access to the published/unpublished batch operations and similar.

## 2.40.0

Unit tests passing.

Regression tests passing.

* Support for "select everything" when managing pieces. Once you check the box to select everything on the current page, you are given a secondary option to select everything that matches your current criteria. This works both when choosing pieces for widgets and when working with batch operations like "trash" or "rescue."
* Fixed various bugs affecting combinations of "select all on page", the chooser and working with images.
* Improvements to batch operations on pieces. The `requiredField` property is checked correctly, and the new `onlyIf` property allows for passing a function that accepts the doc type name and decides whether the button should appear. Multiword action names are properly camelcased. New "success" and "dataSource" options to `batchSimple` allow for carrying out additional operations afterward as well as gathering input independently at the start. And batch operations are composed late so that other modules can add them.
* The `self.api` and `self.html` methods of `apostrophe-context` and `apostrophe-modal` now support a syntax for making cross-module API calls, just like templates.
* Addressed moog versioning issue with latest npm that caused errors about "synth.instanceOf" not being found depending on the state of your npm cache.

## 2.39.2

Unit tests passing.

Startup-related regression tests passing.

* The `APOS_MONGODB_LOG_LEVEL` environment variable can now be set to `debug`, `info` or anything else supported by the MongoDB driver's `Logger.setLevel` method. This is helpful for debugging database issues at the lowest level.

## 2.39.1

Unit tests passing.

Regression tests passing.

* Factored out a `getBaseUrl` method for `apostrophe-pages`, allowing
overrides of this that pay attention to `req`.
* Report `pageBeforeSend` errors and failures to load the global doc properly, don't silently tolerate them.
* Documentation corrections. Thanks to Frederik Ekelund.


## 2.39.0

Unit tests passing.

Regression tests passing.

* Easier access to options. Introduced the `getOption` method to all modules. Calling `self.getOption(req, 'sizes.large')` from your module's server-side JavaScript code, or just `module.getOption('sizes.large')` from Nunjucks, will return the value of `self.options.sizes.large` for that module. You may also pass an array of keys, i.e. `module.getOption([ 'sizes', 'large' ])`. This method is tolerant, it returns undefined if any part of the path does not exist. See also the new [apostrophe-override-options](https://npmjs.org/package/apostrophe-override-options) which extends this feature to support customizing the returned value for any option based on the current page type, page settings, piece settings and locale. * Helpful warning when maximum area/widget loader recursion level is reached. Always use projections when adding joins to your schema to avoid a performance hit due to runaway recursion.
* New `disabledTypes` option to `apostrophe-pages`, primarily for use with `apostrophe-override-options`.
* Fixed UI bug relating to area menus at the bottom of the page.
* Fixed bug that caused a crash when invalid usernames attempted to log in. Thanks to Arthur.

## 2.38.0

Unit tests passing.

Regression tests passing.

* Various schema field validators for required fields no longer crash on the browser side if a property is nonexistent, as opposed to being the expected empty string.
* Buttons for editing pieces widgets now use less confusing language.
* Accommodations for the `apostrophe-headless` module (arriving later today), including factoring out certain login-related and piece-related functionality to separate methods in order to make it easier to introduce RESTful APIs for the same features.
* Unit tests no longer drop the entire test database between suites; instead they drop the collections. Also the unit test timeout can be set via an environment variable. This accommodates testing against various cloud databases with security that precludes dropping entire databases.
* Lots of new content in the README to get folks who haven't been to the documentation site yet a little more excited.

## 2.37.2

Unit tests passing.

Conflict resolution and template extension-related regression tests passing.

* The conflict resolution feature, which helps users avoid conflicts in which neither is successfully able to save content reliably by explaining that two users are editing the same doc and offering the option of taking control, can now be disabled by setting the `conflictResolution` option of the `apostrophe-docs` module explicitly to `false`. **We do not recommend** the use of this option in normal practice, however it has valid applications in automated testing.

* Recently a bug was introduced in which extensions other than `.html` or `.njk` did not work in `include` statements, etc. in Nunjucks templates unless the file in question existed in the project-level version of the module including it. The full cascade of template folder paths is now supported for these explicit extensions, including searching `viewsFolderFallback`.

## 2.37.1

Unit tests passing.

Piece- and schema-related regression tests passing.

* Filters are now available for schema fields of type `integer`. You can configure these for the manage view, or for pieces-pages, exactly as you would for other field types. Previously this feature existed but did not function properly, so this is a patchlevel release rather than a minor version bump.
* Previously, when viewing pieces in the trash, the batch operation button initially read "Trash Items" rather than "Rescue Items." It did not match the selected operation in the select element, and did not perform the needed operation of rescuing items unless you switched operations and switched back again. This has been fixed.

## 2.37.0

Unit tests passing.

Regression tests passing.

* New feature: you may now use the `.njk` file extension in addition to `.html` for your Nunjucks templates. In order to maximize the usefulness of this feature in the context of existing Apostrophe code, `.njk` is still checked for even if `.html` was specified when calling the `render` method. `.njk` is a convention adopted by the Nunjucks community and is supported by some syntax highlighters.
* Bug fix: drag-and-drop reordering and movement of widgets is once again functional. (The arrows worked all along.)
* Bug fix: drag-and-drop targets for widgets residing in areas nested in other widgets now appear and function properly.


## 2.36.3

Unit tests passing.

Regression tests passing.

* If an oembed provider responds with an HTTP error and a response that is not parseable as XML or JSON, Apostrophe no longer crashes (this fix is actually in the oembetter npm module). This fixes crashes on non-embeddable YouTube videos.
* If the oembed provider issues a 401 or 404 error, a relevant error message is given. Otherwise the generic error icon is still given.

## 2.36.2

Unit tests passing.

Regression tests passing.

* Dragging and dropping will now automatically scroll the "reorganize" dialog box.
* Attempts to drag a page above or below the "Home" page in "reorganize" no longer cause a restart. Also, the interface rejects them gracefully.
* Attempts to drag a page below the trashcan are rejected gracefully.
* When `trashInSchema` is active, the "traditional" trash can sorts below "in-context" trash, and the traditional trash can receives the special label "Legacy Trash" to reduce confusion.
* When on page two (or higher) in the "manage" view of pieces, performing a text search now correctly resets to page one.
* Throw an error at startup if a forbidden schema field name is used in `addFields` configuration. For instance, `type` is forbidden for widget schemas, while `docPermissions` is forbidden for doc type schemas, and `_id` is forbidden for both. Note that field names like `title` that are already in the schema are *not* forbidden because re-adding a schema field replaces it, which is often done to change the label, etc. So we'll be adding more documentation about these to help developers avoid surprises if their intention was an entirely new field.

## 2.36.1

Unit tests passing.

Regression tests passing.

* Spurious conflict resolution warnings for pieces fixed.
* Notifications are spaced properly, and in the upper right corner as intended, on all screens.
* Reorganize feature: upgraded to jqtree 1.4.2. Regression testing found no bc breaks.
* A debugging convenience: the `log(true)` cursor filter logs MongoDB criteria objects resulting from the cursor in question to the console.

## 2.36.0

Unit tests passing.

Regression tests passing.

* You may now set the `skipInitialModal` option for any widget module to `true` in order to avoid displaying the editing dialog box when the widget is first added. This makes sense if the widget has a useful default behavior, or consists of a contextually editable rich text sub-widget with a "style" select element you might or might not need to set every time.
* Fields in Apostrophe's schema-driven forms now receive globally unique `id` attributes, and the `for` attributes of `label` elements now reference them properly.

## 2.35.1

Unit tests passing.

Regression tests passing.

* Intermittent "not blessed" errors when editing joins in widget schemas have been corrected by blessing all widget schemas at page serve time, just as we already bless all doc type schemas at page serve time. Blessing them when the individual routes fire is problematic because of probable race conditions with sessions.

## 2.35.0

Unit tests passing.

Regression tests passing.

* `apos.areas.isEmpty(data.page, 'body')` will now tell you if that area is considered empty (it contains no widgets, or the widgets consider themselves empty).

* The new `controls` option may be passed to any widget, via `apos.singleton` or via the configuration for that specific widget type in an `apos.area` call. In this example, the widget cannot be removed, cannot be moved, and has its controls positioned at the upper right instead of the upper left:

```
{{
  apos.singleton(data.page, 'footer', 'apostrophe-rich-text', {
    controls: {
      removable: false,
      movable: false,
      position: 'top-right'
      }
    }
  })
}}
```

The `position` suboption may be set to `top-left`, `top-right`, `bottom-left` or `bottom-right`.

The `removable` and `movable` suboptions are primarily intended for singletons.

* By popular demand, the `insert` and `update` methods of pieces now pass the piece to their callback as the second argument.

* Better CSS reset for Apostrophe's admin UI.

* `callOne` added for convenience when you want to invoke a method normally invoked by `callAll` in the same way, but for only one module. Thanks to Arthur.

* If an attachment does not exist, `apos.attachments.url` no longer results in a template error page. Instead a fallback icon is displayed and an error message is logged. Developers should still always check whether attachments and joined objects still exist in their templates. Thanks to Raphaël DiRago.

* Notifications within modals move to lower right corner of modal for readability.

* Cleaned up font paths.

* Accommodations for the latest release of the separately published apostrophe-workflow module.

## 2.34.3

Unit tests passing.

Regression tests passing.

A bug was fixed that prevented nested area editing. The bug appeared in version 2.34.0.

Note that editing an area on the page has never been possible when it is part of the schema of an array field. That is not a new issue. It is being tracked and discussed. Today's fix was for a regression that impacted all nested areas.

## 2.34.2

All tests passing.

Fixed a bug that generated an error message regarding conflict resolution when attempting to edit an area inside a piece editor dialog box.

## 2.34.1

All tests passing.

Fixed an issue impacting unit test harness only. It didn't come up initially because it had to do with automatically creating `test/node_modules`, which existed our dev environment.

No code changes outside of tests.

## 2.34.0

All tests passing.

* Conflict resolution has been added to Apostrophe. When two users attempt to edit the same document, whether "in context" on the page or via a dialog box, Apostrophe now makes the latecomer aware of the issue and gives them the option to take control of the document after warning that the first party could lose work.

Since the first user may have simply abandoned their work, Apostrophe also indicates how long it has been since the first user last made a change.

If the same user attempts to edit a document in two tabs or windows, something very similar happens, although the message is different.

* In a related change, Apostrophe does not begin attempting to save an area on the page until the user interacts with it for the first time. This fixes many commonly reported frustrating situations in which one user is editing and the other is logged in but merely looking at the page, creating a ping-pong exchange of save requests.

* Apostrophe's unit tests have been restructured so that a single test file can be run conveniently, via `mocha test/docs.js`, for instance, and there is no longer a need for us to update `test/test.js` every time a test is added. Also, the unit tests use the same `apos.tasks.getReq` and `apos.tasks.getAnonReq` methods that are used by real-life command line tasks, which provide a more faithful simulation of an Express request object and one we anticipate extending as needed.

## 2.33.1

All tests passing.

* Fixed potential crash in version pruning mechanism.

## 2.33.0

All tests passing.

* The login page can be disabled via the new `localLogin` option of the `apostrophe-login` module. Set it explicitly to `false` to disable the login URL completely.
* Refactoring: the `apostrophe-login` module now has an `afterLogin` method which takes care of invoking the `loginAfterLogin` callAll method on all modules that have one, and then redirecting appropriately. This code was factored out to make it easier to use in the new [apostrophe-passport](https://npmjs.org/package/apostrophe-passport) module, which allows the use of almost any [Passport](http://passportjs.org)-based strategy, such as Facebook login, Google login, Github login, etc.
* `apos.users.ensureGroup` now delivers the group to its callback as the second argument.

Thanks to Michelin for their support of this work.

## 2.32.0

All tests passing.

* Fixed an S3 asset bundle generation bug that caused `.less` files to be imported with the wrong file extension if the `public` folder did not yet exist at the time `--create-bundle` was used. Thanks to Michelin for their support of this work.

* Also added an `apostrophe-caches:clear` task to aid in testing various functionality. You must specify the cache name since caches may or may not even be known to Apostrophe at task startup time based on whether and when code calls `.get` for each cache name.

## 2.31.0

All tests passing.

* The new `testModule: true` option causes Apostrophe to supply much of the boilerplate for a published npm apostrophe module that wants to test itself as part of an apostrophe instance, i.e. apostrophe-workflow, apostrophe-caches-redis, etc. See those modules for examples of usage. This is a feature for those writing their own npm modules that wish to unit test by initializing Apostrophe and loading the module in question.

* Fixed caching bugs, notably the oembed cache, which is now operating properly. Oembed responses, such as YouTube iframe markup, are now cached for an hour as originally intended which improves frontend loading time.

* Page type changes only refreshed the schema fields on the first change — now they do it properly after every change.

* Page type changes use the "busy" mechanism while refreshing the schema fields to prevent user interface race conditions and avoid user confusion.

* `trash` is never offered as a schema field of the `global` doc (mainly a concern with `apostrophe-workflow`).

## 2.30.0

All tests passing.

It is now easier to set up Redis or another alternative session store:

```
'apostrophe-express': {
  session: {
    secret: 'your-secret-here',
    store: {
      name: 'connect-redis',
      options: {
        // redis-specific options here
      }
    }
  }
}
```

For bc, you can still pass a live instance of a store as the `store` option, but this way is easier; all you have to do is `npm install --save` your connect-compatible session store of choice and configure it.

Thanks to Michelin for their support of this work.

## 2.29.2

All tests passing.

* Overrideable widgetControlGroups method takes (req, widget, options) allowing for better control when customizing these buttons.
* The `createControls` option of the `apostrophe-pages` module is now respected properly.

## 2.29.1

All tests passing.

* Fixed a short-lived issue with the reorganize feature.

## 2.29.0

All tests passing.

This is a significant update containing various accommodations required by the shortly forthcoming Apostrophe 2.x version of the `apostrophe-workflow` module, as well as other recent enhancements in our queue.

* Editing an area "in context" on the page when it is part of a widget or piece will always work, even if `contextual: true` was not set. That property is optional and prevents the area from also appearing in the dialog box for editing the content type.

* Multiple select filters are now available for the "manage" view of any piece type. Just like configuring single-select filters, except that you'll add `multiple: true` to the relevant object in your `addFilters` configuration for the module. Thanks to Michelin for their support of this work.

* When editing a previous selection of pieces for a join or widget, you can also easily edit them without locating them again in the manage view.

* "Next" and "previous" links can now be easily added to your `show.html` pages for pieces. Just set the `next` and `previous` options for your `apostrophe-pieces-pages` subclass to `true`, or to an object with a `projection` property for best performance. This will populate `data.previous` and `data.next` in your `show.html` template. *For blogs they may seem backwards; they refer to relative position on the index page, and blogs are reverse-chronological. Just switch the terms on the front end in your template in cases where they appear confusing.*

* There is now a "pages" option on the admin bar, for cases where "reorganize" is not visible because "Page Settings" is not accessible to the user for the current page.

* If the `trashInSchema` option is set to `true` when configuring `apostrophe-docs`, pages that are in the trash retain their position in the page tree rather than moving to a separate "trash" subtree. In the "reorganize" interface, they are grouped into trash cans displayed beneath each parent page, rather than a single global trash can. This is necessary for the new workflow module and also helpful in any situation where trying to find pages in the trash is more troublesome than explaining this alternative approach.

When `trashInSchema` is `true`, users can also change the trash status of a piece or page via "Page Settings" or the "Edit" dialog box of the piece, and it is possible to access "Page Settings" for any page via "Reorganize."

* The buttons displayed for each widget in an Apostrophe area can be adjusted via the `addWidgetControlGroups` option of the `apostrophe-areas` module, which can be used to introduce additional buttons.

* Empty `beforeMove` and `afterMove` methods have been added to the `apostrophe-pages` module for the convenience of modules using `improve` to enhance it.

* The `apostrophe-doc-type-manager` module now has `getEditPermissionName` and `getAdminPermissionName` methods. These can be overridden by subclasses. For instance, all page subtypes return `edit-apostrophe-page` for the former because page types can be changed.

* `apos.destroy(function() { ... })` may be called to shut down a running Apostrophe instance. This does **not** delete any data. It simply releases the database connection, HTTP server port, etc. This mechanism is extensible by implementing an `apostropheDestroy` method in your own module.

* `before` option for `expressMiddleware`. As before any module can provide middleware via an `expressMiddleware` property which may be a function or array of functions. In addition, if that property is an object, it may also have a `before` subproperty specifying a module whose middleware should run after it. In this case the actual middleware function or functions must be in a `middleware` subproperty.

* `apos.instancesOf(name)` returns an array of modules that extend `name` or a subclass of it. `apos.instanceOf(object, name)` returns true if the given `object` is a moog instance of `name` or a subclass of it.

* `apos.permissions.criteria` can now supply MongoDB criteria restricted to the types the user can edit when a general permission name like `edit` or `edit-doc` is asked for. *This was never a security bug because permissions for actual editing were checked when individual edits occurred. The change makes it easier to display lists of editable content of mixed types.*

* Extending the indexes of Apostrophe's `aposDocs` collection is easier to achieve in modules that use `improve` to extend `apostrophe-docs`.

* Removed tests for obsolete, unsupported Node.js 0.10.x. Node.js 4.x is now the minimum version. *We do not intend to break ES5 compliance in 2.x, however testing old versions of Node that are not maintained with security patches in any freely available repository is not practical.*

* `insert` method for `apos.attachments`, mirroring the other modules better. Thanks to Arthur Agombart.

## 2.28.0

All tests passing.

* Notifications are available, replacing the use of `alert`. This feature is primarily for Apostrophe's own administrative features; you can use it when extending the editing UI. Call `apos.notify('message')` to display a simple message. You can specify several `type` options such as `error` and `info`, and you can also use `%s` wildcards. Everything is localized on the server side. [See the documentation for more information](http://apostrophecms.org/docs/modules/apostrophe-notifications/browser-apostrophe-notifications.html#trigger). Thanks to Michelin for their support of this work.
* The `apostrophe-images` widget now provides a focal point editor. See the new [responsive images HOWTO](http://apostrophecms.org/docs/tutorials/howtos/responsive-images.html). Thanks to Michelin for their support of this work.
* UX: clicking "edit" on an image you have already selected no longer deselects the image. Thanks to Michelin for their support of this work.
* Bug fix: corrected issue that sometimes prevented joins with pages from editing properly.
* Bug fix: added sort index on `level` and `rank`, preventing MongoDB errors on very large page trees.
* UX: a complete URL is suggested at startup when testing locally. Thanks to Alex Gleason.

## 2.27.1

All tests passing.

* Fixed recently introduced bug preventing page type switching.

## 2.27.0

All tests passing.

* Lazy schema field configuration, in general and especially for joins. No more need to specify `idField`, `idsField`, `relationshipsField` or even `label` for your schema fields. `withType` can be inferred too in many cases, depending on the name of the join field. You can still specify all of the details by hand.

Also, for reverse joins, there is a new `reverseOf` option, allowing you to just specify the name of the join you are reversing. This is much easier to understand than specifying the `idField` of the other join. However that is still permitted.

Lazy configuration is in place for doc types (like pages and pieces) and widget types. It can be extended to other uses of schemas by calling the new validation methods.

* ckeditor 4.6.2. Resolves #896: you can now create links properly in Microsoft Edge. Our policy is now to check in periodically with new ckeditor releases and just make sure they are compatible with our editor skin before releasing them.

* `apos.areas.fromRichText` can be used to create an area with a single rich text widget from a trusted string of HTML. Not intended for mixed media, just rich text. Related: both `fromRichText` and `fromPlaintext` now correctly give their widgets an `_id` property.

## 2.26.1

All tests passing.

* Fixed short-lived bug introduced in 2.26.0 re: detecting missing widget types.

## 2.26.0

All tests passing.

* Do not crash on missing widget types, print good warning messages.

* Complete implementation of the [explicitOrder](http://apostrophecms.org/docs/modules/apostrophe-docs/server-apostrophe-cursor.html#explicit-order) cursor filter, replacing a nonfunctional implementation.

* If the mongodb connection is lost, the default behavior is now to retry it forever, so when MongoDB does get restarted Apostrophe will find it. In addition, a `connect` object may be passed to the `apostrophe-db` module to be passed on to the MongoDB connect call.

* Spaces added between DOM attributes for better HTML5 compliance.

* `required` subfields are now enforced when editing fields of type `array`.

Thanks to Michelin for their support of much of the work in this release.

## 2.25.0

All tests passing.

* There is now a `readOnly` option for the standard schema field types. Thanks to Michelin for contributing this feature.

* Apostrophe now displays useful warnings and, in some cases, errors at startup when schemas are improperly configured. This is particularly useful if you have found it frustrating to configure joins correctly. We are continuing to deepen the coverage here.

* In the manage view, the "published" and "trash" filters now always offer both "yes" and "no," regardless of whether anything is available in those categories. This is necessary because these are the respective defaults, and these are also unusual cases in which it is actually interesting to know nothing is available.

## 2.24.0

All tests passing.

There is now an `object` schema field type. It works much like the `array` schema field type, however there is just one object, represented as an object property of the doc in the database. Thanks to Michelin's development team for contributing this feature.

## 2.23.2

All tests passing.

The options object of `enhanceDate` is now passed on to `pikaday`. Considered a bug fix since the options object was erroneously ignored.

* 2.23.1

All tests passing.

cleanCss needs to know that the output CSS files are going to live in apos-minified in order to correctly parse `@import` statements that pull in plain .css files. Also, the mechanism for prefixing URLs in CSS code was not applied at the correct stage of the bundling process (the minify stage), which broke the ability to reference fonts, images, etc. via URLs beginning with /modules when using an S3 asset bundle.

## 2.23.0

All tests passing.

* The "manage" view of `apostrophe-pieces` now supports robust filters, in the same way they were already supported on the front end for `apostrophe-pieces-pages`. Use the `addFilters` option to configure them. There is bc with existing filters that relied on the old assumption that manage filters have a boolean API. However now you can specify any field with a cursor filter, which includes most schema fields, notably including joins.

Note that since all of the options are presented in a dropdown, not all fields are good candidates for this feature.

The "manage" view filters now refresh to reflect only the options that still make sense based on the other filters you have selected, reducing user frustration.

See [reusable content with pieces](http://apostrophecms.org/docs/tutorials/getting-started/reusable-content-with-pieces.html) for more information and examples.

Thanks to Michelin for their support of this work.

* `apos.utils.isFalse` allows you to check for values that are strictly `=== false` in templates.

* `apos.utils.startCase` converts property names to English, roughly speaking. It is used as a fallback if a filter does not have a `label` property. This is primarily for bc, you should add a `label` property to your fields.

* Production now matches the dev environment with regard to relative URLs in LESS files, such as those used to specify background images or font files. Previously the behavior was different in dev and production, which is a bug.

* You can now pass a `less` option to `apostrophe-assets`, which is merged with the options given to `less.render` both in dev and production. You can use this, for instance, to enable `strictMath`.

* `apostrophe.oembed`'s `fetch` method now propagates its `options` object to `oembetter` correctly. Thanks to Fotis Paraskevopoulos.

## 2.22.0

All tests passing.

* Apostrophe now supports publishing CSS and JS assets via S3 rather than serving them directly.

Apostrophe already had an option to build asset "bundles" and deploy them at startup, as described in our [cloud HOWTO](http://apostrophecms.org/docs/tutorials/howtos/deploying-apostrophe-in-the-cloud.html). However this serves the assets from the cloud webserver, such as a Heroku dyno or EC2 instance. It is now possible to serve the assets from Amazon S3.

See the [updated cloud HOWTO](http://apostrophecms.org/docs/tutorials/howtos/deploying-apostrophe-in-the-cloud.html) for details.

Thanks to Michelin for their support of this work.

* Enforce string field `min` and `max` properties on server side.

* When validation of a form with tabs fails, such as a pieces edit modal, activate the correct tab and scroll to the first error in that tab.

* thanks to Ludovic Bret for fixing a bug in the admin bar markup.

## 2.21.0

All tests passing.

* For a small performance boost, `defer` option can be set to `true` when configuring any widget module.
This defers calls to the `load` method until just before the page is rendered, allowing a single query
to fetch them all in simple cases. This is best applied
to the `apostrophe-images-widgets` module and similar widgets. It should not be applied if you wish
to access the results of the join in asynchronous code, because they are not available until the last
possible moment.

Thanks to Michelin for their support of this work.

* You can also set `deferImageLoading` to `true` for the `apostrophe-globals` module if you want the
same technique to be applied when loading the `global` doc's widgets. This does not always yield a
performance improvement.

* Bug fix: if two crops of the same image were present in separate widgets on a page, only one of the crops would be seen in template code. This issue has been resolved.

## 2.20.3

All tests passing.

* The search filter is once again available when choosing images. This involved a deeper fix to modals: filters for sliding modals were not being properly captured and hoisted into the shared part of the outer div. This is now being done exactly as it is done for the controls (buttons) and the instructions.

To avoid incompatibility with existing uses of `self.$filters`, such as in the manage modal, they are captured to `self.$modalFilters`. A small change to the manage modal was needed to take advantage of this.

* Moved a warning message from `console.log` to `console.error`. `stdout` should never be used for warnings and errors. Moving toward clean output so that command line tasks can be safely used in pipelines.

## 2.20.2

All tests passing.

Improved UI for editing widgets. The edit button is no longer separate from the area-related controls such as up, down, etc. This reduces clutter and reduces difficulty in accessing widgets while editing.

## 2.20.1

All tests passing.

When autocompleting doc titles to add them to a join, Apostrophe again utilizes search result quality to display the best results first.

## 2.20.0

All tests passing.

This is a significant update with two useful new features and various minor improvements.

* Support for batch uploads. The `apostrophe-images` and `apostrophe-files` modules now implement batch uploads by default.

When you click "New File" or "New Image," you now go directly to the file browser, and if you select multiple files they are uploaded without a modal dialog appearing for each one; the title and slug are populated from the filename, and that's that.

You can also drag one or more files directly to the chooser/manager modal.

If you are choosing files or images for a widget, they are automatically selected after a batch upload.

This feature can be disabled by setting the `insertViaUpload` option to `false` for `apostrophe-images` or `apostrophe-files`. If you are adding `required` fields to `apostrophe-images` or `apostrophe-files`, then batch uploading is not the best option for you because it would bypass that.

**If you wish, you can enable the feature for your own `apostrophe-pieces` modules that have an `attachment` field in their schema by setting the `insertViaUpload` option to `true`.** However please note that this does not currently do anything for pieces that refer to an image or file indirectly via widget.

* Global preference editing, and a standard UI to roll back to earlier versions of global content. There is now a "Global Content" admin bar button. By default, this launches the version rollback dialog box for shared global content.

However, if you use `addFields` to add schema fields to the `apostrophe-global` module, this button instead launches an editing modal where you can edit those fields, and also offers a "Versions" button accessible from there.

Global preferences set in this way are accessible in all situations where `data.global` is available. This is very useful for creating project-wide preference settings.

All the usual features of schemas can be used, including `groupFields`. Of course, if you choose to use joins or widgets in global content, you should keep the performance impact in mind.

* Various UX fixes to the manager and chooser modals.

* If there is a `minSize` setting in play, that information is displayed to the user when choosing images.

* The `checkboxes` schema field type now supports the `browseFilters` feature.

* When batch file uploads fail, a more useful set of error messages are displayed.

## 2.19.1

All tests passing.

* When saving any doc with a schema, if an attachment field does not match a valid attachment that has actually been uploaded, that field is correctly nulled out. In addition, if the attachment's file extension is not in a valid fileGroup as configured via the attachments module, the field is nulled out. Finally, the `crop: true` option for attachments is saved successfully. This option allows for attachments to have a crop that is inherent to them, useful when there is no widget standing between the doc and the attachment.

All of these changes correct bugs in intended behavior. Certain checks were present in the code but not completely functional. If you need to update your configuration to add file extensions, [apostrophe-attachments](http://apostrophecms.org/docs/modules/apostrophe-attachments/).

## 2.19.0

All tests passing.

* As always, Apostrophe always populates `req.data.home`; when `req.data.page._ancestors[0]` exists that is used, otherwise Apostrophe carries out a separate query. However as a performance enhancement, you may now disable this additional query by passing the `home: false` option to the `apostrophe-pages` module. Note that `req.data.home` is not guaranteed to exist if you do this.

As for children of the home page, for performance you may now pass `home: { children: false }` option to the `apostrophe-pages` module. This option only comes into play when using `builders: { ancestors: false }`.

Thanks to Michelin for their support of this work.

## 2.18.2

All tests passing.

* Performance enhancement: when fetching `req.data.home` directly in the absence of `req.data.page._ancestors[0]`, such as on the home page itself or a non-page route like `/login`, we must apply the same default filters before applying the filter options, namely `.areas(false).joins(false)`, otherwise duplicate queries are made.

* Fixed bug in as-yet-unused `schemas.export` method caught by babel's linter.

Thanks to Michelin for their support of this work.

## 2.18.0

All tests passing.

* New batch editing features for pieces! You can now use the checkboxes to select many items and then carry out the following operations in one step: trash, rescue from trash, publish, unpublish, tag and untag.

In addition there is a clearly documented procedure for creating new batch editing features with a minimum of new code.

* Several bugs in the array editor were fixed. Up, down and remove buttons work properly again, an aesthetic glitch was resolved and redundant ordinal numbers do not creep in when managing the order of an array without the `titleField` option.

* Logging out completely destroys the session. While the standard behavior of `req.logout` in the Passport module is only to break the relationship between the `user` object and the session, users expect a clean break.

## 2.17.2

All tests passing.

* Members of a group that has the admin permission for a specific piece type can now move pieces of that type to and from the trash. (This was always intended, so this is a bug fix.)
* For better out-of-the-box SEO, an `alt` attribute with the title of the image is now part of the `img` markup of `apostrophe-images` widgets.

## 2.17.1

All tests passing.

* Fixed XSS (cross-site scripting) vulnerability in `req.browserCall` and `apos.push.browserCall`.

* Removed confusing strikethrough of "Apply to Subpages" subform when the permission is being removed rather than added.

* Improved UX of area widget controls.

* Improved modal array tab UI and CSS.

* The `oembedReady` Apostrophe event is now emitted correctly after `apostrophe-oembed` renders an oembed-based player, such as a YouTube video player for the `apostrophe-video` widget. This event can be listened for via `apos.on('apostrophe-oembed', fn)` and receives a jQuery object referring to the relevant element.

## 2.17.0

All tests passing.

* `array` schema fields now accept a `limit` option. They also support the `def` property to set defaults for individual fields. The array editor code has been refactored for better reliability and performance and documentation for the methods has been written.

* Relative `@import` statements now work when you push plain `.css` files as Apostrophe assets. There is no change in behavior for LESS files. Thanks to Fredrik Ekelund.

* Controls such as the "Finished" button of the reorganize modal were floating off the screen. This has been fixed.

## 2.16.1

All tests passing.

* If you have tried using `piecesFilters` with a `tags` field type, you may have noticed that when the query string parameter is present but empty, you get no results. This is suboptimal because that's a common result if you use an HTML form to drive the query. An empty string for a `tags` filter now correctly does nothing.

* In `apostrophe-rich-text-widgets`, initialize CKEditor on `instanceReady`, rather than via a dodgy timeout. Thanks to Frederik Ekelund for finding a better way!

## 2.16.0

All tests passing.

* Reintroduced the reorganize feature for editors who have permissions for some pages but not others. You are able to see the pages you can edit and also their ancestors, in order to navigate the tree. However you are able to drag pages only to parents you can edit.

* Introduced the new `deleteFromTrash` option to the `apostrophe-pages` module. If this option is enabled, a new icon appears in "reorganize" when looking at pages in the trash. This icon allows you to permanently delete a page and its descendants from the site.

The use of this option can lead to unhappy customers if they do not clearly understand it is a permanent action. For that reason, it is disabled by default. However it can be quite useful when transitioning from the initial site build to long-term support. We recommend enabling it during that period and disabling it again after cleanup.

* "Reorganize" no longer displays nonfunctional "view" and "trash" icons for the trash and pages inside it.

* The tests for the `apostrophe-locks` module are now deterministic and should always pass.

## 2.15.2

All tests passing.

Fixed a bug which could cause a crash if the `sort` filter was explicitly set to `search` and no search was actually present. Conditions existed in which this could happen with the autocomplete route.

## 2.15.1

Due to a miscommunication the version number 2.15.0 had been previously used. The description below was originally intended for 2.15.0 and has been published as 2.15.1 purely to address the version numbering conflict.

All tests passing.

* `apos.permissions.addPublic` accepts multiple arguments and array arguments,
adding all of the permission names given including any listed in the arrays.
* Permissions checks for pieces admin routes longer check for req.user, checking for the appropriate `edit-` permission is sufficient and makes addPublic more useful.
* Updated the `i18n` module to address a problem where labels that happened to be numbers rather than strings would crash the template if passed to `__()`.
* Documentation improvements.

## 2.14.3

All tests passing.

The mechanism that preserves text fields when performing AJAX refreshes was preserving
other types of `input` elements. Checkboxes, radio buttons and `type="submit"` are now
properly excluded from this mechanism.

## 2.14.2

Fixed [#385](https://github.com/punkave/apostrophe/issues/385): if a page is moved to the trash, its slug must always change, even if it has been edited so that it no longer has its parent's slug as a prefix. In addition, if the resulting slug of a descendant of the page moving to the trash conflicts with an existing page in the trash, steps are taken to ensure uniqueness.

## 2.14.1

All tests passing.

* The `apos.utils.clonePermanent` method no longer turns objects into long arrays of nulls if they happen to have a `length` property. `lodash` uses the `length` property as an indicator that the object should be treated as an array, but this would be an unrealistic restriction on Apostrophe schema field names. Instead, `clonePermanent` now uses `Array.isArray` to distinguish true arrays. This fixes a nasty bug when importing content from A1.5 and subsequently editing it.

* When a user is logged in there is an `apos.user` object on the browser side. Due to a bug this was an empty object. It now contains `title`, `_id` and `username` properties as intended.

## 2.14.0

All tests passing.

* A version rollback dialog box for the `global` doc is now opened if an element with the `data-apos-versions-global` attribute is clicked. There is currently no such element in the standard UI but you may introduce one in your own layout if you have mission-critical content in the `global` doc that is awkward to recreate after an accidental deletion, such as a custom sitewide nav.
* An error message is correctly displayed when login fails.
* Many UI messages are now passed through the `__()` internationalization helper correctly. Thanks to `timaebi`.

## 2.13.2

All tests passing.

The `data-apos-ajax-context` feature had a bug which prevented ordinary anchor links from performing AJAX refreshes correctly.

## 2.13.1

All tests passing.

The `apostrophe-attachments` module now calls `apos.ui.busy` correctly on the fieldset so that the busy and completed indicators are correctly shown and hidden. Previously the string `0` was passed, which is not falsy.

## 2.12.0

All tests passing.

* Developers are no longer required to set `instantiate: false` in `app.js` when configuring an npm module that uses the `improve` property to implicitly subclass and enhance a different module. In addition, bugs were fixed in the underlying `moog-require` module to ensure that assets can be loaded from the `public` and `views` folders of modules that use `improve`.
* `string` has replaced `csv` as the property name of the schema field converters that handle plaintext. Backwards compatibility has been implemented so that existing `csv` converters will work transparently and calls to `convert` with `csv` as the `from` argument still work as well. In all new custom field types you should say `string` rather than `csv`. There is no change in the functionality or implementation other than the name.

## 2.11.0

All tests passing.

You can now add middleware to your Apostrophe site via any module in your project. Just add an `self.expressMiddleware` method to your module, which takes the usual `req, res, next` arguments. Or, if it's more convenient, set `self.expressMiddleware` to an array of such functions. "Module middleware" is added immediately after the minimum required Apostrophe middleware (bodyParser, `req.data`, etc), and before any routes.

## 2.10.3

All tests passing.

Fixed bug in `autoPreserveText` feature of our `data-apos-ajax-context` mechanism; also, restricted it to text inputs and textareas that actually have the focus so that you can replace their values normally at other times

## 2.10.2

All tests passing.

A very minor fix, but 2.10.1 had a very noisy console.log statement left in.

## 2.10.1

All tests passing.

* The built-in cursor filters for `float` and `integer` no longer incorrectly default to filtering for docs with the value `0` if the value being filtered for is undefined or null. They default to not filtering at all, which is correct.

## 2.10.0

All tests passing.

* Apostrophe now automatically recompiles modified Nunjucks templates. This means you can hit refresh in your browser after hitting save in your editor when working on `.html` files. Also note that this has always worked for `.less` files.
* Fixed a longstanding bug in `joinByArrayReverse`, which now works properly.

## 2.9.2

All tests passing.

* Starting with MongoDB 3.3.x (?), it is an error to pass `safe: true` when calling `createIndex`, and it has never done anything in any version. In our defense, cargo-cult practice was probably adopted back in the days when MongoDB would invoke your write callback without actually confirming anything unless you passed `safe: true`, but apparently this was never a thing for indexes. Removed all the `safe: true` arguments from `createIndex` calls.
* Added a `beforeAjax` Apostrophe event to facilitate progress display and animations when using the new `data-apos-ajax-content` feature.

## 2.9.1

All tests passing.

* Fixed an omission that prevented the use of the back button to undo the very first click when using the new `data-apos-ajax-context`. Later clicks worked just fine, but for the first one to work we need a call to `replaceState` to make it possible to restore the original query.

## 2.9.0

All tests passing.

* Two major new features in this release: built-in filters for most schema fields, and built-in AJAX support for `apostrophe-pieces-pages`. These combine to eliminate the need for custom code in a wide array of situations where you wish to allow users to browse and filter blog posts, events, etc. In most cases there is no longer any need to write your own `cursor.js` or your own AJAX implementation. The provided AJAX implementation handles browser history operations, bookmarking and sharing properly and is SEO-friendly.

[See the official summary of the pull request for details and examples of usage.](https://github.com/punkave/apostrophe/pull/766)

* We also fixed a bug in the `refinalize` feature of cursors. state.criteria is now cloned before finalize and restored after it. Otherwise many criteria are added twice after refinalize which causes a fatal error with a few, like text search in mongodb.

In addition, we merged a contribution from Fotis Paraskevopoulos that allows a `bodyParser` option with `json` and `urlencoded` properties to be passed to the `apostrophe-express` module. Those properties are passed on to configure those two body parser middleware functions.

## 2.8.0

All tests passing.

* `APOS_MONGODB_URI` environment variable is used to connect to MongoDB if present. Helpful for cloud hosting. See the new [deploying Apostrophe in the cloud HOWTO](http://apostrophecms.org/docs/tutorials/howtos/deploying-apostrophe-in-the-cloud.html).
* `APOS_S3_BUCKET`, `APOS_S3_ENDPOINT` (optional), `APOS_S3_SECRET`, `APOS_S3_KEY`, and `APOS_S3_REGION` environment variables can be used to configure Apostrophe to use S3 for uploaded media storage. This behavior kicks in if `APOS_S3_BUCKET` is set. See the new [deploying Apostrophe in the cloud HOWTO](http://apostrophecms.org/docs/tutorials/howtos/deploying-apostrophe-in-the-cloud.html).
* New advisory locking API accessible via `apos.locks.lock` and `apos.locks.unlock`. `apostrophe-migrations:migrate` is now wrapped in a lock. More locks are coming, although Apostrophe was carefully designed for benign worst case outcomes during race conditions.
* Better asset deployment for Heroku and other cloud services. `node app apostrophe:generation --create-bundle=NAME` now creates a new folder, `NAME`, containing assets that would otherwise have been written to `public`. Launching a server with the `APOS_BUNDLE` environment variable set to `NAME` will then copy that bundle's contents into `public` before listening for connections. See the new [deploying Apostrophe in the cloud HOWTO](http://apostrophecms.org/docs/tutorials/howtos/deploying-apostrophe-in-the-cloud.html).
* `apostrophe-pieces-pages` index pages are about 2x faster; discovered we were inefficiently deep-cloning `req` when cloning a cursor.
* Helpful error message if you forget to set the `name` property of one of your `types` when configuring `apostrophe-pages`.

## 2.7.0

* We do a better job of defaulting to a sort by search match quality if full-text search is present in a query. Under the hood this is powered by the new `defaultSort` filter, which just stores a default value for the `sort` filter to be used only if `search` (and anything else with an implicit preferred sort order) is not present. No more lame search results for blog posts. You can explicitly set the `sort()` filter in a cursor override if you really want to, but trust us, when `search` is present sorting by anything but search quality produces poor results.
* Fixed bugs in the sanitizer for page slugs. It is now impossible to save a slug with trailing or consecutive slashes (except the home page slug which is allowed to consist of a single "trailing" slash). Added unit tests.
* Apostrophe's dropdown menus, etc. will more robustly maintain their font size in the presence of project-level CSS. There is an explicit default font size for `.apos-ui`.

## 2.6.2

All tests passing.

* The auto-suggestion of titles upon uploading files also suggests slugs.
* The auto-suggestion of titles and slugs applies to both "files" and "images."
* Reduce the clutter in the versions collection by checking for meaningful change on the server side, where final sanitization of HTML, etc. has taken place to iron out distinctions without a difference.
* Use the permission name `edit-attachment` consistently, so that calling `addPublic('edit-attachment')` has the intended effect.
* Manage view of pieces does not crash if `updatedAt` is missing from a piece.

## 2.6.1

All tests passing.

* Choosers and schema arrays play nicely with the new fixed-position tabs.
* Better CSS solution to positioning the attachment upload buttons which doesn't interfere with other styles.
* Images in the chooser choices column "stay in their lane."
* Better error message when an attempt to edit an area with a hyphenated name is used.
* Array edit button fixed.
* The `type()` cursor filter now has a finalizer and merges its criteria there at the very end, so that you can override a previous call to it at any time prior to invoking `toArray` or similar.
* Area controls no longer interfere with visibility of widget type selection menu.

## 2.6.0

All tests passing.

* `relationship` fields defined for `joinByArray` can now have an `inline: true` flag. If they are inline, they are presented right in the chooser, rather than appearing in a separate modal dialog reachable by clicking an icon. This feature should be used sparingly, but that's true of relationship fields in general.
* Permissions editing for pages now takes advantage of the new inline relationship fields to make the "apply to subpages" functionality easier to discover.
* When uploading files or images, the title field is automatically suggested based on the filename.
* Improvements in form field UX and design.
* When choosing pieces (including images), if you elect to create a new piece it is automatically added to the selection.
* When choosing pieces, if the `limit` is reached and it is greater than 1, a helpful message appears, and the UI changes to make clear that you cannot add items until you remove one. If the limit is exactly 1, a new selection automatically replaces the current selection, and singular language is used to clarify what is happening.
* Syntax errors in "related types" such as cursors now produce an improved error message with filename and line number.
* Showstopper errors during startup are reported in a less redundant way.

## 2.5.2

All tests passing.

* New `blockLevelControls: true` option to areas ensures controls for "blocks," i.e. "layout" widgets whose primary purpose is to contain other widgets, can be easily distinguished from controls for "regular" areas nested inside them. Think of a "two-column" or "three-column" widget with three areas in its template. The controls for these areas are displayed in a distinct color and various visual affordances are made to ensure they are accessible when things would otherwise be tightly spaces.
* General improvements to the usability of area-related controls.
* The search index now correctly includes the text of string and select schema fields found in widgets, pieces, pages, etc., as it always did before in 0.5. You may use `searchable: false` to disable this on a per-field basis.
* Search indexing has been refactored for clarity (no changes to working APIs).
* Checkboxes for the `checkboxes` schema field type are now styled.
* "View file" links in the file library are now styled as buttons.

## 2.5.1

All tests passing.

* The `minSize` option to `apostrophe-images` widgets now works properly when cropping.
* The cropper no longer starts out cropping to the entire image, as this made it unclear what was happening. However if you click the crop button and then just save you still get reasonable behavior.
* Bigger crop handles.
* Textarea focus state receives the same "glow" as a regular text input field.
* Small documentation updates.

## 2.5.0

All tests passing.

* Implemented `apos.areas.fromPlaintext`, which accepts a string of plaintext (not markup) and returns an area with a single `apostrophe-rich-text` widget in it, containing that text. Useful in implementing importers.
* The so-called `csv` import mode of `apos.schemas.convert` works properly for areas, using the above. Although it is called csv this mode is really suitable for any situation in which you have plaintext representations of each property in an object and would like those sanitized and converted to populate a doc.
* Bug fix: emit the `enhance` Apostrophe event only once on page load. This event is emitted only when there is new content that has been added to the page, e.g. once at page load, and also when a new widget is added or updated, etc. The first argument to your event handler will be a jQuery element which will contain only new elements.
* Legacy support for `data/port` and `data/address` files has been restored. (Note that `PORT` and `ADDRESS` environment variables supersede these. In modern Stagecoach deployments `data/port` is often a space-separated list of ports, and the `deployment/start` script parses these out and launches multiple processes with different PORT variables.)

## 2.4.0

All tests passing.

Workarounds for two limitations in MongoDB that impact the use of Apostrophe cursors:

* The `addLateCriteria` cursor filter has been introduced. This filter should be used only when
you need to invoke `$near` or another MongoDB operator that cannot be used within `$and`. The object
you pass to `addLateCriteria` is merged with the criteria object that is built normally by the cursor.
**Use of this filter is strongly discouraged unless you must use operators that do
not support `$and`.**
* Custom filters that invoke `$near` or other MongoDB operators that are incompatible
with `$text` queries may call `self.set('regexSearch', true)` to force the cursor to use
a regular expression search rather than full MongoDB full-text search, if and when the
`search()` filter is called on the same cursor. This was implemented to allow combination
of full-text and geographical searches, subject of course to the limitation that regular expression
search is not indexed. It also doesn't sort by quality, but `$near` provides its own sort
by distance.

Since these are new features a minor version level bump is appropriate. However neither of these is a feature that a typical site developer will need to call directly.

## 2.3.2

All tests passing.

* The quality of the autocomplete search results shown when selecting pages or pieces via a join was low. This has been corrected by calling the `.sort('search')` filter to sort by search result quality rather than the default sort order for the doc type manager in question.
* All of the autocomplete suggestions fit on the screen on reasonably sized displays. With the recent addition of the "flip" feature to push the suggestions up rather than down if the bottom of the screen would otherwise be reached, this is critical to show the first and best suggestion. Further discussion for future UX improvement in [issue 704](https://github.com/punkave/apostrophe/issues/704).

## 2.3.1

All tests passing.

* Fixed a bug in the new "copy page" feature that affects pages that have `null` properties.
* Improved the experience of using the widget controls to manage the widgets in an area.
* The `login` module now has an alias, `apos.login`, like other core modules.
* Updated the jquery projector plugin to the latest version.

## 2.3.0

All tests passing.

* Fixed a bug affecting the use of `arrangeFields` in modules that extend another module's use of `arrangeFields`. Added unit test based directly on a real-world project.
* `baseUrl` project-wide option added, yielding the same benefit as in 0.5: you get absolute URLs for all pages everywhere. (If you don't want absolute URLs, just don't set it.) This is very beneficial when generating `og:meta` tags for Facebook, or generating emails.
* A direct link to the original file has been added to the file manager's editor modal.

## 2.2.2

All tests passing.

* Addition of slugs to projection for autocomplete is now done in a way that still allows overrides at the doc level to add other properties.
* Addition of slugs to projection for autocomplete works for joins with a specific page type, too.
* Fixed a chicken-and-egg problem in the global module that kicked in if the "global" doc contains widgets powered by modules not yet initialized at the time the global module checks for the existence of the doc.

## 2.2.1

All tests passing.

Fixed an oversight: the new `pageBeforeCopy` global method now takes `req` as its first parameter. Since `2.2.0` was first published 5 minutes ago and this method has not yet been documented this is not regarded as a bc break.

## 2.2.0

All tests passing.

* Fixed bug that broke removal of permissions for pages.
* "Copy Page" feature added to the page menu.
* Automatically reposition the autocomplete dropdown for joins if it would collide with the bottom of the window.
* Include page slugs in the autocomplete dropdown for joins with pages.
* `chooserChoiceBase.html` restored; some projects were depending on extending it, which is a useful technique.

## 2.1.5

All tests passing.

* Admin bar: previously grouped fields can be re-grouped successfully, so concatenating admin bar configuration works just as well as concatenating `addFields` arrays
* Files widget displays upload button in the same user-friendly position as the images widget
* Font size for tabs and help labels is explicit to avoid side effects from project-level CSS

## 2.1.4

All tests passing.

* Previously chosen items that now reside in the trash no longer break the chooser for editing joins
* All joins editable; certain edge cases weren't getting blessed
* A field appears properly when two diferent choices list it for `showFields`
* As in 0.5, a required field hidden by `showFields` is not required (but will be if you elect the choice that shows it)

## 2.1.3

All tests passing.

* A typo in the unit tests caused unit tests to fail. This has been fixed.
* The recent addition of the HTML5 doctype caused the login page to be invisible in the sandbox project (not the boilerplate project). This has been fixed.
* The recent addition of the HTML5 doctype caused the admin bar to appear with a slight visual defect. This has been fixed.

## 2.1.2

Fix for [#668](https://github.com/punkave/apostrophe/issues/668), crash occurring when admin bar group leader starts out too close to the end of the admin bar items array.

## 2.1.1

Full Windows compatibility restored. The "recursively copy asset folders if on Windows" behavior from 0.5 was reimplemented. This is necessary to allow Apostrophe to run as a non-administrator on Windows. Running as administrator is the moral equivalent of running as root on Linux, which we would never recommend.

Since Apostrophe did not function previously on Windows and there is no behavior change on Mac/Linux this is effectively a bug fix rather than a new feature, thus 2.1.1.

## 2.1.0

* Introduced the new `apos.areas.richText` and `apos.areas.plaintext` methods, which are also available in templates by the same names.

* Added and documented the `addImageSizes` option of the `apostrophe-attachments` module.

## 2.0.4

* The `apostrophe-login` module now invokes `loginAfterLogin(req, callback)` on all modules that have such a method, via `apos.callAll`. Modules that do not need a callback can supply this method with only one argument. Afterwards, `apostrophe-login` redirects to `req.redirect`, as is supported elsewhere in Apostrophe. So you can assign to `req.redirect` in your callback to change the user's destination after a successful login. If `req.redirect` is not set, the user is redirected to the home page.

## 2.0.3

The `ancestors` and `children` filters defaulted to `areas(false)`, but `joins(false)` was omitted, contrary to documentation which has always indicated the information returned is limited for performance. This was fixed. You can still override freely with the `filters` option to `apostrophe-pages`.

The HTML5 doctype was added to `outerLayoutBase`. HTML5 was always assumed, and the absence of the doctype broke jQuery's support for distinguishing `$(window).height()` from `$(document).height()`, causing runaway infinite scroll loading.

Warning message instructions for configuring the session secret were fixed (the actual location has not changed).

## 2.0.2

Previously the `contextual` flag of a pieces module was not considered before deciding to redirect to the "show page" for the piece, which might not exist. This has been fixed. It should only happen when the module has `contextual: true`, creating a reasonable expectation that such a page must exist.

## 2.0.1

Packaging and documentation issues only.

## 2.0.0

Inaugural npm release of Apostrophe 2.x, which was used prior to that in many projects via git dependencies.<|MERGE_RESOLUTION|>--- conflicted
+++ resolved
@@ -2,14 +2,9 @@
 
 ## UNRELEASED
 
-<<<<<<< HEAD
-### Breaks
+### **Breaks**
 - The `updateModified: false` option, formerly supported only by `apos.doc.update`, has been renamed to `setModified: false` and is now supported by `apos.doc.insert` as well. If explicitly set to false, the insert and update methods will leave the `modified` property alone, rather than trying to detect or infer whether a change has been made to the draft relative to the published version.
-=======
-### **Breaks**
-
 - Removed `apos.adminBar.group` method, which is unlikely to be needed in 3.x. One can group admin bar items into dropdowns via the `groups` option.
->>>>>>> 64bcae15
 
 ### Fixes
 
