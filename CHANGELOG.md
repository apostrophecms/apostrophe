# Changelog

## UNRELEASED

### Adds

* The widget type base module now always passes on the `components` option as browser data, so that individual widget type modules that support contextual editing can be implemented more conveniently.
* In-context widget editor components now receive a `focused` prop which is helpful in deciding when to display additional UI.
* Implements OpenTelemetry instrumentation.
* Adds new event `apostrophe:beforeExit` and improves the way Apostrophe terminates its process.
* Adds new configuration option - `beforeExit` async handler.
* Handlers listening for `apostrophe:run` event are now able to send exit signal to the Apostrophe bootstrap routine.
* Support for Node.js 17 and 18. MongoDB connections to `localhost` will now successfully find a typical dev MongoDB server bound only to `127.0.0.1`, Apostrophe can generate valid ipv6 URLs pointing back to itself, and `webpack` and `vue-loader` have been updated to address incompatibilities.

### Fixes

* Documentation of obsolete options has been removed.
* Dead code relating to activating in-context widget editors have been removed. They are always active and have been for some time. In the future they might be swapped in on scroll, but there will never be a need to swap them in "on click."
<<<<<<< HEAD
* The `self.email` method of modules now correctly accepts a default `from` address configured for a specific module via the `from` subproperty of the `email` option to that module. Thanks to `chmdebeer` for pointing out the issue and the fix.
=======
* Fixes `_urls` not added on attachment fields when pieces API index is requested (#3643)
* Fixes float field UI bug that transforms the value to integer when there is no field error and the first number after the decimal is `0`.
>>>>>>> a991bc3c

## 3.17.0 (2022-03-31)

### Adds

* Full support for the [`object` field type](https://v3.docs.apostrophecms.org/reference/field-types/object.html), which works just like `array` but stores just one sub-object as a property, rather than an array of objects.
* To help find documents that reference related ones via `relationship` fields, implement backlinks of related documents by adding a `relatedReverseIds` field to them and keeping it up to date. There is no UI based on this feature yet but it will permit various useful features in the near future.
* Adds possibility for modules to [extend the webpack configuration](https://v3.docs.apostrophecms.org/guide/webpack.html).
* Adds possibility for modules to [add extra frontend bundles for scss and js](https://v3.docs.apostrophecms.org/guide/webpack.html). This is useful when the `ui/src` build would otherwise be very large due to code used on rarely accessed pages.
* Loads the right bundles on the right pages depending on the page template and the loaded widgets. Logged-in users have all the bundles on every page, because they might introduce widgets at any time.
* Fixes deprecation warnings displayed after running `npm install`, for dependencies that are directly included by this package.
* Implement custom ETags emission when `etags` cache option is enabled. [See the documentation for more information](https://v3.docs.apostrophecms.org/guide/caching.html).  
It allows caching of pages and pieces, using a cache invalidation mechanism that takes into account related (and reverse related) document updates, thanks to backlinks mentioned above.  
Note that for now, only single pages and pieces benefit from the ETags caching system (pages' and pieces' `getOne` REST API route, and regular served pages).  
The cache of an index page corresponding to the type of a piece that was just saved will automatically be invalidated. However, please consider that it won't be effective when a related piece is saved, therefore the cache will automatically be invalidated _after_ the cache lifetime set in `maxAge` cache option.

### Fixes

* Apostrophe's webpack build now works properly when developing code that imports module-specific npm dependencies from `ui/src` or `ui/apos` when using `npm link` to develop the module in question.
* The `es5: true` option to `@apostrophecms/asset` works again.

## 3.16.1 (2022-03-21)

### Fixes

* Fixes a bug in the new `Cache-Control` support introduced by 3.16.0 in which we get the logged-out homepage right after logging in. This issue only came into play if the new caching options were enabled.

## 3.16.0 (2022-03-18)

### Adds

* Offers a simple way to set a Cache-Control max-age for Apostrophe page and GET REST API responses for pieces and pages. [See the documentation for more information](https://v3.docs.apostrophecms.org/guide/caching.html).
* API keys and bearer tokens "win" over session cookies when both are present. Since API keys and bearer tokens are explicitly added to the request at hand, it never makes sense to ignore them in favor of a cookie, which is implicit. This also simplifies automated testing.
* `data-apos-test=""` selectors for certain elements frequently selected in QA tests, such as `data-apos-test="adminBar"`.
* Offer a simple way to set a Cache-Control max-age for Apostrophe page and GET REST API responses for pieces and pages.
* To speed up functional tests, an `insecurePasswords` option has been added to the login module. This option is deliberately named to discourage use for any purpose other than functional tests in which repeated password hashing would unduly limit performance. Normally password hashing is intentionally difficult to slow down brute force attacks, especially if a database is compromised.

### Fixes

* `POST`ing a new child page with `_targetId: '_home'` now works properly in combination with `_position: 'lastChild'`.

## 3.15.0 (2022-03-02)

### Adds

* Adds throttle system based on username (even when not existing), on initial login route. Also added for each late login requirement, e.g. for 2FA attempts.

## 3.14.2 (2022-02-27)

* Hotfix: fixed a bug introduced by 3.14.1 in which non-parked pages could throw an error during the migration to fix replication issues.

## 3.14.1 (2022-02-25)

* Hotfix: fixed a bug in which replication across locales did not work properly for parked pages configured via the `_children` feature. A one-time migration is included to reconnect improperly replicated versions of the same parked pages. This runs automatically, no manual action is required. Thanks to [justyna1](https://github.com/justyna13) for identifying the issue.

## 3.14.0 (2022-02-22)

### Adds

* To reduce complications for those implementing caching strategies, the CSRF protection cookie now contains a simple constant string, and is not recorded in `req.session`. This is acceptable because the real purpose of the CSRF check is simply to verify that the browser has sent the cookie at all, which it will not allow a cross-origin script to do.
* As a result of the above, a session cookie is not generated and sent at all unless `req.session` is actually used or a user logs in. Again, this reduces complications for those implementing caching strategies.
* When logging out, the session cookie is now cleared in the browser. Formerly the session was destroyed on the server side only, which was sufficient for security purposes but could create caching issues.
* Uses `express-cache-on-demand` lib to make similar and concurrent requests on pieces and pages faster.
* Frontend build errors now stop app startup in development, and SCSS and JS/Vue build warnings are visible on the terminal console for the first time.

### Fixes

* Fixed a bug when editing a page more than once if the page has a relationship to itself, whether directly or indirectly. Widget ids were unnecessarily regenerated in this situation, causing in-context edits after the first to fail to save.
* Pages no longer emit double `beforeUpdate` and `beforeSave` events.
* When the home page extends `@apostrophecms/piece-page-type`, the "show page" URLs for individual pieces should not contain two slashes before the piece slug. Thanks to [Martí Bravo](https://github.com/martibravo) for the fix.
* Fixes transitions between login page and `afterPasswordVerified` login steps.
* Frontend build errors now stop the `@apostrophecms/asset:build` task properly in production.
* `start` replaced with `flex-start` to address SCSS warnings.
* Dead code removal, as a result of following up on JS/Vue build warnings.

## 3.13.0 - 2022-02-04

### Adds

* Additional requirements and related UI may be imposed on native ApostropheCMS logins using the new `requirements` feature, which can be extended in modules that `improve` the `@apostrophecms/login` module. These requirements are not imposed for single sign-on logins via `@apostrophecms/passport-bridge`. See the documentation for more information.
* Adds latest Slovak translation strings to SK.json in `i18n/` folder. Thanks to [Michael Huna](https://github.com/Miselrkba) for the contribution.
* Verifies `afterPasswordVerified` requirements one by one when emitting done event, allows to manage errors ans success before to go to the next requirement. Stores and validate each requirement in the token. Checks the new `askForConfirmation` requirement option to go to the next step when emitting done event or waiting for the confirm event (in order to manage success messages). Removes support for `afterSubmit` for now.

### Fixes

* Decodes the testReq `param` property in `serveNotFound`. This fixes a problem where page titles using diacritics triggered false 404 errors.
* Registers the default namespace in the Vue instance of i18n, fixing a lack of support for un-namespaced l10n keys in the UI.

## 3.12.0 - 2022-01-21

### Adds

* It is now best practice to deliver namespaced i18n strings as JSON files in module-level subdirectories of `i18n/` named to match the namespace, e.g. `i18n/ourTeam` if the namespace is `ourTeam`. This allows base class modules to deliver phrases to any namespace without conflicting with those introduced at project level. The `i18n` option is now deprecated in favor of the new `i18n` module format section, which is only needed if `browser: true` must be specified for a namespace.
* Brought back the `nestedModuleSubdirs` feature from A2, which allows modules to be nested in subdirectories if `nestedModuleSubdirs: true` is set in `app.js`. As in A2, module configuration (including activation) can also be grouped in a `modules.js` file in such subdirectories.

### Fixes

* Fixes minor inline documentation comments.
* UI strings that are not registered localization keys will now display properly when they contain a colon (`:`). These were previously interpreted as i18next namespace/key pairs and the "namespace" portion was left out.
* Fixes a bug where changing the page type immediately after clicking "New Page" would produce a console error. In general, areas and checkboxes now correctly handle their value being changed to `null` by the parent schema after initial startup of the `AposInputArea` or `AposInputCheckboxes` component.
* It is now best practice to deliver namespaced i18n strings as JSON files in module-level subdirectories of `i18n/` named to match the namespace, e.g. `i18n/ourTeam` if the namespace is `ourTeam`. This allows base class modules to deliver phrases to any namespace without conflicting with those introduced at project level. The `i18n` option is now deprecated in favor of the new `i18n` module format section, which is only needed if `browser: true` must be specified for a namespace.
* Removes the `@apostrophecms/util` module template helper `indexBy`, which was using a lodash method not included in lodash v4.
* Removes an unimplemented `csrfExceptions` module section cascade. Use the `csrfExceptions` *option* of any module to set an array of URLs excluded from CSRF protection. More information is forthcoming in the documentation.
* Fix `[Object Object]` in the console when warning `A permission.can() call was made with a type that has no manager` is printed.

### Changes

* Temporarily removes `npm audit` from our automated tests because of a sub-dependency of vue-loader that doesn't actually cause a security vulnerability for apostrophe.

## 3.11.0 - 2022-01-06

### Adds

* Apostrophe now extends Passport's `req.login` to emit an `afterSessionLogin` event from the `@apostrophecms:login` module, with `req` as an argument. Note that this does not occur at all for login API calls that return a bearer token rather than establishing an Express session.

### Fixes

* Apostrophe's extension of `req.login` now accounts for the `req.logIn` alias and the skippable `options` parameter, which is relied upon in some `passport` strategies.
* Apostrophe now warns if a nonexistent widget type is configured for an area field, with special attention to when `-widget` has been erroneously included in the name. For backwards compatibility this is a startup warning rather than a fatal error, as sites generally did operate successfully otherwise with this type of bug present.

### Changes

* Unpins `vue-click-outside-element` the packaging of which has been fixed upstream.
* Adds deprecation note to `__testDefaults` option. It is not in use, but removing would be a minor BC break we don't need to make.
* Allows test modules to use a custom port as an option on the `@apostrophecms/express` module.
* Removes the code base pull request template to instead inherit the organization-level template.
* Adds `npm audit` back to the test scripts.

## 3.10.0 - 2021-12-22

### Fixes

* `slug` type fields can now have an empty string or `null` as their `def` value without the string `'none'` populating automatically.
* The `underline` feature works properly in tiptap toolbar configuration.
* Required checkbox fields now properly prevent editor submission when empty.
* Pins `vue-click-outside-element` to a version that does not attempt to use `eval` in its distribution build, which is incompatible with a strict Content Security Policy.

### Adds

* Adds a `last` option to fields. Setting `last: true` on a field puts that field at the end of the field's widget order. If more than one field has that option active the true last item will depend on general field registration order. If the field is ordered with the `fields.order` array or field group ordering, those specified orders will take precedence.

### Changes

* Adds deprecation notes to the widget class methods `getWidgetWrapperClasses` and `getWidgetClasses` from A2.
* Adds a deprecation note to the `reorganize` query builder for the next major version.
* Uses the runtime build of Vue. This has major performance and bundle size benefits, however it does require changes to Apostrophe admin UI apps that use a `template` property (components should require no changes, just apps require an update). These apps must now use a `render` function instead. Since custom admin UI apps are not yet a documented feature we do not regard this as a bc break.
* Compatible with the `@apostrophecms/security-headers` module, which supports a strict `Content-Security-Policy`.
* Adds a deprecation note to the `addLateCriteria` query builder.
* Updates the `toCount` doc type query method to use Math.ceil rather than Math.floor plus an additional step.

## 3.9.0 - 2021-12-08

### Adds

* Developers can now override any Vue component of the ApostropheCMS admin UI by providing a component of the same name in the `ui/apos/components` folder of their own module. This is not always the best approach, see the documentation for details.
* When running a job, we now trigger the notification before to run the job, this way the progress notification ID is available from the job and the notification can be dismissed if needed.
* Adds `maxUi`, `maxLabel`, `minUi`, and `minLabel` localization strings for array input and other UI.

### Fixes

* Fully removes references to the A2 `self.partial` module method. It appeared only once outside of comments, but was not actually used by the UI. The `self.render` method should be used for simple template rendering.
* Fixes string interpolation for the confirmation modal when publishing a page that has an unpublished parent page.
* No more "cannot set headers after they are sent to the client" and "req.res.redirect not defined" messages when handling URLs with extra trailing slashes.
* The `apos.util.runPlayers` method is not called until all of the widgets in a particular tree of areas and sub-areas have been added to the DOM. This means a parent area widget player will see the expected markup for any sub-widgets when the "Edit" button is clicked.
* Properly activates the `apostropheI18nDebugPlugin` i18next debugging plugin when using the `APOS_SHOW_I18N` environment variable. The full set of l10n emoji indicators previously available for the UI is now available for template and server-side strings.
* Actually registers piece types for site search unless the `searchable` option is `false`.
* Fixes the methods required for the search `index` task.

### Changes

* Adds localization keys for the password field component's min and max error messages.

## 3.8.1 - 2021-11-23

### Fixes

* The search field of the pieces manager modal works properly. Thanks to [Miro Yovchev](https://github.com/myovchev) for pointing out the issue and providing a solution.
* Fixes a bug in `AposRichTextWidgetEditor.vue` when a rich text widget was specifically configured with an empty array as the `styles` option. In that case a new empty rich text widget will initiate with an empty paragraph tag.
* The`fieldsPresent` method that is used with the `presentFieldsOnly` option in doc-type was broken, looking for properties in strings and wasn't returning anything.

## 3.8.0 - 2021-11-15

### Adds

* Checkboxes for pieces are back, a main checkbox allows to select all page items. When all pieces on a page are checked, a banner where the user can select all pieces appears. A launder for mongo projections has been added.
* Registered `batchOperations` on a piece-type will now become buttons in the manager batch operations "more menu" (styled as a kebab icon). Batch operations should include a label, `messages` object, and `modalOptions` for the confirmation modal.
* `batchOperations` can be grouped into a single button with a menu using the `group` cascade subproperty.
* `batchOperations` can be conditional with an `if` conditional object. This allows developers to pass a single value or an array of values.
* Piece types can have `utilityOperations` configured as a top-level cascade property. These operations are made available in the piece manager as new buttons.
* Notifications may now include an `event` property, which the AposNotification component will emit on mount. The `event` property should be set to an object with `name` (the event name) and optionally `data` (data included with the event emission).
* Adds support for using the attachments query builder in REST API calls via the query string.
* Adds contextual menu for pieces, any module extending the piece-type one can add actions in this contextual menu.
* When clicking on a batch operation, it opens a confirmation modal using modal options from the batch operation, it also works for operations in grouped ones. operations name property has been renamed in action to work with AposContextMenu component.
* Beginning with this release, a module-specific static asset in your project such as `modules/mymodulename/public/images/bg.png` can always be referenced in your `.scss` and `.css` files as `/modules/mymodulename/images/bg.png`, even if assets are actually being deployed to S3, CDNs, etc. Note that `public` and `ui/public` module subdirectories have separate functions. See the documentation for more information.
* Adds AposFile.vue component to abstract file dropzone UI, uses it in AposInputAttachment, and uses it in the confirmation modal for pieces import.
* Optionally add `dimensionAttrs` option to image widget, which sets width & height attributes to optimize for Cumulative Layout Shift. Thank you to [Qiao Lin](https://github.com/qclin) for the contribution.

### Fixes

* The `apos.util.attachmentUrl` method now works correctly. To facilitate that, `apos.uploadsUrl` is now populated browser-side at all times as the frontend logic originally expected. For backwards compatibility `apos.attachment.uploadsUrl` is still populated when logged in.
* Widget players are now prevented from being played twice by the implementing vue component.

### Changes
* Removes Apostrophe 2 documentation and UI configuration from the `@apostrophecms/job` module. These options were not yet in use for A3.
* Renames methods and removes unsupported routes in the `@apostrophecms/job` module that were not yet in use. This was not done lightly, but specifically because of the minimal likelihood that they were in use in project code given the lack of UI support.
  * The deprecated `cancel` route was removed and will likely be replaced at a later date.
  * `run` was renamed `runBatch` as its purpose is specifically to run processes on a "batch selected" array of pieces or pages.
  * `runNonBatch` was renamed to `run` as it is the more generic job-running method. It is likely that `runBatch` will eventually be refactored to use this method.
  * The `good` and `bad` methods are renamed `success` and `failure`, respectively. The expected methods used in the `run` method were similarly renamed. They still increment job document properties called `good` and `bad`.
* Comments out the unused `batchSimpleRoute` methods in the page and piece-type modules to avoid usage before they are fully implemented.
* Optionally add `dimensionAttrs` option to image widget, which sets width & height attributes to optimize for Cumulative Layout Shift.
* Temporarily removes `npm audit` from our automated tests because of a sub-dependency of uploadfs that doesn't actually cause a security vulnerability for apostrophe.

## 3.7.0 - 2021-10-28

### Adds

* Schema select field choices can now be populated by a server side function, like an API call. Set the `choices` property to a method name of the calling module. That function should take a single argument of `req`, and return an array of objects with `label` and `value` properties. The function can be async and will be awaited.
* Apostrophe now has built-in support for the Node.js cluster module. If the `APOS_CLUSTER_PROCESSES` environment variable is set to a number, that number of child processes are forked, sharing the same listening port. If the variable is set to `0`, one process is forked for each CPU core, with a minimum of `2` to provide availability during restarts. If the variable is set to a negative number, that number is added to the number of CPU cores, e.g. `-1` is a good way to reserve one core for MongoDB if it is running on the same server. This is for production use only (`NODE_ENV=production`). If a child process fails it is restarted automatically.

### Fixes

* Prevents double-escaping interpolated localization strings in the UI.
* Rich text editor style labels are now run through a localization method to get the translated strings from their l10n keys.
* Fixes README Node version requirement (Node 12+).
* The text alignment buttons now work immediately in a new rich text widget. Previously they worked only after manually setting a style or refreshing the page. Thanks to Michelin for their support of this fix.
* Users can now activate the built-in date and time editing popups of modern browsers when using the `date` and `time` schema field types.
* Developers can now `require` their project `app.js` file in the Node.js REPL for debugging and inspection. Thanks to [Matthew Francis Brunetti](https://github.com/zenflow).
* If a static text phrase is unavailable in both the current locale and the default locale, Apostrophe will always fall back to the `en` locale as a last resort, which ensures the admin UI works if it has not been translated.
* Developers can now `require` their project `app.js` in the Node.js REPL for debugging and inspection
* Ensure array field items have valid _id prop before storing. Thanks to Thanks to [Matthew Francis Brunetti](https://github.com/zenflow).

### Changes

* In 3.x, `relationship` fields have an optional `builders` property, which replaces `filters` from 2.x, and within that an optional `project` property, which replaces `projection` from 2.x (to match MongoDB's `cursor.project`). Prior to this release leaving the old syntax in place could lead to severe performance problems due to a lack of projections. Starting with this release the 2.x syntax results in an error at startup to help the developer correct their code.
* The `className` option from the widget options in a rich text area field is now also applied to the rich text editor itself, for a consistently WYSIWYG appearance when editing and when viewing. Thanks to [Max Mulatz](https://github.com/klappradla) for this contribution.
* Adds deprecation notes to doc module `afterLoad` events, which are deprecated.
* Removes unused `afterLogin` method in the login module.

## 3.6.0 - 2021-10-13

### Adds

* The `context-editing` apostrophe admin UI bus event can now take a boolean parameter, explicitly indicating whether the user is actively typing or performing a similar active manipulation of controls right now. If a boolean parameter is not passed, the existing 1100-millisecond debounced timeout is used.
* Adds 'no-search' modifier to relationship fields as a UI simplification option.
* Fields can now have their own `modifiers` array. This is combined with the schema modifiers, allowing for finer grained control of field rendering.
* Adds a Slovak localization file. Activate the `sk` locale to use this. Many thanks to [Michael Huna](https://github.com/Miselrkba) for the contribution.
* Adds a Spanish localization file. Activate the `es` locale to use this. Many thanks to [Eugenio Gonzalez](https://github.com/egonzalezg9) for the contribution.
* Adds a Brazilian Portuguese localization file. Activate the `pt-BR` locale to use this. Many thanks to [Pietro Rutzen](https://github.com/pietro-rutzen) for the contribution.

### Fixes

* Fixed missing translation for "New Piece" option on the "more" menu of the piece manager, seen when using it as a chooser.
* Piece types with relationships to multiple other piece types may now be configured in any order, relative to the other piece types. This sometimes appeared to be a bug in reverse relationships.
* Code at the project level now overrides code found in modules that use `improve` for the same module name. For example, options set by the `@apostrophecms/seo-global` improvement that ships with `@apostrophecms/seo` can now be overridden at project level by `/modules/@apostrophecms/global/index.js` in the way one would expect.
* Array input component edit button label is now propertly localized.
* A memory leak on each request has been fixed, and performance improved, by avoiding the use of new Nunjucks environments for each request. Thanks to Miro Yovchev for pointing out the leak.
* Fragments now have access to `__t()`, `getOptions` and other features passed to regular templates.
* Fixes field group cascade merging, using the original group label if none is given in the new field group configuration.
* If a field is conditional (using an `if` option), is required, but the condition has not been met, it no longer throws a validation error.
* Passing `busy: true` to `apos.http.post` and related methods no longer produces an error if invoked when logged out, however note that there will likely never be a UI for this when logged out, so indicate busy state in your own way.
* Bugs in document modification detection have been fixed. These bugs caused edge cases where modifications were not detected and the "Update" button did not appear, and could cause false positives as well.

### Changes

* No longer logs a warning about no users if `testModule` is true on the app.

## 3.5.0 - 2021-09-23

* Pinned dependency on `vue-material-design-icons` to fix `apos-build.js` build error in production.
* The file size of uploaded media is visible again when selected in the editor, and media information such as upload date, dimensions and file size is now properly localized.
* Fixes moog error messages to reflect the recommended pattern of customization functions only taking `self` as an argument.
* Rich Text widgets now instantiate with a valid element from the `styles` option rather than always starting with an unclassed `<p>` tag.
* Since version 3.2.0, apostrophe modules to be loaded via npm must appear as explicit npm dependencies of the project. This is a necessary security and stability improvement, but it was slightly too strict. Starting with this release, if the project has no `package.json` in its root directory, the `package.json` in the closest ancestor directory is consulted.
* Fixes a bug where having no project modules directory would throw an error. This is primarily a concern for module unit tests where there are no additional modules involved.
* `css-loader` now ignores `url()` in css files inside `assets` so that paths are left intact, i.e. `url(/images/file.svg)` will now find a static file at `/public/images/file.svg` (static assets in `/public` are served by `express.static`). Thanks to Matic Tersek.
* Restored support for clicking on a "foreign" area, i.e. an area displayed on the page whose content comes from a piece, in order to edit it in an appropriate way.
* Apostrophe module aliases and the data attached to them are now visible immediately to `ui/src/index.js` JavaScript code, i.e. you can write `apos.alias` where `alias` matches the `alias` option configured for that module. Previously one had to write `apos.modules['module-name']` or wait until next tick. However, note that most modules do not push any data to the browser when a user is not logged in. You can do so in a custom module by calling `self.enableBrowserData('public')` from `init` and implementing or extending the `getBrowserData(req)` method (note that page, piece and widget types already have one, so it is important to extend in those cases).
* `options.testModule` works properly when implementing unit tests for an npm module that is namespaced.

### Changes

* Cascade grouping (e.g., grouping fields) will now concatenate a group's field name array with the field name array of an existing group of the same name. Put simply, if a new piece module adds their custom fields to a `basics` group, that field will be added to the default `basics` group fields. Previously the new group would have replaced the old, leaving inherited fields in the "Ungrouped" section.
* AposButton's `block` modifier now less login-specific

### Adds

* Rich Text widget's styles support a `def` property for specifying the default style the editor should instantiate with.
* A more helpful error message if a field of type `area` is missing its `options` property.

## 3.4.1 - 2021-09-13

No changes. Publishing to correctly mark the latest 3.x release as "latest" in npm.

## 3.4.0 - 2021-09-13

### Security

* Changing a user's password or marking their account as disabled now immediately terminates any active sessions or bearer tokens for that user. Thanks to Daniel Elkabes for pointing out the issue. To ensure all sessions have the necessary data for this, all users logged in via sessions at the time of this upgrade will need to log in again.
* Users with permission to upload SVG files were previously able to do so even if they contained XSS attacks. In Apostrophe 3.x, the general public so far never has access to upload SVG files, so the risk is minor but could be used to phish access from an admin user by encouraging them to upload a specially crafted SVG file. While Apostrophe typically displays SVG files using the `img` tag, which ignores XSS vectors, an XSS attack might still be possible if the image were opened directly via the Apostrophe media library's convenience link for doing so. All SVG uploads are now sanitized via DOMPurify to remove XSS attack vectors. In addition, all existing SVG attachments not already validated are passed through DOMPurify during a one-time migration.

### Fixes

* The `apos.attachment.each` method, intended for migrations, now respects its `criteria` argument. This was necessary to the above security fix.
* Removes a lodash wrapper around `@apostrophecms/express` `bodyParser.json` options that prevented adding custom options to the body parser.
* Uses `req.clone` consistently when creating a new `req` object with a different mode or locale for localization purposes, etc.
* Fixes bug in the "select all" relationship chooser UI where it selected unpublished items.
* Fixes bug in "next" and "previous" query builders.
* Cutting and pasting widgets now works between locales that do not share a hostname, provided that you switch locales after cutting (it does not work between tabs that are already open on separate hostnames).
* The `req.session` object now exists in task `req` objects, for better compatibility. It has no actual persistence.
* Unlocalized piece types, such as users, may now be selected as part of a relationship when browsing.
* Unpublished localized piece types may not be selected via the autocomplete feature of the relationship input field, which formerly ignored this requirement, although the browse button enforced it.
* The server-side JavaScript and REST APIs to delete pieces now work properly for pieces that are not subject to either localization or draft/published workflow at all the (`localize: false` option). UI for this is under discussion, this is just a bug fix for the back end feature which already existed.
* Starting in version 3.3.1, a newly added image widget did not display its image until the page was refreshed. This has been fixed.
* A bug that prevented Undo operations from working properly and resulted in duplicate widget _id properties has been fixed.
* A bug that caused problems for Undo operations in nested widgets, i.e. layout or multicolumn widgets, has been fixed.
* Duplicate widget _id properties within the same document are now prevented on the server side at save time.
* Existing duplicate widget _id properties are corrected by a one-time migration.

### Adds

* Adds a linter to warn in dev mode when a module name include a period.
* Lints module names for `apostrophe-` prefixes even if they don't have a module directory (e.g., only in `app.js`).
* Starts all `warnDev` messages with a line break and warning symbol (⚠️) to stand out in the console.
* `apos.util.onReady` aliases `apos.util.onReadyAndRefresh` for brevity. The `apos.util.onReadyAndRefresh` method name will be deprecated in the next major version.
* Adds a developer setting that applies a margin between parent and child areas, allowing developers to change the default spacing in nested areas.

### Changes

* Removes the temporary `trace` method from the `@apostrophecms/db` module.
* Beginning with this release, the `apostrophe:modulesReady` event has been renamed `apostrophe:modulesRegistered`, and the `apostrophe:afterInit` event has been renamed `apostrophe:ready`. This better reflects their actual roles. The old event names are accepted for backwards compatibility. See the documentation for more information.
* Only autofocuses rich text editors when they are empty.
* Nested areas now have a vertical margin applied when editing, allowing easier access to the parent area's controls.

## 3.3.1 - 2021-09-01

### Fixes

* In some situations it was possible for a relationship with just one selected document to list that document several times in the returned result, resulting in very large responses.
* Permissions roles UI localized correctly.
* Do not crash on startup if users have a relationship to another type. This was caused by the code that checks whether any users exist to present a warning to developers. That code was running too early for relationships to work due to event timing issues.

## 3.3.0 - 2021-08-30

### Fixes

* Addresses the page jump when using the in-context undo/redo feature. The page will immediately return users to their origin scroll position after the content refreshes.
* Resolves slug-related bug when switching between images in the archived view of the media manager. The slug field was not taking into account the double slug prefix case.
* Fixes migration task crash when parking new page. Thanks to [Miro Yovchev](https://www.corllete.com/) for this fix.
* Fixes incorrect month name in `AposCellDate`, which can be optionally used in manage views of pieces. Thanks to [Miro Yovchev](https://www.corllete.com/) for this fix.

### Adds

* This version achieves localization (l10n) through a rich set of internationalization (i18n) features. For more information, [see the documentation](https://v3.docs.apostrophecms.org/).
* There is support for both static string localization and dynamic content localization.
* The home page, other parked pages, and the global document are automatically replicated to all configured locales at startup. Parked properties are refreshed if needed. Other pages and pieces are replicated if and when an editor chooses to do so.
* An API route has been added for voluntary replication, i.e. when deciding a document should exist in a second locale, or desiring to overwrite the current draft contents in locale `B` with the draft contents of locale `A`.
* Locales can specify `prefix` and `hostname` options, which are automatically recognized by middleware that removes the prefix dynamically where appropriate and sets `req.locale`. In 3.x this works more like the global site `prefix` option. This is a departure from 2.x which stored the prefix directly in the slug, creating maintenance issues.
* Locales are stateless: they are never recorded in the session. This eliminates many avenues for bugs and bad SEO. However, this also means the developer must fully distinguish them from the beginning via either `prefix` or `hostname`. A helpful error message is displayed if this is not the case.
* Switching locales preserves the user's editing session even if on separate hostnames. To enable this, if any locales have hostnames, all configured locales must have hostnames and/or baseUrl must be set for those that don't.
* An API route has been added to discover the locales in which a document exists. This provides basic information only for performance (it does not report `title` or `_url`).
* Editors can "localize" documents, copying draft content from one locale to another to create a corresponding document in a different locale. For convenience related documents, such as images and other pieces directly referenced by the document's structure, can be localized at the same time. Developers can opt out of this mechanism for a piece type entirely, check the box by default for that type, or leave it as an "opt-in" choice.
* The `@apostrophecms/i18n` module now uses `i18next` to implement static localization. All phrases in the Vue-based admin UI are passed through `i18next` via `this.$t`, and `i18next` is also available via `req.t()` in routes and `__t()` in templates. Apostrophe's own admin UI phrases are in the `apostrophe` namespace for a clean separation. An array of locale codes, such as `en` or `fr` or `en-au`, can be specified using the `locales` option to the `@apostrophecms/i18n` module. The first locale is the default, unless the `defaultLocale` option is set. If no locales are set, the locale defaults to `en`. The `i18next-http-middleware` locale guesser is installed and will select an available locale if possible, otherwise it will fall back to the default.
* In the admin UI, `v-tooltip` has been extended as `v-apos-tooltip`, which passes phrases through `i18next`.
* Developers can link to alternate locales by iterating over `data.localizations` in any page template. Each element always has `locale`, `label` and `homePageUrl` properties. Each element also has an `available` property (if true, the current context document is available in that locale), `title` and a small number of other document properties are populated, and `_url` redirects to the context document in that locale. The current locale is marked with `current: true`.
* To facilitate adding interpolated values to phrases that are passed as a single value through many layers of code, the `this.$t` helper provided in Vue also accepts an object argument with a `key` property. Additional properties may be used for interpolation.
* `i18next` localization JSON files can be added to the `i18n` subdirectory of *any* module, as long as its `i18n` option is set. The `i18n` object may specify `ns` to give an `i18next` namespace, otherwise phrases are in the default namespace, used when no namespace is specified with a `:` in an `i18next` call. The default namespace is yours for use at project level. Multiple modules may contribute to the same namespace.
* If `APOS_DEBUG_I18N=1` is set in the environment, the `i18next` debug flag is activated. For server-side translations, i.e. `req.t()` and `__t()`, debugging output will appear on the server console. For browser-side translations in the Vue admin UI, debugging output will appear in the browser console.
* If `APOS_SHOW_I18N=1` is set in the environment, all phrases passed through `i18next` are visually marked, to make it easier to find those that didn't go through `i18next`. This does not mean translations actually exist in the JSON files. For that, review the output of `APOS_DEBUG_I18N=1`.
* There is a locale switcher for editors.
* There is a backend route to accept a new locale on switch.
* A `req.clone(properties)` method is now available. This creates a clone of the `req` object, optionally passing in an object of properties to be set. The use of `req.clone` ensures the new object supports `req.get` and other methods of a true `req` object. This technique is mainly used to obtain a new request object with the same privileges but a different mode or locale, i.e. `mode: 'published'`.
* Fallback wrappers are provided for the `req.__()`, `res.__()` and `__()` localization helpers, which were never official or documented in 3.x but may be in use in projects ported from 2.x. These wrappers do not localize but do output the input they are given along with a developer warning. You should migrate them to use `req.t()` (in server-side javascript) or `__t()` (Nunjucks templates).

### Changes

* Bolsters the CSS that backs Apostrophe UI's typography to help prevent unintended style leaks at project-level code.
* Removes the 2.x series changelog entries. They can be found in the 2.0 branch in Github.

## 3.2.0 - 2021-08-13

### Fixes

* `req.hostname` now works as expected when `trustProxy: true` is passed to the `@apostrophecms/express` module.
* Apostrophe loads modules from npm if they exist there and are configured in the `modules` section of `app.js`. This was always intended only as a way to load direct, intentional dependencies of your project. However, since npm "flattens" the dependency tree, dependencies of dependencies that happen to have the same name as a project-level Apostrophe module could be loaded by default, crashing the site or causing unexpected behavior. So beginning with this release, Apostrophe scans `package.json` to verify an npm module is actually a dependency of the project itself before attempting to load it as an Apostrophe module.
* Fixes the reference to sanitize-html defaults in the rich text widget.
* Fixes the `toolbarToAllowedStyles` method in the rich text widget, which was not returning any configuration.
* Fixes the broken text alignment in rich text widgets.
* Adds a missing npm dependency on `chokidar`, which Apostrophe and Nunjucks use for template refreshes. In most environments this worked anyway due to an indirect dependency via the `sass` module, but for stability Apostrophe should depend directly on any npm module it uses.
* Fixes the display of inline range inputs, notably broken when using Palette
* Fixes occasional unique key errors from migrations when attempting to start up again with a site that experienced a startup failure before inserting its first document.
* Requires that locale names begin with a letter character to ensure order when looping over the object entries.
* Unit tests pass in MongoDB 5.x.

### Adds
* Adds Cut and Paste to area controls. You can now Cut a widget to a virtual clipboard and paste it in suitable areas. If an area
can include the widget on the clipboard, a special Clipboard widget will appear in area's Add UI. This works across pages as well.

### Changes
* Apostrophe's Global's UI (the @apostrophecms/global singleton has moved from the admin bar's content controls to the admin utility tray under a cog icon.
* The context bar's document Edit button, which was a cog icon, has been rolled into the doc's context menu.

## 3.1.3 - 2021-07-16

### Fixes

* Hotfix for an incompatibility between `vue-loader` and `webpack` 5.45.0 which causes a crash at startup in development, or asset build time in production. We have temporarily pinned our dependency to `webpack` 5.44.x. We are [contributing to the discussion around the best long-term fix for vue-loader](https://github.com/vuejs/vue-loader/issues/1854).

## 3.1.2 - 2021-07-14

### Changes

* Removes an unused method, `mapMongoIdToJqtreeId`, that was used in A2 but is no longer relevant.
* Removes deprecated and non-functional steps from the `edit` method in the `AposDocsManager.vue` component.
* Legacy migrations to update 3.0 alpha and 3.0 beta sites to 3.0 stable are still in place, with no functional changes, but have been relocated to separate source files for ease of maintenance. Note that this is not a migration path for 2.x databases. Tools for that are forthcoming.

## 3.1.1 - 2021-07-08

### Fixes

* Two distinct modules may each have their own `ui/src/index.scss` file, similar to the fix already applied to allow multiple `ui/src/index.js` files.

## 3.1.0 - 2021-06-30

### Fixes

* Corrects a bug that caused Apostrophe to rebuild the admin UI on every nodemon restart, which led to excessive wait times to test new code. Now this happens only when `package-lock.json` has been modified (i.e. you installed a new module that might contain new Apostrophe admin UI code). If you are actively developing Apostrophe admin UI code, you can opt into rebuilding all the time with the `APOS_DEV=1` environment variable. In any case, `ui/src` is always rebuilt in a dev environment.
* Updates `cheerio`, `deep-get-set`, and `oembetter` versions to resolve vulnerability warnings.
* Modules with a `ui/src` folder, but no other content, are no longer considered "empty" and do not generate a warning.
* Pushing a secondary context document now always results in entry to draft mode, as intended.
* Pushing a secondary context document works reliably, correcting a race condition that could cause the primary document to remain in context in some cases if the user was not already in edit mode.

### Changes

* Deprecates `self.renderPage` method for removal in next major version.
* Since `ui/src/index.js` files must export a function to avoid a browser error in production which breaks the website experience, we now detect this at startup and throw a more helpful error to prevent a last-minute discovery in production.

## 3.0.1 - 2021-06-17

### Fixes

* Fixes an error observed in the browser console when using more than one `ui/src/index.js` file in the same project. Using more than one is a good practice as it allows you to group frontend code with an appropriate module, or ship frontend code in an npm module that extends Apostrophe.
* Migrates all of our own frontend players and utilities from `ui/public` to `ui/src`, which provides a robust functional test of the above.
* Executes `ui/src` imports without waiting for next tick, which is appropriate as we have positioned it as an alternative to `ui/public` which is run without delay.

## 3.0.0 - 2021-06-16

### Breaks

* Previously our `a3-boilerplate` project came with a webpack build that pushed code to the `ui/public` folder of an `asset` module. Now the webpack build is not needed because Apostrophe takes care of compiling `ui/src` for us. This is good! However, **if you are transitioning your project to this new strategy, you will need to remove the `modules/asset/ui/public` folder from your project manually** to ensure that webpack-generated code originally intended for webpack-dev-server does not fail with a `publicPath` error in the console.
* The `CORE_DEV=1` environment setting has been changed to `APOS_DEV=1` because it is appropriate for anyone who is actively developing custom Apostrophe admin UI using `ui/apos` folders in their own modules.
* Apostrophe now uses Dart Sass, aka the `sass` npm module. The `node-sass` npm module has been deprecated by its authors for some time now. Most existing projects will be unaffected, but those writing their own Apostrophe UI components will need to change any `/deep/` selectors to `::v-deep` and consider making other Dart Sass updates as well. For more information see the [Dart Sass documentation](https://sass-lang.com/dart-sass). Those embracing the new `ui/src` feature should also bear in mind that Dart Sass is being used.

### Changes

* Relationship ids are now stored as aposDocIds (without the locale and mode part). The appropriate locale and mode are known from the request. This allows easy comparison and copying of these properties across locales and fixes a bug with reverse relationships when publishing documents. A migration has been added to take care of this conversion on first startup.
- The `attachment` field type now correctly limits file uploads by file type when using the `fileGroup` field option.
- Uploading SVG files is permitted in the Media Library by default.

### Adds

- Apostrophe now enables you to ship frontend JavaScript and Sass (using the SCSS syntax) without your own webpack configuration.
- Any module may contain modern JavaScript in a `ui/src/index.js` file, which may use `import` to bring in other files in the standard way. Note that **`ui/src/index.js must export a function`**. These functions are called for you in the order modules are initialized.
- Any module may contain a Sass (SCSS) stylesheet in a `ui/src/index.scss` file, which may also import other Sass (SCSS) files.
- Any project that requires IE11 support for `ui/src` JavaScript code can enable it by setting the `es5: true` option to the `@apostrophecms/asset` module. Apostrophe produces separate builds for IE11 and modern browsers, so there is no loss of performance in modern browsers. Code is automatically compiled for IE11 using `babel` and missing language features are polyfilled using `core-js` so you can use promises, `async/await` and other standard modern JavaScript features.
- `ui/public` is still available for raw JavaScript and CSS files that should be pushed *as-is* to the browser. The best use of this feature is to deliver the output of your own custom webpack build, if you have one.
- Adds browser-side `editMode` flag that tracks the state of the current view (edit or preview), located at `window.apos.adminBar.editMode`.
- Support for automatic inline style attribute sanitization for Rich Text widgets.
- Adds text align controls for Rich Text widgets. The following tools are now supported as part of a rich text widget's `toolbar` property:
-- `alignLeft`
-- `alignRight`
-- `alignCenter`
-- `alignJustify`
- `@apostrophecms/express` module now supports the `trustProxy: true` option, allowing your reverse proxy server (such as nginx) to pass on the original hostname, protocol and client IP address.

### Fixes

* Unit tests passing again. Temporarily disabled npm audit checks as a source of critical failures owing to upstream issues with third-party packages which are not actually a concern in our use case.
* Fixed issues with the query builder code for relationships. These issues were introduced in beta 3 but did not break typical applications, except for displaying distinct choices for existing values of a relationship field.
* Checkbox field types can now be used as conditional fields.
* Tracks references to attachments correctly, and introduces a migration to address any attachments previously tracked as part of documents that merely have a relationship to the proper document, i.e. pages containing widgets that reference an image piece.
* Tracks the "previously published" version of a document as a legitimate reference to any attachments, so that they are not discarded and can be brought back as expected if "Undo Publish" is clicked.
* Reverse relationships work properly for published documents.
* Relationship subfields are now loaded properly when `reverseOf` is used.
* "Discard Draft" is available when appropriate in "Manage Pages" and "Manage Pieces."
* "Discard Draft" disables the "Submit Updates" button when working as a contributor.
* Relationship subfields can now be edited when selecting in the full "manage view" browser, as well as in the compact relationship field view which worked previously.
* Relationship subfields now respect the `def` property.
* Relationship subfields are restored if you deselect a document and then reselect it within a single editing experience, i.e. accidentally deselect and immediately reselect, for instance.
* A console warning when editing subfields for a new relationship was fixed.
* Field type `color`'s `format` option moved out of the UI options and into the general options object. Supported formats are "rgb", "prgb", "hex6", "hex3", "hex8", "name", "hsl", "hsv". Pass the `format` string like:
```js
myColorField: {
  type: 'color',
  label: 'My Color',
  options: {
    format: 'hsl'
  }
}
```
* Restored Vue dependency to using semantic versioning now that Vue 2.6.14 has been released with a fix for the bug that required us to pin 2.6.12.
* Nunjucks template loader is fully compatible with Linux in a development environment.
* Improved template performance by reusing template loaders.
* `min` and `max` work properly for both string-like and number-like fields.
* Negative numbers, leading minus and plus signs, and trailing periods are accepted in the right ways by appropriate field types.
* If a user is inadvertently inserted with no password, set a random password on the backend for safety. In tests it appears that login with a blank password was already forbidden, but this provides an additional level of certainty.
* `data.page` and `data.contextOptions` are now available in `widget.html` templates in most cases. Specifically, they are available when loading the page, (2) when a widget has just been inserted on the page, and (3) when a widget has just been edited and saved back to the page. However, bear in mind that these parameters are never available when a widget is being edited "out of context" via "Page Settings", via the "Edit Piece" dialog box, via a dialog box for a parent widget, etc. Your templates should be written to tolerate the absence of these parameters.
* Double slashes in the slug cannot be used to trick Apostrophe into serving as an open redirect (fix ported to 3.x from 2.92.0).
* The global doc respects the `def` property of schema fields when first inserted at site creation time.
* Fixed fragment keyword arguments being available when not a part of the fragment signature.

## 3.0.0-beta.3.1 - 2021-06-07

### Breaks
- This backwards compatibility break actually occurred in 3.0.0-beta.3 and was not documented at that time, but it is important to know that the following Rich Text tool names have been updated to match Tiptap2's convention:
-- `bullet_list` -> `bulletList`
-- `ordered_list` -> `orderedList`
-- `code_block` -> `codeBlock`
-- `horizontal_rule` -> `horizontalRule`

### Fixes

- Rich Text default tool names updated, no longer broken. Bug introduced in 3.0.0-beta.3.
- Fixed Rich Text's tool cascade to properly account for core defaults, project level defaults, and area-specific options.

## 3.0.0-beta.3 - 2021-06-03

### Security Fixes

The `nlbr` and `nlp` Nunjucks filters marked their output as safe to preserve the tags that they added, without first escaping their input, creating a CSRF risk. These filters have been updated to escape their input unless it has already been marked safe. No code changes are required to templates whose input to the filter is intended as plaintext, however if you were intentionally leveraging this bug to output unescaped HTML markup you will need to make sure your input is free of CSRF risks and then use the `| safe` filter before the `| nlbr` or `| nlp` filter.

### Adds

- Added the `ignoreUnusedFolderWarning` option for modules that intentionally might not be activated or inherited from in a particular startup.
- Better explanation of how to replace macros with fragments, in particular how to call the fragments with `{% render fragmentName(args) %}`.

### Fixes

- Temporarily pinned to Vue 2.6.12 to fix an issue where the "New" button in the piece manager modals disappeared. We think this is a bug in the newly released Vue 2.6.13 but we are continuing to research it.
- Updated dependencies on `sanitize-html` and `nodemailer` to new major versions, causing no bc breaks at the ApostropheCMS level. This resolved two critical vulnerabilities according to `npm audit`.
- Removed many unused dependencies.
- The data retained for "Undo Publish" no longer causes slug conflicts in certain situations.
- Custom piece types using `localized: false` or `autopublish: true,` as well as singleton types, now display the correct options on the "Save" dropdown.
- The "Save and View," "Publish and View" and/or "Save Draft and Preview" options now appear only if an appropriate piece page actually exists for the piece type.
- Duplicating a widget now properly assigns new IDs to all copied sub-widgets, sub-areas and array items as well.

- Added the `ignoreUnusedFolderWarning` option for modules that intentionally might not be activated or inherited from in a particular startup.
- If you refresh the page while previewing or editing, you will be returned to that same state.

### Notices

- Numerous `npm audit` vulnerability warnings relating to `postcss` 7.x were examined, however it was determined that these are based on the idea of a malicious SASS coder attempting to cause a denial of service. Apostrophe developers would in any case be able to contribute JavaScript as well and so are already expected to be trusted parties. This issue must be resolved upstream in packages including both `stylelint` and `vue-loader` which have considerable work to do before supporting `postcss` 8.x, and in any case public access to write SASS is not part of the attack surface of Apostrophe.

### Changes

- When logging out on a page that only exists in draft form, or a page with access controls, you are redirected to the home page rather than seeing a 404 message.

- Rich text editor upgraded to [tiptap 2.x beta](https://www.tiptap.dev) :tada:. On the surface not a lot has changed with the upgrade, but tiptap 2 has big improvements in terms of speed, composability, and extension support. [See the technical differences of tiptap 1 and 2 here](https://www.tiptap.dev/overview/upgrade-guide#reasons-to-upgrade-to-tiptap-2x)

## 3.0.0-beta.2 - 2021-05-21

### **Breaks**

- The `updateModified: false` option, formerly supported only by `apos.doc.update`, has been renamed to `setModified: false` and is now supported by `apos.doc.insert` as well. If explicitly set to false, the insert and update methods will leave the `modified` property alone, rather than trying to detect or infer whether a change has been made to the draft relative to the published version.
- The `permission` module no longer takes an `interestingTypes` option. Instead, doc type managers may set their `showPermissions` option to `true` to always be broken out separately in the permissions explorer, or explicitly set it to `false` to never be mentioned at all, even on a list of typical piece types that have the same permissions. This allows module creators to ship the right options with their modules rather than requiring the developer to hand-configure `interestingTypes`.
- When editing users, the permissions explorer no longer lists "submitted draft" as a piece type.
- Removed `apos.adminBar.group` method, which is unlikely to be needed in 3.x. One can group admin bar items into dropdowns via the `groups` option.
- Raw HTML is no longer permitted in an `apos.notify` message parameter. Instead, `options.buttons` is available. If present, it must be an array of objects with `type` and `label` properties. If `type` is `'event'` then that button object must have `name` and `data` properties, and when clicked the button will trigger an apos bus event of the given `name` with the provided `data` object. Currently `'event'` is the only supported value for `type`.

### Adds

- The name `@apostrophecms/any-page-type` is now accepted for relationships that should match any page. With this change, the doc type manager module name and the type name are now identical for all types in 3.x. However, for backwards compatibility `@apostrophecms/page` is still accepted. `apos.doc.getManager` will accept either name.
- Sets the project root-level `views` directory as the default fallback views directory. This is no longer a necessary configuration in projects unless they want to change it on the `@apostrophecms/template` option `viewsFolderFallback`.
- The new `afterAposScripts` nunjucks block allows for pushing markup after Apostrophe's asset bundle script tag, at the end of the body. This is a useful way to add a script tag for Webpack's hot reload capabilities in development while still ensuring that Apostrophe's utility methods are available first, like they are in production.
- An `uploadfs` option may be passed to the `@apostrophecms/asset` module, in order to pass options configuring a separate instance of `uploadfs` specifically for the static assets. The `@apostrophecms/uploadfs` module now exports a method to instantiate an uploadfs instance. The default behavior, in which user-uploaded attachments and static assets share a single instance of uploadfs, is unchanged. Note that asset builds never use uploadfs unless `APOS_UPLOADFS_ASSETS=1` is set in the environment.
- `AposButtonSplit` is a new UI component that combines a button with a context menu. Users can act on a primary action or change the button's function via menu button to the right of the button itself.
- Developers can now pass options to the `color` schema field by passing a `pickerOptions` object through your field. This allows for modifying/removing the default color palette, changing the resulting color format, and disabling various UI. For full set of options [see this example](https://github.com/xiaokaike/vue-color/blob/master/src/components/Sketch.vue)
- `AposModal` now emits a `ready` event when it is fully painted and can be interacted with by users or code.
- The video widget is now compatible with vimeo private videos when the domain is on the allowlist in vimeo.

### Changes

- You can now override the parked page definition for the home page without copying the entirety of `minimumPark` from the source code. Specifically, you will not lose the root archive page if you park the home page without explicitly parking the archive page as well. This makes it easier to choose your own type for the home page, in lieu of `@apostrophecms/home-page`.

### Fixes

- Piece types like users that have a slug prefix no longer trigger a false positive as being "modified" when you first click the "New" button.
- The `name` option to widget modules, which never worked in 3.x, has been officially removed. The name of the widget type is always the name of the module, with the `-widget` suffix removed.
- The home page and other parked pages should not immediately show as "pending changes."
- In-context editing works properly when the current browser URL has a hash (portion beginning with `#`), enabling the use of the hash for project-specific work. Thanks to [https://stepanjakl.com/](Štěpán Jákl) for reporting the issue.
- When present, the `apos.http.addQueryToUrl` method preserves the hash of the URL intact.
- The home page and other parked pages should not immediately show as "pending changes."
- The browser-side `apos.http.parseQuery` function now handles objects and arrays properly again.
- The in-context menu for documents has been refactored as a smart component that carries out actions on its own, eliminating a great deal of redundant code, props and events.
- Added additional retries when binding to the port in a dev environment.
- The "Submit" button in the admin bar updates properly to "Submitted" if the submission happens in the page settings modal.
- Skipping positional arguments in fragments now works as expected.
- The rich text editor now supports specifying a `styles` array with no `p` tags properly. A newly added rich text widget initially contains an element with the first style, rather than always a paragraph. If no styles are configured, a `p` tag is assumed. Thanks to Stepan Jakl for reporting the issue.

### Changes
- Editor modal's Save button (publish / save draft / submit) now updated to use the `AposSplitButton` component. Editors can choose from several follow-up actions that occur after save, including creating another piece of content of the same type, being taken to the in-context version of the document, or being returned to the manager. Editor's selection is saved in localstorage, creating a remembered preference per content type.

## 3.0.0-beta.1.1 - 2021-05-07

### Fixes

- A hotfix for an issue spotted in beta 1 in our demo: all previously published pages of sites migrated from early alpha releases had a "Draft" label until published again.

## 3.0.0-beta.1 - 2021-05-06

### **Breaks**

- Removes the `firstName` and `lastName` fields in user pieces.
- The query parameters `apos-refresh`, `apos-edit`, `apos-mode` and `apos-locale` are now `aposRefresh`, `aposEdit`, `aposMode`and `aposLocale`. Going forward all query parameters will be camelCase for consistency with query builders.

### Changes

- Archiving a page or piece deletes any outstanding draft in favor of archiving the last published version. Previously the behavior was effectively the opposite.
- "Publish Changes" button label has been changes to "Update".
- Draft mode is no longer the default view for published documents.
- The page and piece manager views now display the title, etc. of the published version of a document, unless that document only exists in draft form. However a label is also provided indicating if a newer draft is in progress.
- Notifications have been updated with a new visual display and animation style.

### **Adds**

- Four permissions roles are supported and enforced: guest, contributor, editor and admin. See the documentation for details. Pre-existing alpha users are automatically migrated to the admin role.
- Documents in managers now have context sensitive action menus that allow actions like edit, discard draft, archive, restore, etc.
- A fragment call may now have a body using `rendercall`, just like a macro call can have a body using `call`. In addition, fragments can now have named arguments, just like macros. Many thanks to Miro Yovchev for contributing this implementation.
- Major performance improvement to the `nestedModuleSubdirs` option.
- Updates URL fields and oEmbed URL requests to use the `httpsFix` option in launder's `url()` method.
- Documents receive a state label based on their document state (draft, pending, pending updates)
- Contributors can submit drafts for review ("Submit" versus "Submit Updates").
- Editors and admins can manage submitted drafts.
- Editors and admins can easily see the number of proposed changes awaiting their attention.
- Support for virtual piece types, such as submitted drafts, which in actuality manage more than one type of doc.
- Confirm modals now support a schema which can be assessed after confirmation.
- When archiving and restoring pages, editors can chose whether the action affects only this document or this document + children
- Routes support the `before` syntax, allowing routes that are added to Express prior to the routes or middleware of another module. The syntax `before: 'middleware:moduleName'` must be used to add the route prior to the middleware of `moduleName`. If `middleware:` is not used, the route is added before the routes of `moduleName`. Note that normally all middleware is added before all routes.
- A `url` property can now optionally be specified when adding middleware. By default all middleware is global.
- The pieces REST GET API now supports returning only a count of all matching pieces, using the `?count=1` query parameter.
- Admin bar menu items can now specify a custom Vue component to be used in place of `AposButton`.
- Sets `username` fields to follow the user `title` field to remove an extra step in user creation.
- Adds default data to the `outerLayoutBase.html` `<title>` tag: `data.piece.title or data.page.title`.
- Moves the core UI build task into the start up process. The UI build runs automatically when `NODE_ENV` is *not* 'production' and when:
    1. The build folder does not yet exist.
    2. The package.json file is newer than the existing UI build.
    3. You explicitly tell it to by setting the environment variable `CORE_DEV=1`
- The new `._ids(_idOrArrayOfIds)` query builder replaces `explicitOrder` and accepts an array of document `_id`s or a single one. `_id` can be used as a multivalued query parameter. Documents are returned in the order you specify, and just like with single-document REST GET requests, the locale of the `_id`s is overridden by the `aposMode` query parameter if present.
- The `.withPublished(true)` query builder adds a `_publishedDoc` property to each returned draft document that has a published equivalent. `withPublished=1` can be used as a query parameter. Note this is not the way to fetch only published documents. For that, use `.locale('en:published')` or similar.
- The server-side implementation of `apos.http.post` now supports passing a `FormData` object created with the `[form-data](https://www.npmjs.com/package/form-data)` npm module. This keeps the API parallel with the browser-side implementation and allows for unit testing the attachments feature, as well as uploading files to internal and external APIs from the server.
- `manuallyPublished` computed property moved to the `AposPublishMixin` for the use cases where that mixin is otherwise warranted.
- `columns` specified for a piece type's manage view can have a name that uses "dot notation" to access a subproperty. Also, for types that are localized, the column name can begin with `draft:` or `published:` to specifically display a property of the draft or published version of the document rather than the best available. When a prefix is not used, the property comes from the published version of the document if available, otherwise from the draft.
- For page queries, the `children` query builder is now supported in query strings, including the `depth` subproperty. For instance you could fetch `/api/v1/@apostrophecms/page/id-of-page?children=1` or `/api/v1/@apostrophecms/page/id-of-page?children[depth]=3`.
- Setting `APOS_LOG_ALL_QUERIES=1` now logs the projection, skip, limit and sort in addition to the criteria, which were previously logged.

### **Fixes**

- Fragments can now call other fragments, both those declared in the same file and those imported, just like macros calling other macros. Thanks to Miro Yovchev for reporting the issue.
- There was a bug that allowed parked properties, such as the slug of the home page, to be edited. Note that if you don't want a property of a parked page to be locked down forever you can use the `_defaults` feature of parked pages.
- A required field error no longer appears immediately when you first start creating a user.
- Vue warning in the pieces manager due to use of value rather than name of column as a Vue key. Thanks to Miro Yovchev for spotting the issue.
- "Save Draft" is not an appropriate operation to offer when editing users.
- Pager links no longer break due to `aposRefresh=1` when in edit mode. Also removed superfluous `append` query parameter from these.
- You may now intentionally clear the username and slug fields in preparation to type a new value. They do not instantly repopulate based on the title field when you clear them.
- Language of buttons, labels, filters, and other UI updated and normalized throughout.
- A contributor who enters the page tree dialog box, opens the editor, and selects "delete draft" from within the editor of an individual page now sees the page tree reflect that change right away.
- The page manager listens for content change events in general and its refresh mechanism is robust in possible situations where both an explicit refresh call and a content change event occur.
- Automatically retries once if unable to bind to the port in a dev environment. This helps with occasional `EADDRINUSE` errors during nodemon restarts.
- Update the current page's context bar properly when appropriate after actions such as "Discard Draft."
- The main archive page cannot be restored, etc. via the context menu in the page tree.
- The context menu and "Preview Draft" are both disabled while errors are present in the editor dialog box.
- "Duplicate" should lead to a "Publish" button, not an "Update" button, "Submit" rather than "Submit Update," etc.
- When you "Duplicate" the home page you should be able to set a slug for the new page (parked properties of parked pages should be editable when making a duplicate).
- When duplicating the home page, the suggested slug should not be `/` as only one page can have that slug at a time.
- Attention is properly called to a slug conflict if it exists immediately when the document is opened (such as making a copy where the suggested slug has already been used for another copy).
- "Preview Draft" never appears for types that do not use drafts.
- The toggle state of admin bar utility items should only be mapped to an `is-active` class if, like palette, they opt in with `toggle: true`
- Fixed unique key errors in the migrate task by moving the parking of parked pages to a new `@apostrophecms/migrate:after` event handler, which runs only after migrations, whether that is at startup (in dev) or at the end of the migration task (in production).
- UI does not offer "Archive" for the home page, or other archived pages.
- Notification checks and other polling requests now occur only when the tab is in the foreground, resolving a number of problems that masqueraded as other bugs when the browser hit its connection limit for multiple tabs on the same site.
- Parked pages are now parked immediately after database migrations are checked and/or run. In dev this still happens at each startup. In production this happens when the database is brand new and when the migration task is manually run.

## 3.0.0-alpha.7 - 2021-04-07

### Breaks

* The `trash` property has been renamed `archived`, and throughout the UI we refer to "archiving" and the "archive" rather than "move to trash" and the "trash can." A database migration is included to address this for existing databases. However, **if you set the minimumPark option, or used a boilerplate in which it is set,** you will need to **change the settings for the `parkedId: 'trash'` page to match those [currently found in the `minimumPark` option setting in the `@apostrophecms/page` source code](https://github.com/apostrophecms/apostrophe/blob/481252f9bd8f42b62648a0695105e6e9250810d3/modules/%40apostrophecms/page/index.js#L25-L32).

### Adds

* General UX and UI improvements to the experience of moving documents to and from the archive, formerly known as the trash.
* Links to each piece are available in the manage view when appropriate.
* Search is implemented in the media library.
* You can now pass core widgets a `className` option when configuring them as part of an area.
* `previewDraft` for pieces, adds a Preview Draft button on creation for quick in-context editing. Defaults to true.

### Changes

* Do not immediately redirect to new pages and pieces.
* Restored pieces now restore as unpublished drafts.
* Refactored the admin bar component for maintainability.
* Notification style updates

### Fixes

* Advisory lock no longer triggers an update to the modification timestamp of a document.
* Attempts to connect Apostrophe 3.x to an Apostrophe 2.x database are blocked to prevent content loss.
* "Save as Draft" is now available as soon as a new document is created.
* Areas nested in array schema fields can now be edited in context.
* When using `apos.image.first`, the alt attribute of the image piece is available on the returned attachment object as `._alt`. In addition, `_credit` and `_creditUrl` are available.
* Fixes relating to the editing of widgets in nested areas, both on the page and in the modal.
* Removed published / draft switch for unpublished drafts.
* "Publish Changes" appears only at appropriate times.
* Notifications moved from the bottom right of the viewport to the bottom center, fixing some cases of UI overlap.

## 3.0.0-alpha.6.1 - 2021-03-26

### Fixes

* Conditional fields (`if`) and the "following values" mechanism now work properly in array item fields.
* When editing "Page Settings" or a piece, the "publish" button should not be clickable if there are errors.

## 3.0.0-alpha.6 - 2021-03-24

### Adds
* You can "copy" a page or a piece via the ⠇ menu.
* When moving the current page or piece to the trash, you are taken to the home page.
* `permissions: false` is supported for piece and page insert operations.
* Adds note to remove deprecated `allowedInChooser` option on piece type filters.
* UX improvement: "Move to Trash" and "Restore" buttons added for pieces, replacing the boolean field. You can open a piece that is in the trash in a read-only way in order to review it and click "Restore."
* Advisory lock support has been completed for all content types, including on-page, in-context editing. This prevents accidental conflicts between editors.
* Image widgets now accept a `size` context option from the template, which can be used to avoid sending a full-width image for a very small placement.
* Additional improvements.

### Fixes
* Fixes error from missing `select` method in `AposPiecesManager` component.
* No more migration messages at startup for brand-new sites.
* `max` is now properly implemented for relationships when using the manager dialog box as a chooser.
* "Trash" filter now displays its state properly in the piece manager dialog box.
* Dragging an image to the media library works reliably.
* Infinite loop warning when editing page titles has been fixed.
* Users can locate the tab that still contains errors when blocked from saving a piece due to schema field errors.
* Calling `insert` works properly in the `init` function of a module.
* Additional fixes.

### Breaks

* Apostrophe's instance of `uploadfs` has moved from `apos.attachment.uploadfs` to `apos.uploadfs`. The `uploadfs` configuration option has similarly moved from the `@apostrophecms/attachment` module to the `@apostrophecms/uploadfs` module. `imageSizes` is still an option to `@apostrophecms/attachment`.

## 3.0.0-alpha.5 - 2021-02-11

* Conditional fields are now supported via the new `if` syntax. The old 2.x `showFields` feature has been replaced with `if: { ... }`.
* Adds the option to pass context options to an area for its widgets following the `with` keyword. Context options for widgets not in that area (or that don't exist) are ignored. Syntax: `{% area data.page, 'areaName' with { '@apostrophecms/image: { size: 'full' } } %}`.
* Advisory locking has been implemented for in-context editing, including nested contexts like the palette module. Advisory locking has also been implemented for the media manager, completing the advisory locking story.
* Detects many common configuration errors at startup.
* Extends `getBrowserData` in `@apostrophecms/doc-type` rather than overwriting the method.
* If a select element has no default, but is required, it should default to the first option. The select elements appeared as if this were the case, but on save you would be told to make a choice, forcing you to change and change back. This has been fixed.
* Removes 2.x piece module option code, including for `contextual`, `manageViews`, `publishMenu`, and `contextMenu`.
* Removes admin bar module options related to 2.x slide-out UI: `openOnLoad`, `openOnHomepageLoad`, `closeDelay`.
* Fixed a bug that allowed users to appear to be in edit mode while looking at published content in certain edge cases.
* The PATCH API for pages can now infer the correct _id in cases where the locale is specified in the query string as an override, just like other methods.
* Check permissions for the delete and publish operations.
* Many bug fixes.

### Breaks
* Changes the `piecesModuleName` option to `pieceModuleName` (no "s") in the `@apostrophecms/piece-page-type` module. This feature is used only when you have two or more piece page types for the same piece type.

## 3.0.0-alpha.4.2 - 2021-01-27

* The `label` option is no longer required for widget type modules. This was already true for piece type and page type modules.
* Ability to namespace asset builds. Do not push asset builds to uploadfs unless specified.

### Breaking changes

* Removes the `browser` module option, which was only used by the rich text widget in core. All browser data should now be added by extending or overriding `getBrowserData` in a module. Also updates `getComponentName` to reference `options.components` instead of `options.browser.components`.

## 3.0.0-alpha.4.1

* Hotfix: the asset module now looks for a `./release-id` file (relative to the project), not a `./data/release-id` file, because `data` is not a deployed folder and the intent of `release-id` is to share a common release identifier between the asset build step and the deployed instances.

## 3.0.0-alpha.4

* **"Fragments" have been added to the Apostrophe template API, as an alternative to Nunjucks' macros, to fully support areas and async components.** [See the A3 alpha documentation](https://a3.docs.apos.dev/guide/widgets-and-templates/fragments.html) for instructions on how to use this feature.
* **CSS files in the `ui/public` subdirectory of any module are now bundled and pushed to the browser.** This allows you to efficiently deliver your CSS assets, just as you can deliver JS assets in `ui/public`. Note that these assets must be browser-ready JS and CSS, so it is customary to use your own webpack build to generate them. See [the a3-boilerplate project](https://github.com/apostrophecms/a3-boilerplate) for an example, especially `webpack.config.js`.
* **More support for rendering HTML in REST API requests.** See the `render-areas` query parameter in [piece and page REST API documentation](https://a3.docs.apos.dev/reference/api/pieces.html#get-api-v1-piece-name).
* **Context bar takeover capability,** for situations where a secondary document should temporarily own the undo/redo/publish UI.
* **Unpublished pages in the tree** are easier to identify
* **Range fields** have been added.
* **Support for npm bundles is back.** It works just like in 2.x, but the property is `bundle`, not `moogBundle`. Thanks to Miro Yovchev.

### Breaking changes

* **A3 now uses webpack 5.** For now, **due to a known issue with vue-loader, your own project must also be updated to use webpack 5.** The a3-boilerplate project has been updated accordingly, so you may refer to [the a3-boilerplate project](https://github.com/apostrophecms/a3-boilerplate) for an example of the changes to be made, notably in `webpack.config.js` and `package.json`. We are in communication with upstream developers to resolve the issue so that projects and apostrophe core can use different major versions of webpack.

## 3.0.0-alpha.3

Third alpha release of 3.x. Introduced draft mode and the "Publish Changes" button.

## 3.0.0-alpha.2

Second alpha release of 3.x. Introduced a distinct "edit" mode.

## 3.0.0-alpha.1

First alpha release of 3.x.<|MERGE_RESOLUTION|>--- conflicted
+++ resolved
@@ -16,12 +16,9 @@
 
 * Documentation of obsolete options has been removed.
 * Dead code relating to activating in-context widget editors have been removed. They are always active and have been for some time. In the future they might be swapped in on scroll, but there will never be a need to swap them in "on click."
-<<<<<<< HEAD
 * The `self.email` method of modules now correctly accepts a default `from` address configured for a specific module via the `from` subproperty of the `email` option to that module. Thanks to `chmdebeer` for pointing out the issue and the fix.
-=======
 * Fixes `_urls` not added on attachment fields when pieces API index is requested (#3643)
 * Fixes float field UI bug that transforms the value to integer when there is no field error and the first number after the decimal is `0`.
->>>>>>> a991bc3c
 
 ## 3.17.0 (2022-03-31)
 
