# Changelog

<<<<<<< HEAD
## UNRELEASED

### Adds

* The new `apos.area.addWidgetOperation` method can be used to display custom operations for widgets.
A wrapper is available in the `@apostrophecms/widget-type` module to register operations only for widgets that match the type of the module where the wrapper is invoked.
For example, calling `self.addWidgetOperation` in the ``@apostrophecms/image-widget`` module will apply the operation exclusively to image widgets.
A `secondaryLevel: true` option is available to add operations to the widget's controls context menu.

### Fixes

* Fixes all eslint warnings.
=======
## 4.15.2 (2025-04-28)

### Security

* Fixes a potential XSS attack vector, [CVE-2025-26791](https://github.com/advisories/GHSA-vhxf-7vqr-mrjg). While the risk was low, it was possible for one user with login and editing privileges to carry out an XSS attack on another by uploading a specially crafted SVG file. Normally this would not work because ApostropheCMS typically renders uploaded SVGs via an `img` tag, however if the second user downloaded the SVG file from the media library the exploit could work.
>>>>>>> 2377fe67

## 4.15.1 (2025-04-22)

### Fixes

* Fixes a RT bug where including `table` in `toolbar` but omitting an `insert` array crashed the rich text editor.

## 4.15.0 (2025-04-16)

### Adds

* To display a live preview on the page as changes are made to widgets, set the `preview: true` option on any widget module. To turn it on for all widgets, you can set it on the `@apostrophecms/widget-type` module, the base class of all widget modules. This works especially well when `range` fields are used to achieve visual effects.
* Adds separate control bar for editing tables in rich text
* Adds ability to drag-resize rich text table columns

### Changes

* Improve the Page Manager experience when dragging and dropping pages - the updates happen in background and the UI is not blocked anymore.
* Allow scrolling while dragging a page in the Page Manager.
* Change user's email field type to `email`.
* Improve media manager experience after uploading images. No additional server requests are made, no broken UI on error.
* Change reset password form button label to `Reset Password`.
* Removed overly verbose logging of schema errors in the schema module itself. These are already logged appropriately if they become the actual result of an API call. With this change it becomes possible to catch and discard or mitigate these in some situations without excessive log output.
* Bumps eslint-config-apostrophe, fix errors and a bunch of warnings.
* Gets back checkboxes in the media manager.

### Fixes

* Adds missing notifications and error handling in media manager and save notification for auto-published pieces.
* Update `uploadfs` to `1.24.3`.
* Fixes an edge case where reordering a page in the Page Manager might affect another locale.
* Fixes chrome bug when pages manager checkboxes need a double click when coming from the rich text editor (because some text is selected).
* Fixes the rich text insert menu image menu not being properly closed.
* Fixes the rich text toolbar not closing sometimes when unfocusing the editor.
* Fixes missing wording on images batch operations.
* Fixes rich text toolbar width being limited to parent width.
* Fixes rich text insert menu focused item text color easily overridable.
* Fixes long overlapping text in the header of the Report modal.
* Fixes clipped text in the pager and in the relationship filters of piece manager.
* Fixes an error when pressing Enter in a relationship input without a focused suggestion.
* Fixes locale switcher not allowing to switch the page of an article when its parent page is draft only.

## 4.14.2 (2025-04-02)

### Fixes

* Hotfix: the `choices` query parameter of the REST API no longer results in a 500 error if an invalid filter name is part of the list. Such filters are now properly ignored in `choices`. This issue could also have resulted in invocation of query methods that are not builders, however since all such methods are read-only operations, no arguments could be passed and no information was returned, there are no security implications.

## 4.14.1 (2025-03-31)

### Fixes

* Hotfix: fixes a bug in which the same on-demand cache was used across multiple sites in the presence of `@apostrophecms/multisite`. In rare cases, this bug could cause the home page of site "A" to be displayed on a request for site "B," but only if requests were simultaneous. This bug did not impact single-site projects.

## 4.14.0 (2025-03-19)

### Adds

* Add a label for the `@apostrophecms/attachment` module (error reporting reasons).
* Add `translate` boolean option for report modal header configuration to force translation of the relevant items value (table cells).
* Adds feature to generate a table from an imported CSV file inside the rich-text-widget.
* Add data-test attributes to the login page.
* Adds AI-generated missing translations
* Adds the missing "Tags" filter to the chooser/manager view of files.
* Adds batch operations to the media manager.
* Passes `moduleName` to the event `content-changed` for batch operations, to know if data should be refreshed or not.

### Changes

* Bumps the `perPage` option for piece-types from 10 to 50
* Reworks rich text popovers to use `AposContextMenu`, for toolbar components as well as insert menu items.

### Fixes

* The `lang` attribute of the `<html>` tag now respects localization.
* Fixes the focus styling on AposTable headers.
* Proper errors when widgets are badly configured in expanded mode.
* More reliable Media Manager infinite scroll pagination.
* Fixes margin collapse in nested areas by switching to `padding` instead of `margin`
* Fixes Edit in Media Manager when the image is not in the currently loaded images. This may happen when the the Media Manager is in a relationship mode.
* Removes `publish` batch operation for `autopublished` pieces.
* Fixes `restore` batch operation having the action `update`.
* Fixes `localize` batch operation having no `action` and no `docIds`.

### Removes

* Table controls from the default rich text control bar

## 4.13.0 (2025-02-19)

### Adds

* Supports progress notification type, can be used when no job are involved. Manage progress state into the new `processes` entity.
* Moves global notification logic into Pinia store as well as job polling that updates processes.

### Fixes

* Field inputs inside an array modal can now be focused/tabbed via keyboard
* Fixes admin bar overlapping widget area add menu.
* Fixed the checkered background for gauging color transparency.
* Fixes `group.operations` (batch configuration) merging between modules in the same way that `group.fields` are merged.
* The i18n manager detects the current locale correctly in some edge cases, like when the locale is changed per document (Editor Modal) and the localization manager is opened from a relationship manager via a document context menu.

### Adds

* Add support for batch localization of pieces and pages.
* Adds type for each file uploaded by big-upload. Moves big-upload-client to `apos/ui` folder and makes it esm.
* When present, projections for reverse relationships now automatically include the special id and field storage properties for the relationship in question, allowing the related documents to be successfully returned.
* Introduce `AposModalReport` component for displaying table reports. It's accessible via `apos.report(content, options)` method and it's now used in the `@apostrophecms/i18n` module for detailed reporting after a batch localization operation.

### Changes

* The array editor's `isModified` method is now a computed property for consistency.
* The `modal` configuration property for batch operations without a group is now accepted and works as expected in the same way as for grouped operations.
* Explicitly enable document versions for `@apostrophecms/file-tag`, `@apostrophecms/file`, `@apostrophecms/image-tag` and `@apostrophecms/image` piece types.

### Adds

* If `error.cause` is prevent, log the property.

## 4.12.0 (2025-01-27)

### Fixes

* Fixes ability to change color hue by clicking the color hue bar rather than dragging the indicator.
* Prevents the rich text control bar from closing while using certain UI within the color picker.
* Saving a document via the dialog box properly refreshes the main content area when on a "show page" (when the context document is a piece rather than a page)
* Fixes the `AposButtonSplit` markup to follow the HTML5 specification, optimizes the component performance, visuals and testability.
* Fixes a case where releationship button overlaps a context menu.

### Adds

* Ability to disable the color spectrum UI of a color picker
* Accessibility improvement for the rich text editor Typography toolbar item.
* Adds `moduleLabels` prop to `AposDocContextMenu` to pass it to opened modals from custom operations (used by templates to define labels to display on the export modal).

### Changes

* Range style updates.
* The `pickerOptions` sub property of a color field's configuration has been merged with it's parent `options` object.
* Reworks `inline` and `micro` UI of some fields (color, range, select). Improve global inline style.
* Makes the range input being a number all the time instead of a string that we convert manually.
* Command line tasks can run before the first frontend asset build without error messages.

## 4.11.2 (2024-12-29)

### Fixes

* Fixes a bug where images in Media manager are not selectable (click on an image does nothing) in both default and relationship mode.
* Eliminated superfluous error messages. The convert method now waits for all recursive invocations to complete before attempting to determine if fields are visible.

### Adds

* Possibility to set a field not ready when performing async operations, when a field isn't ready, the validation and emit won't occur.

## 4.11.1 (2024-12-18)

### Fixes

* Corrected a unit test that relies on the sitemap module, as it now makes explicit that the project level `baseUrl` must be set for a successful experience, and the module level `baseUrl` was set earlier. No other changes.

## 4.11.0 (2024-12-18)

### Adds

* When validating an `area` field, warn the developer if `widgets` is not nested in `options`.
* Adds support for supplying CSS variable names to a color field's `presetColors` array as selectable values.
* Adds support for dynamic focus trap in Context menus (prop `dynamicFocus`). When set to `true`, the focusable elements are recalculated on each cycle step.
* Adds option to disable `tabindex` on `AposToggle` component. A new prop `disableFocus` can be set to `false` to disable the focus on the toggle button. It's enabled by default.
* Adds support for event on `addContextOperation`, an option `type` can now be passed and can be `modal` (default) or `event`, in this case it does not try to open a modal but emit a bus event using the action as name.

### Fixes

* Focus properly Widget Editor modals when opened. Keep the previous active focus on the modal when closing the widget editor.
* a11y improvements for context menus.
* Fixes broken widget preview URL when the image is overridden (module improve) and external build module is registered.
* Inject dynamic custom bundle CSS when using external build module with no CSS entry point.
* Range field now correctly takes 0 into account.
* Apos style does not go through `postcss-viewport-to-container-toggle` plugin anymore to avoid UI bugs.

## 4.10.0 (2024-11-20)

### Fixes

* Extra bundle detection when using external build module works properly now.
* Widget players are now properly invoked when they arrive later in the page load process.
* Fix permission grid tooltip display.
* Fixes a bug that crashes external frontend applications.
* Fixes a false positive warning for module not in use for project level submodules (e.g. `widges/module.js`) and dot-folders (e.g. `.DS_Store`).
* Bumped `express-bearer-token` dependency to address a low-severity `npm audit` warning regarding noncompliant cookie names and values. Apostrophe
did not actually use any noncompliant cookie names or values, so there was no vulnerability in Apostrophe.
* Rich text "Styles" toolbar now has visually focused state.
* The `renderPermalinks` and `renderImages` methods of the `@apostrophecms/rich-text` module now correctly resolve the final URLs of page links and inline images in rich text widgets, even when the user has editing privileges. Formerly this was mistakenly prevented by logic intended to preserve the editing experience. The editing experience never actually relied on the
rendered output.
* Search bar will perform the search even if the bar is empty allowing to reset a search.
* Fixes Color picker being hidden in an inline array schema field, also fixes rgba inputs going off the modal.

### Adds

* It's possible now to target the HMR build when registering via `template.append` and `template.prepend`. Use `when: 'hmr:public'` or `when: 'hmr:apos'` that will be evaluated against the current asset `options.hmr` configuration.
* Adds asset module option `options.modulePreloadPolyfill` (default `true`) to allow disabling the polyfill preload for e.g. external front-ends.
* Adds `bundleMarkup` to the data sent to the external front-end, containing all markup for injecting Apostrophe UI in the front-end.
* Warns users when two page types have the same field name, but a different field type. This may cause errors or other problems when an editor switches page types.
* The piece and page `GET` REST APIs now support `?render-areas=inline`. When this parameter is used, an HTML rendering of each widget is added to that specific widget in each area's `items` array as a new `_rendered` property. The existing `?render-areas=1` parameter is still supported to render the entire area as a single `_rendered` property. Note that this older option also causes `items` to be omitted from the response.

### Changes

* Removes postcss plugin and webpack loader used for breakpoint preview mode. Uses instead the new `postcss-viewport-to-container-toggle` plugin in the webpack config.
* Implement `vue-color` directly in Apostrophe rather than as a dependency
* Switch color handling library from `tinycolor2` to `@ctrl/tinycolor`
* Removes error messages in server console for hidden fields. These messages should not have been printed out in the server console in the first place.
* Removes invalid error messages on select fields appearing while opening an existing valid document.

## 4.9.0 (2024-10-31)

### Adds

* Relationship inputs have aria accessibility tags and autocomplete suggestions can be controlled by keyboard.
* Elements inside modals can have a `data-apos-focus-priority` attribute that prioritizes them inside the focusable elements list.
* Modals will continute trying to find focusable elements until an element marked `data-apos-focus-priority` appears or the max retry threshold is reached.
* Takes care of an edge case where Media Manager would duplicate search results.
* Add support for ESM projects.
* Modules can now have a `before: "module-name"` property in their configuration to initialize them before another module, bypassing the normal
order implied by `defaults.js` and `app.js`.
* `select` and `checkboxes` fields that implement dynamic choices can now take into account the value of other fields on the fly, by specifying
a `following` property with an array of other field names. Array and object subfields can access properties of the parent document
by adding a `<` prefix (or more than one) to field names in `following` to look upwards a level. Your custom method on the server side will
now receive a `following` object as an additional argument. One limitation: for now, a field with dynamic choices cannot depend on another field
with dynamic choices in this way.
* Adds AI-generated missing translations
* Adds the mobile preview dropdown for non visibles breakpoints. Uses the new `shortcut` property to display breakpoints out of the dropdown.
* Adds possibility to have two icons in a button.
* Breakpoint preview only targets `[data-apos-refreshable]`.
* Adds a `isActive` state to context menu items. Also adds possibility to add icons to context menu items.
* Add a postcss plugin to handle `vh` and `vw` values on breakpoint preview mode.
* Adds inject component `when` condition with possible values `hmr`, `prod`, and `dev`. Modules should explicitely register their components with the same `when` value and the condition should be met to inject the component.
* Adds inject `bundler` registration condition. It's in use only when registering a component and will be evaluated on runtime. The value should match the current build module (`webpack` or the external build module alias).
* Adds new development task `@apostrophecms/asset:reset` to reset the asset build cache and all build artifacts.
* Revamps the `@apostrophecms/asset` module to enable bundling via build modules.
* Adds `apos.asset.devServerUrl()` nunjucks helper to get the (bundle) dev server URL when available.
* The asset module has a new option, `options.hmr` that accepts `public` (default), `apos` or `false` to enable HMR for the public bundle or the admin UI bundle or disable it respectively. This configuration works only with external build modules that support HMR.
* The asset module has a new option, `options.hmrPort` that accepts an integer (default `null`) to specify the HMR WS port. If not specified, the default express port is used. This configuration works only with external build modules that support HMR WS.
* The asset module has a new option, `options.productionSourceMaps` that accepts a boolean (default `false`) to enable source maps in production. This configuration works only with external build modules that support source maps.

### Changes

* Silence deprecation warnings from Sass 1.80+ regarding the use of `@import`. The Sass team [has stated there will be a two-year transition period](https://sass-lang.com/documentation/breaking-changes/import/#transition-period) before the feature is actually removed. The use of `@import` is common practice in the Apostrophe codebase and in many project codebases. We will arrange for an orderly migration to the new `@use` directive before Sass 3.x appears.
* Move saving indicator after breakpoint preview.
* Internal methods `mergeConfiguration`, `autodetectBundles`, `lintModules`, `nestedModuleSubdirs` and `testDir` are now async.
* `express.getSessionOptions` is now async.

### Fixes

* Modifies the `AposAreaMenu.vue` component to set the `disabled` attribute to `true` if the max number of widgets have been added in an area with `expanded: true`.
* `pnpm: true` option in `app.js` is no longer breaking the application.
* Remove unused `vue-template-compiler` dependency.
* Prevent un-publishing the `@apostrophecms/global` doc and more generally all singletons.
* When opening a context menu while another is already opened, prevent from focusing the button of the first one instead of the newly opened menu.
* Updates `isEqual` method of `area` field type to avoid comparing an area having temporary properties with one having none.
* In a relationship field, when asking for sub relationships using `withRelationships` an dot notion.
If this is done in combination with a projection, this projection is updated to add the id storage fields of the needed relationships for the whole `withRelationships` path.
* The admin UI no longer fails to function when the HTML page is rendered with a direct `sendPage` call and there is no current "in context" page or piece.

## 4.7.2 and 4.8.1 (2024-10-09)

### Fixes

* Correct a race condition that can cause a crash at startup when custom `uploadfs` options are present in some specific cloud environments e.g. when using Azure Blob Storage.

## 4.8.0 (2024-10-03)

### Adds

* Adds a mobile preview feature to the admin UI. The feature can be enabled using the `@apostrophecms/asset` module's new `breakpointPreviewMode` option. Once enabled, the asset build process will duplicate existing media queries as container queries. There are some limitations in the equivalence between media queries and container queries. You can refer to the [CSS @container at-rule](https://developer.mozilla.org/en-US/docs/Web/CSS/@container) documentation for more information. You can also enable `breakpointPreviewMode.debug` to be notified in the console when the build encounters an unsupported media query.
* Apostrophe now automatically adds the appropriate default values for new properties in the schema, even for existing documents in the database. This is done automatically during the migration phase of startup.
* Adds focus states for media library's Uploader tile.
* Adds focus states file attachment's input UI.
* Simplified importing rich text widgets via the REST API. If you  you have HTML that contains `img` tags pointing to existing images, you can now import them all quickly. When supplying the rich text widget object, include an `import` property with an `html` subproperty, rather than the usual `content` property. You can optionally provide a `baseUrl` subproperty as well. Any images present in `html` will be imported automatically and the correct `figure` tags will be added to the new rich text widget, along with any other markup acceptable to the widget's configuration.

### Changes

* The various implementations of `newInstance` found in Apostrophe, e.g. for widgets, array items, relationship fields and documents themselves, have been consolidated in one implementation. The same code is now reused both on the front and the back end, ensuring the same result without the need to introduce additional back end API calls.

### Fixes

* Apostrophe's migration logic is no longer executed twice on every startup and three times in the migration task. It is executed exactly once, always at the same point in the startup process. This bug did not cause significant performance issues because migrations were always only executed once, but there is a small performance improvement due to not checking for them more than once.
* The `@apostrophecms/page` module APIs no longer allow a page to become a child of itself. Thanks to [Maarten Marx](https://github.com/Pixelguymm) for reporting the issue.
* Uploaded SVGs now permit `<use>` tags granted their `xlink:href` property is a local reference and begins with the `#` character. This improves SVG support while mitgating XSS vulnerabilities.
* Default properties of object fields present in a widget now populate correctly even if never focused in the editor.
* Fixed the "choices" query builder to correctly support dynamic choices, ensuring compatibility with the [`piecesFilters`](https://docs.apostrophecms.org/reference/modules/piece-page-type.html#piecesfilters) feature when using dynamic choices.
* Fix a reordering issue for arrays when dragging and dropping items in the admin UI.
* The inline array item extract the label now using `title` as `titleField` value by default (consistent with the Slat list).

## 4.7.1 (2024-09-20)

### Fixes

* Ensure parked fields are not modified for parked pages when not configured in `_defaults`.

## 4.7.0 (2024-09-05)

### Changes

* UI and UX of inline arrays and their table styles

### Adds

* To aid debugging, when a file extension is unacceptable as an Apostrophe attachment the rejected extension is now printed as part of the error message.
* The new `big-upload-client` module can now be used to upload very large files to any route that uses the new `big-upload-middleware`.
* Add option `skipReplace` for `apos.doc.changeDocIds` method to skip the replacing of the "old" document in the database.
* The `@apostrophecms/i18n` module now exposes a `locales` HTTP GET API to aid in implementation of native apps for localized sites.
* Context menus can be supplied a `menuId` so that interested components can listen to their opening/closing.
* Allow to set mode in `AposWidget` component through props.
* Add batch operations to pages.
* Add shortcuts to pages manager.
* Add `replaces` (boolean, `false` by default) option to the context operation definition (registered via `apos.doc.addContextOperation()`) to allow the operation to require a replace confirmation before being executed. The user confirmation results in the Editor modal being closed and the operation being executed. The operation is not executed if the user cancels the confirmation.

### Changes

* Wait for notify before navigating to a new page.
* Send also `checkedTypes` via the pages body toolbar operations (e.g. 'batch') to the modal.

### Fixes

* Fix link to pages in rich-text not showing UI to select page during edit.
* Bumps `uploadfs` dependency to ensure `.tar.gz`, `.tgz` and `.gz` files uploaded to S3 download without double-gzipping.
This resolves the issue for new uploads.
* Registering duplicate icon is no longer breaking the build.
* Fix widget focus state so that the in-context Add Content menu stays visible during animation
* Fix UI of areas in schemas so that their context menus are layered overtop sibling schema fields UI
* Fix unhandled promise rejections and guard against potential memory leaks, remove 3rd party `debounce-async` dependency
* Adds an option to center the context menu arrow on the button icon. Sets this new option on some context menus in the admin UI.
* Fixes the update function of `AposSlatLists` so that elements are properly reordered on drag

## 4.6.1 (2024-08-26)

### Fixes

* Registering duplicate icon is no longer breaking the build.
* Fix widget focus state so that the in-context Add Content menu stays visible during animation.
* Fix UI of areas in schemas so that their context menus are layered overtop sibling schema fields UI.

### Removes

* Inline array option for `alwaysOpen` replaced with UI toggles

## 4.6.0 (2024-08-08)

### Adds

* Add a locale switcher in pieces and pages editor modals. This is available for localized documents only, and allows you to switch between locales for the same document.
  The locale can be switched at only one level, meaning that sub documents of a document that already switched locale will not be able to switch locale itself.
* Adds visual focus states and keyboard handlers for engaging with areas and widgets in-context
* Adds method `simulateRelationshipsFromStorage` method in schema module.
This method populates the relationship field with just enough information to allow convert to accept it. It does not fully fetch the related documents. It does the opposite of prepareForStorage.
* A new options object has been added to the convert method.
Setting the `fetchRelationships` option to false will prevent convert from actually fetching relationships to check which related documents currently exist.
The shape of the relationship field is still validated.

### Changes

* Refactors Admin UI SASS to eliminate deprecation warnings from declarations coming after nested rules.
* Bumps the sass-loader version and adds a webpack option to suppress mixed declaration deprecation warnings to be removed when all modules are updated.
* Add `title` and `_url` to select all projection.
* Display `Select all` message on all pages in the manager modal.
* Refresh `checked` in manager modal after archive action.
* Update `@apostrophecms/emulate-mongo-3-driver` dependency to keep supporting `mongodb@3.x` queries while using `mongodb@6.x`.
* Updates rich text link tool's keyboard key detection strategy.
* Buttons that appear on slats (preview, edit crop/relationship, remove) are visually focusable and keyboard accessible.
* Added tooltip for update button. Thanks to [gkumar9891](https://github.com/gkumar9891) for this addition.

### Fixes

* Fixes the rendering of conditional fields in arrays where the `inline: true` option is used.
* Fixes the rich text link tool's detection and display of the Remove Link button for removing existing links
* Fixes the rich text link tool's detection and display of Apostrophe Page relationship field.
* Overriding standard Vue.js components with `editorModal` and `managerModal` are now applied all the time.
* Accommodate old-style replica set URIs with comma-separated servers by passing any MongoDB URIs that Node.js cannot parse directly to the MongoDB driver, and avoiding unnecessary parsing of the URI in general.
* Bump `oembetter` dependency to guarantee compatibility with YouTube. YouTube recently deployed broken `link rel="undefined"` tags on some of their video pages.
* It is now possible to see the right filename and line number when debugging the admin UI build in the browser. This is automatically disabled when `@apostrophecms/security-headers` is installed, because its defaults are incompatible by design.

## 4.5.4 (2024-07-22)

### Fixes

* Add a default projection to ancestors of search results in order to load a reasonable amount of data and avoid request timeouts.

## 4.5.3 (2024-07-17)

### Fixes

* Enhanced media selection with touchpad on Windows by extending focus timeout.

## 4.5.2 (2024-07-11)

### Fixes

* Ensure that `apos.doc.walk` never gets caught in an infinite loop even if circular references are present in the data. This is a hotfix for an issue that can arise when the new support for breadcrumbs in search results is combined with a more inclusive projection for page ancestors.
* Correct a longstanding bug in `apos.doc.walk` that led items to be listed twice in the `ancestors` array passed to the iterator.
* Correct a longstanding bug in `apos.doc.walk` that led ancestors that are themselves arrays to be misrepresented as a series of objects in the `ancestors` array passed to the iterator.
* For additional guarantees of reliability the `_dotPath` and `_ancestors` arguments to `apos.doc.walk`, which were always clearly documented as for internal use only, can no longer be passed in externally.

## 4.5.1 (2024-07-11)

### Changes

* Allow tiptap rich-text widget to open modals for images and links without closing the toolbar.

## 4.5.0 (2024-07-10)

### Adds

* Allow to disable shortcut by setting the option `shortcut: false`
* Adds a new color picker tool for the rich-text-widget toolbar that matches the existing `color` schema field. This also adds the same `pickerOptions` and `format` options to the rich-text-widget configuration that exist in the `color` schema field.
* Add missing UI translation keys.
* Infite scroll in media manager instead of pagination and related search fixes.
* Improves loaders by using new `AposLoadingBlock` that uses `AposLoading` instead of the purple screen in media manager.
* Select the configured aspect ratio and add `data-apos-field` attributes to the fields inside `AposImageRelationshipEditor.vue`.
* Add `getShowAdminBar` method. This method can be overriden in projects to drive the admin bar visibility for logged-in users.

### Fixes

* Removes unnecessary, broadly applied line-height setting that may cause logged-in vs logged-out visual discrepencies.
* Remove double GET request when saving image update.
* Fix filter menu forgetting selecting filters and not instantiating them.
* Remove blur emit for filter buttons and search bar to avoid re requesting when clicking outside…
* `this.modified` was not working properly (set to false when saving). We can now avoid to reload images when saving no changes.
* In media manager images checkboxes are disabled when max is reached.
* In media manager when updating an image or archiving, update the list instead of fetching and update checked documents to see changes in the right panel selected list.
* The `password` field type now has a proper fallback default, the empty string, just like the string field type
and its derivatives. This resolves bugs in which the unexpected `null` caused problems during validation. This bug
was old, but was masked in some situations until the release of version `4.4.3`.
* Identify and mark server validation errors in the admin UI. This helps editors identify already existing data fields, having validation errors when schema changes (e.g. optional field becomes required).
* Removes `menu-offset` props that were causing `AposContextMenu` to not display properly.
* Allows to pass a number or an array to `AposContextMenu` to set the offset of the context menu (main and cross axis see `floating-ui` documentation).
* Fixes the relationship fields not having the data when coming from the relationship modal.
* Fixes watch on `checkedDocs` passed to `AposSlatList` not being reactive and not seeing updated relationship fields.
* Adds styles for 1 column expanded area ([#4608](https://github.com/apostrophecms/apostrophe/issues/4608))
* Fixes weird slug computations based on followed values like title. Simplifies based on the new tech design.
* Prevent broken admin UI when there is a missing widget.
* Fixes media manager not loading images when last infinite scroll page have been reached (when uploading image for example).
* Upgrade oembetter versions to allow all vimeo urls.

### Changes

* Update `Choose Images` selection behavior. When choosing images as part of a relationship, you click on the image or checkbox to add the image to the selection.
If a max is set to allow only one image, clicking on the selected image will remove it from the selection. Clicking on another image will update the selection with the newly clicked image.
If a max is set to allow multiple images, you can remove images from the selection by using the checkbox. Clicking on the image will bring the image schema in the right panel.
You can upload images even if the max has been reached. We will append the uploaded images to the existing selection up to the max if any.
* Update `@apostrophecms/emulate-mongo-3-driver` dependency to keep supporting `mongodb@3.x` queries while using `mongodb@6.x`.

## 4.4.3 (2024-06-17)

### Fixes

* Do not use schema `field.def` when calling `convert`. Applying defaults to new documents is the job of `newInstance()` and similar code.
If you wish a field to be mandatory use `required: true`.
* As a convenience, using `POST` for pieces and pages with `_newInstance: true` keeps any additional `req.body` properties in the API response.
This feature unofficially existed before, it is now supported.
* Rollbacks watcher on `checked` array. Fixes, checked docs not being properly updated.

## 4.4.2 (2024-06-14)

### Fixes

* Hotfix: the new `_parent` property of pieces, which refers to the same piece page as `_parentUrl`, is now a carefully pruned
subset to avoid the risk of infinite recursion when the piece page has a relationship to a piece. Those who want `_parent`
to be more complete can extend the new `pruneParent` method of the relevant piece page module. This regression was
introduced in version 4.4.0.

## 4.4.1 (2024-06-12)

### Fixes

* Depend on `stylelint-config-apostrophe` properly via npm, not github.

## 4.4.0 (2024-06-12)

### Adds

* Adds a pinia store to handle modals logic.
* Methods from the store are registered on `apos.modal` instead of methods from `TheAposModals` component.
* No more need to emit `safe-close` when defining an `AposModal`, modal is automatically resolved when closed.
* Adds field components access to the reactive document value.
* Expose `AposContextMenu` owned method for re-calculation of the content position.
* Field Meta components of `slug` and `string` types can now fire `replace-field-value` events with text value payload, which will replace the respective field value.
* `AposInputString` now accepts a `rows` prop, in effect only when `field.textarea` is set to `true`.
* Add `T,S` shortcut to open the Personal Settings.
* Add `T,D` shortcut to open the Submitted Drafts.
* Add a scrollbar to the shortcut list.
* Add breadcrumbs to search results page.
* Pages relationships have now their checkboxes disabled when max is reached.

### Changes

* Improves widget tabs for the hidden entries, improves UX when validation errors are present in non-focused tabs.
* When moving a page, recognize when the slug of a new child
already contains the new parent's slug and not double it.
For example, given we have two pages as children of the home page, page A and page B.
Page A and page B are siblings.
Page A has the slug `/peer` and page B has the slug `/peer/page`.
Now we want page B to be the child of page A.
We will now end up with page B slug as `/peer/page` and not `/peer/peer/page` as before.
* `AposSpinner` now respects the colors for `heavy` weight mode and also accepts second, "light" color in this mode. Props JSDoc blocks are added.
* `AposContextMenu` now respects the `menuOffset` component property.
* Set `G,Shift+I` shortcut to open the Image Tags manager modal.
* Set `G,Shift+F` shortcut to open the File Tags manager modal.
* Remove slug from suggestion for images.
* Increase suggestion search image size to 50px.
* For suggestions with image, keep title on a single line and truncate title field with `...` when it hits the right side.

### Fixes

* Rich Text editor properly unsets marks on heading close.
* Widget client side schema validation.
* Allow `G,Shift+I` shortcut style.
* Detect shortcut conflicts when using multiple shortcuts.
* Updating schema fields as read-only no longer reset the value when updating the document.
* Fixes stylelint config file, uses config from our shared configuration, fixes all lint errors.
* Fixes `TheAposCommandMenu` modals not computing shortcuts from the current opened modal.
* Fixes select boxes of relationships, we can now check manually published relationships, and `AposSlatList` renders properly checked relationships.
* Fixes issues in `AposInputArray` on production build to be able to add, remove and edit array items after `required` error.
* Relationships browse button isn't disabled when max is reached.
* In media manager images checkboxes are disabled when max is reached.

## 4.3.3 (2024-06-04)

### Fixes

* Removes `$nextTick` use to re render schema in `AposArrayEditor` because it was triggering weird vue error in production.
Instead, makes the AposSchema for loop keys more unique using `modelValue.data._id`,
if document changes it re-renders schema fields.
* In media manager image checkboxes are disabled when max is reached.
* Fixes tiptap bubble menu jumping on Firefox when clicking on buttons. Also fixes the fact that
double clicking on bubble menu out of buttons would prevent it from closing when unfocusing the rich text area.
* In media manager images checkboxes are disabled when max is reached.
* Makes the final fields accessible in the media manager right rail.

## 4.3.2 (2024-05-18)

### Fixes

* Corrects a regression introduced in version 4.3.0 that broke the validation of widget modals, resulting in a confusing
error on the page. A "required" field in a widget, for instance, once again blocks the save operation properly.

### Changes

* Improves widget tab UI for the hidden entries, improves UX when validation errors are present in non-focused tabs.

## 4.3.1 (2024-05-17)

### Fixes

* Databases containing documents that no longer correspond to any module no longer cause the migration that adds missing mode properties
to fail (an issue introduced in version 4.2.0). Databases with no such "orphaned" documents were not affected.

## 4.3.0 (2024-05-15)

### Adds

* Allows to disable page refresh on content changed for page types.
* Widget editor can now have tabs.
* Adds prop to `AposInputMixin` to disable blur emit.
* Adds `throttle` function in ui module utils.
* Adds a `publicBundle` option to `@apostrophecms/asset`. When set to `false`, the `ui/src` public asset bundle is not built at all in most cases
except as part of the admin UI bundle which depends on it. For use with external front ends such as [apostrophe-astro](https://github.com/apostrophecms/apostrophe-astro).
Thanks to Michelin for contributing this feature.

### Fixes

* Do not show widget editor tabs when the developer hasn't created any groups.
* `npm link` now works again for Apostrophe modules that are dependencies of a project.
* Re-crop image attachments found in image widgets, etc. when replacing an image in the Media Manager.
* Fixes visual transitions between modals, as well as slider transition on overlay opacity.
* Changing the aspect ratio multiple times in the image cropper modal no longer makes the stencil smaller and smaller.

### Changes

* Improves `debounce` function to handle async properly (waiting for previous async call to finish before triggering a new one).
* Adds the `copyOfId` property to be passed to the `apos.doc.edit()` method, while still allowing the entire `copyOf` object for backwards compatibility.

### Fixes

## 4.2.1 (2024-04-29)

### Fixes

* Fixes drag and drop regression in the page tree where pages were not able to be moved between parent and child.

## 4.2.0 (2024-04-18)

* Typing a `/` in the title field of a page no longer confuses the slug field. Thanks to [Gauav Kumar](https://github.com/gkumar9891).

### Changes

* Rich text styles are now split into Nodes and Marks, with independent toolbar controls for a better user experience when applying text styles.
There is no change in how the `styles` option is configured.
* Rich text style labels are fully localized.
* `i18n` module now uses the regular `req.redirect` instead of a direct `res.redirect` to ensure redirection, enabling more possibilities for `@apostrophecms/redirect` module
* Refactors `AposModal` component with composition api to get rid of duplicated code in `AposFocusMixin` and `AposFocus`.
* `APOS_MONGODB_LOG_LEVEL` has been removed. According to [mongodb documentation](https://github.com/mongodb/node-mongodb-native/blob/main/etc/notes/CHANGES_5.0.0.md#mongoclientoptionslogger-and-mongoclientoptionsloglevel-removed) "Both the logger and the logLevel options had no effect and have been removed."
* Update `connect-mongo` to `5.x`. Add `@apostrophecms/emulate-mongo-3-driver` dependency to keep supporting `mongodb@3.x` queries while using `mongodb@6.x`.

### Fixes

* Updates the docs `beforeInsert` handler to avoid ending with different modes being set between `_id`, `aposLocale` and `aposMode`.
* Adds a migration to fix potential corrupted data having different modes set between `_id`, `aposLocale` and `aposMode`.
* Fix a crash in `notification` when `req.body` was not present. Thanks to Michelin for contributing this fix.
* Addresses a console error observed when opening and closing the `@apostrophecms-pro/palette` module across various projects.
* Fixes the color picker field in `@apostrophecms-pro/palette` module.
* Ensures that the `data-apos-test` attribute in the admin bar's tray item buttons is set by passing the `action` prop to `AposButton`.
* Prevents stripping of query parameters from the URL when the page is either switched to edit mode or reloaded while in edit mode.
* Add the missing `metaType` property to newly inserted widgets.

### Security

* New passwords are now hashed with `scrypt`, the best password hash available in the Node.js core `crypto` module, following guidance from [OWASP](https://cheatsheetseries.owasp.org/cheatsheets/Password_Storage_Cheat_Sheet.html).
This reduces login time while improving overall security.
* Old passwords are automatically re-hashed with `scrypt` on the next successful login attempt, which
adds some delay to that next attempt, but speeds them up forever after compared to the old implementation.
* Custom `scrypt` parameters for password hashing can be passed to the `@apostrophecms/user` module via the `scrypt` option. See the [Node.js documentation for `scrypt`]. Note that the `maxmem` parameter is computed automatically based on the other parameters.

## 4.1.1 (2024-03-21)

### Fixes

* Hotfix for a bug that broke the rich text editor when the rich text widget has
a `styles` property. The bug was introduced in 4.0.0 as an indirect side effect of deeper
watching behavior by Vue 3.

## 4.1.0 (2024-03-20)

### Fixes

* Don't crash if a document of a type no longer corresponding to any module is present
together with the advanced permission module.
* AposLoginForm.js now pulls its schema from the user module rather than hardcoding it. Includes the
addition of `enterUsername` and `enterPassword` i18n fields for front end customization and localization.
* Simulated Express requests returned by `apos.task.getReq` now include a `req.headers` property, for
greater accuracy and to prevent unexpected bugs in other code.
* Fix the missing attachment icon. The responsibility for checking whether an attachment
actually exists before calling `attachment.url` still lies with the developer.

### Adds

* Add new `getChanges` method to the schema module to get an array of document changed field names instead of just a boolean like does the `isEqual` method.
* Add highlight class in UI when comparing documents.

## 4.0.0 (2024-03-12)

### Adds

* Add Marks tool to the Rich Text widget for handling toggling marks.
* Add translation keys used by the multisite assembly module.
* Add side by side comparison support in AposSchema component.
* Add `beforeLocalize` and `afterLocalize` events.
* Add custom manager indicators support via `apos.schema.addManagerIndicator({ component, props, if })`. The component registered this way will be automatically rendered in the manager modal.
* Add the possibility to make widget modals wider, which can be useful for widgets that contain areas taking significant space. See [documentation](https://v3.docs.apostrophecms.org/reference/modules/widget-type.html#options).
* Temporarily add `translation` module to support document translations via the `@apostrophecms-pro/automatic-translation` module.
**The `translation` core module may be removed or refactored to reduce overhead in the core,** so its presence should
not be relied upon.

### Changes

* Migrate to Vue 3. This entails changes to some admin UI code, as detailed in our public announcement.
There are no other backwards incompatible changes in apostrophe version 4.0.0.
Certain other modules containing custom admin UI have also been updated in a new major version to be compatible,
as noted in our announcement and on the migration page of our website.

### Fixes

* Adds `textStyle` to Tiptap types so that spans are rendered on RT initialization
* `field.help` and `field.htmlHelp` are now correctly translated when displayed in a tooltip.
* Bump the `he` package to most recent version.
* Notification REST APIs should not directly return the result of MongoDB operations.

## 3.63.2 (2024-03-01)

### Security

* Always validate that method names passed to the `external-condition` API actually appear in `if` or `requiredIf`
clauses for the field in question. This fix addresses a serious security risk in which arbitrary methods of
Apostrophe modules could be called over the network, without arguments, and the results returned to the caller.
While the lack of arguments mitigates the data exfiltration risk, it is possible to cause data loss by
invoking the right method. Therefore this is an urgent upgrade for all Apostrophe 3.x users. Our thanks to the Michelin
penetration test red team for disclosing this vulnerability. All are welcome to disclose security vulnerabilities
in ApostropheCMS code via [security@apostrophecms.com](mailto:security@apostrophecms.com).
* Disable the `alwaysIframe` query parameter of the oembed proxy. This feature was never used in Apostrophe core, and could be misused to carry out arbitrary GET requests in the context of an iframe, although it could not be used to exfiltrate any information other than the success or failure of the request, and the request was still performed by the user's browser only. Thanks to the Michelin team.
* Remove vestigial A2 code relating to polymorphic relationship fields. The code in question had no relevance to the way such a feature would be implemented in A3, and could be used to cause a denial of service by crashing and restarting the process. Thanks to the Michelin team.

## 3.63.1 (2024-02-22)

### Security

* Bump dependency on `sanitize-html` to `^2.12.1` at a minimum, to ensure that `npm update apostrophe` is sufficient to guarantee a security update is installed. This security update prevents specially crafted HTML documents from revealing the existence or non-existence of files on the server. The vulnerability did not expose any other information about those files. Thanks to the [Snyk Security team](https://snyk.io/) for the disclosure and to [Dylan Armstrong](https://dylan.is/) for the fix.

## 3.63.0 (2024-02-21)

### Adds

* Adds a `launder` method to the `slug` schema field query builder to allow for use in API queries.
* Adds support for browsing specific pages in a relationship field when `withType` is set to a page type, like `@apostrophecms/home-page`, `default-page`, `article-page`...
* Add support for `canCreate`, `canPreview` & `canShareDraft` in context operations conditions.
* Add support for `canCreate`, `canEdit`, `canArchive` & `canPublish` in utility operations definitions.
* Add `uponSubmit` requirement in the `@apostrophecms/login` module. `uponSubmit` requirements are checked each time the user submit the login form. See the documentation for more information.
* Add field metadata feature, where every module can add metadata to fields via public API offered by `apos.doc.setMeta()`, `apos.doc.getMeta()`, `apos.doc.getMetaPath()` and `apos.doc.removeMeta()`. The metadata is stored in the database and can be used to store additional information about a field.
* Add new `apos.schema.addFieldMetadataComponent(namespace, component)` method to allow adding custom components. They have access to the server-side added field metadata and can decide to show indicators on the admin UI fields. Currently supported fields are "string", "slug", "array", "object" and "area".

### Fixes

* When deleting a draft document, we remove related reverse IDs of documents having a relation to the deleted one.
* Fix publishing or moving published page after a draft page on the same tree level to work as expected.
* Check create permissions on create keyboard shortcut.
* Copy requires create and edit permission.
* Display a more informative error message when publishing a page because the parent page is not published and the current user has no permission to publish the parent page (while having permission to publish the current one).
* The `content-changed` event for the submit draft action now uses a complete document.
* Fix the context bar overlap on palette for non-admin users that have the permission to modify it.
* Show widget icons in the editor area context menu.

### Changes

* Share Drafts modal styles made larger and it's toggle input has a larger hitbox.

## 3.62.0 (2024-01-25)

### Adds

* Adds support for `type` query parameter for page autocomplete. This allows to filter the results by page type. Example: `/api/v1/@apostrophecms/page?autocomplete=something&type=my-page-type`.
* Add testing for the `float` schema field query builder.
* Add testing for the `integer` schema field query builder.
* Add support for link HTML attributes in the rich text widget via configurable fields `linkFields`, extendable on a project level (same as it's done for `fields`). Add an `htmlAttribute` property to the standard fields that map directly to an HTML attribute, except `href` (see special case below), and set it accordingly, even if it is the same as the field name. Setting `htmlAttribute: 'href'` is not allowed and will throw a schema validation exception (on application boot).
* Adds support in `can` and `criteria` methods for `create` and `delete`.
* Changes support for image upload from `canEdit` to `canCreate`.
* The media manager is compatible with per-doc permissions granted via the `@apostrophecms-pro/advanced-permission` module.
* In inline arrays, the trash icon has been replaced by a close icon.

### Fixes

* Fix the `launder` and `finalize` methods of the `float` schema field query builder.
* Fix the `launder` and `finalize` methods of the `integer` schema field query builder.
* A user who has permission to `publish` a particular page should always be allowed to insert it into the
published version of the site even if they could not otherwise insert a child of the published
parent.
* Display the "Browse" button in a relationship inside an inline array.

## 3.61.1 (2023-01-08)

### Fixes

* Pinned Vue dependency to 2.7.15. Released on December 24th, Vue 2.7.16 broke the rich text toolbar in Apostrophe.

## 3.61.0 (2023-12-21)

### Adds

* Add a `validate` method to the `url` field type to allow the use of the `pattern` property.
* Add `autocomplete` attribute to schema fields that implement it (cf. [HTML attribute: autocomplete](https://developer.mozilla.org/en-US/docs/Web/HTML/Attributes/autocomplete)).
* Add the `delete` method to the `@apostrophecms/cache` module so we don't have to rely on direct MongoDB manipulation to remove a cache item.
* Adds tag property to fields in order to show a tag next to the field title (used in advanced permission for the admin field). Adds new sensitive label color.
* Pass on the module name and the full, namespaced template name to external front ends, e.g. Astro.
Also make this information available to other related methods for future and project-level use.
* Fixes the AposCheckbox component to be used more easily standalone, accepts a single model value instead of an array.

### Fixes

* Fix `date` schema field query builder to work with arrays.
* Fix `if` on pages. When you open the `AposDocEditor` modal on pages, you now see an up to date view of the visible fields.
* Pass on complete annotation information for nested areas when adding or editing a nested widget using an external front, like Astro.
* We can now close the image modal in rich-text widgets when we click outside of the modal.
The click on the cancel button now works too.
* Fixes the `clearLoginAttempts` method to work with the new `@apostrophecms/cache` module `delete` method.

## 3.60.1 (2023-12-06)

### Fixes

* corrected an issue where the use of the doc template library can result in errors at startup when
replicating certain content to new locales. This was not a bug in the doc template library.
Apostrophe was not invoking `findForEditing` where it should have.

## 3.60.0 (2023-11-29)

### Adds

* Add the possibility to add custom classes to notifications.
Setting the `apos-notification--hidden` class will hide the notification, which can be useful when we only care about the event carried by it.
* Give the possibility to add horizontal rules from the insert menu of the rich text editor with the following widget option: `insert: [ 'horizontalRule' ]`.
Improve also the UX to focus back the editor after inserting a horizontal rule or a table.

### Fixes

* The `render-widget` route now provides an `options` property on the widget, so that
schema-level options of the widget are available to the external front end when
rendering a newly added or edited widget in the editor. Note that when rendering a full page,
this information is already available on the parent area: `area.options.widgets[widget.type]`
* Pages inserted directly in the published mode are now given a
correct `lastPublishedAt` property, correcting several bugs relating
to the page tree.
* A migration has been added to introduce `lastPublishedAt` wherever
it is missing for existing pages.
* Fixed a bug that prevented page ranks from renumbering properly during "insert after" operations.
* Added a one-time migration to make existing page ranks unique among peers.
* Fixes conditional fields not being properly updated when switching items in array editor.
* The `beforeSend` event for pages and the loading of deferred widgets are now
handled in `renderPage` with the proper timing so that areas can be annotated
successfully for "external front" use.
* The external front now receives 100% of the serialization-friendly data that Nunjucks receives,
including the `home` property etc. Note that the responsibility to avoid passing any nonserializable
or excessively large data in `req.data` falls on the developer when choosing to use the
`apos-external-front` feature.
* Wraps the group label in the expanded preview menu component in `$t()` to allow translation

## 3.59.1 (2023-11-14)

### Fixes

* Fix `if` and `requiredIf` fields inside arrays. With regard to `if`, this is a hotfix for a regression introduced in 3.59.0.

## 3.59.0 (2023-11-03)

### Changes

* Webpack warnings about package size during the admin UI build process have been turned off by default. Warnings are still enabled for the public build, where a large bundle can be problematic for SEO.

### Fixes

* Apostrophe warns you if you have more than one piece page for the same piece type and you have not overridden `chooseParentPage`
to help Apostrophe decide which page is suitable as the `_url` of each piece. Beginning with this release, Apostrophe can recognize
when you have chosen to do this via `extendMethods`, so that you can call `_super()` to fall back to the default implementation without
receiving this warning. The default implementation still just returns the first page found, but always following the
`_super()` pattern here opens the door to npm modules that `improve` `@apostrophecms/piece-page` to do something more
sophisticated by default.
* `newInstance` always returns a reasonable non-null empty value for area and
object fields in case the document is inserted without being passed through
the editor, e.g. in a parked page like the home page. This simplifies
the new external front feature.

### Adds

* An adapter for Astro is under development with support from Michelin.
Starting with this release, adapters for external fronts, i.e. "back for front"
frameworks such as Astro, may now be implemented more easily. Apostrophe recognizes the
`x-requested-with: AposExternalFront` header and the `apos-external-front-key` header.
If both are present and `apos-external-front-key` matches the `APOS_EXTERNAL_FRONT_KEY`
environment variable, then Apostrophe returns JSON in place of a normal page response.
This mechanism is also available for the `render-widget` route.
* Like `type`, `metaType` is always included in projections. This helps
ensure that `apos.util.getManagerOf()` can be used on any object returned
by the Apostrophe APIs.

## 3.58.1 (2023-10-18)

### Security

* Update `uploadfs` to guarantee users get a fix for a [potential security vulnerability in `sharp`](https://security.snyk.io/vuln/SNYK-JS-SHARP-5922108).
This was theoretically exploitable only by users with permission to upload media to Apostrophe
* Remove the webpack bundle analyzer feature, which had been nonfunctional for some time, to address a harmless npm audit warning
* Note: there is one remaining `npm audit` warning regarding `postcss`. This is not a true vulnerability because only developers
with access to the entire codebase can modify styles passed to `postcss` by Apostrophe, but we are working with upstream
developers to determine the best steps to clear the warning

### Fixes

* Automatically add `type` to the projection only if there are no exclusions in the projection. Needed to prevent `Cannot do
exclusion on field in inclusion projection` error.

## 3.58.0 (2023-10-12)

### Fixes

* Ensure Apostrophe can make appropriate checks by always including `type` in the projection even if it is not explicitly listed.
* Never try to annotate a widget with permissions the way we annotate a document, even if the widget is simulating a document.
* The `areas` query builder now works properly when an array of area names has been specified.

### Adds

* Widget schema can now follow the parent schema via the similar to introduced in the `array` field type syntax (`<` prefix). In order a parent followed field to be available to the widget schema, the area field should follow it. For example, if area follows the root schema `title` field via `following: ['title']`, any field from a widget schema inside that area can do `following: ['<title']`.
* The values of fields followed by an `area` field are now available in custom widget preview Vue components (registered with widget option `options.widget = 'MyComponentPreview'`). Those components will also receive additional `areaField` prop (the parent area field definition object).
* Allows to insert attachments with a given ID, as well as with `docIds` and `archivedDocIds` to preserve related docs.
* Adds an `update` method to the attachment module, that updates the mongoDB doc and the associated file.
* Adds an option to the `http` `remote` method to allow receiving the original response from `node-fetch` that is a stream.

## 3.57.0 2023-09-27

### Changes

* Removes a 25px gap used to prevent in-context widget UI from overlapping with the admin bar
* Simplifies the way in-context widget state is rendered via modifier classes

### Adds

* Widgets detect whether or not their in-context editing UI will collide with the admin bar and adjust it appropriately.
* Italian translation i18n file created for the Apostrophe Admin-UI. Thanks to [Antonello Zanini](https://github.com/Tonel) for this contribution.
* Fixed date in piece type being displayed as current date in column when set as undefined and without default value. Thanks to [TheSaddestBread](https://github.com/AllanKoder) for this contribution.

### Fixes

* Bumped dependency on `oembetter` to ensure Vimeo starts working again
for everyone with this release. This is necessary because Vimeo stopped
offering oembed discovery meta tags on their video pages.

### Fixes

* The `118n` module now ignores non-JSON files within the i18n folder of any module and does not crash the build process.

## 3.56.0 (2023-09-13)

### Adds

* Add ability for custom tiptap extensions to access the options passed to rich text widgets at the area level.
* Add support for [npm workspaces](https://docs.npmjs.com/cli/v10/configuring-npm/package-json#workspaces) dependencies. A workspace dependency can now be used as an Apostrophe module even if it is not a direct dependency of the Apostrophe project. Only direct workspaces dependencies of the Apostrophe project are supported, meaning this will only work with workspaces set in the Apostrophe project. Workspaces set in npm modules are not supported, please use [`bundle`](https://v3.docs.apostrophecms.org/reference/module-api/module-overview.html#bundle) instead. For instance, I have an Apostrophe project called `website`. `website` is set with two [npm workspaces](https://docs.npmjs.com/cli/v10/using-npm/workspaces), `workspace-a` & `workspace-b`. `workspace-a` `package.json` contains a module named `blog` as a dependency. `website` can reference `blog` as enabled in the Apostrophe `modules` configuration.
* The actual invocation of `renderPageForModule` by the `sendPage` method of all modules has been
factored out to `renderPage`, which is no longer deprecated. This provides a convenient override point
for those who wish to substitute something else for Nunjucks or just wrap the HTML in a larger data
structure. For consistent results, one might also choose to override the `renderWidget` and `render`
methods of the `@apostrophecms/area` module, which are used to render content while editing.
Thanks to Michelin for their support of this work.
* Add `@apostrophecms/rich-text-widget:lint-fix-figure` task to wrap text nodes in paragraph tags when next to figure tags. Figure tags are not valid children of paragraph tags.
* Add `@apostrophecms/rich-text-widget:remove-empty-paragraph` task to remove empty paragraphs from all existing rich-texts.

## 3.55.1 (2023-09-11)

### Fixes

* The structured logging for API routes now responds properly if an API route throws a `string` as an exception, rather than
a politely `Error`-derived object with a `stack` property. Previously this resulted in an error message about the logging
system itself, which was not useful for debugging the original exception.

## 3.55.0 (2023-08-30)

### Adds

* Add `publicApiCheckAsync` wrapper method (and use it internally) to allow for overrides to do async permission checks of REST APIs. This feature doesn't introduce any breaking changes because the default implementation still invokes `publicApiCheck` in case developers have overridden it.

### Fixes

* Refresh schema field with same name in `AposDocEditor` when the schema changes.
* Infer parent ID mode from the request when retrieving the parent (target) page to avoid `notfound`.
* Log the actual REST API error message and not the one meant for the user.
* Hide dash on autopublished pages title.

## 3.54.0 (2023-08-16)

### Adds

* Add `@apostrophecms/log` module to allow structured logging. All modules have `logDebug`, `logInfo`, `logWarn` and `logError` methods now. See the [documentation](https://v3.docs.apostrophecms.org/guide/logging.html) for more details.
* Add `@apostrophecms/settings` translations.
* Add the ability to have custom modals for batch operations.
* Add the possibility to display utility operations inside a 3-dots menu on the page manager, the same way it is done for the docs manager.
* Custom context operations now accept a `moduleIf` property, which tests options at the module level
the same way that `if` tests properties of the document to determine if the operation should be
offered for a particular document. Note that not all options are passed to the front end unless
`getBrowserData` is extended to suit the need.
* Move Pages Manager modal business logic to a mixin.
* Add `column.extraWidth` option (number) for `AposTreeHeader.vue` to allow control over the tree cell width.
* Move `AposDocContextMenu.vue` business logic to a mixin.
* Move Pages Manager modal business logic to a mixin. Add `column.extraWidth` option (number) for `AposTreeHeader.vue` to allow control over the tree cell width.

### Changes

* Rename misleading `projection` parameter into `options` in `self.find` method signature for
`@apostrophecms/any-doc-type`, `@apostrophecms/any-page-type` & `@apostrophecms/piece-type`.
**This was never really a projection in A3,** so it is not a backwards compatibility issue.
* Hide save button during in-context editing if the document is autopublished.
* Beginning with this release, the correct `moduleName` for typical
actions on the context document is automatically passed to the
modal associated with a custom context operation, unless `moduleName`
is explicitly specified. The `moduleName` parameter to `addContextOperation`
is no longer required and should not be passed at all in most cases
(just pass the object argument). If you do wish to specify a `moduleName`
to override that prop given to the modal, then it is recommended to pass
it as a `moduleName` property of the object, not as a separate argument.
For backwards compatibility the two-argument syntax is still permitted.

### Fixes

* Resolved data integrity issue with certain page tree operations by inferring the best peer to position the page relative to rather
than attempting to remember the most recent move operation.
* Fixes a downstream bug in the `getFieldsByCategory` method in the `AposEditorMixin.js` by checking for a property before accessing it.
* In Nunjucks templates, `data.url` now includes any sitewide and locale URL prefixes. This fixes local prefixing for pagination of piece-type index pages.
* Changes were detected in various fields such as integers, which caused the "Update" button to be active even when there was no actual modification in the doc.
* Fix a bug that prevented adding multiple operations in the same batch operation group.
* The `getTarget` method of the page module should use `findForEditing` to make sure it is able to see
pages that would be filtered out of a public view by project level or npm module overrides.

## 3.53.0 (2023-08-03)

### Adds

* Accessibility improved for navigation inside modals and various UI elements.
Pages/Docs Manager and Doc Editor modal now have better keyboard accessibility.
They keep the focus on elements inside modals and give it back to their parent modal when closed.
This implementation is evolving and will likely switch to use the `dialog` HTML element soon.
* Adds support for a new `if` property in `addContextOperation` in order to show or not a context operation based on the current document properties.
* Add `update-doc-fields` event to call `AposDocEditor.updateDocFields` method
* Add schema field `hidden` property to always hide a field
* Hide empty schema tabs in `AposDocEditor` when all fields are hidden due to `if` conditions
* The front end UI now respects the `_aposEditorModal` and `_aposAutopublish`
properties of a document if present, and otherwise falls back to module
configuration. This is a powerful addition to custom editor components
for piece and page types, allowing "virtual piece types" on the back end that
deal with many content types to give better hints to the UI.
* Respect the `_aposAutopublish` property of a document if present, otherwise
fall back to module configuration.
* For convenience in custom editor components, pass the new prop `type`, the original type of the document being copied or edited.
* For better results in custom editor components, pass the prop `copyOfId`, which implies
the custom editor should fetch the original itself by its means of choice.
For backwards compatibility `copyOf` is still passed, but it may be an
incomplete projection and should not be used in new code.
* Custom context operations now receive a `docId` prop, which should
be used in preference to `doc` because `doc` may be an incomplete
projection.
* Those creating custom context operations for documents can now
specify both a `props` object for additional properties to be passed to
their modal and a `docProps` object to map properties from the document
to props of their choosing.
* Adds support to add context labels in admin bar.
* Adds support for admin UI language configuration in the `@apostrophecms/i18n` module. The new options allow control over the default admin UI language and configures the list of languages, that any individual logged in user can choose from. See the [documentation](https://v3.docs.apostrophecms.org/reference/modules/i18n.html) for more details.
* Adds `adminLocale` User field to allow users to set their preferred admin UI language, but only when the `@apostrophecms/i18n` is configured accordingly (see above).
* Adds `@apostrophecms/settings` module and a "Personal Settings" feature. See the [documentation](https://v3.docs.apostrophecms.org/reference/modules/settings.html) for more details.
* Adds `$and` operator on `addContextOperation` `if` property in order to check multiple fields before showing or hiding a context operation.

### Fixes

* `AposDocEditor` `onSave` method signature. We now always expect an object when a parameter is passed to the function to check
the value of `navigate` flag.
* Fixes a problem in the rich text editor where the slash would not be deleted after item selectin from the insert menu.
* Modules that have a `public` or `i18n` subdirectory no longer generate a
warning if they export no code.
* Clean up focus parent event handlers when components are destroyed. Prevents a slow degradation of performance while editing.
Thanks to [Joshua N. Miller](https://github.com/jmiller-rise8).
* Fixes a visual discrepancy in the rich text editor where empty paragraphs would appear smaller in preview mode compared to edit mode.

### Changes

* To make life easier for module developers, modules that are `npm link`ed to
the project no longer have to be listed in `package.json` as
dependencies. To prevent surprises this is still a requirement for modules
that are not symlinked.

## 3.52.0 (2023-07-06)

### Changes

* Foreign widget UI no longer uses inverted theme styles.

### Adds

* Allows users to double-click a nested widget's breadcrumb entry and open its editor.
* Adds support for a new `conditions` property in `addContextOperation` and validation of `addContextOperation` configuration.

### Fixes

* The API now allows the user to create a page without defining the page target ID. By default it takes the Home page.
* Users are no longer blocked from saving documents when a field is hidden
by an `if` condition fails to satisfy a condition such as `min` or `max`
or is otherwise invalid. Instead the invalid value is discarded for safety.
Note that `required` has always been ignored when an `if` condition is not
satisfied.
* Errors thrown in `@apostrophecms/login:afterSessionLogin` event handlers are now properly passed back to Passport as such, avoiding a process restart.

## 3.51.1 (2023-06-23)

## Fixes

* Fix a regression introduced in 3.51.0 - conditional fields work again in the array editor dialog box.

## 3.51.0 (2023-06-21)

### Adds

* Items can now be added to the user's personal menu in the
admin bar, alongside the "Log Out" option. To do so, specify
the `user: true` option when calling `self.apos.adminBar.add`.
This should be reserved for items that manage personal settings.
* When duplicating another document, the `_id` properties of
array items, widgets and areas are still regenerated to ensure
uniqueness across documents. However, an `_originalId` property
is now available for reference while the document remains in memory.
This facilitates change detection within array items in
`beforeSave` handlers and the like.
* Adds the possibility to add custom admin bars via the `addBar()` method from the `admin-bar` module.
* Adds support for conditional fields within `array` and `object` field schema. See the [documentation](https://v3.docs.apostrophecms.org/guide/conditional-fields/) for more information.

### Fixes

* Uses `findForEditing` method in the page put route.
* The "Duplicate" option in the page or piece manager now correctly duplicates the
entire document. This was a regression introduced in 3.48.0. The "Duplicate" option
in the editor dialog box always worked correctly.

### Changes

* Browser URL now changes to reflect the slug of the document according to the mode that is being viewed.

## 3.50.0 (2023-06-09)

### Adds

* As a further fix for issues that could ensue before the improvements
to locale renaming support that were released in 3.49.0, an
`@apostrophecms/page:reattach` task has been added. This command line task
takes the `_id` or `slug` of a page and reattaches it to the page tree as
the last child of the home page, even if page tree data for that page
is corrupted. You may wish to use the `--new-slug` and `--locale` options. This task should not
be needed in normal circumstances.

## 3.49.0 (2023-06-08)

### Changes

* Updates area UX to not display Add Content controls when a widget is focused.
* Updates area UX to unfocus widget on esc key.
* Updates widget UI to use dashed outlines instead of borders to indicate bounds.
* Updates UI for Insert Menu.
* Updates Insert Menu UX to allow mid-node insertion.
* Rich Text Widget's Insert components are now expected to emit `done` and `cancel` for proper RT cleanup. `close` still supported for BC, acts as `done`.
* Migrated the business logic of the login-related Vue components to external mixins, so that the templates and styles can be overridden by
copying the component `.vue` file to project level without copying all of the business logic. If you have already copied the components to style them,
we encourage you to consider replacing your `script` tag with the new version, which just imports the mixin, so that fixes we make there will be
available in your project.

### Adds

* Adds keyboard accessibility to Insert menu.
* Adds regex pattern feature for string fields.
* Adds `pnpm` support. Introduces new optional Apostrophe root configuration `pnpm` to force opt-in/out when auto detection fails. See the [documentation](https://v3.docs.apostrophecms.org/guide/using-pnpm.html) for more details.
* Adds a warning if database queries involving relationships
are made before the last `apostrophe:modulesRegistered` handler has fired.
If you need to call Apostrophe's `find()` methods at startup,
it is best to wait for the `@apostrophecms/doc:beforeReplicate` event.
* Allow `@` when a piece is a template and `/@` for page templates (doc-template-library module).
* Adds a `prefix` option to the http frontend util module.
If explicitly set to `false`, prevents the prefix from being automatically added to the URL,
when making calls with already-prefixed URLs for instance.
* Adds the `redirectToFirstLocale` option to the `i18n` module to prevent users from reaching a version of their site that would not match any locale when requesting the site without a locale prefix in the URL.
* If just one instance of a piece type should always exist (per locale if localized), the
`singletonAuto` option may now be set to `true` or to an object with a `slug` option in
order to guarantee it. This implicitly sets `singleton: true` as well. This is now used
internally by `@apostrophecms/global` as well as the optional `@apostrophecms-pro/palette` module.

### Fixes

* Fix 404 error when viewing/editing a doc which draft has a different version of the slug than the published one.
* Fixed a bug where multiple home pages can potentially be inserted into the database if the
default locale is renamed. Introduced the `async apos.doc.bestAposDocId(criteria)` method to
help identify the right `aposDocId` when inserting a document that might exist in
other locales.
* Fixed a bug where singletons like the global doc might not be inserted at all if they
exist under the former name of the default locale and there are no other locales.

## 3.48.0 (2023-05-26)

### Adds

* For performance, add `apos.modules['piece-type']getManagerApiProjection` method to reduce the amount of data returned in the manager
    modal. The projection will contain the fields returned in the method in addition to the existing manager modal
    columns.
* Add `apos.schema.getRelationshipQueryBuilderChoicesProjection` method to set the projection used in
    `apos.schema.relationshipQueryBuilderChoices`.
* Rich-text inline images now copies the `alt` attribute from the original image from the Media Library.

### Changes

* Remove `stripPlaceholderBrs` and `restorePlaceholderBrs` from `AposRichTextWidgetEditor.vue` component.
* Change tiptap `Gapcursor` display to use a vertical blinking cursor instead of an horizontal cursor, which allow users to add text before and after inline images and tables.
* You can set `max-width` on `.apos-rich-text-toolbar__inner` to define the width of the rich-text toolbar. It will now
    flow on multiple lines if needed.
* The `utilityRail` prop of `AposSchema` now defaults to `false`, removing
the need to explicitly pass it in almost all contexts.
* Mark `apos.modules['doc-type']` methods `getAutocompleteTitle`, `getAutocompleteProjection` and `autocomplete` as
    deprecated. Our admin UI does not use them, it uses the `autocomplete('...')` query builder.
    More info at <https://v3.docs.apostrophecms.org/reference/query-builders.html#autocomplete>'.
* Print a warning with a clear explanation if a module's `index.js` file contains
no `module.exports` object (often due to a typo), or it is empty.

### Fixes

* Now errors and exits when a piece-type or widget-type module has a field object with the property `type`. Thanks to [NuktukDev](https://github.com/nuktukdev) for this contribution.
* Add a default page type value to prevent the dropdown from containing an empty value.

## 3.47.0 (2023-05-05)

### Changes

* Since Node 14 and MongoDB 4.2 have reached their own end-of-support dates,
we are **no longer supporting them for A3.** Note that our dependency on
`jsdom` 22 is incompatible with Node 14. Node 16 and Node 18 are both
still supported. However, because Node 16 reaches its
end-of-life date quite soon (September), testing and upgrading directly
to Node 18 is strongly recommended.
* Updated `sluggo` to version 1.0.0.
* Updated `jsdom` to version `22.0.0` to address an installation warning about the `word-wrap` module.

### Fixes

* Fix `extendQueries` to use super pattern for every function in builders and methods (and override properties that are not functions).

## 3.46.0 (2023-05-03)

### Fixes

* Adding or editing a piece no longer immediately refreshes the main content area if a widget editor is open. This prevents interruption of the widget editing process
when working with the `@apostrophecms/ai-helper` module, and also helps in other situations.
* Check that `e.doc` exists when handling `content-changed` event.
* Require updated `uploadfs` version with no dependency warnings.

### Adds

* Allow sub-schema fields (array and object) to follow parent schema fields using the newly introduced `following: '<parentField'` syntax, where the starting `<` indicates the parent level. For example `<parentField` follows a field in the parent level, `<<grandParentField` follows a field in the grandparent level, etc. The change is fully backward compatible with the current syntax for following fields from the same schema level.

### Changes

* Debounce search to prevent calling search on every key stroke in the manager modal.
* Various size and spacing adjustments in the expanded Add Content modal UI

## 3.45.1 (2023-04-28)

### Fixes

* Added missing styles to ensure consistent presentation of the rich text insert menu.
* Fixed a bug in which clicking on an image in the media manager would close the "insert
image" dialog box.
* Update `html-to-text` package to the latest major version.

## 3.45.0 (2023-04-27)

### Adds

* Rich text widgets now support the `insert` option, an array
which currently may contain the strings `image` and `table` in order to add a
convenient "insert menu" that pops up when the slash key is pressed.
This provides a better user experience for rich text features that shouldn't
require that the user select existing text before using them.
* Auto expand inline array width if needed using `width: max-content` in the admin UI.
* The "browse" button is now available when selecting pages and pieces
to link to in the rich text editor.
* The "browse" button is also available when selecting inline images
in the rich text editor.
* Images are now previewed in the relationship field's compact list view.
* The new `apos-refreshing` Apostrophe bus event can be used to prevent
Apostrophe from refreshing the main content zone of the page when images
and pieces are edited, by clearing the `refresh` property of the object
passed to the event.
* To facilitate custom click handlers, an `apos.modal.onTopOf(el1, el2)` function is now
available to check whether an element is considered to be "on top of" another element in
the modal stack.

### Changes

* The `v-click-outside-element` Vue directive now understands that modals "on top of"
an element should be considered to be "inside" the element, e.g. clicks on them
shouldn't close the link dialog etc.

### Fixes

* Fix various issues on conditional fields that were occurring when adding new widgets with default values or selecting a falsy value in a field that has a conditional field relying on it.
Populate new or existing doc instances with default values and add an empty `null` choice to select fields that do not have a default value (required or not) and to the ones configured with dynamic choices.
* Rich text widgets save more reliably when many actions are taken quickly just before save.
* Fix an issue in the `oembed` field where the value was kept in memory after cancelling the widget editor, which resulted in saving the value if the widget was nested and the parent widget was saved.
Also improve the `oembed` field UX by setting the input as `readonly` rather than `disabled` when fetching the video metadata, in order to avoid losing its focus when typing.

## 3.44.0 (2023-04-13)

### Adds

* `checkboxes` fields now support a new `style: 'combobox'` option for a better multiple-select experience when there
are many choices.
* If the new `guestApiAccess` option is set to `true` for a piece type or for `@apostrophecms/page`,
Apostrophe will allow all logged-in users to access the GET-method REST APIs of that
module, not just users with editing privileges, even if `publicApiProjection` is not set.
This is useful when the goal is to allow REST API access to "guest" users who have
project-specific reasons to fetch access content via REST APIs.
* `test-lib/utils.js` has new `createUser` and `loginAs` methods for the convenience of
those writing mocha tests of Apostrophe modules.
* `batchOperations` permissions: if a `permission` property is added to any entry in the `batchOperations` cascade of a piece-type module, this permission will be checked for every user. See `batchOperations` configuration in `modules/@apostrophecms/piece-type/index.js`. The check function `checkBatchOperationsPermissions` can be extended. Please note that this permission is checked only to determine whether to offer the operation.

### Fixes

* Fix child page slug when title is deleted

## 3.43.0 (2023-03-29)

### Adds

* Add the possibility to override the default "Add Item" button label by setting the `itemLabel` option of an `array` field.
* Adds `touch` task for every piece type. This task invokes `update` on each piece, which will execute all of the same event handlers that normally execute when a piece of that type is updated. Example usage: `node app article:touch`.

### Fixes

* Hide the suggestion help from the relationship input list when the user starts typing a search term.
* Hide the suggestion hint from the relationship input list when the user starts typing a search term except when there are no matches to display.
* Disable context menu for related items when their `relationship` field has no sub-[`fields`](https://v3.docs.apostrophecms.org/guide/relationships.html#providing-context-with-fields) configured.
* Logic for checking whether we are running a unit test of an external module under mocha now uses `includes` for a simpler, safer test that should be more cross-platform.

## 3.42.0 (2023-03-16)

### Adds

* You can now set `style: table` on inline arrays. It will display the array as a regular HTML table instead of an accordion.
See the [array field documentation](https://v3.docs.apostrophecms.org/reference/field-types/array.html#settings) for more information.
* You can now set `draggable: false` on inline arrays. It will disable the drag and drop feature. Useful when the order is not significant.
See the [array field documentation](https://v3.docs.apostrophecms.org/reference/field-types/array.html#settings) for more information.
* You can now set the label and icon to display on inline arrays when they are empty.
See the [array field documentation](https://v3.docs.apostrophecms.org/reference/field-types/array.html#whenEmpty) for more information.
* We have added a new and improved suggestion UI to relationship fields.
* The `utilityOperations` feature of piece types now supports additional properties:
`relationship: true` (show the operation only when editing a relationship), `relationship: false` (never show
the operation when editing a relationship), `button: true`, `icon` and `iconOnly: true`.
When `button: true` is specified, the operation appears as a standalone button rather than
being tucked away in the "more" menu.
* In addition, `utilityOperations` can now specify `eventOptions` with an `event` subproperty
instead of `modalOptions`. This is useful with the new `edit` event (see below).
* Those extending our admin UI on the front end can now open a modal to create or edit a page or piece by calling
`await apos.doc.edit({ type: 'article' })` (the type here is an example). To edit an existing document add an
`_id` property. To copy an existing document (like our "duplicate" feature) add a `copyOf`
property. When creating new pages, `type` can be sent to `@apostrophecms/page` for convenience
(note that the `type` property does not override the default or current page type in the editor).
* The `edit` Apostrophe event is now available and takes an object with the same properties
as above. This is useful when configuring `utilityOperations`.
* The `content-changed` Apostrophe event can now be emitted with a `select: true` property. If a
document manager for the relevant content type is open, it will attempt to add the document to the
current selection. Currently this works best with newly inserted documents.
* Localized strings in the admin UI can now use `$t(key)` to localize a string inside
an interpolated variable. This was accomplished by setting `skipOnVariables` to false
for i18next, solely on the front end for admin UI purposes.
* The syntax of the method defined for dynamic `choices` now accepts a module prefix to get the method from, and the `()` suffix.
This has been done for consistency with the external conditions syntax shipped in the previous release. See the documentation for more information.
* Added the `viewPermission` property of schema fields, and renamed `permission` to `editPermission` (with backwards
compatibility) for clarity. You can now decide if a schema field requires permissions to be visible or editable.
See the documentation for more information.
* Display the right environment label on login page. By default, based on `NODE_ENV`, overriden by `environmentLabel` option in `@apostrophecms/login` module. The environment variable `APOS_ENV_LABEL` will override this. Note that `NODE_ENV` should generally only be set to `development` (the default) or `production` as many Node.js modules opt into optimizations suitable for all deployed environments when it is set to `production`. This is why we offer the separate `APOS_ENV_LABEL` variable.

### Fixes

* Do not log unnecessary "required" errors for hidden fields.
* Fixed a bug that prevented "Text Align" from working properly in the rich text editor in certain cases.
* Fix typo in `@apostrophecms/doc-type` and `@apostrophecms/submitted-drafts` where we were using `canCreate` instead of `showCreate` to display the `Create New` button or showing the `Copy` button in `Manager` modals.
* Send external condition results in an object so that numbers are supported as returned values.

## 3.41.1 (2023-03-07)

No changes. Publishing to make sure 3.x is tagged `latest` in npm, rather than 2.x.

## 3.41.0 (2023-03-06)

### Adds

* Handle external conditions to display fields according to the result of a module method, or multiple methods from different modules.
This can be useful for displaying fields according to the result of an external API or any business logic run on the server. See the documentation for more information.

### Fixes

* Replace `deep-get-set` dependency with `lodash`'s `get` and `set` functions to fix the [Prototype Pollution in deep-get-set](https://github.com/advisories/GHSA-mjjj-6p43-vhhv) vulnerability. There was no actual vulnerability in Apostrophe due to the way the module was actually used, and this was done to address vulnerability scan reports.
* The "soft redirects" for former URLs of documents now work better with localization. Thanks to [Waldemar Pankratz](https://github.com/waldemar-p).
* Destroy `AreaEditor` Vue apps when the page content is refreshed in edit mode. This avoids a leak of Vue apps components being recreated while instances of old ones are still alive.

### Security

* Upgrades passport to the latest version in order to ensure session regeneration when logging in or out. This adds additional security to logins by mitigating any risks due to XSS attacks. Apostrophe is already robust against XSS attacks. For passport methods that are internally used by Apostrophe everything is still working. For projects that are accessing the passport instance directly through `self.apos.login.passport`, some verifications may be necessary to avoid any compatibility issue. The internally used methods are `authenticate`, `use`, `serializeUser`, `deserializeUser`, `initialize`, `session`.

## 3.40.1 (2023-02-18)

* No code change. Patch level bump for package update.

## 3.40.0 (2023-02-17)

### Adds

* For devops purposes, the `APOS_BASE_URL` environment variable is now respected as an override of the `baseUrl` option.

### Fixes

* Do not display shortcut conflicts at startup if there are none.
* Range field correctly handles the `def` attribute set to `0` now. The `def` property will be used when the field has no value provided; a value going over the max or below the min threshold still returns `null`.
* `select` fields now work properly when the `value` of a choice is a boolean rather than a string or a number.

## 3.39.2 (2023-02-03)

### Fixes

* Hotfix for a backwards compatibility break in webpack that triggered a tiptap bug. The admin UI build will now succeed as expected.

## 3.39.1 (2023-02-02)

### Fixes

* Rescaling cropped images with the `@apostrophecms/attachment:rescale` task now works correctly. Thanks to [Waldemar Pankratz](https://github.com/waldemar-p) for this contribution.

## 3.39.0 (2023-02-01)

### Adds

* Basic support for editing tables by adding `table` to the rich text toolbar. Enabling `table` allows you to create tables, including `td` and `th` tags, with the ability to merge and split cells. For now the table editing UI is basic, all of the functionality is there but we plan to add more conveniences for easy table editing soon. See the "Table" dropdown for actions that are permitted based on the current selection.
* `superscript` and `subscript` may now be added to the rich text widget's `toolbar` option.
* Early beta-quality support for adding inline images to rich text, by adding `image` to the rich text toolbar. This feature works reliably, however the UI is not mature yet. In particular you must search for images by typing part of the title. We will support a proper "browse" experience here soon. For good results you should also configure the `imageStyles` option. You will also want to style the `figure` tags produced. See the documentation for more information.
* Support for `div` tags in the rich text toolbar, if you choose to include them in `styles`. This is often necessary for A2 content migration and can potentially be useful in new work when combined with a `class` if there is no suitable semantic block tag.
* The new `@apostrophecms/attachment:download-all --to=folder` command line task is useful to download all of your attachments from an uploadfs backend other than local storage, especially if you do not have a more powerful "sync" utility for that particular storage backend.
* A new `loadingType` option can now be set for `image-widget` when configuring an `area` field. This sets the `loading` attribute of the `img` tag, which can be used to enable lazy loading in most browsers. Thanks to [Waldemar Pankratz](https://github.com/waldemar-p) for this contribution.
* Two new module-level options have been added to the `image-widget` module: `loadingType` and `size`. These act as fallbacks for the same options at the area level. Thanks to [Waldemar Pankratz](https://github.com/waldemar-p) for this contribution.

### Fixes

* Adding missing require (`bluebird`) and fallback (`file.crops || []`) to `@apostrophecms/attachment:rescale`-task

## 3.38.1 (2023-01-23)

### Fixes

* Version 3.38.0 introduced a regression that temporarily broke support for user-edited content in locales with names like `de-de` (note the lowercase country name). This was inadvertently introduced in an effort to improve support for locale fallback when generating static translations of the admin interface. Version 3.38.1 brings back the content that temporarily appeared to be missing for these locales (it was never removed from the database), and also achieves the original goal. **However, if you created content for such locales using `3.38.0` (released five days ago) and wish to keep that content,** rather than reverting to the content from before `3.38.0`, see below.

### Adds

* The new `i18n:rename-locale` task can be used to move all content from one locale name to another, using the `--old` and `--new` options. By default, any duplicate keys for content existing in both locales will stop the process. However you can specify which content to keep in the event of a duplicate key error using the `--keep=localename` option. Note that the value of `--new` should match the a locale name that is currently configured for the `@apostrophecms/i18n` module.

Example:

```
# If you always had de-de configured as a locale, but created
# a lot of content with Apostrophe 3.38.0 which incorrectly stored
# it under de-DE, you can copy that content. In this case we opt
# to keep de-de content in the event of any conflicts
node app @apostrophecms/i18n:rename-locale --old=de-DE --new=de-de --keep=de-de
```

## 3.38.0 (2023-01-18)

### Adds

* Emit a `beforeSave` event from the `@apostrophecms:notification` module, with `req` and the `notification` as arguments, in order to give the possibility to override the notification.
* Emit a `beforeInsert` event from the `@apostrophecms:attachment` module, with `req` and the `doc` as arguments, in order to give the possibility to override the attachment.
* Emit a `beforeSaveSafe` event from the `@apostrophecms:user` module, with `req`, `safeUser` and `user` as arguments, in order to give the possibility to override properties of the `safeUser` object which contains password hashes and other information too sensitive to be stored in the aposDocs collection.
* Automatically convert failed uppercase URLs to their lowercase version - can be disabled with `redirectFailedUpperCaseUrls: false` in `@apostrophecms/page/index.js` options. This only comes into play if a 404 is about to happen.
* Automatically convert country codes in locales like `xx-yy` to `xx-YY` before passing them to `i18next`, which is strict about uppercase country codes.
* Keyboard shortcuts conflicts are detected and logged on to the terminal.

### Fixes

* Invalid locales passed to the i18n locale switching middleware are politely mapped to 400 errors.
* Any other exceptions thrown in the i18n locale switching middleware can no longer crash the process.
* Documents kept as the `previous` version for undo purposes were not properly marked as such, breaking the public language switcher in some cases. This was fixed and a migration was added for existing data.
* Uploading an image in an apostrophe area with `minSize` requirements will not trigger an unexpected error anymore. If the image is too small, a notification will be displayed with the minimum size requirements. The `Edit Image` modal will now display the minimum size requirements, if any, above the `Browse Images` field.
* Some browsers saw the empty `POST` response for new notifications as invalid XML. It will now return an empty JSON object with the `Content-Type` set to `application/json`.

## 3.37.0 (2023-01-06)

### Adds

* Dynamic choice functions in schemas now also receive a data object with their original doc id for further inspection by your function.
* Use `mergeWithCustomize` when merging extended source Webpack configuration. Introduce overideable asset module methods `srcCustomizeArray` and `srcCustomizeObject`, with reasonable default behavior, for fine tuning Webpack config arrays and objects merging. More info - [the Webpack mergeWithCustomize docs](https://github.com/survivejs/webpack-merge#mergewithcustomize-customizearray-customizeobject-configuration--configuration)
* The image widget now accepts a `placeholderImage` option that works like `previewImage` (just specify a file extension, like `placeholderImage: 'jpg'`, and provide the file `public/placeholder.jpg` in the module). The `placeholderUrl` option is still available for backwards compatibility.

### Fixes

* `docId` is now properly passed through array and object fields and into their child schemas.
* Remove module `@apostrophecms/polymorphic-type` name alias `@apostrophecms/polymorphic`. It was causing warnings
    e.g. `A permission.can() call was made with a type that has no manager: @apostrophecms/polymorphic-type`.
* The module `webpack.extensions` configuration is not applied to the core Admin UI build anymore. This is the correct and intended behavior as explained in the [relevant documentation](https://v3.docs.apostrophecms.org/guide/webpack.html#extending-webpack-configuration).
* The `previewImage` option now works properly for widget modules loaded from npm and those that subclass them. Specifically, the preview image may be provided in the `public/` subdirectory of the original module, the project-level configuration of it, or a subclass.

## 3.36.0 (2022-12-22)

### Adds

* `shortcut` option for piece modules, allowing easy re-mapping of the manager command shortcut per module.

### Fixes

* Ensure there are no conflicting command shortcuts for the core modules.

## 3.35.0 (2022-12-21)

### Adds

* Introduced support for linking directly to other Apostrophe documents in a rich text widget. The user can choose to link to a URL, or to a page. Linking to various piece types can also be enabled with the `linkWithType` option. This is equivalent to the old `apostrophe-rich-text-permalinks` module but is included in the core in A3. See the [documentation](https://v3.docs.apostrophecms.org/guide/core-widgets.html#rich-text-widget) for details.
* Introduced support for the `anchor` toolbar control in the rich text editor. This allows named anchors to be inserted. These are rendered as `span` tags with the given `id` and can then be linked to via `#id`, providing basic support for internal links. HTML 4-style named anchors in legacy content (`name` on `a` tags) are automatically migrated upon first edit.
* German translation i18n file created for the Apostrophe Admin-UI. Thanks to [Noah Gysin](https://github.com/NoahGysin) for this contribution.
* Introduced support for keyboard shortcuts in admin UI. Hitting `?` will display the list of available shortcuts. Developpers can define their own shortcuts by using the new `@apostrophecms/command-menu` module and the `commands` property. Please check the [keyboard shortcut documentation](https://v3.docs.apostrophecms.org/guide/command-menu.html) for more details.

### Fixes

* The `bulletList` and `orderedList` TipTap toolbar items now work as expected.
* When using the autocomplete/typeahead feature of relationship fields, typing a space at the start no longer results in an error.
* Replace [`credential`](https://www.npmjs.com/package/credential) package with [`credentials`](https://www.npmjs.com/package/credentials) to fix the [`mout` Prototype Pollution vulnerability](https://cve.mitre.org/cgi-bin/cvename.cgi?name=CVE-2020-7792). There was no actual vulnerability in Apostrophe or credential due to the way the module was actually used, and this was done to address vulnerability scan reports.
* Added a basic implementation of the missing "Paste from Clipboard" option to Expanded Widget Previews.

## 3.34.0 (2022-12-12)

### Fixes

* Nested areas work properly in widgets that have the `initialModal: false` property.
* Apostrophe's search index now properly incorporates most string field types as in A2.

### Adds

* Relationships load more quickly.
* Parked page checks at startup are faster.
* Tasks to localize and unlocalize piece type content (see `node app help [yourModuleName]:localize` and `node app help [yourModuleName]:unlocalize`).

## 3.33.0 (2022-11-28)

### Adds

* You can now set `inline: true` on schema fields of type `array`. This displays a simple editing interface in the context of the main dialog box for the document in question, avoiding the need to open an additional dialog box. Usually best for cases with just one field or just a few. If your array field has a large number of subfields the default behavior (`inline: false`) is more suitable for your needs. See the [array field](https://v3.docs.apostrophecms.org/reference/field-types/array.html) documentation for more information.
* Batch feature for publishing pieces.
* Add extensibility for `rich-text-widget` `defaultOptions`. Every key will now be used in the `AposRichTextWidgetEditor`.

### Fixes

* Prior to this release, widget templates that contained areas pulled in from related documents would break the ability to add another widget beneath.
* Validation of object fields now works properly on the browser side, in addition to server-side validation, resolving UX issues.
* Provisions were added to prevent any possibility of a discrepancy in relationship loading results under high load. It is not clear whether this A2 bug was actually possible in A3.

## 3.32.0 (2022-11-09)

### Adds

* Adds Reset Password feature to the login page. Note that the feature must be enabled and email delivery must be properly configured. See the [documentation](https://v3.docs.apostrophecms.org/reference/modules/login.html) for more details.
* Allow project-level developer to override bundling decisions by configuring the `@apostrophecms/asset` module. Check the [module documentation](https://v3.docs.apostrophecms.org/reference/modules/asset.html#options) for more information.

### Fixes

* Query builders for regular select fields have always accepted null to mean "do not filter on this property." Now this also works for dynamic select fields.
* The i18n UI state management now doesn't allow actions while it's busy.
* Fixed various localization bugs in the text of the "Update" dropdown menu.
* The `singleton: true` option for piece types now automatically implies `showCreate: false`.
* Remove browser console warnings by handling Tiptap Editor's breaking changes and duplicated plugins.
* The editor modal now allocates more space to area fields when possible, resolving common concerns about editing large widgets inside the modal.

## 3.31.0 (2022-10-27)

### Adds

* Adds `placeholder: true` and `initialModal: false` features to improve the user experience of adding widgets to the page. Checkout the [Widget Placeholders documentation](https://v3.docs.apostrophecms.org/guide/areas-and-widgets.html#adding-placeholder-content-to-widgets) for more detail.

### Fixes

* When another user is editing the document, the other user's name is now displayed correctly.

## 3.30.0 (2022-10-12)

### Adds

* New `APOS_LOG_ALL_ROUTES` environment variable. If set, Apostrophe logs information about all middleware functions and routes that are executed on behalf of a particular URL.
* Adds the `addFileGroups` option to the `attachment` module. Additionally it exposes a new method, `addFileGroup(group)`. These allow easier addition of new file groups or extension of the existing groups.

### Fixes

* Vue 3 may now be used in a separate webpack build at project level without causing problems for the admin UI Vue 2 build.
* Fixes `cache` module `clear-cache` CLI task message
* Fixes help message for `express` module `list-routes` CLI task

## 3.29.1 (2022-10-03)

### Fixes

* Hotfix to restore Node 14 support. Of course Node 16 is also supported.

## 3.29.0 (2022-10-03)

### Adds

* Areas now support an `expanded: true` option to display previews for widgets. The Expanded Widget Preview Menu also supports grouping and display columns for each group.
* Add "showQuery" in piece-page-type in order to override the query for the "show" page as "indexQuery" does it for the index page

### Fixes

* Resolved a bug in which users making a password error in the presence of pre-login checks such as a CAPTCHA were unable to try again until they refreshed the page.

## 3.28.1 (2022-09-15)

### Fixes

* `AposInputBoolean` can now be `required` and have the value `false`.
* Schema fields containing boolean filters can now list both `yes` and `no` choices according to available values in the database.
* Fix attachment `getHeight()` and `getWidth()` template helpers by changing the assignment of the `attachment._crop` property.
* Change assignment of `attachment._focalPoint` for consistency.

## 3.28.0 (2022-08-31)

### Fixes

* Fix UI bug when creating a document via a relationship.

### Adds

* Support for uploading `webp` files for display as images. This is supported by all current browsers now that Microsoft has removed IE11. For best results, you should run `npm update` on your project to make sure you are receiving the latest release of `uploadfs` which uses `sharp` for image processing. Thanks to [Isaac Preston](https://github.com/ixc7) for this addition.
* Clicking outside a modal now closes it, the same way the `Escape` key does when pressed.
* `checkboxes` fields now support `min` and `max` properties. Thanks to [Gabe Flores](https://github.com/gabeflores-appstem).

## 3.27.0 (2022-08-18)

### Adds

* Add `/grid` `POST` route in permission module, in addition to the existing `GET` one.
* New utility script to help find excessively heavy npm dependencies of apostrophe core.

### Changes

* Extract permission grid into `AposPermissionGrid` vue component.
* Moved `stylelint` from `dependencies` to `devDependencies`. The benefit may be small because many projects will depend on `stylelint` at project level, but every little bit helps install speed, and it may make a bigger difference if different major versions are in use.

## 3.26.1 (2022-08-06)

### Fixes

Hotfix: always waits for the DOM to be ready before initializing the Apostrophe Admin UI. `setTimeout` alone might not guarantee that every time. This issue has apparently become more frequent in the latest versions of Chrome.

* Modifies the `login` module to return an empty object in the API session cookie response body to avoid potential invalid JSON error if `response.json()` is retrieved.

## 3.26.0 (2022-08-03)

### Adds

* Tasks can now be registered with the `afterModuleReady` flag, which is more useful than `afterModuleInit` because it waits for the module to be more fully initialized, including all "improvements" loaded via npm. The original `afterModuleInit` flag is still supported in case someone was counting on its behavior.
* Add `/grid` `POST` route in permission module, in addition to the existing `GET` one, to improve extensibility.
* `@apostrophecms/express:list-routes` command line task added, to facilitate debugging.

### Changes

* Since Microsoft has ended support for IE11 and support for ES5 builds is responsible for a significant chunk of Apostrophe's installation time, the `es5: true` option no longer produces an IE11 build. For backwards compatibility, developers will receive a warning, but their build will proceed without IE11 support. IE11 ES5 builds can be brought back by installing the optional [@apostrophecms/asset-es5](https://github.com/apostrophecms/asset-es5) module.

### Fixes

* `testModule: true` works in unit tests of external Apostrophe modules again even with modern versions of `mocha`, thanks to [Amin Shazrin](https://github.com/ammein).
* `getObjectManager` is now implemented for `Object` field types, fixing a bug that prevented the use of areas found in `object` schema fields within templates. Thanks to [James R T](https://github.com/jamestiotio).

## 3.25.0 (2022-07-20)

### Adds

* `radio` and `checkboxes` input field types now support a server side `choices` function for supplying their `choices` array dynamically, just like `select` fields do. Future custom field types can opt into this functionality with the field type flag `dynamicChoices: true`.

### Fixes

* `AposSelect` now emits values on `change` event as they were originally given. Their values "just work" so you do not have to think about JSON anymore when you receive it.
* Unpinned tiptap as the tiptap team has made releases that resolve the packaging errors that caused us to pin it in 3.22.1.
* Pinned `vue-loader` to the `15.9.x` minor release series for now. The `15.10.0` release breaks support for using `npm link` to develop the `apostrophe` module itself.
* Minimum version of `sanitize-html` bumped to ensure a potential denial-of-service vector is closed.

## 3.24.0 (2022-07-06)

### Adds

* Handle `private: true` locale option in i18n module, preventing logged out users from accessing the content of a private locale.

### Fixes

* Fix missing title translation in the "Array Editor" component.
* Add `follow: true` flag to `glob` functions (with `**` pattern) to allow registering symlink files and folders for nested modules
* Fix disabled context menu for relationship fields editing ([#3820](https://github.com/apostrophecms/apostrophe/issues/3820))
* In getReq method form the task module, extract the right `role` property from the options object.
* Fix `def:` option in `array` fields, in order to be able to see the default items in the array editor modal

## 3.23.0 (2022-06-22)

### Adds

* Shared Drafts: gives the possibility to share a link which can be used to preview the draft version of page, or a piece `show` page.
* Add `Localize` option to `@apostrophecms/image`. In Edit mode the context bar menu includes a "Localize" option to start cloning this image into other locales.

### Fixes

* Update `sass` to [`1.52.3`+](https://github.com/sass/dart-sass/pull/1713) to prevent the error `RangeError: Invalid value: Not in inclusive range 0..145: -1`. You can now fix that by upgrading with `npm update`. If it does not immediately clear up the issue in development, try `node app @apostrophecms/asset:clear-cache`.
* Fix a potential issue when URLs have a query string, in the `'@apostrophecms/page:notFound'` handler of the `soft-redirect` module.

## 3.22.1 (2022-06-17)

* Hotfix: temporarily pin versions of tiptap modules to work around packaging error that breaks import of the most recent releases. We will unpin as soon as this is fixed upstream. Fixes a bug where `npm update` would fail for A3 projects.

## 3.22.0 (2022-06-08)

### Adds

* Possibility to pass options to webpack extensions from any module.

### Fixes

* Fix a Webpack cache issue leading to modules symlinked in `node_modules` not being rebuilt.
* Fixes login maximum attempts error message that wasn't showing the plural when lockoutMinutes is more than 1.
* Fixes the text color of the current array item's slat label in the array editor modal.
* Fixes the maximum width of an array item's slat label so as to not obscure the Remove button in narrow viewports.
* If an array field's titleField option is set to a select field, use the selected option's label as the slat label rather its value.
* Disable the slat controls of the attachment component while uploading.
* Fixes bug when re-attaching the same file won't trigger an upload.
* AposSlat now fully respects the disabled state.

## 3.21.1 (2022-06-04)

### Fixes

* Work around backwards compatibility break in `sass` module by pinning to `sass` `1.50.x` while we investigate. If you saw the error `RangeError: Invalid value: Not in inclusive range 0..145: -1` you can now fix that by upgrading with `npm update`. If it does not immediately clear up the issue in development, try `node app @apostrophecms/asset:clear-cache`.

## 3.21.0 (2022-05-25)

### Adds

* Trigger only the relevant build when in a watch mode (development). The build paths should not contain comma (`,`).
* Adds an `unpublish` method, available for any doc-type.
An _Unpublish_ option has also been added to the context menu of the modal when editing a piece or a page.
* Allows developers to group fields in relationships the same way it's done for normal schemas.

### Fixes

* Vue files not being parsed when running eslint through command line, fixes all lint errors in vue files.
* Fix a bug where some Apostrophe modules symlinked in `node_modules` are not being watched.
* Recover after webpack build error in watch mode (development only).
* Fixes an edge case when failing (throw) task invoked via `task.invoke` will result in `apos.isTask()` to always return true due to `apos.argv` not reverted properly.

## 3.20.1 (2022-05-17)

### Fixes

* Minor corrections to French translation.

## 3.20.0

### Adds

* Adds French translation of the admin UI (use the `fr` locale).

## 3.19.0

### Adds

* New schema field type `dateAndTime` added. This schema field type saves in ISO8601 format, as UTC (Universal Coordinated Time), but is edited in a user-friendly way in the user's current time zone and locale.
* Webpack disk cache for better build performance in development and, if appropriately configured, production as well.
* In development, Webpack rebuilds the front end without the need to restart the Node.js process, yielding an additional speedup. To get this speedup for existing projects, see the `nodemonConfig` section of the latest `package.json` in [a3-boilerplate](https://github.com/apostrophecms/a3-boilerplate) for the new "ignore" rules you'll need to prevent nodemon from stopping the process and restarting.
* Added the new command line task `apostrophecms/asset:clear-cache` for clearing the webpack disk cache. This should be necessary only in rare cases where the configuration has changed in ways Apostrophe can't automatically detect.
* A separate `publishedLabel` field can be set for any schema field of a page or piece. If present it is displayed instead of `label` if the document has already been published.

### 3.18.1

### Fixes

* The admin UI now rebuilds properly in a development environment when new npm modules are installed in a multisite project (`apos.rootDir` differs from `apos.npmRootDir`).

## 3.18.0 (2022-05-03)

### Adds

* Images may now be cropped to suit a particular placement after selecting them. SVG files may not be cropped as it is not possible in the general case.
* Editors may also select a "focal point" for the image after selecting it. This ensures that this particular point remains visible even if CSS would otherwise crop it, which is a common issue in responsive design. See the `@apostrophecms/image` widget for a sample implementation of the necessary styles.
* Adds the `aspectRatio` option for image widgets. When set to `[ w, h ]` (a ratio of width to height), images are automatically cropped to this aspect ratio when chosen for that particular widget. If the user does not crop manually, then cropping happens automatically.
* Adds the `minSize` option for image widgets. This ensures that the images chosen are at least the given size `[ width, height ]`, and also ensures the user cannot choose something smaller than that when cropping.
* Implements OpenTelemetry instrumentation.
* Developers may now specify an alternate Vue component to be used for editing the subfields of relationships, either at the field level or as a default for all relationships with a particular piece type.
* The widget type base module now always passes on the `components` option as browser data, so that individual widget type modules that support contextual editing can be implemented more conveniently.
* In-context widget editor components now receive a `focused` prop which is helpful in deciding when to display additional UI.
* Adds new configuration option - `beforeExit` async handler.
* Handlers listening for the `apostrophe:run` event are now able to send an exit code to the Apostrophe bootstrap routine.
* Support for Node.js 17 and 18. MongoDB connections to `localhost` will now successfully find a typical dev MongoDB server bound only to `127.0.0.1`, Apostrophe can generate valid ipv6 URLs pointing back to itself, and `webpack` and `vue-loader` have been updated to address incompatibilities.
* Adds support for custom context menus provided by any module (see `apos.doc.addContextOperation()`).
* The `AposSchema` component now supports an optional `generation` prop which may be used to force a refresh when the value of the object changes externally. This is a compromise to avoid the performance hit of checking numerous subfields for possible changes every time the `value` prop changes in response to an `input` event.
* Adds new event `@apostrophecms/doc:afterAllModesDeleted` fired after all modes of a given document are purged.

### Fixes

* Documentation of obsolete options has been removed.
* Dead code relating to activating in-context widget editors have been removed. They are always active and have been for some time. In the future they might be swapped in on scroll, but there will never be a need to swap them in "on click."
* The `self.email` method of modules now correctly accepts a default `from` address configured for a specific module via the `from` subproperty of the `email` option to that module. Thanks to `chmdebeer` for pointing out the issue and the fix.
* Fixes `_urls` not added on attachment fields when pieces API index is requested (#3643)
* Fixes float field UI bug that transforms the value to integer when there is no field error and the first number after the decimal is `0`.
* The `nestedModuleSubdirs` feature no longer throws an error and interrupts startup if a project contains both `@apostrophecms/asset` and `asset`, which should be considered separate module names.

## 3.17.0 (2022-03-31)

### Adds

* Full support for the [`object` field type](https://v3.docs.apostrophecms.org/reference/field-types/object.html), which works just like `array` but stores just one sub-object as a property, rather than an array of objects.
* To help find documents that reference related ones via `relationship` fields, implement backlinks of related documents by adding a `relatedReverseIds` field to them and keeping it up to date. There is no UI based on this feature yet but it will permit various useful features in the near future.
* Adds possibility for modules to [extend the webpack configuration](https://v3.docs.apostrophecms.org/guide/webpack.html).
* Adds possibility for modules to [add extra frontend bundles for scss and js](https://v3.docs.apostrophecms.org/guide/webpack.html). This is useful when the `ui/src` build would otherwise be very large due to code used on rarely accessed pages.
* Loads the right bundles on the right pages depending on the page template and the loaded widgets. Logged-in users have all the bundles on every page, because they might introduce widgets at any time.
* Fixes deprecation warnings displayed after running `npm install`, for dependencies that are directly included by this package.
* Implement custom ETags emission when `etags` cache option is enabled. [See the documentation for more information](https://v3.docs.apostrophecms.org/guide/caching.html).
It allows caching of pages and pieces, using a cache invalidation mechanism that takes into account related (and reverse related) document updates, thanks to backlinks mentioned above.
Note that for now, only single pages and pieces benefit from the ETags caching system (pages' and pieces' `getOne` REST API route, and regular served pages).
The cache of an index page corresponding to the type of a piece that was just saved will automatically be invalidated. However, please consider that it won't be effective when a related piece is saved, therefore the cache will automatically be invalidated _after_ the cache lifetime set in `maxAge` cache option.

### Fixes

* Apostrophe's webpack build now works properly when developing code that imports module-specific npm dependencies from `ui/src` or `ui/apos` when using `npm link` to develop the module in question.
* The `es5: true` option to `@apostrophecms/asset` works again.

## 3.16.1 (2022-03-21)

### Fixes

* Fixes a bug in the new `Cache-Control` support introduced by 3.16.0 in which we get the logged-out homepage right after logging in. This issue only came into play if the new caching options were enabled.

## 3.16.0 (2022-03-18)

### Adds

* Offers a simple way to set a Cache-Control max-age for Apostrophe page and GET REST API responses for pieces and pages. [See the documentation for more information](https://v3.docs.apostrophecms.org/guide/caching.html).
* API keys and bearer tokens "win" over session cookies when both are present. Since API keys and bearer tokens are explicitly added to the request at hand, it never makes sense to ignore them in favor of a cookie, which is implicit. This also simplifies automated testing.
* `data-apos-test=""` selectors for certain elements frequently selected in QA tests, such as `data-apos-test="adminBar"`.
* Offer a simple way to set a Cache-Control max-age for Apostrophe page and GET REST API responses for pieces and pages.
* To speed up functional tests, an `insecurePasswords` option has been added to the login module. This option is deliberately named to discourage use for any purpose other than functional tests in which repeated password hashing would unduly limit performance. Normally password hashing is intentionally difficult to slow down brute force attacks, especially if a database is compromised.

### Fixes

* `POST`ing a new child page with `_targetId: '_home'` now works properly in combination with `_position: 'lastChild'`.

## 3.15.0 (2022-03-02)

### Adds

* Adds throttle system based on username (even when not existing), on initial login route. Also added for each late login requirement, e.g. for 2FA attempts.

## 3.14.2 (2022-02-27)

* Hotfix: fixed a bug introduced by 3.14.1 in which non-parked pages could throw an error during the migration to fix replication issues.

## 3.14.1 (2022-02-25)

* Hotfix: fixed a bug in which replication across locales did not work properly for parked pages configured via the `_children` feature. A one-time migration is included to reconnect improperly replicated versions of the same parked pages. This runs automatically, no manual action is required. Thanks to [justyna1](https://github.com/justyna13) for identifying the issue.

## 3.14.0 (2022-02-22)

### Adds

* To reduce complications for those implementing caching strategies, the CSRF protection cookie now contains a simple constant string, and is not recorded in `req.session`. This is acceptable because the real purpose of the CSRF check is simply to verify that the browser has sent the cookie at all, which it will not allow a cross-origin script to do.
* As a result of the above, a session cookie is not generated and sent at all unless `req.session` is actually used or a user logs in. Again, this reduces complications for those implementing caching strategies.
* When logging out, the session cookie is now cleared in the browser. Formerly the session was destroyed on the server side only, which was sufficient for security purposes but could create caching issues.
* Uses `express-cache-on-demand` lib to make similar and concurrent requests on pieces and pages faster.
* Frontend build errors now stop app startup in development, and SCSS and JS/Vue build warnings are visible on the terminal console for the first time.

### Fixes

* Fixed a bug when editing a page more than once if the page has a relationship to itself, whether directly or indirectly. Widget ids were unnecessarily regenerated in this situation, causing in-context edits after the first to fail to save.
* Pages no longer emit double `beforeUpdate` and `beforeSave` events.
* When the home page extends `@apostrophecms/piece-page-type`, the "show page" URLs for individual pieces should not contain two slashes before the piece slug. Thanks to [Martí Bravo](https://github.com/martibravo) for the fix.
* Fixes transitions between login page and `afterPasswordVerified` login steps.
* Frontend build errors now stop the `@apostrophecms/asset:build` task properly in production.
* `start` replaced with `flex-start` to address SCSS warnings.
* Dead code removal, as a result of following up on JS/Vue build warnings.

## 3.13.0 - 2022-02-04

### Adds

* Additional requirements and related UI may be imposed on native ApostropheCMS logins using the new `requirements` feature, which can be extended in modules that `improve` the `@apostrophecms/login` module. These requirements are not imposed for single sign-on logins via `@apostrophecms/passport-bridge`. See the documentation for more information.
* Adds latest Slovak translation strings to SK.json in `i18n/` folder. Thanks to [Michael Huna](https://github.com/Miselrkba) for the contribution.
* Verifies `afterPasswordVerified` requirements one by one when emitting done event, allows to manage errors ans success before to go to the next requirement. Stores and validate each requirement in the token. Checks the new `askForConfirmation` requirement option to go to the next step when emitting done event or waiting for the confirm event (in order to manage success messages). Removes support for `afterSubmit` for now.

### Fixes

* Decodes the testReq `param` property in `serveNotFound`. This fixes a problem where page titles using diacritics triggered false 404 errors.
* Registers the default namespace in the Vue instance of i18n, fixing a lack of support for un-namespaced l10n keys in the UI.

## 3.12.0 - 2022-01-21

### Adds

* It is now best practice to deliver namespaced i18n strings as JSON files in module-level subdirectories of `i18n/` named to match the namespace, e.g. `i18n/ourTeam` if the namespace is `ourTeam`. This allows base class modules to deliver phrases to any namespace without conflicting with those introduced at project level. The `i18n` option is now deprecated in favor of the new `i18n` module format section, which is only needed if `browser: true` must be specified for a namespace.
* Brought back the `nestedModuleSubdirs` feature from A2, which allows modules to be nested in subdirectories if `nestedModuleSubdirs: true` is set in `app.js`. As in A2, module configuration (including activation) can also be grouped in a `modules.js` file in such subdirectories.

### Fixes

* Fixes minor inline documentation comments.
* UI strings that are not registered localization keys will now display properly when they contain a colon (`:`). These were previously interpreted as i18next namespace/key pairs and the "namespace" portion was left out.
* Fixes a bug where changing the page type immediately after clicking "New Page" would produce a console error. In general, areas and checkboxes now correctly handle their value being changed to `null` by the parent schema after initial startup of the `AposInputArea` or `AposInputCheckboxes` component.
* It is now best practice to deliver namespaced i18n strings as JSON files in module-level subdirectories of `i18n/` named to match the namespace, e.g. `i18n/ourTeam` if the namespace is `ourTeam`. This allows base class modules to deliver phrases to any namespace without conflicting with those introduced at project level. The `i18n` option is now deprecated in favor of the new `i18n` module format section, which is only needed if `browser: true` must be specified for a namespace.
* Removes the `@apostrophecms/util` module template helper `indexBy`, which was using a lodash method not included in lodash v4.
* Removes an unimplemented `csrfExceptions` module section cascade. Use the `csrfExceptions` _option_ of any module to set an array of URLs excluded from CSRF protection. More information is forthcoming in the documentation.
* Fix `[Object Object]` in the console when warning `A permission.can() call was made with a type that has no manager` is printed.

### Changes

* Temporarily removes `npm audit` from our automated tests because of a sub-dependency of vue-loader that doesn't actually cause a security vulnerability for apostrophe.

## 3.11.0 - 2022-01-06

### Adds

* Apostrophe now extends Passport's `req.login` to emit an `afterSessionLogin` event from the `@apostrophecms:login` module, with `req` as an argument. Note that this does not occur at all for login API calls that return a bearer token rather than establishing an Express session.

### Fixes

* Apostrophe's extension of `req.login` now accounts for the `req.logIn` alias and the skippable `options` parameter, which is relied upon in some `passport` strategies.
* Apostrophe now warns if a nonexistent widget type is configured for an area field, with special attention to when `-widget` has been erroneously included in the name. For backwards compatibility this is a startup warning rather than a fatal error, as sites generally did operate successfully otherwise with this type of bug present.

### Changes

* Unpins `vue-click-outside-element` the packaging of which has been fixed upstream.
* Adds deprecation note to `__testDefaults` option. It is not in use, but removing would be a minor BC break we don't need to make.
* Allows test modules to use a custom port as an option on the `@apostrophecms/express` module.
* Removes the code base pull request template to instead inherit the organization-level template.
* Adds `npm audit` back to the test scripts.

## 3.10.0 - 2021-12-22

### Fixes

* `slug` type fields can now have an empty string or `null` as their `def` value without the string `'none'` populating automatically.
* The `underline` feature works properly in tiptap toolbar configuration.
* Required checkbox fields now properly prevent editor submission when empty.
* Pins `vue-click-outside-element` to a version that does not attempt to use `eval` in its distribution build, which is incompatible with a strict Content Security Policy.

### Adds

* Adds a `last` option to fields. Setting `last: true` on a field puts that field at the end of the field's widget order. If more than one field has that option active the true last item will depend on general field registration order. If the field is ordered with the `fields.order` array or field group ordering, those specified orders will take precedence.

### Changes

* Adds deprecation notes to the widget class methods `getWidgetWrapperClasses` and `getWidgetClasses` from A2.
* Adds a deprecation note to the `reorganize` query builder for the next major version.
* Uses the runtime build of Vue. This has major performance and bundle size benefits, however it does require changes to Apostrophe admin UI apps that use a `template` property (components should require no changes, just apps require an update). These apps must now use a `render` function instead. Since custom admin UI apps are not yet a documented feature we do not regard this as a bc break.
* Compatible with the `@apostrophecms/security-headers` module, which supports a strict `Content-Security-Policy`.
* Adds a deprecation note to the `addLateCriteria` query builder.
* Updates the `toCount` doc type query method to use Math.ceil rather than Math.floor plus an additional step.

## 3.9.0 - 2021-12-08

### Adds

* Developers can now override any Vue component of the ApostropheCMS admin UI by providing a component of the same name in the `ui/apos/components` folder of their own module. This is not always the best approach, see the documentation for details.
* When running a job, we now trigger the notification before to run the job, this way the progress notification ID is available from the job and the notification can be dismissed if needed.
* Adds `maxUi`, `maxLabel`, `minUi`, and `minLabel` localization strings for array input and other UI.

### Fixes

* Fully removes references to the A2 `self.partial` module method. It appeared only once outside of comments, but was not actually used by the UI. The `self.render` method should be used for simple template rendering.
* Fixes string interpolation for the confirmation modal when publishing a page that has an unpublished parent page.
* No more "cannot set headers after they are sent to the client" and "req.res.redirect not defined" messages when handling URLs with extra trailing slashes.
* The `apos.util.runPlayers` method is not called until all of the widgets in a particular tree of areas and sub-areas have been added to the DOM. This means a parent area widget player will see the expected markup for any sub-widgets when the "Edit" button is clicked.
* Properly activates the `apostropheI18nDebugPlugin` i18next debugging plugin when using the `APOS_SHOW_I18N` environment variable. The full set of l10n emoji indicators previously available for the UI is now available for template and server-side strings.
* Actually registers piece types for site search unless the `searchable` option is `false`.
* Fixes the methods required for the search `index` task.

### Changes

* Adds localization keys for the password field component's min and max error messages.

## 3.8.1 - 2021-11-23

### Fixes

* The search field of the pieces manager modal works properly. Thanks to [Miro Yovchev](https://github.com/myovchev) for pointing out the issue and providing a solution.
* Fixes a bug in `AposRichTextWidgetEditor.vue` when a rich text widget was specifically configured with an empty array as the `styles` option. In that case a new empty rich text widget will initiate with an empty paragraph tag.
* The`fieldsPresent` method that is used with the `presentFieldsOnly` option in doc-type was broken, looking for properties in strings and wasn't returning anything.

## 3.8.0 - 2021-11-15

### Adds

* Checkboxes for pieces are back, a main checkbox allows to select all page items. When all pieces on a page are checked, a banner where the user can select all pieces appears. A launder for mongo projections has been added.
* Registered `batchOperations` on a piece-type will now become buttons in the manager batch operations "more menu" (styled as a kebab icon). Batch operations should include a label, `messages` object, and `modalOptions` for the confirmation modal.
* `batchOperations` can be grouped into a single button with a menu using the `group` cascade subproperty.
* `batchOperations` can be conditional with an `if` conditional object. This allows developers to pass a single value or an array of values.
* Piece types can have `utilityOperations` configured as a top-level cascade property. These operations are made available in the piece manager as new buttons.
* Notifications may now include an `event` property, which the AposNotification component will emit on mount. The `event` property should be set to an object with `name` (the event name) and optionally `data` (data included with the event emission).
* Adds support for using the attachments query builder in REST API calls via the query string.
* Adds contextual menu for pieces, any module extending the piece-type one can add actions in this contextual menu.
* When clicking on a batch operation, it opens a confirmation modal using modal options from the batch operation, it also works for operations in grouped ones. operations name property has been renamed in action to work with AposContextMenu component.
* Beginning with this release, a module-specific static asset in your project such as `modules/mymodulename/public/images/bg.png` can always be referenced in your `.scss` and `.css` files as `/modules/mymodulename/images/bg.png`, even if assets are actually being deployed to S3, CDNs, etc. Note that `public` and `ui/public` module subdirectories have separate functions. See the documentation for more information.
* Adds AposFile.vue component to abstract file dropzone UI, uses it in AposInputAttachment, and uses it in the confirmation modal for pieces import.
* Optionally add `dimensionAttrs` option to image widget, which sets width & height attributes to optimize for Cumulative Layout Shift. Thank you to [Qiao Lin](https://github.com/qclin) for the contribution.

### Fixes

* The `apos.util.attachmentUrl` method now works correctly. To facilitate that, `apos.uploadsUrl` is now populated browser-side at all times as the frontend logic originally expected. For backwards compatibility `apos.attachment.uploadsUrl` is still populated when logged in.
* Widget players are now prevented from being played twice by the implementing vue component.

### Changes

* Removes Apostrophe 2 documentation and UI configuration from the `@apostrophecms/job` module. These options were not yet in use for A3.
* Renames methods and removes unsupported routes in the `@apostrophecms/job` module that were not yet in use. This was not done lightly, but specifically because of the minimal likelihood that they were in use in project code given the lack of UI support.
  * The deprecated `cancel` route was removed and will likely be replaced at a later date.
  * `run` was renamed `runBatch` as its purpose is specifically to run processes on a "batch selected" array of pieces or pages.
  * `runNonBatch` was renamed to `run` as it is the more generic job-running method. It is likely that `runBatch` will eventually be refactored to use this method.
  * The `good` and `bad` methods are renamed `success` and `failure`, respectively. The expected methods used in the `run` method were similarly renamed. They still increment job document properties called `good` and `bad`.
* Comments out the unused `batchSimpleRoute` methods in the page and piece-type modules to avoid usage before they are fully implemented.
* Optionally add `dimensionAttrs` option to image widget, which sets width & height attributes to optimize for Cumulative Layout Shift.
* Temporarily removes `npm audit` from our automated tests because of a sub-dependency of uploadfs that doesn't actually cause a security vulnerability for apostrophe.

## 3.7.0 - 2021-10-28

### Adds

* Schema select field choices can now be populated by a server side function, like an API call. Set the `choices` property to a method name of the calling module. That function should take a single argument of `req`, and return an array of objects with `label` and `value` properties. The function can be async and will be awaited.
* Apostrophe now has built-in support for the Node.js cluster module. If the `APOS_CLUSTER_PROCESSES` environment variable is set to a number, that number of child processes are forked, sharing the same listening port. If the variable is set to `0`, one process is forked for each CPU core, with a minimum of `2` to provide availability during restarts. If the variable is set to a negative number, that number is added to the number of CPU cores, e.g. `-1` is a good way to reserve one core for MongoDB if it is running on the same server. This is for production use only (`NODE_ENV=production`). If a child process fails it is restarted automatically.

### Fixes

* Prevents double-escaping interpolated localization strings in the UI.
* Rich text editor style labels are now run through a localization method to get the translated strings from their l10n keys.
* Fixes README Node version requirement (Node 12+).
* The text alignment buttons now work immediately in a new rich text widget. Previously they worked only after manually setting a style or refreshing the page. Thanks to Michelin for their support of this fix.
* Users can now activate the built-in date and time editing popups of modern browsers when using the `date` and `time` schema field types.
* Developers can now `require` their project `app.js` file in the Node.js REPL for debugging and inspection. Thanks to [Matthew Francis Brunetti](https://github.com/zenflow).
* If a static text phrase is unavailable in both the current locale and the default locale, Apostrophe will always fall back to the `en` locale as a last resort, which ensures the admin UI works if it has not been translated.
* Developers can now `require` their project `app.js` in the Node.js REPL for debugging and inspection
* Ensure array field items have valid _id prop before storing. Thanks to Thanks to [Matthew Francis Brunetti](https://github.com/zenflow).

### Changes

* In 3.x, `relationship` fields have an optional `builders` property, which replaces `filters` from 2.x, and within that an optional `project` property, which replaces `projection` from 2.x (to match MongoDB's `cursor.project`). Prior to this release leaving the old syntax in place could lead to severe performance problems due to a lack of projections. Starting with this release the 2.x syntax results in an error at startup to help the developer correct their code.
* The `className` option from the widget options in a rich text area field is now also applied to the rich text editor itself, for a consistently WYSIWYG appearance when editing and when viewing. Thanks to [Max Mulatz](https://github.com/klappradla) for this contribution.
* Adds deprecation notes to doc module `afterLoad` events, which are deprecated.
* Removes unused `afterLogin` method in the login module.

## 3.6.0 - 2021-10-13

### Adds

* The `context-editing` apostrophe admin UI bus event can now take a boolean parameter, explicitly indicating whether the user is actively typing or performing a similar active manipulation of controls right now. If a boolean parameter is not passed, the existing 1100-millisecond debounced timeout is used.
* Adds 'no-search' modifier to relationship fields as a UI simplification option.
* Fields can now have their own `modifiers` array. This is combined with the schema modifiers, allowing for finer grained control of field rendering.
* Adds a Slovak localization file. Activate the `sk` locale to use this. Many thanks to [Michael Huna](https://github.com/Miselrkba) for the contribution.
* Adds a Spanish localization file. Activate the `es` locale to use this. Many thanks to [Eugenio Gonzalez](https://github.com/egonzalezg9) for the contribution.
* Adds a Brazilian Portuguese localization file. Activate the `pt-BR` locale to use this. Many thanks to [Pietro Rutzen](https://github.com/pietro-rutzen) for the contribution.

### Fixes

* Fixed missing translation for "New Piece" option on the "more" menu of the piece manager, seen when using it as a chooser.
* Piece types with relationships to multiple other piece types may now be configured in any order, relative to the other piece types. This sometimes appeared to be a bug in reverse relationships.
* Code at the project level now overrides code found in modules that use `improve` for the same module name. For example, options set by the `@apostrophecms/seo-global` improvement that ships with `@apostrophecms/seo` can now be overridden at project level by `/modules/@apostrophecms/global/index.js` in the way one would expect.
* Array input component edit button label is now propertly localized.
* A memory leak on each request has been fixed, and performance improved, by avoiding the use of new Nunjucks environments for each request. Thanks to Miro Yovchev for pointing out the leak.
* Fragments now have access to `__t()`, `getOptions` and other features passed to regular templates.
* Fixes field group cascade merging, using the original group label if none is given in the new field group configuration.
* If a field is conditional (using an `if` option), is required, but the condition has not been met, it no longer throws a validation error.
* Passing `busy: true` to `apos.http.post` and related methods no longer produces an error if invoked when logged out, however note that there will likely never be a UI for this when logged out, so indicate busy state in your own way.
* Bugs in document modification detection have been fixed. These bugs caused edge cases where modifications were not detected and the "Update" button did not appear, and could cause false positives as well.

### Changes

* No longer logs a warning about no users if `testModule` is true on the app.

## 3.5.0 - 2021-09-23

* Pinned dependency on `vue-material-design-icons` to fix `apos-build.js` build error in production.
* The file size of uploaded media is visible again when selected in the editor, and media information such as upload date, dimensions and file size is now properly localized.
* Fixes moog error messages to reflect the recommended pattern of customization functions only taking `self` as an argument.
* Rich Text widgets now instantiate with a valid element from the `styles` option rather than always starting with an unclassed `<p>` tag.
* Since version 3.2.0, apostrophe modules to be loaded via npm must appear as explicit npm dependencies of the project. This is a necessary security and stability improvement, but it was slightly too strict. Starting with this release, if the project has no `package.json` in its root directory, the `package.json` in the closest ancestor directory is consulted.
* Fixes a bug where having no project modules directory would throw an error. This is primarily a concern for module unit tests where there are no additional modules involved.
* `css-loader` now ignores `url()` in css files inside `assets` so that paths are left intact, i.e. `url(/images/file.svg)` will now find a static file at `/public/images/file.svg` (static assets in `/public` are served by `express.static`). Thanks to Matic Tersek.
* Restored support for clicking on a "foreign" area, i.e. an area displayed on the page whose content comes from a piece, in order to edit it in an appropriate way.
* Apostrophe module aliases and the data attached to them are now visible immediately to `ui/src/index.js` JavaScript code, i.e. you can write `apos.alias` where `alias` matches the `alias` option configured for that module. Previously one had to write `apos.modules['module-name']` or wait until next tick. However, note that most modules do not push any data to the browser when a user is not logged in. You can do so in a custom module by calling `self.enableBrowserData('public')` from `init` and implementing or extending the `getBrowserData(req)` method (note that page, piece and widget types already have one, so it is important to extend in those cases).
* `options.testModule` works properly when implementing unit tests for an npm module that is namespaced.

### Changes

* Cascade grouping (e.g., grouping fields) will now concatenate a group's field name array with the field name array of an existing group of the same name. Put simply, if a new piece module adds their custom fields to a `basics` group, that field will be added to the default `basics` group fields. Previously the new group would have replaced the old, leaving inherited fields in the "Ungrouped" section.
* AposButton's `block` modifier now less login-specific

### Adds

* Rich Text widget's styles support a `def` property for specifying the default style the editor should instantiate with.
* A more helpful error message if a field of type `area` is missing its `options` property.

## 3.4.1 - 2021-09-13

No changes. Publishing to correctly mark the latest 3.x release as "latest" in npm.

## 3.4.0 - 2021-09-13

### Security

* Changing a user's password or marking their account as disabled now immediately terminates any active sessions or bearer tokens for that user. Thanks to Daniel Elkabes for pointing out the issue. To ensure all sessions have the necessary data for this, all users logged in via sessions at the time of this upgrade will need to log in again.
* Users with permission to upload SVG files were previously able to do so even if they contained XSS attacks. In Apostrophe 3.x, the general public so far never has access to upload SVG files, so the risk is minor but could be used to phish access from an admin user by encouraging them to upload a specially crafted SVG file. While Apostrophe typically displays SVG files using the `img` tag, which ignores XSS vectors, an XSS attack might still be possible if the image were opened directly via the Apostrophe media library's convenience link for doing so. All SVG uploads are now sanitized via DOMPurify to remove XSS attack vectors. In addition, all existing SVG attachments not already validated are passed through DOMPurify during a one-time migration.

### Fixes

* The `apos.attachment.each` method, intended for migrations, now respects its `criteria` argument. This was necessary to the above security fix.
* Removes a lodash wrapper around `@apostrophecms/express` `bodyParser.json` options that prevented adding custom options to the body parser.
* Uses `req.clone` consistently when creating a new `req` object with a different mode or locale for localization purposes, etc.
* Fixes bug in the "select all" relationship chooser UI where it selected unpublished items.
* Fixes bug in "next" and "previous" query builders.
* Cutting and pasting widgets now works between locales that do not share a hostname, provided that you switch locales after cutting (it does not work between tabs that are already open on separate hostnames).
* The `req.session` object now exists in task `req` objects, for better compatibility. It has no actual persistence.
* Unlocalized piece types, such as users, may now be selected as part of a relationship when browsing.
* Unpublished localized piece types may not be selected via the autocomplete feature of the relationship input field, which formerly ignored this requirement, although the browse button enforced it.
* The server-side JavaScript and REST APIs to delete pieces now work properly for pieces that are not subject to either localization or draft/published workflow at all the (`localize: false` option). UI for this is under discussion, this is just a bug fix for the back end feature which already existed.
* Starting in version 3.3.1, a newly added image widget did not display its image until the page was refreshed. This has been fixed.
* A bug that prevented Undo operations from working properly and resulted in duplicate widget _id properties has been fixed.
* A bug that caused problems for Undo operations in nested widgets, i.e. layout or multicolumn widgets, has been fixed.
* Duplicate widget _id properties within the same document are now prevented on the server side at save time.
* Existing duplicate widget _id properties are corrected by a one-time migration.

### Adds

* Adds a linter to warn in dev mode when a module name include a period.
* Lints module names for `apostrophe-` prefixes even if they don't have a module directory (e.g., only in `app.js`).
* Starts all `warnDev` messages with a line break and warning symbol (⚠️) to stand out in the console.
* `apos.util.onReady` aliases `apos.util.onReadyAndRefresh` for brevity. The `apos.util.onReadyAndRefresh` method name will be deprecated in the next major version.
* Adds a developer setting that applies a margin between parent and child areas, allowing developers to change the default spacing in nested areas.

### Changes

* Removes the temporary `trace` method from the `@apostrophecms/db` module.
* Beginning with this release, the `apostrophe:modulesReady` event has been renamed `apostrophe:modulesRegistered`, and the `apostrophe:afterInit` event has been renamed `apostrophe:ready`. This better reflects their actual roles. The old event names are accepted for backwards compatibility. See the documentation for more information.
* Only autofocuses rich text editors when they are empty.
* Nested areas now have a vertical margin applied when editing, allowing easier access to the parent area's controls.

## 3.3.1 - 2021-09-01

### Fixes

* In some situations it was possible for a relationship with just one selected document to list that document several times in the returned result, resulting in very large responses.
* Permissions roles UI localized correctly.
* Do not crash on startup if users have a relationship to another type. This was caused by the code that checks whether any users exist to present a warning to developers. That code was running too early for relationships to work due to event timing issues.

## 3.3.0 - 2021-08-30

### Fixes

* Addresses the page jump when using the in-context undo/redo feature. The page will immediately return users to their origin scroll position after the content refreshes.
* Resolves slug-related bug when switching between images in the archived view of the media manager. The slug field was not taking into account the double slug prefix case.
* Fixes migration task crash when parking new page. Thanks to [Miro Yovchev](https://www.corllete.com/) for this fix.
* Fixes incorrect month name in `AposCellDate`, which can be optionally used in manage views of pieces. Thanks to [Miro Yovchev](https://www.corllete.com/) for this fix.

### Adds

* This version achieves localization (l10n) through a rich set of internationalization (i18n) features. For more information, [see the documentation](https://v3.docs.apostrophecms.org/).
* There is support for both static string localization and dynamic content localization.
* The home page, other parked pages, and the global document are automatically replicated to all configured locales at startup. Parked properties are refreshed if needed. Other pages and pieces are replicated if and when an editor chooses to do so.
* An API route has been added for voluntary replication, i.e. when deciding a document should exist in a second locale, or desiring to overwrite the current draft contents in locale `B` with the draft contents of locale `A`.
* Locales can specify `prefix` and `hostname` options, which are automatically recognized by middleware that removes the prefix dynamically where appropriate and sets `req.locale`. In 3.x this works more like the global site `prefix` option. This is a departure from 2.x which stored the prefix directly in the slug, creating maintenance issues.
* Locales are stateless: they are never recorded in the session. This eliminates many avenues for bugs and bad SEO. However, this also means the developer must fully distinguish them from the beginning via either `prefix` or `hostname`. A helpful error message is displayed if this is not the case.
* Switching locales preserves the user's editing session even if on separate hostnames. To enable this, if any locales have hostnames, all configured locales must have hostnames and/or baseUrl must be set for those that don't.
* An API route has been added to discover the locales in which a document exists. This provides basic information only for performance (it does not report `title` or `_url`).
* Editors can "localize" documents, copying draft content from one locale to another to create a corresponding document in a different locale. For convenience related documents, such as images and other pieces directly referenced by the document's structure, can be localized at the same time. Developers can opt out of this mechanism for a piece type entirely, check the box by default for that type, or leave it as an "opt-in" choice.
* The `@apostrophecms/i18n` module now uses `i18next` to implement static localization. All phrases in the Vue-based admin UI are passed through `i18next` via `this.$t`, and `i18next` is also available via `req.t()` in routes and `__t()` in templates. Apostrophe's own admin UI phrases are in the `apostrophe` namespace for a clean separation. An array of locale codes, such as `en` or `fr` or `en-au`, can be specified using the `locales` option to the `@apostrophecms/i18n` module. The first locale is the default, unless the `defaultLocale` option is set. If no locales are set, the locale defaults to `en`. The `i18next-http-middleware` locale guesser is installed and will select an available locale if possible, otherwise it will fall back to the default.
* In the admin UI, `v-tooltip` has been extended as `v-apos-tooltip`, which passes phrases through `i18next`.
* Developers can link to alternate locales by iterating over `data.localizations` in any page template. Each element always has `locale`, `label` and `homePageUrl` properties. Each element also has an `available` property (if true, the current context document is available in that locale), `title` and a small number of other document properties are populated, and `_url` redirects to the context document in that locale. The current locale is marked with `current: true`.
* To facilitate adding interpolated values to phrases that are passed as a single value through many layers of code, the `this.$t` helper provided in Vue also accepts an object argument with a `key` property. Additional properties may be used for interpolation.
* `i18next` localization JSON files can be added to the `i18n` subdirectory of _any_ module, as long as its `i18n` option is set. The `i18n` object may specify `ns` to give an `i18next` namespace, otherwise phrases are in the default namespace, used when no namespace is specified with a `:` in an `i18next` call. The default namespace is yours for use at project level. Multiple modules may contribute to the same namespace.
* If `APOS_DEBUG_I18N=1` is set in the environment, the `i18next` debug flag is activated. For server-side translations, i.e. `req.t()` and `__t()`, debugging output will appear on the server console. For browser-side translations in the Vue admin UI, debugging output will appear in the browser console.
* If `APOS_SHOW_I18N=1` is set in the environment, all phrases passed through `i18next` are visually marked, to make it easier to find those that didn't go through `i18next`. This does not mean translations actually exist in the JSON files. For that, review the output of `APOS_DEBUG_I18N=1`.
* There is a locale switcher for editors.
* There is a backend route to accept a new locale on switch.
* A `req.clone(properties)` method is now available. This creates a clone of the `req` object, optionally passing in an object of properties to be set. The use of `req.clone` ensures the new object supports `req.get` and other methods of a true `req` object. This technique is mainly used to obtain a new request object with the same privileges but a different mode or locale, i.e. `mode: 'published'`.
* Fallback wrappers are provided for the `req.__()`, `res.__()` and `__()` localization helpers, which were never official or documented in 3.x but may be in use in projects ported from 2.x. These wrappers do not localize but do output the input they are given along with a developer warning. You should migrate them to use `req.t()` (in server-side javascript) or `__t()` (Nunjucks templates).

### Changes

* Bolsters the CSS that backs Apostrophe UI's typography to help prevent unintended style leaks at project-level code.
* Removes the 2.x series changelog entries. They can be found in the 2.0 branch in Github.

## 3.2.0 - 2021-08-13

### Fixes

* `req.hostname` now works as expected when `trustProxy: true` is passed to the `@apostrophecms/express` module.
* Apostrophe loads modules from npm if they exist there and are configured in the `modules` section of `app.js`. This was always intended only as a way to load direct, intentional dependencies of your project. However, since npm "flattens" the dependency tree, dependencies of dependencies that happen to have the same name as a project-level Apostrophe module could be loaded by default, crashing the site or causing unexpected behavior. So beginning with this release, Apostrophe scans `package.json` to verify an npm module is actually a dependency of the project itself before attempting to load it as an Apostrophe module.
* Fixes the reference to sanitize-html defaults in the rich text widget.
* Fixes the `toolbarToAllowedStyles` method in the rich text widget, which was not returning any configuration.
* Fixes the broken text alignment in rich text widgets.
* Adds a missing npm dependency on `chokidar`, which Apostrophe and Nunjucks use for template refreshes. In most environments this worked anyway due to an indirect dependency via the `sass` module, but for stability Apostrophe should depend directly on any npm module it uses.
* Fixes the display of inline range inputs, notably broken when using Palette
* Fixes occasional unique key errors from migrations when attempting to start up again with a site that experienced a startup failure before inserting its first document.
* Requires that locale names begin with a letter character to ensure order when looping over the object entries.
* Unit tests pass in MongoDB 5.x.

### Adds

* Adds Cut and Paste to area controls. You can now Cut a widget to a virtual clipboard and paste it in suitable areas. If an area
can include the widget on the clipboard, a special Clipboard widget will appear in area's Add UI. This works across pages as well.

### Changes

* Apostrophe's Global's UI (the @apostrophecms/global singleton has moved from the admin bar's content controls to the admin utility tray under a cog icon.
* The context bar's document Edit button, which was a cog icon, has been rolled into the doc's context menu.

## 3.1.3 - 2021-07-16

### Fixes

* Hotfix for an incompatibility between `vue-loader` and `webpack` 5.45.0 which causes a crash at startup in development, or asset build time in production. We have temporarily pinned our dependency to `webpack` 5.44.x. We are [contributing to the discussion around the best long-term fix for vue-loader](https://github.com/vuejs/vue-loader/issues/1854).

## 3.1.2 - 2021-07-14

### Changes

* Removes an unused method, `mapMongoIdToJqtreeId`, that was used in A2 but is no longer relevant.
* Removes deprecated and non-functional steps from the `edit` method in the `AposDocsManager.vue` component.
* Legacy migrations to update 3.0 alpha and 3.0 beta sites to 3.0 stable are still in place, with no functional changes, but have been relocated to separate source files for ease of maintenance. Note that this is not a migration path for 2.x databases. Tools for that are forthcoming.

## 3.1.1 - 2021-07-08

### Fixes

* Two distinct modules may each have their own `ui/src/index.scss` file, similar to the fix already applied to allow multiple `ui/src/index.js` files.

## 3.1.0 - 2021-06-30

### Fixes

* Corrects a bug that caused Apostrophe to rebuild the admin UI on every nodemon restart, which led to excessive wait times to test new code. Now this happens only when `package-lock.json` has been modified (i.e. you installed a new module that might contain new Apostrophe admin UI code). If you are actively developing Apostrophe admin UI code, you can opt into rebuilding all the time with the `APOS_DEV=1` environment variable. In any case, `ui/src` is always rebuilt in a dev environment.
* Updates `cheerio`, `deep-get-set`, and `oembetter` versions to resolve vulnerability warnings.
* Modules with a `ui/src` folder, but no other content, are no longer considered "empty" and do not generate a warning.
* Pushing a secondary context document now always results in entry to draft mode, as intended.
* Pushing a secondary context document works reliably, correcting a race condition that could cause the primary document to remain in context in some cases if the user was not already in edit mode.

### Changes

* Deprecates `self.renderPage` method for removal in next major version.
* Since `ui/src/index.js` files must export a function to avoid a browser error in production which breaks the website experience, we now detect this at startup and throw a more helpful error to prevent a last-minute discovery in production.

## 3.0.1 - 2021-06-17

### Fixes

* Fixes an error observed in the browser console when using more than one `ui/src/index.js` file in the same project. Using more than one is a good practice as it allows you to group frontend code with an appropriate module, or ship frontend code in an npm module that extends Apostrophe.
* Migrates all of our own frontend players and utilities from `ui/public` to `ui/src`, which provides a robust functional test of the above.
* Executes `ui/src` imports without waiting for next tick, which is appropriate as we have positioned it as an alternative to `ui/public` which is run without delay.

## 3.0.0 - 2021-06-16

### Breaks

* Previously our `a3-boilerplate` project came with a webpack build that pushed code to the `ui/public` folder of an `asset` module. Now the webpack build is not needed because Apostrophe takes care of compiling `ui/src` for us. This is good! However, **if you are transitioning your project to this new strategy, you will need to remove the `modules/asset/ui/public` folder from your project manually** to ensure that webpack-generated code originally intended for webpack-dev-server does not fail with a `publicPath` error in the console.
* The `CORE_DEV=1` environment setting has been changed to `APOS_DEV=1` because it is appropriate for anyone who is actively developing custom Apostrophe admin UI using `ui/apos` folders in their own modules.
* Apostrophe now uses Dart Sass, aka the `sass` npm module. The `node-sass` npm module has been deprecated by its authors for some time now. Most existing projects will be unaffected, but those writing their own Apostrophe UI components will need to change any `/deep/` selectors to `::v-deep` and consider making other Dart Sass updates as well. For more information see the [Dart Sass documentation](https://sass-lang.com/dart-sass). Those embracing the new `ui/src` feature should also bear in mind that Dart Sass is being used.

### Changes

* Relationship ids are now stored as aposDocIds (without the locale and mode part). The appropriate locale and mode are known from the request. This allows easy comparison and copying of these properties across locales and fixes a bug with reverse relationships when publishing documents. A migration has been added to take care of this conversion on first startup.
* The `attachment` field type now correctly limits file uploads by file type when using the `fileGroup` field option.
* Uploading SVG files is permitted in the Media Library by default.

### Adds

* Apostrophe now enables you to ship frontend JavaScript and Sass (using the SCSS syntax) without your own webpack configuration.
* Any module may contain modern JavaScript in a `ui/src/index.js` file, which may use `import` to bring in other files in the standard way. Note that **`ui/src/index.js must export a function`**. These functions are called for you in the order modules are initialized.
* Any module may contain a Sass (SCSS) stylesheet in a `ui/src/index.scss` file, which may also import other Sass (SCSS) files.
* Any project that requires IE11 support for `ui/src` JavaScript code can enable it by setting the `es5: true` option to the `@apostrophecms/asset` module. Apostrophe produces separate builds for IE11 and modern browsers, so there is no loss of performance in modern browsers. Code is automatically compiled for IE11 using `babel` and missing language features are polyfilled using `core-js` so you can use promises, `async/await` and other standard modern JavaScript features.
* `ui/public` is still available for raw JavaScript and CSS files that should be pushed _as-is_ to the browser. The best use of this feature is to deliver the output of your own custom webpack build, if you have one.
* Adds browser-side `editMode` flag that tracks the state of the current view (edit or preview), located at `window.apos.adminBar.editMode`.
* Support for automatic inline style attribute sanitization for Rich Text widgets.
* Adds text align controls for Rich Text widgets. The following tools are now supported as part of a rich text widget's `toolbar` property:
-- `alignLeft`
-- `alignRight`
-- `alignCenter`
-- `alignJustify`
* `@apostrophecms/express` module now supports the `trustProxy: true` option, allowing your reverse proxy server (such as nginx) to pass on the original hostname, protocol and client IP address.

### Fixes

* Unit tests passing again. Temporarily disabled npm audit checks as a source of critical failures owing to upstream issues with third-party packages which are not actually a concern in our use case.
* Fixed issues with the query builder code for relationships. These issues were introduced in beta 3 but did not break typical applications, except for displaying distinct choices for existing values of a relationship field.
* Checkbox field types can now be used as conditional fields.
* Tracks references to attachments correctly, and introduces a migration to address any attachments previously tracked as part of documents that merely have a relationship to the proper document, i.e. pages containing widgets that reference an image piece.
* Tracks the "previously published" version of a document as a legitimate reference to any attachments, so that they are not discarded and can be brought back as expected if "Undo Publish" is clicked.
* Reverse relationships work properly for published documents.
* Relationship subfields are now loaded properly when `reverseOf` is used.
* "Discard Draft" is available when appropriate in "Manage Pages" and "Manage Pieces."
* "Discard Draft" disables the "Submit Updates" button when working as a contributor.
* Relationship subfields can now be edited when selecting in the full "manage view" browser, as well as in the compact relationship field view which worked previously.
* Relationship subfields now respect the `def` property.
* Relationship subfields are restored if you deselect a document and then reselect it within a single editing experience, i.e. accidentally deselect and immediately reselect, for instance.
* A console warning when editing subfields for a new relationship was fixed.
* Field type `color`'s `format` option moved out of the UI options and into the general options object. Supported formats are "rgb", "prgb", "hex6", "hex3", "hex8", "name", "hsl", "hsv". Pass the `format` string like:

```js
myColorField: {
  type: 'color',
  label: 'My Color',
  options: {
    format: 'hsl'
  }
}
```

* Restored Vue dependency to using semantic versioning now that Vue 2.6.14 has been released with a fix for the bug that required us to pin 2.6.12.
* Nunjucks template loader is fully compatible with Linux in a development environment.
* Improved template performance by reusing template loaders.
* `min` and `max` work properly for both string-like and number-like fields.
* Negative numbers, leading minus and plus signs, and trailing periods are accepted in the right ways by appropriate field types.
* If a user is inadvertently inserted with no password, set a random password on the backend for safety. In tests it appears that login with a blank password was already forbidden, but this provides an additional level of certainty.
* `data.page` and `data.contextOptions` are now available in `widget.html` templates in most cases. Specifically, they are available when loading the page, (2) when a widget has just been inserted on the page, and (3) when a widget has just been edited and saved back to the page. However, bear in mind that these parameters are never available when a widget is being edited "out of context" via "Page Settings", via the "Edit Piece" dialog box, via a dialog box for a parent widget, etc. Your templates should be written to tolerate the absence of these parameters.
* Double slashes in the slug cannot be used to trick Apostrophe into serving as an open redirect (fix ported to 3.x from 2.92.0).
* The global doc respects the `def` property of schema fields when first inserted at site creation time.
* Fixed fragment keyword arguments being available when not a part of the fragment signature.

## 3.0.0-beta.3.1 - 2021-06-07

### Breaks
* This backwards compatibility break actually occurred in 3.0.0-beta.3 and was not documented at that time, but it is important to know that the following Rich Text tool names have been updated to match Tiptap2's convention:
-- `bullet_list` -> `bulletList`
-- `ordered_list` -> `orderedList`
-- `code_block` -> `codeBlock`
-- `horizontal_rule` -> `horizontalRule`

### Fixes

* Rich Text default tool names updated, no longer broken. Bug introduced in 3.0.0-beta.3.
* Fixed Rich Text's tool cascade to properly account for core defaults, project level defaults, and area-specific options.

## 3.0.0-beta.3 - 2021-06-03

### Security Fixes

The `nlbr` and `nlp` Nunjucks filters marked their output as safe to preserve the tags that they added, without first escaping their input, creating a CSRF risk. These filters have been updated to escape their input unless it has already been marked safe. No code changes are required to templates whose input to the filter is intended as plaintext, however if you were intentionally leveraging this bug to output unescaped HTML markup you will need to make sure your input is free of CSRF risks and then use the `| safe` filter before the `| nlbr` or `| nlp` filter.

### Adds

* Added the `ignoreUnusedFolderWarning` option for modules that intentionally might not be activated or inherited from in a particular startup.
* Better explanation of how to replace macros with fragments, in particular how to call the fragments with `{% render fragmentName(args) %}`.

### Fixes

* Temporarily pinned to Vue 2.6.12 to fix an issue where the "New" button in the piece manager modals disappeared. We think this is a bug in the newly released Vue 2.6.13 but we are continuing to research it.
* Updated dependencies on `sanitize-html` and `nodemailer` to new major versions, causing no bc breaks at the ApostropheCMS level. This resolved two critical vulnerabilities according to `npm audit`.
* Removed many unused dependencies.
* The data retained for "Undo Publish" no longer causes slug conflicts in certain situations.
* Custom piece types using `localized: false` or `autopublish: true,` as well as singleton types, now display the correct options on the "Save" dropdown.
* The "Save and View," "Publish and View" and/or "Save Draft and Preview" options now appear only if an appropriate piece page actually exists for the piece type.
* Duplicating a widget now properly assigns new IDs to all copied sub-widgets, sub-areas and array items as well.

* Added the `ignoreUnusedFolderWarning` option for modules that intentionally might not be activated or inherited from in a particular startup.
* If you refresh the page while previewing or editing, you will be returned to that same state.

### Notices

* Numerous `npm audit` vulnerability warnings relating to `postcss` 7.x were examined, however it was determined that these are based on the idea of a malicious SASS coder attempting to cause a denial of service. Apostrophe developers would in any case be able to contribute JavaScript as well and so are already expected to be trusted parties. This issue must be resolved upstream in packages including both `stylelint` and `vue-loader` which have considerable work to do before supporting `postcss` 8.x, and in any case public access to write SASS is not part of the attack surface of Apostrophe.

### Changes

* When logging out on a page that only exists in draft form, or a page with access controls, you are redirected to the home page rather than seeing a 404 message.

* Rich text editor upgraded to [tiptap 2.x beta](https://www.tiptap.dev) :tada:. On the surface not a lot has changed with the upgrade, but tiptap 2 has big improvements in terms of speed, composability, and extension support. [See the technical differences of tiptap 1 and 2 here](https://www.tiptap.dev/overview/upgrade-guide#reasons-to-upgrade-to-tiptap-2x)

## 3.0.0-beta.2 - 2021-05-21

### **Breaks**

* The `updateModified: false` option, formerly supported only by `apos.doc.update`, has been renamed to `setModified: false` and is now supported by `apos.doc.insert` as well. If explicitly set to false, the insert and update methods will leave the `modified` property alone, rather than trying to detect or infer whether a change has been made to the draft relative to the published version.
* The `permission` module no longer takes an `interestingTypes` option. Instead, doc type managers may set their `showPermissions` option to `true` to always be broken out separately in the permissions explorer, or explicitly set it to `false` to never be mentioned at all, even on a list of typical piece types that have the same permissions. This allows module creators to ship the right options with their modules rather than requiring the developer to hand-configure `interestingTypes`.
* When editing users, the permissions explorer no longer lists "submitted draft" as a piece type.
* Removed `apos.adminBar.group` method, which is unlikely to be needed in 3.x. One can group admin bar items into dropdowns via the `groups` option.
* Raw HTML is no longer permitted in an `apos.notify` message parameter. Instead, `options.buttons` is available. If present, it must be an array of objects with `type` and `label` properties. If `type` is `'event'` then that button object must have `name` and `data` properties, and when clicked the button will trigger an apos bus event of the given `name` with the provided `data` object. Currently `'event'` is the only supported value for `type`.

### Adds

* The name `@apostrophecms/any-page-type` is now accepted for relationships that should match any page. With this change, the doc type manager module name and the type name are now identical for all types in 3.x. However, for backwards compatibility `@apostrophecms/page` is still accepted. `apos.doc.getManager` will accept either name.
* Sets the project root-level `views` directory as the default fallback views directory. This is no longer a necessary configuration in projects unless they want to change it on the `@apostrophecms/template` option `viewsFolderFallback`.
* The new `afterAposScripts` nunjucks block allows for pushing markup after Apostrophe's asset bundle script tag, at the end of the body. This is a useful way to add a script tag for Webpack's hot reload capabilities in development while still ensuring that Apostrophe's utility methods are available first, like they are in production.
* An `uploadfs` option may be passed to the `@apostrophecms/asset` module, in order to pass options configuring a separate instance of `uploadfs` specifically for the static assets. The `@apostrophecms/uploadfs` module now exports a method to instantiate an uploadfs instance. The default behavior, in which user-uploaded attachments and static assets share a single instance of uploadfs, is unchanged. Note that asset builds never use uploadfs unless `APOS_UPLOADFS_ASSETS=1` is set in the environment.
* `AposButtonSplit` is a new UI component that combines a button with a context menu. Users can act on a primary action or change the button's function via menu button to the right of the button itself.
* Developers can now pass options to the `color` schema field by passing a `pickerOptions` object through your field. This allows for modifying/removing the default color palette, changing the resulting color format, and disabling various UI. For full set of options [see this example](https://github.com/xiaokaike/vue-color/blob/master/src/components/Sketch.vue)
* `AposModal` now emits a `ready` event when it is fully painted and can be interacted with by users or code.
* The video widget is now compatible with vimeo private videos when the domain is on the allowlist in vimeo.

### Changes

* You can now override the parked page definition for the home page without copying the entirety of `minimumPark` from the source code. Specifically, you will not lose the root archive page if you park the home page without explicitly parking the archive page as well. This makes it easier to choose your own type for the home page, in lieu of `@apostrophecms/home-page`.

### Fixes

* Piece types like users that have a slug prefix no longer trigger a false positive as being "modified" when you first click the "New" button.
* The `name` option to widget modules, which never worked in 3.x, has been officially removed. The name of the widget type is always the name of the module, with the `-widget` suffix removed.
* The home page and other parked pages should not immediately show as "pending changes."
* In-context editing works properly when the current browser URL has a hash (portion beginning with `#`), enabling the use of the hash for project-specific work. Thanks to [https://stepanjakl.com/](Štěpán Jákl) for reporting the issue.
* When present, the `apos.http.addQueryToUrl` method preserves the hash of the URL intact.
* The home page and other parked pages should not immediately show as "pending changes."
* The browser-side `apos.http.parseQuery` function now handles objects and arrays properly again.
* The in-context menu for documents has been refactored as a smart component that carries out actions on its own, eliminating a great deal of redundant code, props and events.
* Added additional retries when binding to the port in a dev environment.
* The "Submit" button in the admin bar updates properly to "Submitted" if the submission happens in the page settings modal.
* Skipping positional arguments in fragments now works as expected.
* The rich text editor now supports specifying a `styles` array with no `p` tags properly. A newly added rich text widget initially contains an element with the first style, rather than always a paragraph. If no styles are configured, a `p` tag is assumed. Thanks to Stepan Jakl for reporting the issue.

### Changes
* Editor modal's Save button (publish / save draft / submit) now updated to use the `AposSplitButton` component. Editors can choose from several follow-up actions that occur after save, including creating another piece of content of the same type, being taken to the in-context version of the document, or being returned to the manager. Editor's selection is saved in localstorage, creating a remembered preference per content type.

## 3.0.0-beta.1.1 - 2021-05-07

### Fixes

* A hotfix for an issue spotted in beta 1 in our demo: all previously published pages of sites migrated from early alpha releases had a "Draft" label until published again.

## 3.0.0-beta.1 - 2021-05-06

### **Breaks**

* Removes the `firstName` and `lastName` fields in user pieces.
* The query parameters `apos-refresh`, `apos-edit`, `apos-mode` and `apos-locale` are now `aposRefresh`, `aposEdit`, `aposMode`and `aposLocale`. Going forward all query parameters will be camelCase for consistency with query builders.

### Changes

* Archiving a page or piece deletes any outstanding draft in favor of archiving the last published version. Previously the behavior was effectively the opposite.
* "Publish Changes" button label has been changes to "Update".
* Draft mode is no longer the default view for published documents.
* The page and piece manager views now display the title, etc. of the published version of a document, unless that document only exists in draft form. However a label is also provided indicating if a newer draft is in progress.
* Notifications have been updated with a new visual display and animation style.

### **Adds**

* Four permissions roles are supported and enforced: guest, contributor, editor and admin. See the documentation for details. Pre-existing alpha users are automatically migrated to the admin role.
* Documents in managers now have context sensitive action menus that allow actions like edit, discard draft, archive, restore, etc.
* A fragment call may now have a body using `rendercall`, just like a macro call can have a body using `call`. In addition, fragments can now have named arguments, just like macros. Many thanks to Miro Yovchev for contributing this implementation.
* Major performance improvement to the `nestedModuleSubdirs` option.
* Updates URL fields and oEmbed URL requests to use the `httpsFix` option in launder's `url()` method.
* Documents receive a state label based on their document state (draft, pending, pending updates)
* Contributors can submit drafts for review ("Submit" versus "Submit Updates").
* Editors and admins can manage submitted drafts.
* Editors and admins can easily see the number of proposed changes awaiting their attention.
* Support for virtual piece types, such as submitted drafts, which in actuality manage more than one type of doc.
* Confirm modals now support a schema which can be assessed after confirmation.
* When archiving and restoring pages, editors can chose whether the action affects only this document or this document + children
* Routes support the `before` syntax, allowing routes that are added to Express prior to the routes or middleware of another module. The syntax `before: 'middleware:moduleName'` must be used to add the route prior to the middleware of `moduleName`. If `middleware:` is not used, the route is added before the routes of `moduleName`. Note that normally all middleware is added before all routes.
* A `url` property can now optionally be specified when adding middleware. By default all middleware is global.
* The pieces REST GET API now supports returning only a count of all matching pieces, using the `?count=1` query parameter.
* Admin bar menu items can now specify a custom Vue component to be used in place of `AposButton`.
* Sets `username` fields to follow the user `title` field to remove an extra step in user creation.
* Adds default data to the `outerLayoutBase.html` `<title>` tag: `data.piece.title or data.page.title`.
* Moves the core UI build task into the start up process. The UI build runs automatically when `NODE_ENV` is _not_ 'production' and when:
    1. The build folder does not yet exist.
    2. The package.json file is newer than the existing UI build.
    3. You explicitly tell it to by setting the environment variable `CORE_DEV=1`
* The new `._ids(_idOrArrayOfIds)` query builder replaces `explicitOrder` and accepts an array of document `_id`s or a single one. `_id` can be used as a multivalued query parameter. Documents are returned in the order you specify, and just like with single-document REST GET requests, the locale of the `_id`s is overridden by the `aposMode` query parameter if present.
* The `.withPublished(true)` query builder adds a `_publishedDoc` property to each returned draft document that has a published equivalent. `withPublished=1` can be used as a query parameter. Note this is not the way to fetch only published documents. For that, use `.locale('en:published')` or similar.
* The server-side implementation of `apos.http.post` now supports passing a `FormData` object created with the `[form-data](https://www.npmjs.com/package/form-data)` npm module. This keeps the API parallel with the browser-side implementation and allows for unit testing the attachments feature, as well as uploading files to internal and external APIs from the server.
* `manuallyPublished` computed property moved to the `AposPublishMixin` for the use cases where that mixin is otherwise warranted.
* `columns` specified for a piece type's manage view can have a name that uses "dot notation" to access a subproperty. Also, for types that are localized, the column name can begin with `draft:` or `published:` to specifically display a property of the draft or published version of the document rather than the best available. When a prefix is not used, the property comes from the published version of the document if available, otherwise from the draft.
* For page queries, the `children` query builder is now supported in query strings, including the `depth` subproperty. For instance you could fetch `/api/v1/@apostrophecms/page/id-of-page?children=1` or `/api/v1/@apostrophecms/page/id-of-page?children[depth]=3`.
* Setting `APOS_LOG_ALL_QUERIES=1` now logs the projection, skip, limit and sort in addition to the criteria, which were previously logged.

### **Fixes**

* Fragments can now call other fragments, both those declared in the same file and those imported, just like macros calling other macros. Thanks to Miro Yovchev for reporting the issue.
* There was a bug that allowed parked properties, such as the slug of the home page, to be edited. Note that if you don't want a property of a parked page to be locked down forever you can use the `_defaults` feature of parked pages.
* A required field error no longer appears immediately when you first start creating a user.
* Vue warning in the pieces manager due to use of value rather than name of column as a Vue key. Thanks to Miro Yovchev for spotting the issue.
* "Save Draft" is not an appropriate operation to offer when editing users.
* Pager links no longer break due to `aposRefresh=1` when in edit mode. Also removed superfluous `append` query parameter from these.
* You may now intentionally clear the username and slug fields in preparation to type a new value. They do not instantly repopulate based on the title field when you clear them.
* Language of buttons, labels, filters, and other UI updated and normalized throughout.
* A contributor who enters the page tree dialog box, opens the editor, and selects "delete draft" from within the editor of an individual page now sees the page tree reflect that change right away.
* The page manager listens for content change events in general and its refresh mechanism is robust in possible situations where both an explicit refresh call and a content change event occur.
* Automatically retries once if unable to bind to the port in a dev environment. This helps with occasional `EADDRINUSE` errors during nodemon restarts.
* Update the current page's context bar properly when appropriate after actions such as "Discard Draft."
* The main archive page cannot be restored, etc. via the context menu in the page tree.
* The context menu and "Preview Draft" are both disabled while errors are present in the editor dialog box.
* "Duplicate" should lead to a "Publish" button, not an "Update" button, "Submit" rather than "Submit Update," etc.
* When you "Duplicate" the home page you should be able to set a slug for the new page (parked properties of parked pages should be editable when making a duplicate).
* When duplicating the home page, the suggested slug should not be `/` as only one page can have that slug at a time.
* Attention is properly called to a slug conflict if it exists immediately when the document is opened (such as making a copy where the suggested slug has already been used for another copy).
* "Preview Draft" never appears for types that do not use drafts.
* The toggle state of admin bar utility items should only be mapped to an `is-active` class if, like palette, they opt in with `toggle: true`
* Fixed unique key errors in the migrate task by moving the parking of parked pages to a new `@apostrophecms/migrate:after` event handler, which runs only after migrations, whether that is at startup (in dev) or at the end of the migration task (in production).
* UI does not offer "Archive" for the home page, or other archived pages.
* Notification checks and other polling requests now occur only when the tab is in the foreground, resolving a number of problems that masqueraded as other bugs when the browser hit its connection limit for multiple tabs on the same site.
* Parked pages are now parked immediately after database migrations are checked and/or run. In dev this still happens at each startup. In production this happens when the database is brand new and when the migration task is manually run.

## 3.0.0-alpha.7 - 2021-04-07

### Breaks

* The `trash` property has been renamed `archived`, and throughout the UI we refer to "archiving" and the "archive" rather than "move to trash" and the "trash can." A database migration is included to address this for existing databases. However, **if you set the minimumPark option, or used a boilerplate in which it is set,** you will need to **change the settings for the `parkedId: 'trash'` page to match those [currently found in the `minimumPark` option setting in the `@apostrophecms/page` source code](https://github.com/apostrophecms/apostrophe/blob/481252f9bd8f42b62648a0695105e6e9250810d3/modules/%40apostrophecms/page/index.js#L25-L32).

### Adds

* General UX and UI improvements to the experience of moving documents to and from the archive, formerly known as the trash.
* Links to each piece are available in the manage view when appropriate.
* Search is implemented in the media library.
* You can now pass core widgets a `className` option when configuring them as part of an area.
* `previewDraft` for pieces, adds a Preview Draft button on creation for quick in-context editing. Defaults to true.

### Changes

* Do not immediately redirect to new pages and pieces.
* Restored pieces now restore as unpublished drafts.
* Refactored the admin bar component for maintainability.
* Notification style updates

### Fixes

* Advisory lock no longer triggers an update to the modification timestamp of a document.
* Attempts to connect Apostrophe 3.x to an Apostrophe 2.x database are blocked to prevent content loss.
* "Save as Draft" is now available as soon as a new document is created.
* Areas nested in array schema fields can now be edited in context.
* When using `apos.image.first`, the alt attribute of the image piece is available on the returned attachment object as `._alt`. In addition, `_credit` and `_creditUrl` are available.
* Fixes relating to the editing of widgets in nested areas, both on the page and in the modal.
* Removed published / draft switch for unpublished drafts.
* "Publish Changes" appears only at appropriate times.
* Notifications moved from the bottom right of the viewport to the bottom center, fixing some cases of UI overlap.

## 3.0.0-alpha.6.1 - 2021-03-26

### Fixes

* Conditional fields (`if`) and the "following values" mechanism now work properly in array item fields.
* When editing "Page Settings" or a piece, the "publish" button should not be clickable if there are errors.

## 3.0.0-alpha.6 - 2021-03-24

### Adds

* You can "copy" a page or a piece via the ⠇ menu.
* When moving the current page or piece to the trash, you are taken to the home page.
* `permissions: false` is supported for piece and page insert operations.
* Adds note to remove deprecated `allowedInChooser` option on piece type filters.
* UX improvement: "Move to Trash" and "Restore" buttons added for pieces, replacing the boolean field. You can open a piece that is in the trash in a read-only way in order to review it and click "Restore."
* Advisory lock support has been completed for all content types, including on-page, in-context editing. This prevents accidental conflicts between editors.
* Image widgets now accept a `size` context option from the template, which can be used to avoid sending a full-width image for a very small placement.
* Additional improvements.

### Fixes

* Fixes error from missing `select` method in `AposPiecesManager` component.
* No more migration messages at startup for brand-new sites.
* `max` is now properly implemented for relationships when using the manager dialog box as a chooser.
* "Trash" filter now displays its state properly in the piece manager dialog box.
* Dragging an image to the media library works reliably.
* Infinite loop warning when editing page titles has been fixed.
* Users can locate the tab that still contains errors when blocked from saving a piece due to schema field errors.
* Calling `insert` works properly in the `init` function of a module.
* Additional fixes.

### Breaks

* Apostrophe's instance of `uploadfs` has moved from `apos.attachment.uploadfs` to `apos.uploadfs`. The `uploadfs` configuration option has similarly moved from the `@apostrophecms/attachment` module to the `@apostrophecms/uploadfs` module. `imageSizes` is still an option to `@apostrophecms/attachment`.

## 3.0.0-alpha.5 - 2021-02-11

* Conditional fields are now supported via the new `if` syntax. The old 2.x `showFields` feature has been replaced with `if: { ... }`.
* Adds the option to pass context options to an area for its widgets following the `with` keyword. Context options for widgets not in that area (or that don't exist) are ignored. Syntax: `{% area data.page, 'areaName' with { '@apostrophecms/image: { size: 'full' } } %}`.
* Advisory locking has been implemented for in-context editing, including nested contexts like the palette module. Advisory locking has also been implemented for the media manager, completing the advisory locking story.
* Detects many common configuration errors at startup.
* Extends `getBrowserData` in `@apostrophecms/doc-type` rather than overwriting the method.
* If a select element has no default, but is required, it should default to the first option. The select elements appeared as if this were the case, but on save you would be told to make a choice, forcing you to change and change back. This has been fixed.
* Removes 2.x piece module option code, including for `contextual`, `manageViews`, `publishMenu`, and `contextMenu`.
* Removes admin bar module options related to 2.x slide-out UI: `openOnLoad`, `openOnHomepageLoad`, `closeDelay`.
* Fixed a bug that allowed users to appear to be in edit mode while looking at published content in certain edge cases.
* The PATCH API for pages can now infer the correct _id in cases where the locale is specified in the query string as an override, just like other methods.
* Check permissions for the delete and publish operations.
* Many bug fixes.

### Breaks

* Changes the `piecesModuleName` option to `pieceModuleName` (no "s") in the `@apostrophecms/piece-page-type` module. This feature is used only when you have two or more piece page types for the same piece type.

## 3.0.0-alpha.4.2 - 2021-01-27

* The `label` option is no longer required for widget type modules. This was already true for piece type and page type modules.
* Ability to namespace asset builds. Do not push asset builds to uploadfs unless specified.

### Breaking changes

* Removes the `browser` module option, which was only used by the rich text widget in core. All browser data should now be added by extending or overriding `getBrowserData` in a module. Also updates `getComponentName` to reference `options.components` instead of `options.browser.components`.

## 3.0.0-alpha.4.1

* Hotfix: the asset module now looks for a `./release-id` file (relative to the project), not a `./data/release-id` file, because `data` is not a deployed folder and the intent of `release-id` is to share a common release identifier between the asset build step and the deployed instances.

## 3.0.0-alpha.4

* **"Fragments" have been added to the Apostrophe template API, as an alternative to Nunjucks' macros, to fully support areas and async components.** [See the A3 alpha documentation](https://a3.docs.apos.dev/guide/widgets-and-templates/fragments.html) for instructions on how to use this feature.
* **CSS files in the `ui/public` subdirectory of any module are now bundled and pushed to the browser.** This allows you to efficiently deliver your CSS assets, just as you can deliver JS assets in `ui/public`. Note that these assets must be browser-ready JS and CSS, so it is customary to use your own webpack build to generate them. See [the a3-boilerplate project](https://github.com/apostrophecms/a3-boilerplate) for an example, especially `webpack.config.js`.
* **More support for rendering HTML in REST API requests.** See the `render-areas` query parameter in [piece and page REST API documentation](https://a3.docs.apos.dev/reference/api/pieces.html#get-api-v1-piece-name).
* **Context bar takeover capability,** for situations where a secondary document should temporarily own the undo/redo/publish UI.
* **Unpublished pages in the tree** are easier to identify
* **Range fields** have been added.
* **Support for npm bundles is back.** It works just like in 2.x, but the property is `bundle`, not `moogBundle`. Thanks to Miro Yovchev.

### Breaking changes

* **A3 now uses webpack 5.** For now, **due to a known issue with vue-loader, your own project must also be updated to use webpack 5.** The a3-boilerplate project has been updated accordingly, so you may refer to [the a3-boilerplate project](https://github.com/apostrophecms/a3-boilerplate) for an example of the changes to be made, notably in `webpack.config.js` and `package.json`. We are in communication with upstream developers to resolve the issue so that projects and apostrophe core can use different major versions of webpack.

## 3.0.0-alpha.3

Third alpha release of 3.x. Introduced draft mode and the "Publish Changes" button.

## 3.0.0-alpha.2

Second alpha release of 3.x. Introduced a distinct "edit" mode.

## 3.0.0-alpha.1

First alpha release of 3.x.<|MERGE_RESOLUTION|>--- conflicted
+++ resolved
@@ -1,6 +1,5 @@
 # Changelog
 
-<<<<<<< HEAD
 ## UNRELEASED
 
 ### Adds
@@ -13,13 +12,12 @@
 ### Fixes
 
 * Fixes all eslint warnings.
-=======
+
 ## 4.15.2 (2025-04-28)
 
 ### Security
 
 * Fixes a potential XSS attack vector, [CVE-2025-26791](https://github.com/advisories/GHSA-vhxf-7vqr-mrjg). While the risk was low, it was possible for one user with login and editing privileges to carry out an XSS attack on another by uploading a specially crafted SVG file. Normally this would not work because ApostropheCMS typically renders uploaded SVGs via an `img` tag, however if the second user downloaded the SVG file from the media library the exploit could work.
->>>>>>> 2377fe67
 
 ## 4.15.1 (2025-04-22)
 
