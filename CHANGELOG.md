# Changelog

## UNRELEASED

### Adds

* Elements inside modals can have a `data-apos-focus-priority` attribute that prioritizes them inside the focusable elements list.
* Modals will continute trying to find focusable elements until an element marked `data-apos-focus-priority` appears or the max retry threshold is reached.
* Takes care of an edge case where Media Manager would duplicate search results.
* Modules can now have a `before: "module-name"` property in their configuration to run (initialization) before another module.
* Adds AI-generated missing translations
<<<<<<< HEAD
* Add a postcss plugin to handle `vh` and `vw` values on breakpoint preview mode.
=======
* Adds the mobile preview dropdown for non visibles breakpoints. Uses the new `shortcut` property to display breakpoints out of the dropdown.
* Adds possibility to have two icons in a button.
* Adds a `isActive` state to context menu items. Also adds possibility to add icons to context menu items.
>>>>>>> 63022363

### Fixes

* Modifies the `AposAreaMenu.vue` component to set the `disabled` attribute to `true` if the max number of widgets have been added in an area with `expanded: true`.
* `pnpm: true` option in `app.js` is no longer breaking the application. 
* Remove unused `vue-template-compiler` dependency.
* Prevent un-publishing the `@apostrophecms/global` doc and more generally all singletons.
* When opening a context menu while another is already opened, prevent from focusing the button of the first one instead of the newly opened menu.

## 4.7.2 and 4.8.1 (2024-10-09)

### Fixes

* Correct a race condition that can cause a crash at startup when custom `uploadfs` options are present in some specific cloud environments e.g. when using Azure Blob Storage.

## 4.8.0 (2024-10-03)

### Adds

* Adds a mobile preview feature to the admin UI. The feature can be enabled using the `@apostrophecms/asset` module's new `breakpointPreviewMode` option. Once enabled, the asset build process will duplicate existing media queries as container queries. There are some limitations in the equivalence between media queries and container queries. You can refer to the [CSS @container at-rule](https://developer.mozilla.org/en-US/docs/Web/CSS/@container) documentation for more information. You can also enable `breakpointPreviewMode.debug` to be notified in the console when the build encounters an unsupported media query.
* Apostrophe now automatically adds the appropriate default values for new properties in the schema, even for existing documents in the database. This is done automatically during the migration phase of startup.
* Adds focus states for media library's Uploader tile.
* Adds focus states file attachment's input UI.
* Simplified importing rich text widgets via the REST API. If you  you have HTML that contains `img` tags pointing to existing images, you can now import them all quickly. When supplying the rich text widget object, include an `import` property with an `html` subproperty, rather than the usual `content` property. You can optionally provide a `baseUrl` subproperty as well. Any images present in `html` will be imported automatically and the correct `figure` tags will be added to the new rich text widget, along with any other markup acceptable to the widget's configuration.

### Changes

* The various implementations of `newInstance` found in Apostrophe, e.g. for widgets, array items, relationship fields and documents themselves, have been consolidated in one implementation. The same code is now reused both on the front and the back end, ensuring the same result without the need to introduce additional back end API calls.

### Fixes

* Apostrophe's migration logic is no longer executed twice on every startup and three times in the migration task. It is executed exactly once, always at the same point in the startup process. This bug did not cause significant performance issues because migrations were always only executed once, but there is a small performance improvement due to not checking for them more than once.
* The `@apostrophecms/page` module APIs no longer allow a page to become a child of itself. Thanks to [Maarten Marx](https://github.com/Pixelguymm) for reporting the issue.
* Uploaded SVGs now permit `<use>` tags granted their `xlink:href` property is a local reference and begins with the `#` character. This improves SVG support while mitgating XSS vulnerabilities.
* Default properties of object fields present in a widget now populate correctly even if never focused in the editor.
* Fixed the "choices" query builder to correctly support dynamic choices, ensuring compatibility with the [`piecesFilters`](https://docs.apostrophecms.org/reference/modules/piece-page-type.html#piecesfilters) feature when using dynamic choices.
* Fix a reordering issue for arrays when dragging and dropping items in the admin UI.
* The inline array item extract the label now using `title` as `titleField` value by default (consistent with the Slat list).

## 4.7.1 (2024-09-20)

### Fixes

* Ensure parked fields are not modified for parked pages when not configured in `_defaults`.

## 4.7.0 (2024-09-05)

### Changes

* UI and UX of inline arrays and their table styles

### Adds

* To aid debugging, when a file extension is unacceptable as an Apostrophe attachment the rejected extension is now printed as part of the error message.
* The new `big-upload-client` module can now be used to upload very large files to any route that uses the new `big-upload-middleware`.
* Add option `skipReplace` for `apos.doc.changeDocIds` method to skip the replacing of the "old" document in the database.
* The `@apostrophecms/i18n` module now exposes a `locales` HTTP GET API to aid in implementation of native apps for localized sites.
* Context menus can be supplied a `menuId` so that interested components can listen to their opening/closing.
* Allow to set mode in `AposWidget` component through props.
* Add batch operations to pages.
* Add shortcuts to pages manager.
* Add `replaces` (boolean, `false` by default) option to the context operation definition (registered via `apos.doc.addContextOperation()`) to allow the operation to require a replace confirmation before being executed. The user confirmation results in the Editor modal being closed and the operation being executed. The operation is not executed if the user cancels the confirmation.

### Changes

* Wait for notify before navigating to a new page.
* Send also `checkedTypes` via the pages body toolbar operations (e.g. 'batch') to the modal.

### Fixes

* Fix link to pages in rich-text not showing UI to select page during edit.
* Bumps `uploadfs` dependency to ensure `.tar.gz`, `.tgz` and `.gz` files uploaded to S3 download without double-gzipping.
This resolves the issue for new uploads.
* Registering duplicate icon is no longer breaking the build.
* Fix widget focus state so that the in-context Add Content menu stays visible during animation
* Fix UI of areas in schemas so that their context menus are layered overtop sibling schema fields UI
* Fix unhandled promise rejections and guard against potential memory leaks, remove 3rd party `debounce-async` dependency
* Adds an option to center the context menu arrow on the button icon. Sets this new option on some context menus in the admin UI.
* Fixes the update function of `AposSlatLists` so that elements are properly reordered on drag

## 4.6.1 (2024-08-26)

### Fixes

* Registering duplicate icon is no longer breaking the build.
* Fix widget focus state so that the in-context Add Content menu stays visible during animation.
* Fix UI of areas in schemas so that their context menus are layered overtop sibling schema fields UI.

### Removes
* Inline array option for `alwaysOpen` replaced with UI toggles

## 4.6.0 (2024-08-08)

### Adds

* Add a locale switcher in pieces and pages editor modals. This is available for localized documents only, and allows you to switch between locales for the same document.
  The locale can be switched at only one level, meaning that sub documents of a document that already switched locale will not be able to switch locale itself.
* Adds visual focus states and keyboard handlers for engaging with areas and widgets in-context
* Adds method `simulateRelationshipsFromStorage` method in schema module. 
This method populates the relationship field with just enough information to allow convert to accept it. It does not fully fetch the related documents. It does the opposite of prepareForStorage.
* A new options object has been added to the convert method. 
Setting the `fetchRelationships` option to false will prevent convert from actually fetching relationships to check which related documents currently exist. 
The shape of the relationship field is still validated.

### Changes

* Refactors Admin UI SASS to eliminate deprecation warnings from declarations coming after nested rules.
* Bumps the sass-loader version and adds a webpack option to suppress mixed declaration deprecation warnings to be removed when all modules are updated.
* Add `title` and `_url` to select all projection.
* Display `Select all` message on all pages in the manager modal.
* Refresh `checked` in manager modal after archive action.
* Update `@apostrophecms/emulate-mongo-3-driver` dependency to keep supporting `mongodb@3.x` queries while using `mongodb@6.x`.
* Updates rich text link tool's keyboard key detection strategy.
* Buttons that appear on slats (preview, edit crop/relationship, remove) are visually focusable and keyboard accessible.
* Added tooltip for update button. Thanks to [gkumar9891](https://github.com/gkumar9891) for this addition.

### Fixes

* Fixes the rendering of conditional fields in arrays where the `inline: true` option is used.
* Fixes the rich text link tool's detection and display of the Remove Link button for removing existing links
* Fixes the rich text link tool's detection and display of Apostrophe Page relationship field.
* Overriding standard Vue.js components with `editorModal` and `managerModal` are now applied all the time.
* Accommodate old-style replica set URIs with comma-separated servers by passing any MongoDB URIs that Node.js cannot parse directly to the MongoDB driver, and avoiding unnecessary parsing of the URI in general.
* Bump `oembetter` dependency to guarantee compatibility with YouTube. YouTube recently deployed broken `link rel="undefined"` tags on some of their video pages.
* It is now possible to see the right filename and line number when debugging the admin UI build in the browser. This is automatically disabled when `@apostrophecms/security-headers` is installed, because its defaults are incompatible by design.

## 4.5.4 (2024-07-22)

### Fixes

* Add a default projection to ancestors of search results in order to load a reasonable amount of data and avoid request timeouts.

## 4.5.3 (2024-07-17)

### Fixes

* Enhanced media selection with touchpad on Windows by extending focus timeout.

## 4.5.2 (2024-07-11)

### Fixes

* Ensure that `apos.doc.walk` never gets caught in an infinite loop even if circular references are present in the data. This is a hotfix for an issue that can arise when the new support for breadcrumbs in search results is combined with a more inclusive projection for page ancestors.
* Correct a longstanding bug in `apos.doc.walk` that led items to be listed twice in the `ancestors` array passed to the iterator.
* Correct a longstanding bug in `apos.doc.walk` that led ancestors that are themselves arrays to be misrepresented as a series of objects in the `ancestors` array passed to the iterator.
* For additional guarantees of reliability the `_dotPath` and `_ancestors` arguments to `apos.doc.walk`, which were always clearly documented as for internal use only, can no longer be passed in externally.

## 4.5.1 (2024-07-11)

### Changes

* Allow tiptap rich-text widget to open modals for images and links without closing the toolbar.

## 4.5.0 (2024-07-10)

### Adds

* Allow to disable shortcut by setting the option `shortcut: false`
* Adds a new color picker tool for the rich-text-widget toolbar that matches the existing `color` schema field. This also adds the same `pickerOptions` and `format` options to the rich-text-widget configuration that exist in the `color` schema field.
* Add missing UI translation keys.
* Infite scroll in media manager instead of pagination and related search fixes.
* Improves loaders by using new `AposLoadingBlock` that uses `AposLoading` instead of the purple screen in media manager.
* Select the configured aspect ratio and add `data-apos-field` attributes to the fields inside `AposImageRelationshipEditor.vue`.
* Add `getShowAdminBar` method. This method can be overriden in projects to drive the admin bar visibility for logged-in users.

### Fixes

* Removes unnecessary, broadly applied line-height setting that may cause logged-in vs logged-out visual discrepencies.
* Remove double GET request when saving image update.
* Fix filter menu forgetting selecting filters and not instantiating them.
* Remove blur emit for filter buttons and search bar to avoid re requesting when clicking outside…
* `this.modified` was not working properly (set to false when saving). We can now avoid to reload images when saving no changes.
* In media manager images checkboxes are disabled when max is reached.
* In media manager when updating an image or archiving, update the list instead of fetching and update checked documents to see changes in the right panel selected list.
* The `password` field type now has a proper fallback default, the empty string, just like the string field type
and its derivatives. This resolves bugs in which the unexpected `null` caused problems during validation. This bug
was old, but was masked in some situations until the release of version `4.4.3`.
* Identify and mark server validation errors in the admin UI. This helps editors identify already existing data fields, having validation errors when schema changes (e.g. optional field becomes required).
* Removes `menu-offset` props that were causing `AposContextMenu` to not display properly. 
* Allows to pass a number or an array to `AposContextMenu` to set the offset of the context menu (main and cross axis see `floating-ui` documentation).
* Fixes the relationship fields not having the data when coming from the relationship modal.
* Fixes watch on `checkedDocs` passed to `AposSlatList` not being reactive and not seeing updated relationship fields.
* Adds styles for 1 column expanded area ([#4608](https://github.com/apostrophecms/apostrophe/issues/4608))
* Fixes weird slug computations based on followed values like title. Simplifies based on the new tech design.
* Prevent broken admin UI when there is a missing widget.
* Fixes media manager not loading images when last infinite scroll page have been reached (when uploading image for example).
* Upgrade oembetter versions to allow all vimeo urls.

### Changes

* Update `Choose Images` selection behavior. When choosing images as part of a relationship, you click on the image or checkbox to add the image to the selection.
If a max is set to allow only one image, clicking on the selected image will remove it from the selection. Clicking on another image will update the selection with the newly clicked image. 
If a max is set to allow multiple images, you can remove images from the selection by using the checkbox. Clicking on the image will bring the image schema in the right panel.
You can upload images even if the max has been reached. We will append the uploaded images to the existing selection up to the max if any.
* Update `@apostrophecms/emulate-mongo-3-driver` dependency to keep supporting `mongodb@3.x` queries while using `mongodb@6.x`.

## 4.4.3 (2024-06-17)

### Fixes

* Do not use schema `field.def` when calling `convert`. Applying defaults to new documents is the job of `newInstance()` and similar code.
If you wish a field to be mandatory use `required: true`.
* As a convenience, using `POST` for pieces and pages with `_newInstance: true` keeps any additional `req.body` properties in the API response.
This feature unofficially existed before, it is now supported.
* Rollbacks watcher on `checked` array. Fixes, checked docs not being properly updated.


## 4.4.2 (2024-06-14)

### Fixes

* Hotfix: the new `_parent` property of pieces, which refers to the same piece page as `_parentUrl`, is now a carefully pruned
subset to avoid the risk of infinite recursion when the piece page has a relationship to a piece. Those who want `_parent`
to be more complete can extend the new `pruneParent` method of the relevant piece page module. This regression was
introduced in version 4.4.0.

## 4.4.1 (2024-06-12)

### Fixes

* Depend on `stylelint-config-apostrophe` properly via npm, not github.

## 4.4.0 (2024-06-12)

### Adds

* Adds a pinia store to handle modals logic. 
* Methods from the store are registered on `apos.modal` instead of methods from `TheAposModals` component.
* No more need to emit `safe-close` when defining an `AposModal`, modal is automatically resolved when closed.
* Adds field components access to the reactive document value.
* Expose `AposContextMenu` owned method for re-calculation of the content position.
* Field Meta components of `slug` and `string` types can now fire `replace-field-value` events with text value payload, which will replace the respective field value.
* `AposInputString` now accepts a `rows` prop, in effect only when `field.textarea` is set to `true`.
* Add `T,S` shortcut to open the Personal Settings.
* Add `T,D` shortcut to open the Submitted Drafts.
* Add a scrollbar to the shortcut list.
* Add breadcrumbs to search results page.
* Pages relationships have now their checkboxes disabled when max is reached.

### Changes

* Improves widget tabs for the hidden entries, improves UX when validation errors are present in non-focused tabs.
* When moving a page, recognize when the slug of a new child
already contains the new parent's slug and not double it.
For example, given we have two pages as children of the home page, page A and page B.
Page A and page B are siblings.
Page A has the slug `/peer` and page B has the slug `/peer/page`.
Now we want page B to be the child of page A.
We will now end up with page B slug as `/peer/page` and not `/peer/peer/page` as before.
* `AposSpinner` now respects the colors for `heavy` weight mode and also accepts second, "light" color in this mode. Props JSDoc blocks are added.
* `AposContextMenu` now respects the `menuOffset` component property.
* Set `G,Shift+I` shortcut to open the Image Tags manager modal.
* Set `G,Shift+F` shortcut to open the File Tags manager modal.
* Remove slug from suggestion for images.
* Increase suggestion search image size to 50px.
* For suggestions with image, keep title on a single line and truncate title field with `...` when it hits the right side.

### Fixes

* Rich Text editor properly unsets marks on heading close.
* Widget client side schema validation.
* Allow `G,Shift+I` shortcut style.
* Detect shortcut conflicts when using multiple shortcuts.
* Updating schema fields as read-only no longer reset the value when updating the document.
* Fixes stylelint config file, uses config from our shared configuration, fixes all lint errors. 
* Fixes `TheAposCommandMenu` modals not computing shortcuts from the current opened modal.
* Fixes select boxes of relationships, we can now check manually published relationships, and `AposSlatList` renders properly checked relationships.
* Fixes issues in `AposInputArray` on production build to be able to add, remove and edit array items after `required` error.
* Relationships browse button isn't disabled when max is reached.
* In media manager images checkboxes are disabled when max is reached.

## 4.3.3 (2024-06-04)

### Fixes

* Removes `$nextTick` use to re render schema in `AposArrayEditor` because it was triggering weird vue error in production.
Instead, makes the AposSchema for loop keys more unique using `modelValue.data._id`, 
if document changes it re-renders schema fields.
* In media manager image checkboxes are disabled when max is reached.
* Fixes tiptap bubble menu jumping on Firefox when clicking on buttons. Also fixes the fact that 
double clicking on bubble menu out of buttons would prevent it from closing when unfocusing the rich text area.
* In media manager images checkboxes are disabled when max is reached.
* Makes the final fields accessible in the media manager right rail.

## 4.3.2 (2024-05-18)

### Fixes

* Corrects a regression introduced in version 4.3.0 that broke the validation of widget modals, resulting in a confusing
error on the page. A "required" field in a widget, for instance, once again blocks the save operation properly.

### Changes

* Improves widget tab UI for the hidden entries, improves UX when validation errors are present in non-focused tabs.

## 4.3.1 (2024-05-17)

### Fixes

* Databases containing documents that no longer correspond to any module no longer cause the migration that adds missing mode properties
to fail (an issue introduced in version 4.2.0). Databases with no such "orphaned" documents were not affected.

## 4.3.0 (2024-05-15)

### Adds

* Allows to disable page refresh on content changed for page types.
* Widget editor can now have tabs.
* Adds prop to `AposInputMixin` to disable blur emit.
* Adds `throttle` function in ui module utils.
* Adds a `publicBundle` option to `@apostrophecms/asset`. When set to `false`, the `ui/src` public asset bundle is not built at all in most cases
except as part of the admin UI bundle which depends on it. For use with external front ends such as [apostrophe-astro](https://github.com/apostrophecms/apostrophe-astro).
Thanks to Michelin for contributing this feature.

### Fixes

* Do not show widget editor tabs when the developer hasn't created any groups.
* `npm link` now works again for Apostrophe modules that are dependencies of a project.
* Re-crop image attachments found in image widgets, etc. when replacing an image in the Media Manager.
* Fixes visual transitions between modals, as well as slider transition on overlay opacity.
* Changing the aspect ratio multiple times in the image cropper modal no longer makes the stencil smaller and smaller.

### Changes

* Improves `debounce` function to handle async properly (waiting for previous async call to finish before triggering a new one).
* Adds the `copyOfId` property to be passed to the `apos.doc.edit()` method, while still allowing the entire `copyOf` object for backwards compatibility.

### Fixes


## 4.2.1 (2024-04-29)

### Fixes

* Fixes drag and drop regression in the page tree where pages were not able to be moved between parent and child.

## 4.2.0 (2024-04-18)

* Typing a `/` in the title field of a page no longer confuses the slug field. Thanks to [Gauav Kumar](https://github.com/gkumar9891).

### Changes

* Rich text styles are now split into Nodes and Marks, with independent toolbar controls for a better user experience when applying text styles.
There is no change in how the `styles` option is configured.
* Rich text style labels are fully localized.
* `i18n` module now uses the regular `req.redirect` instead of a direct `res.redirect` to ensure redirection, enabling more possibilities for `@apostrophecms/redirect` module
* Refactors `AposModal` component with composition api to get rid of duplicated code in `AposFocusMixin` and `AposFocus`.
* `APOS_MONGODB_LOG_LEVEL` has been removed. According to [mongodb documentation](https://github.com/mongodb/node-mongodb-native/blob/main/etc/notes/CHANGES_5.0.0.md#mongoclientoptionslogger-and-mongoclientoptionsloglevel-removed) "Both the logger and the logLevel options had no effect and have been removed."
* Update `connect-mongo` to `5.x`. Add `@apostrophecms/emulate-mongo-3-driver` dependency to keep supporting `mongodb@3.x` queries while using `mongodb@6.x`.

### Fixes

* Updates the docs `beforeInsert` handler to avoid ending with different modes being set between `_id`, `aposLocale` and `aposMode`.
* Adds a migration to fix potential corrupted data having different modes set between `_id`, `aposLocale` and `aposMode`.
* Fix a crash in `notification` when `req.body` was not present. Thanks to Michelin for contributing this fix.
* Addresses a console error observed when opening and closing the `@apostrophecms-pro/palette` module across various projects.
* Fixes the color picker field in `@apostrophecms-pro/palette` module.
* Ensures that the `data-apos-test` attribute in the admin bar's tray item buttons is set by passing the `action` prop to `AposButton`.
* Prevents stripping of query parameters from the URL when the page is either switched to edit mode or reloaded while in edit mode.
* Add the missing `metaType` property to newly inserted widgets.

### Security

* New passwords are now hashed with `scrypt`, the best password hash available in the Node.js core `crypto` module, following guidance from [OWASP](https://cheatsheetseries.owasp.org/cheatsheets/Password_Storage_Cheat_Sheet.html).
This reduces login time while improving overall security.
* Old passwords are automatically re-hashed with `scrypt` on the next successful login attempt, which
adds some delay to that next attempt, but speeds them up forever after compared to the old implementation.
* Custom `scrypt` parameters for password hashing can be passed to the `@apostrophecms/user` module via the `scrypt` option. See the [Node.js documentation for `scrypt`]. Note that the `maxmem` parameter is computed automatically based on the other parameters.

## 4.1.1 (2024-03-21)

### Fixes

* Hotfix for a bug that broke the rich text editor when the rich text widget has
a `styles` property. The bug was introduced in 4.0.0 as an indirect side effect of deeper
watching behavior by Vue 3.

## 4.1.0 (2024-03-20)

### Fixes

* Don't crash if a document of a type no longer corresponding to any module is present
together with the advanced permission module.
* AposLoginForm.js now pulls its schema from the user module rather than hardcoding it. Includes the
addition of `enterUsername` and `enterPassword` i18n fields for front end customization and localization.
* Simulated Express requests returned by `apos.task.getReq` now include a `req.headers` property, for
greater accuracy and to prevent unexpected bugs in other code.
* Fix the missing attachment icon. The responsibility for checking whether an attachment
actually exists before calling `attachment.url` still lies with the developer.

### Adds

* Add new `getChanges` method to the schema module to get an array of document changed field names instead of just a boolean like does the `isEqual` method.
* Add highlight class in UI when comparing documents.

## 4.0.0 (2024-03-12)

### Adds
* Add Marks tool to the Rich Text widget for handling toggling marks.
* Add translation keys used by the multisite assembly module.
* Add side by side comparison support in AposSchema component.
* Add `beforeLocalize` and `afterLocalize` events.
* Add custom manager indicators support via `apos.schema.addManagerIndicator({ component, props, if })`. The component registered this way will be automatically rendered in the manager modal.
* Add the possibility to make widget modals wider, which can be useful for widgets that contain areas taking significant space. See [documentation](https://v3.docs.apostrophecms.org/reference/modules/widget-type.html#options).
* Temporarily add `translation` module to support document translations via the `@apostrophecms-pro/automatic-translation` module.
**The `translation` core module may be removed or refactored to reduce overhead in the core,** so its presence should
not be relied upon.

### Changes

* Migrate to Vue 3. This entails changes to some admin UI code, as detailed in our public announcement.
There are no other backwards incompatible changes in apostrophe version 4.0.0.
Certain other modules containing custom admin UI have also been updated in a new major version to be compatible,
as noted in our announcement and on the migration page of our website.

### Fixes

* Adds `textStyle` to Tiptap types so that spans are rendered on RT initialization
* `field.help` and `field.htmlHelp` are now correctly translated when displayed in a tooltip.
* Bump the `he` package to most recent version.
* Notification REST APIs should not directly return the result of MongoDB operations.

## 3.63.2 (2024-03-01)

### Security

* Always validate that method names passed to the `external-condition` API actually appear in `if` or `requiredIf`
clauses for the field in question. This fix addresses a serious security risk in which arbitrary methods of
Apostrophe modules could be called over the network, without arguments, and the results returned to the caller.
While the lack of arguments mitigates the data exfiltration risk, it is possible to cause data loss by
invoking the right method. Therefore this is an urgent upgrade for all Apostrophe 3.x users. Our thanks to the Michelin
penetration test red team for disclosing this vulnerability. All are welcome to disclose security vulnerabilities
in ApostropheCMS code via [security@apostrophecms.com](mailto:security@apostrophecms.com).
* Disable the `alwaysIframe` query parameter of the oembed proxy. This feature was never used in Apostrophe core, and could be misused to carry out arbitrary GET requests in the context of an iframe, although it could not be used to exfiltrate any information other than the success or failure of the request, and the request was still performed by the user's browser only. Thanks to the Michelin team.
* Remove vestigial A2 code relating to polymorphic relationship fields. The code in question had no relevance to the way such a feature would be implemented in A3, and could be used to cause a denial of service by crashing and restarting the process. Thanks to the Michelin team.

## 3.63.1 (2024-02-22)

### Security

* Bump dependency on `sanitize-html` to `^2.12.1` at a minimum, to ensure that `npm update apostrophe` is sufficient to guarantee a security update is installed. This security update prevents specially crafted HTML documents from revealing the existence or non-existence of files on the server. The vulnerability did not expose any other information about those files. Thanks to the [Snyk Security team](https://snyk.io/) for the disclosure and to [Dylan Armstrong](https://dylan.is/) for the fix.

## 3.63.0 (2024-02-21)

### Adds

* Adds a `launder` method to the `slug` schema field query builder to allow for use in API queries.
* Adds support for browsing specific pages in a relationship field when `withType` is set to a page type, like `@apostrophecms/home-page`, `default-page`, `article-page`...
* Add support for `canCreate`, `canPreview` & `canShareDraft` in context operations conditions.
* Add support for `canCreate`, `canEdit`, `canArchive` & `canPublish` in utility operations definitions.
* Add `uponSubmit` requirement in the `@apostrophecms/login` module. `uponSubmit` requirements are checked each time the user submit the login form. See the documentation for more information.
* Add field metadata feature, where every module can add metadata to fields via public API offered by `apos.doc.setMeta()`, `apos.doc.getMeta()`, `apos.doc.getMetaPath()` and `apos.doc.removeMeta()`. The metadata is stored in the database and can be used to store additional information about a field.
* Add new `apos.schema.addFieldMetadataComponent(namespace, component)` method to allow adding custom components. They have access to the server-side added field metadata and can decide to show indicators on the admin UI fields. Currently supported fields are "string", "slug", "array", "object" and "area".

### Fixes

* When deleting a draft document, we remove related reverse IDs of documents having a relation to the deleted one.
* Fix publishing or moving published page after a draft page on the same tree level to work as expected.
* Check create permissions on create keyboard shortcut.
* Copy requires create and edit permission.
* Display a more informative error message when publishing a page because the parent page is not published and the current user has no permission to publish the parent page (while having permission to publish the current one).
* The `content-changed` event for the submit draft action now uses a complete document.
* Fix the context bar overlap on palette for non-admin users that have the permission to modify it.
* Show widget icons in the editor area context menu.

### Changes

* Share Drafts modal styles made larger and it's toggle input has a larger hitbox.

## 3.62.0 (2024-01-25)

### Adds

* Adds support for `type` query parameter for page autocomplete. This allows to filter the results by page type. Example: `/api/v1/@apostrophecms/page?autocomplete=something&type=my-page-type`.
* Add testing for the `float` schema field query builder.
* Add testing for the `integer` schema field query builder.
* Add support for link HTML attributes in the rich text widget via configurable fields `linkFields`, extendable on a project level (same as it's done for `fields`). Add an `htmlAttribute` property to the standard fields that map directly to an HTML attribute, except `href` (see special case below), and set it accordingly, even if it is the same as the field name. Setting `htmlAttribute: 'href'` is not allowed and will throw a schema validation exception (on application boot).
* Adds support in `can` and `criteria` methods for `create` and `delete`.
* Changes support for image upload from `canEdit` to `canCreate`.
* The media manager is compatible with per-doc permissions granted via the `@apostrophecms-pro/advanced-permission` module.
* In inline arrays, the trash icon has been replaced by a close icon.

### Fixes

* Fix the `launder` and `finalize` methods of the `float` schema field query builder.
* Fix the `launder` and `finalize` methods of the `integer` schema field query builder.
* A user who has permission to `publish` a particular page should always be allowed to insert it into the
published version of the site even if they could not otherwise insert a child of the published
parent.
* Display the "Browse" button in a relationship inside an inline array.

## 3.61.1 (2023-01-08)

### Fixes

* Pinned Vue dependency to 2.7.15. Released on December 24th, Vue 2.7.16 broke the rich text toolbar in Apostrophe.

## 3.61.0 (2023-12-21)

### Adds

* Add a `validate` method to the `url` field type to allow the use of the `pattern` property.
* Add `autocomplete` attribute to schema fields that implement it (cf. [HTML attribute: autocomplete](https://developer.mozilla.org/en-US/docs/Web/HTML/Attributes/autocomplete)).
* Add the `delete` method to the `@apostrophecms/cache` module so we don't have to rely on direct MongoDB manipulation to remove a cache item.
* Adds tag property to fields in order to show a tag next to the field title (used in advanced permission for the admin field). Adds new sensitive label color.
* Pass on the module name and the full, namespaced template name to external front ends, e.g. Astro.
Also make this information available to other related methods for future and project-level use.
* Fixes the AposCheckbox component to be used more easily standalone, accepts a single model value instead of an array.

### Fixes

* Fix `date` schema field query builder to work with arrays.
* Fix `if` on pages. When you open the `AposDocEditor` modal on pages, you now see an up to date view of the visible fields.
* Pass on complete annotation information for nested areas when adding or editing a nested widget using an external front, like Astro.
* We can now close the image modal in rich-text widgets when we click outside of the modal.
The click on the cancel button now works too.
* Fixes the `clearLoginAttempts` method to work with the new `@apostrophecms/cache` module `delete` method.

## 3.60.1 (2023-12-06)

### Fixes

* corrected an issue where the use of the doc template library can result in errors at startup when
replicating certain content to new locales. This was not a bug in the doc template library.
Apostrophe was not invoking `findForEditing` where it should have.

## 3.60.0 (2023-11-29)

### Adds

* Add the possibility to add custom classes to notifications.
Setting the `apos-notification--hidden` class will hide the notification, which can be useful when we only care about the event carried by it.
* Give the possibility to add horizontal rules from the insert menu of the rich text editor with the following widget option: `insert: [ 'horizontalRule' ]`.
Improve also the UX to focus back the editor after inserting a horizontal rule or a table.

### Fixes

* The `render-widget` route now provides an `options` property on the widget, so that
schema-level options of the widget are available to the external front end when
rendering a newly added or edited widget in the editor. Note that when rendering a full page,
this information is already available on the parent area: `area.options.widgets[widget.type]`
* Pages inserted directly in the published mode are now given a
correct `lastPublishedAt` property, correcting several bugs relating
to the page tree.
* A migration has been added to introduce `lastPublishedAt` wherever
it is missing for existing pages.
* Fixed a bug that prevented page ranks from renumbering properly during "insert after" operations.
* Added a one-time migration to make existing page ranks unique among peers.
* Fixes conditional fields not being properly updated when switching items in array editor.
* The `beforeSend` event for pages and the loading of deferred widgets are now
handled in `renderPage` with the proper timing so that areas can be annotated
successfully for "external front" use.
* The external front now receives 100% of the serialization-friendly data that Nunjucks receives,
including the `home` property etc. Note that the responsibility to avoid passing any nonserializable
or excessively large data in `req.data` falls on the developer when choosing to use the
`apos-external-front` feature.
* Wraps the group label in the expanded preview menu component in `$t()` to allow translation

## 3.59.1 (2023-11-14)

### Fixes

* Fix `if` and `requiredIf` fields inside arrays. With regard to `if`, this is a hotfix for a regression introduced in 3.59.0.

## 3.59.0 (2023-11-03)

### Changes

* Webpack warnings about package size during the admin UI build process have been turned off by default. Warnings are still enabled for the public build, where a large bundle can be problematic for SEO.

### Fixes

* Apostrophe warns you if you have more than one piece page for the same piece type and you have not overridden `chooseParentPage`
to help Apostrophe decide which page is suitable as the `_url` of each piece. Beginning with this release, Apostrophe can recognize
when you have chosen to do this via `extendMethods`, so that you can call `_super()` to fall back to the default implementation without
receiving this warning. The default implementation still just returns the first page found, but always following the
`_super()` pattern here opens the door to npm modules that `improve` `@apostrophecms/piece-page` to do something more
sophisticated by default.
* `newInstance` always returns a reasonable non-null empty value for area and
object fields in case the document is inserted without being passed through
the editor, e.g. in a parked page like the home page. This simplifies
the new external front feature.

### Adds

* An adapter for Astro is under development with support from Michelin.
Starting with this release, adapters for external fronts, i.e. "back for front"
frameworks such as Astro, may now be implemented more easily. Apostrophe recognizes the
`x-requested-with: AposExternalFront` header and the `apos-external-front-key` header.
If both are present and `apos-external-front-key` matches the `APOS_EXTERNAL_FRONT_KEY`
environment variable, then Apostrophe returns JSON in place of a normal page response.
This mechanism is also available for the `render-widget` route.
* Like `type`, `metaType` is always included in projections. This helps
ensure that `apos.util.getManagerOf()` can be used on any object returned
by the Apostrophe APIs.

## 3.58.1 (2023-10-18)

### Security

* Update `uploadfs` to guarantee users get a fix for a [potential security vulnerability in `sharp`](https://security.snyk.io/vuln/SNYK-JS-SHARP-5922108).
This was theoretically exploitable only by users with permission to upload media to Apostrophe
* Remove the webpack bundle analyzer feature, which had been nonfunctional for some time, to address a harmless npm audit warning
* Note: there is one remaining `npm audit` warning regarding `postcss`. This is not a true vulnerability because only developers
with access to the entire codebase can modify styles passed to `postcss` by Apostrophe, but we are working with upstream
developers to determine the best steps to clear the warning

### Fixes

* Automatically add `type` to the projection only if there are no exclusions in the projection. Needed to prevent `Cannot do
exclusion on field in inclusion projection` error.

## 3.58.0 (2023-10-12)

### Fixes

* Ensure Apostrophe can make appropriate checks by always including `type` in the projection even if it is not explicitly listed.
* Never try to annotate a widget with permissions the way we annotate a document, even if the widget is simulating a document.
* The `areas` query builder now works properly when an array of area names has been specified.

### Adds

* Widget schema can now follow the parent schema via the similar to introduced in the `array` field type syntax (`<` prefix). In order a parent followed field to be available to the widget schema, the area field should follow it. For example, if area follows the root schema `title` field via `following: ['title']`, any field from a widget schema inside that area can do `following: ['<title']`.
* The values of fields followed by an `area` field are now available in custom widget preview Vue components (registered with widget option `options.widget = 'MyComponentPreview'`). Those components will also receive additional `areaField` prop (the parent area field definition object).
* Allows to insert attachments with a given ID, as well as with `docIds` and `archivedDocIds` to preserve related docs.
* Adds an `update` method to the attachment module, that updates the mongoDB doc and the associated file.
* Adds an option to the `http` `remote` method to allow receiving the original response from `node-fetch` that is a stream.

## 3.57.0 2023-09-27

### Changes
* Removes a 25px gap used to prevent in-context widget UI from overlapping with the admin bar
* Simplifies the way in-context widget state is rendered via modifier classes
### Adds

* Widgets detect whether or not their in-context editing UI will collide with the admin bar and adjust it appropriately.
* Italian translation i18n file created for the Apostrophe Admin-UI. Thanks to [Antonello Zanini](https://github.com/Tonel) for this contribution.
* Fixed date in piece type being displayed as current date in column when set as undefined and without default value. Thanks to [TheSaddestBread](https://github.com/AllanKoder) for this contribution.

### Fixes

* Bumped dependency on `oembetter` to ensure Vimeo starts working again
for everyone with this release. This is necessary because Vimeo stopped
offering oembed discovery meta tags on their video pages.

### Fixes

* The `118n` module now ignores non-JSON files within the i18n folder of any module and does not crash the build process.

## 3.56.0 (2023-09-13)

### Adds

* Add ability for custom tiptap extensions to access the options passed to rich text widgets at the area level.
* Add support for [npm workspaces](https://docs.npmjs.com/cli/v10/configuring-npm/package-json#workspaces) dependencies. A workspace dependency can now be used as an Apostrophe module even if it is not a direct dependency of the Apostrophe project. Only direct workspaces dependencies of the Apostrophe project are supported, meaning this will only work with workspaces set in the Apostrophe project. Workspaces set in npm modules are not supported, please use [`bundle`](https://v3.docs.apostrophecms.org/reference/module-api/module-overview.html#bundle) instead. For instance, I have an Apostrophe project called `website`. `website` is set with two [npm workspaces](https://docs.npmjs.com/cli/v10/using-npm/workspaces), `workspace-a` & `workspace-b`. `workspace-a` `package.json` contains a module named `blog` as a dependency. `website` can reference `blog` as enabled in the Apostrophe `modules` configuration.
* The actual invocation of `renderPageForModule` by the `sendPage` method of all modules has been
factored out to `renderPage`, which is no longer deprecated. This provides a convenient override point
for those who wish to substitute something else for Nunjucks or just wrap the HTML in a larger data
structure. For consistent results, one might also choose to override the `renderWidget` and `render`
methods of the `@apostrophecms/area` module, which are used to render content while editing.
Thanks to Michelin for their support of this work.
* Add `@apostrophecms/rich-text-widget:lint-fix-figure` task to wrap text nodes in paragraph tags when next to figure tags. Figure tags are not valid children of paragraph tags.
* Add `@apostrophecms/rich-text-widget:remove-empty-paragraph` task to remove empty paragraphs from all existing rich-texts.

## 3.55.1 (2023-09-11)

### Fixes

* The structured logging for API routes now responds properly if an API route throws a `string` as an exception, rather than
a politely `Error`-derived object with a `stack` property. Previously this resulted in an error message about the logging
system itself, which was not useful for debugging the original exception.

## 3.55.0 (2023-08-30)

### Adds

* Add `publicApiCheckAsync` wrapper method (and use it internally) to allow for overrides to do async permission checks of REST APIs. This feature doesn't introduce any breaking changes because the default implementation still invokes `publicApiCheck` in case developers have overridden it.

### Fixes

* Refresh schema field with same name in `AposDocEditor` when the schema changes.
* Infer parent ID mode from the request when retrieving the parent (target) page to avoid `notfound`.
* Log the actual REST API error message and not the one meant for the user.
* Hide dash on autopublished pages title.

## 3.54.0 (2023-08-16)

### Adds

* Add `@apostrophecms/log` module to allow structured logging. All modules have `logDebug`, `logInfo`, `logWarn` and `logError` methods now. See the [documentation](https://v3.docs.apostrophecms.org/guide/logging.html) for more details.
* Add `@apostrophecms/settings` translations.
* Add the ability to have custom modals for batch operations.
* Add the possibility to display utility operations inside a 3-dots menu on the page manager, the same way it is done for the docs manager.
* Custom context operations now accept a `moduleIf` property, which tests options at the module level
the same way that `if` tests properties of the document to determine if the operation should be
offered for a particular document. Note that not all options are passed to the front end unless
`getBrowserData` is extended to suit the need.
* Move Pages Manager modal business logic to a mixin.
* Add `column.extraWidth` option (number) for `AposTreeHeader.vue` to allow control over the tree cell width.
* Move `AposDocContextMenu.vue` business logic to a mixin.
* Move Pages Manager modal business logic to a mixin. Add `column.extraWidth` option (number) for `AposTreeHeader.vue` to allow control over the tree cell width.

### Changes

* Rename misleading `projection` parameter into `options` in `self.find` method signature for
`@apostrophecms/any-doc-type`, `@apostrophecms/any-page-type` & `@apostrophecms/piece-type`.
**This was never really a projection in A3,** so it is not a backwards compatibility issue.
* Hide save button during in-context editing if the document is autopublished.
* Beginning with this release, the correct `moduleName` for typical
actions on the context document is automatically passed to the
modal associated with a custom context operation, unless `moduleName`
is explicitly specified. The `moduleName` parameter to `addContextOperation`
is no longer required and should not be passed at all in most cases
(just pass the object argument). If you do wish to specify a `moduleName`
to override that prop given to the modal, then it is recommended to pass
it as a `moduleName` property of the object, not as a separate argument.
For backwards compatibility the two-argument syntax is still permitted.

### Fixes

* Resolved data integrity issue with certain page tree operations by inferring the best peer to position the page relative to rather
than attempting to remember the most recent move operation.
* Fixes a downstream bug in the `getFieldsByCategory` method in the `AposEditorMixin.js` by checking for a property before accessing it.
* In Nunjucks templates, `data.url` now includes any sitewide and locale URL prefixes. This fixes local prefixing for pagination of piece-type index pages.
* Changes were detected in various fields such as integers, which caused the "Update" button to be active even when there was no actual modification in the doc.
* Fix a bug that prevented adding multiple operations in the same batch operation group.
* The `getTarget` method of the page module should use `findForEditing` to make sure it is able to see
pages that would be filtered out of a public view by project level or npm module overrides.

## 3.53.0 (2023-08-03)

### Adds

* Accessibility improved for navigation inside modals and various UI elements.
Pages/Docs Manager and Doc Editor modal now have better keyboard accessibility.
They keep the focus on elements inside modals and give it back to their parent modal when closed.
This implementation is evolving and will likely switch to use the `dialog` HTML element soon.
* Adds support for a new `if` property in `addContextOperation` in order to show or not a context operation based on the current document properties.
* Add `update-doc-fields` event to call `AposDocEditor.updateDocFields` method
* Add schema field `hidden` property to always hide a field
* Hide empty schema tabs in `AposDocEditor` when all fields are hidden due to `if` conditions
* The front end UI now respects the `_aposEditorModal` and `_aposAutopublish`
properties of a document if present, and otherwise falls back to module
configuration. This is a powerful addition to custom editor components
for piece and page types, allowing "virtual piece types" on the back end that
deal with many content types to give better hints to the UI.
* Respect the `_aposAutopublish` property of a document if present, otherwise
fall back to module configuration.
* For convenience in custom editor components, pass the new prop `type`, the original type of the document being copied or edited.
* For better results in custom editor components, pass the prop `copyOfId`, which implies
the custom editor should fetch the original itself by its means of choice.
For backwards compatibility `copyOf` is still passed, but it may be an
incomplete projection and should not be used in new code.
* Custom context operations now receive a `docId` prop, which should
be used in preference to `doc` because `doc` may be an incomplete
projection.
* Those creating custom context operations for documents can now
specify both a `props` object for additional properties to be passed to
their modal and a `docProps` object to map properties from the document
to props of their choosing.
* Adds support to add context labels in admin bar.
* Adds support for admin UI language configuration in the `@apostrophecms/i18n` module. The new options allow control over the default admin UI language and configures the list of languages, that any individual logged in user can choose from. See the [documentation](https://v3.docs.apostrophecms.org/reference/modules/i18n.html) for more details.
* Adds `adminLocale` User field to allow users to set their preferred admin UI language, but only when the `@apostrophecms/i18n` is configured accordingly (see above).
* Adds `@apostrophecms/settings` module and a "Personal Settings" feature. See the [documentation](https://v3.docs.apostrophecms.org/reference/modules/settings.html) for more details.
* Adds `$and` operator on `addContextOperation` `if` property in order to check multiple fields before showing or hiding a context operation.

### Fixes

* `AposDocEditor` `onSave` method signature. We now always expect an object when a parameter is passed to the function to check
the value of `navigate` flag.
* Fixes a problem in the rich text editor where the slash would not be deleted after item selectin from the insert menu.
* Modules that have a `public` or `i18n` subdirectory no longer generate a
warning if they export no code.
* Clean up focus parent event handlers when components are destroyed. Prevents a slow degradation of performance while editing.
Thanks to [Joshua N. Miller](https://github.com/jmiller-rise8).
* Fixes a visual discrepancy in the rich text editor where empty paragraphs would appear smaller in preview mode compared to edit mode.

### Changes

* To make life easier for module developers, modules that are `npm link`ed to
the project no longer have to be listed in `package.json` as
dependencies. To prevent surprises this is still a requirement for modules
that are not symlinked.

## 3.52.0 (2023-07-06)

### Changes

* Foreign widget UI no longer uses inverted theme styles.

### Adds

* Allows users to double-click a nested widget's breadcrumb entry and open its editor.
* Adds support for a new `conditions` property in `addContextOperation` and validation of `addContextOperation` configuration.

### Fixes

* The API now allows the user to create a page without defining the page target ID. By default it takes the Home page.
* Users are no longer blocked from saving documents when a field is hidden
by an `if` condition fails to satisfy a condition such as `min` or `max`
or is otherwise invalid. Instead the invalid value is discarded for safety.
Note that `required` has always been ignored when an `if` condition is not
satisfied.
* Errors thrown in `@apostrophecms/login:afterSessionLogin` event handlers are now properly passed back to Passport as such, avoiding a process restart.

## 3.51.1 (2023-06-23)

## Fixes

* Fix a regression introduced in 3.51.0 - conditional fields work again in the array editor dialog box.

## 3.51.0 (2023-06-21)

### Adds

* Items can now be added to the user's personal menu in the
admin bar, alongside the "Log Out" option. To do so, specify
the `user: true` option when calling `self.apos.adminBar.add`.
This should be reserved for items that manage personal settings.
* When duplicating another document, the `_id` properties of
array items, widgets and areas are still regenerated to ensure
uniqueness across documents. However, an `_originalId` property
is now available for reference while the document remains in memory.
This facilitates change detection within array items in
`beforeSave` handlers and the like.
* Adds the possibility to add custom admin bars via the `addBar()` method from the `admin-bar` module.
* Adds support for conditional fields within `array` and `object` field schema. See the [documentation](https://v3.docs.apostrophecms.org/guide/conditional-fields/) for more information.

### Fixes

* Uses `findForEditing` method in the page put route.
* The "Duplicate" option in the page or piece manager now correctly duplicates the
entire document. This was a regression introduced in 3.48.0. The "Duplicate" option
in the editor dialog box always worked correctly.

### Changes

* Browser URL now changes to reflect the slug of the document according to the mode that is being viewed.

## 3.50.0 (2023-06-09)

### Adds

* As a further fix for issues that could ensue before the improvements
to locale renaming support that were released in 3.49.0, an
`@apostrophecms/page:reattach` task has been added. This command line task
takes the `_id` or `slug` of a page and reattaches it to the page tree as
the last child of the home page, even if page tree data for that page
is corrupted. You may wish to use the `--new-slug` and `--locale` options. This task should not
be needed in normal circumstances.

## 3.49.0 (2023-06-08)

### Changes

* Updates area UX to not display Add Content controls when a widget is focused.
* Updates area UX to unfocus widget on esc key.
* Updates widget UI to use dashed outlines instead of borders to indicate bounds.
* Updates UI for Insert Menu.
* Updates Insert Menu UX to allow mid-node insertion.
* Rich Text Widget's Insert components are now expected to emit `done` and `cancel` for proper RT cleanup. `close` still supported for BC, acts as `done`.
* Migrated the business logic of the login-related Vue components to external mixins, so that the templates and styles can be overridden by
copying the component `.vue` file to project level without copying all of the business logic. If you have already copied the components to style them,
we encourage you to consider replacing your `script` tag with the new version, which just imports the mixin, so that fixes we make there will be
available in your project.

### Adds

* Adds keyboard accessibility to Insert menu.
* Adds regex pattern feature for string fields.
* Adds `pnpm` support. Introduces new optional Apostrophe root configuration `pnpm` to force opt-in/out when auto detection fails. See the [documentation](https://v3.docs.apostrophecms.org/guide/using-pnpm.html) for more details.
* Adds a warning if database queries involving relationships
are made before the last `apostrophe:modulesRegistered` handler has fired.
If you need to call Apostrophe's `find()` methods at startup,
it is best to wait for the `@apostrophecms/doc:beforeReplicate` event.
* Allow `@` when a piece is a template and `/@` for page templates (doc-template-library module).
* Adds a `prefix` option to the http frontend util module.
If explicitly set to `false`, prevents the prefix from being automatically added to the URL,
when making calls with already-prefixed URLs for instance.
* Adds the `redirectToFirstLocale` option to the `i18n` module to prevent users from reaching a version of their site that would not match any locale when requesting the site without a locale prefix in the URL.
* If just one instance of a piece type should always exist (per locale if localized), the
`singletonAuto` option may now be set to `true` or to an object with a `slug` option in
order to guarantee it. This implicitly sets `singleton: true` as well. This is now used
internally by `@apostrophecms/global` as well as the optional `@apostrophecms-pro/palette` module.

### Fixes

* Fix 404 error when viewing/editing a doc which draft has a different version of the slug than the published one.
* Fixed a bug where multiple home pages can potentially be inserted into the database if the
default locale is renamed. Introduced the `async apos.doc.bestAposDocId(criteria)` method to
help identify the right `aposDocId` when inserting a document that might exist in
other locales.
* Fixed a bug where singletons like the global doc might not be inserted at all if they
exist under the former name of the default locale and there are no other locales.

## 3.48.0 (2023-05-26)

### Adds

* For performance, add `apos.modules['piece-type']getManagerApiProjection` method to reduce the amount of data returned in the manager
    modal. The projection will contain the fields returned in the method in addition to the existing manager modal
    columns.
* Add `apos.schema.getRelationshipQueryBuilderChoicesProjection` method to set the projection used in
    `apos.schema.relationshipQueryBuilderChoices`.
* Rich-text inline images now copies the `alt` attribute from the original image from the Media Library.

### Changes

* Remove `stripPlaceholderBrs` and `restorePlaceholderBrs` from `AposRichTextWidgetEditor.vue` component.
* Change tiptap `Gapcursor` display to use a vertical blinking cursor instead of an horizontal cursor, which allow users to add text before and after inline images and tables.
* You can set `max-width` on `.apos-rich-text-toolbar__inner` to define the width of the rich-text toolbar. It will now
    flow on multiple lines if needed.
* The `utilityRail` prop of `AposSchema` now defaults to `false`, removing
the need to explicitly pass it in almost all contexts.
* Mark `apos.modules['doc-type']` methods `getAutocompleteTitle`, `getAutocompleteProjection` and `autocomplete` as
    deprecated. Our admin UI does not use them, it uses the `autocomplete('...')` query builder.
    More info at https://v3.docs.apostrophecms.org/reference/query-builders.html#autocomplete'.
* Print a warning with a clear explanation if a module's `index.js` file contains
no `module.exports` object (often due to a typo), or it is empty.

### Fixes

* Now errors and exits when a piece-type or widget-type module has a field object with the property `type`. Thanks to [NuktukDev](https://github.com/nuktukdev) for this contribution.
* Add a default page type value to prevent the dropdown from containing an empty value.

## 3.47.0 (2023-05-05)

### Changes

* Since Node 14 and MongoDB 4.2 have reached their own end-of-support dates,
we are **no longer supporting them for A3.** Note that our dependency on
`jsdom` 22 is incompatible with Node 14. Node 16 and Node 18 are both
still supported. However, because Node 16 reaches its
end-of-life date quite soon (September), testing and upgrading directly
to Node 18 is strongly recommended.
* Updated `sluggo` to version 1.0.0.
* Updated `jsdom` to version `22.0.0` to address an installation warning about the `word-wrap` module.

### Fixes

* Fix `extendQueries` to use super pattern for every function in builders and methods (and override properties that are not functions).

## 3.46.0 (2023-05-03)

### Fixes

* Adding or editing a piece no longer immediately refreshes the main content area if a widget editor is open. This prevents interruption of the widget editing process
when working with the `@apostrophecms/ai-helper` module, and also helps in other situations.
* Check that `e.doc` exists when handling `content-changed` event.
* Require updated `uploadfs` version with no dependency warnings.

### Adds

* Allow sub-schema fields (array and object) to follow parent schema fields using the newly introduced `following: '<parentField'` syntax, where the starting `<` indicates the parent level. For example `<parentField` follows a field in the parent level, `<<grandParentField` follows a field in the grandparent level, etc. The change is fully backward compatible with the current syntax for following fields from the same schema level.

### Changes

* Debounce search to prevent calling search on every key stroke in the manager modal.
* Various size and spacing adjustments in the expanded Add Content modal UI

## 3.45.1 (2023-04-28)

### Fixes

* Added missing styles to ensure consistent presentation of the rich text insert menu.
* Fixed a bug in which clicking on an image in the media manager would close the "insert
image" dialog box.
* Update `html-to-text` package to the latest major version.

## 3.45.0 (2023-04-27)

### Adds

* Rich text widgets now support the `insert` option, an array
which currently may contain the strings `image` and `table` in order to add a
convenient "insert menu" that pops up when the slash key is pressed.
This provides a better user experience for rich text features that shouldn't
require that the user select existing text before using them.
* Auto expand inline array width if needed using `width: max-content` in the admin UI.
* The "browse" button is now available when selecting pages and pieces
to link to in the rich text editor.
* The "browse" button is also available when selecting inline images
in the rich text editor.
* Images are now previewed in the relationship field's compact list view.
* The new `apos-refreshing` Apostrophe bus event can be used to prevent
Apostrophe from refreshing the main content zone of the page when images
and pieces are edited, by clearing the `refresh` property of the object
passed to the event.
* To facilitate custom click handlers, an `apos.modal.onTopOf(el1, el2)` function is now
available to check whether an element is considered to be "on top of" another element in
the modal stack.

### Changes

* The `v-click-outside-element` Vue directive now understands that modals "on top of"
an element should be considered to be "inside" the element, e.g. clicks on them
shouldn't close the link dialog etc.

### Fixes

* Fix various issues on conditional fields that were occurring when adding new widgets with default values or selecting a falsy value in a field that has a conditional field relying on it.
Populate new or existing doc instances with default values and add an empty `null` choice to select fields that do not have a default value (required or not) and to the ones configured with dynamic choices.
* Rich text widgets save more reliably when many actions are taken quickly just before save.
* Fix an issue in the `oembed` field where the value was kept in memory after cancelling the widget editor, which resulted in saving the value if the widget was nested and the parent widget was saved.
Also improve the `oembed` field UX by setting the input as `readonly` rather than `disabled` when fetching the video metadata, in order to avoid losing its focus when typing.

## 3.44.0 (2023-04-13)

### Adds

* `checkboxes` fields now support a new `style: 'combobox'` option for a better multiple-select experience when there
are many choices.
* If the new `guestApiAccess` option is set to `true` for a piece type or for `@apostrophecms/page`,
Apostrophe will allow all logged-in users to access the GET-method REST APIs of that
module, not just users with editing privileges, even if `publicApiProjection` is not set.
This is useful when the goal is to allow REST API access to "guest" users who have
project-specific reasons to fetch access content via REST APIs.
* `test-lib/utils.js` has new `createUser` and `loginAs` methods for the convenience of
those writing mocha tests of Apostrophe modules.
* `batchOperations` permissions: if a `permission` property is added to any entry in the `batchOperations` cascade of a piece-type module, this permission will be checked for every user. See `batchOperations` configuration in `modules/@apostrophecms/piece-type/index.js`. The check function `checkBatchOperationsPermissions` can be extended. Please note that this permission is checked only to determine whether to offer the operation.

### Fixes
* Fix child page slug when title is deleted

## 3.43.0 (2023-03-29)

### Adds

* Add the possibility to override the default "Add Item" button label by setting the `itemLabel` option of an `array` field.
* Adds `touch` task for every piece type. This task invokes `update` on each piece, which will execute all of the same event handlers that normally execute when a piece of that type is updated. Example usage: `node app article:touch`.

### Fixes

* Hide the suggestion help from the relationship input list when the user starts typing a search term.
* Hide the suggestion hint from the relationship input list when the user starts typing a search term except when there are no matches to display.
* Disable context menu for related items when their `relationship` field has no sub-[`fields`](https://v3.docs.apostrophecms.org/guide/relationships.html#providing-context-with-fields) configured.
* Logic for checking whether we are running a unit test of an external module under mocha now uses `includes` for a simpler, safer test that should be more cross-platform.

## 3.42.0 (2023-03-16)

### Adds

* You can now set `style: table` on inline arrays. It will display the array as a regular HTML table instead of an accordion.
See the [array field documentation](https://v3.docs.apostrophecms.org/reference/field-types/array.html#settings) for more information.
* You can now set `draggable: false` on inline arrays. It will disable the drag and drop feature. Useful when the order is not significant.
See the [array field documentation](https://v3.docs.apostrophecms.org/reference/field-types/array.html#settings) for more information.
* You can now set the label and icon to display on inline arrays when they are empty.
See the [array field documentation](https://v3.docs.apostrophecms.org/reference/field-types/array.html#whenEmpty) for more information.
* We have added a new and improved suggestion UI to relationship fields.
* The `utilityOperations` feature of piece types now supports additional properties:
`relationship: true` (show the operation only when editing a relationship), `relationship: false` (never show
the operation when editing a relationship), `button: true`, `icon` and `iconOnly: true`.
When `button: true` is specified, the operation appears as a standalone button rather than
being tucked away in the "more" menu.
* In addition, `utilityOperations` can now specify `eventOptions` with an `event` subproperty
instead of `modalOptions`. This is useful with the new `edit` event (see below).
* Those extending our admin UI on the front end can now open a modal to create or edit a page or piece by calling
`await apos.doc.edit({ type: 'article' })` (the type here is an example). To edit an existing document add an
`_id` property. To copy an existing document (like our "duplicate" feature) add a `copyOf`
property. When creating new pages, `type` can be sent to `@apostrophecms/page` for convenience
(note that the `type` property does not override the default or current page type in the editor).
* The `edit` Apostrophe event is now available and takes an object with the same properties
as above. This is useful when configuring `utilityOperations`.
* The `content-changed` Apostrophe event can now be emitted with a `select: true` property. If a
document manager for the relevant content type is open, it will attempt to add the document to the
current selection. Currently this works best with newly inserted documents.
* Localized strings in the admin UI can now use `$t(key)` to localize a string inside
an interpolated variable. This was accomplished by setting `skipOnVariables` to false
for i18next, solely on the front end for admin UI purposes.
* The syntax of the method defined for dynamic `choices` now accepts a module prefix to get the method from, and the `()` suffix.
This has been done for consistency with the external conditions syntax shipped in the previous release. See the documentation for more information.
* Added the `viewPermission` property of schema fields, and renamed `permission` to `editPermission` (with backwards
compatibility) for clarity. You can now decide if a schema field requires permissions to be visible or editable.
See the documentation for more information.
* Display the right environment label on login page. By default, based on `NODE_ENV`, overriden by `environmentLabel` option in `@apostrophecms/login` module. The environment variable `APOS_ENV_LABEL` will override this. Note that `NODE_ENV` should generally only be set to `development` (the default) or `production` as many Node.js modules opt into optimizations suitable for all deployed environments when it is set to `production`. This is why we offer the separate `APOS_ENV_LABEL` variable.

### Fixes

* Do not log unnecessary "required" errors for hidden fields.
* Fixed a bug that prevented "Text Align" from working properly in the rich text editor in certain cases.
* Fix typo in `@apostrophecms/doc-type` and `@apostrophecms/submitted-drafts` where we were using `canCreate` instead of `showCreate` to display the `Create New` button or showing the `Copy` button in `Manager` modals.
* Send external condition results in an object so that numbers are supported as returned values.

## 3.41.1 (2023-03-07)

No changes. Publishing to make sure 3.x is tagged `latest` in npm, rather than 2.x.

## 3.41.0 (2023-03-06)

### Adds

* Handle external conditions to display fields according to the result of a module method, or multiple methods from different modules.
This can be useful for displaying fields according to the result of an external API or any business logic run on the server. See the documentation for more information.

### Fixes

* Replace `deep-get-set` dependency with `lodash`'s `get` and `set` functions to fix the [Prototype Pollution in deep-get-set](https://github.com/advisories/GHSA-mjjj-6p43-vhhv) vulnerability. There was no actual vulnerability in Apostrophe due to the way the module was actually used, and this was done to address vulnerability scan reports.
* The "soft redirects" for former URLs of documents now work better with localization. Thanks to [Waldemar Pankratz](https://github.com/waldemar-p).
* Destroy `AreaEditor` Vue apps when the page content is refreshed in edit mode. This avoids a leak of Vue apps components being recreated while instances of old ones are still alive.

### Security

* Upgrades passport to the latest version in order to ensure session regeneration when logging in or out. This adds additional security to logins by mitigating any risks due to XSS attacks. Apostrophe is already robust against XSS attacks. For passport methods that are internally used by Apostrophe everything is still working. For projects that are accessing the passport instance directly through `self.apos.login.passport`, some verifications may be necessary to avoid any compatibility issue. The internally used methods are `authenticate`, `use`, `serializeUser`, `deserializeUser`, `initialize`, `session`.

## 3.40.1 (2023-02-18)

* No code change. Patch level bump for package update.

## 3.40.0 (2023-02-17)

### Adds

* For devops purposes, the `APOS_BASE_URL` environment variable is now respected as an override of the `baseUrl` option.

### Fixes

* Do not display shortcut conflicts at startup if there are none.
* Range field correctly handles the `def` attribute set to `0` now. The `def` property will be used when the field has no value provided; a value going over the max or below the min threshold still returns `null`.
* `select` fields now work properly when the `value` of a choice is a boolean rather than a string or a number.

## 3.39.2 (2023-02-03)

### Fixes
* Hotfix for a backwards compatibility break in webpack that triggered a tiptap bug. The admin UI build will now succeed as expected.

## 3.39.1 (2023-02-02)

### Fixes

* Rescaling cropped images with the `@apostrophecms/attachment:rescale` task now works correctly. Thanks to [Waldemar Pankratz](https://github.com/waldemar-p) for this contribution.

## 3.39.0 (2023-02-01)

### Adds

* Basic support for editing tables by adding `table` to the rich text toolbar. Enabling `table` allows you to create tables, including `td` and `th` tags, with the ability to merge and split cells. For now the table editing UI is basic, all of the functionality is there but we plan to add more conveniences for easy table editing soon. See the "Table" dropdown for actions that are permitted based on the current selection.
* `superscript` and `subscript` may now be added to the rich text widget's `toolbar` option.
* Early beta-quality support for adding inline images to rich text, by adding `image` to the rich text toolbar. This feature works reliably, however the UI is not mature yet. In particular you must search for images by typing part of the title. We will support a proper "browse" experience here soon. For good results you should also configure the `imageStyles` option. You will also want to style the `figure` tags produced. See the documentation for more information.
* Support for `div` tags in the rich text toolbar, if you choose to include them in `styles`. This is often necessary for A2 content migration and can potentially be useful in new work when combined with a `class` if there is no suitable semantic block tag.
* The new `@apostrophecms/attachment:download-all --to=folder` command line task is useful to download all of your attachments from an uploadfs backend other than local storage, especially if you do not have a more powerful "sync" utility for that particular storage backend.
* A new `loadingType` option can now be set for `image-widget` when configuring an `area` field. This sets the `loading` attribute of the `img` tag, which can be used to enable lazy loading in most browsers. Thanks to [Waldemar Pankratz](https://github.com/waldemar-p) for this contribution.
* Two new module-level options have been added to the `image-widget` module: `loadingType` and `size`. These act as fallbacks for the same options at the area level. Thanks to [Waldemar Pankratz](https://github.com/waldemar-p) for this contribution.

### Fixes

* Adding missing require (`bluebird`) and fallback (`file.crops || []`) to `@apostrophecms/attachment:rescale`-task

## 3.38.1 (2023-01-23)

### Fixes

* Version 3.38.0 introduced a regression that temporarily broke support for user-edited content in locales with names like `de-de` (note the lowercase country name). This was inadvertently introduced in an effort to improve support for locale fallback when generating static translations of the admin interface. Version 3.38.1 brings back the content that temporarily appeared to be missing for these locales (it was never removed from the database), and also achieves the original goal. **However, if you created content for such locales using `3.38.0` (released five days ago) and wish to keep that content,** rather than reverting to the content from before `3.38.0`, see below.

### Adds

* The new `i18n:rename-locale` task can be used to move all content from one locale name to another, using the `--old` and `--new` options. By default, any duplicate keys for content existing in both locales will stop the process. However you can specify which content to keep in the event of a duplicate key error using the `--keep=localename` option. Note that the value of `--new` should match the a locale name that is currently configured for the `@apostrophecms/i18n` module.

Example:

```
# If you always had de-de configured as a locale, but created
# a lot of content with Apostrophe 3.38.0 which incorrectly stored
# it under de-DE, you can copy that content. In this case we opt
# to keep de-de content in the event of any conflicts
node app @apostrophecms/i18n:rename-locale --old=de-DE --new=de-de --keep=de-de
```

## 3.38.0 (2023-01-18)

### Adds

* Emit a `beforeSave` event from the `@apostrophecms:notification` module, with `req` and the `notification` as arguments, in order to give the possibility to override the notification.
* Emit a `beforeInsert` event from the `@apostrophecms:attachment` module, with `req` and the `doc` as arguments, in order to give the possibility to override the attachment.
* Emit a `beforeSaveSafe` event from the `@apostrophecms:user` module, with `req`, `safeUser` and `user` as arguments, in order to give the possibility to override properties of the `safeUser` object which contains password hashes and other information too sensitive to be stored in the aposDocs collection.
* Automatically convert failed uppercase URLs to their lowercase version - can be disabled with `redirectFailedUpperCaseUrls: false` in `@apostrophecms/page/index.js` options. This only comes into play if a 404 is about to happen.
* Automatically convert country codes in locales like `xx-yy` to `xx-YY` before passing them to `i18next`, which is strict about uppercase country codes.
* Keyboard shortcuts conflicts are detected and logged on to the terminal.

### Fixes

* Invalid locales passed to the i18n locale switching middleware are politely mapped to 400 errors.
* Any other exceptions thrown in the i18n locale switching middleware can no longer crash the process.
* Documents kept as the `previous` version for undo purposes were not properly marked as such, breaking the public language switcher in some cases. This was fixed and a migration was added for existing data.
* Uploading an image in an apostrophe area with `minSize` requirements will not trigger an unexpected error anymore. If the image is too small, a notification will be displayed with the minimum size requirements. The `Edit Image` modal will now display the minimum size requirements, if any, above the `Browse Images` field.
* Some browsers saw the empty `POST` response for new notifications as invalid XML. It will now return an empty JSON object with the `Content-Type` set to `application/json`.

## 3.37.0 (2023-01-06)

### Adds

* Dynamic choice functions in schemas now also receive a data object with their original doc id for further inspection by your function.
* Use `mergeWithCustomize` when merging extended source Webpack configuration. Introduce overideable asset module methods `srcCustomizeArray` and `srcCustomizeObject`, with reasonable default behavior, for fine tuning Webpack config arrays and objects merging. More info - [the Webpack mergeWithCustomize docs](https://github.com/survivejs/webpack-merge#mergewithcustomize-customizearray-customizeobject-configuration--configuration)
* The image widget now accepts a `placeholderImage` option that works like `previewImage` (just specify a file extension, like `placeholderImage: 'jpg'`, and provide the file `public/placeholder.jpg` in the module). The `placeholderUrl` option is still available for backwards compatibility.

### Fixes

* `docId` is now properly passed through array and object fields and into their child schemas.
* Remove module `@apostrophecms/polymorphic-type` name alias `@apostrophecms/polymorphic`. It was causing warnings
    e.g. `A permission.can() call was made with a type that has no manager: @apostrophecms/polymorphic-type`.
* The module `webpack.extensions` configuration is not applied to the core Admin UI build anymore. This is the correct and intended behavior as explained in the [relevant documentation](https://v3.docs.apostrophecms.org/guide/webpack.html#extending-webpack-configuration).
* The `previewImage` option now works properly for widget modules loaded from npm and those that subclass them. Specifically, the preview image may be provided in the `public/` subdirectory of the original module, the project-level configuration of it, or a subclass.

## 3.36.0 (2022-12-22)

### Adds

* `shortcut` option for piece modules, allowing easy re-mapping of the manager command shortcut per module.

### Fixes

* Ensure there are no conflicting command shortcuts for the core modules.

## 3.35.0 (2022-12-21)

### Adds

* Introduced support for linking directly to other Apostrophe documents in a rich text widget. The user can choose to link to a URL, or to a page. Linking to various piece types can also be enabled with the `linkWithType` option. This is equivalent to the old `apostrophe-rich-text-permalinks` module but is included in the core in A3. See the [documentation](https://v3.docs.apostrophecms.org/guide/core-widgets.html#rich-text-widget) for details.
* Introduced support for the `anchor` toolbar control in the rich text editor. This allows named anchors to be inserted. These are rendered as `span` tags with the given `id` and can then be linked to via `#id`, providing basic support for internal links. HTML 4-style named anchors in legacy content (`name` on `a` tags) are automatically migrated upon first edit.
* German translation i18n file created for the Apostrophe Admin-UI. Thanks to [Noah Gysin](https://github.com/NoahGysin) for this contribution.
* Introduced support for keyboard shortcuts in admin UI. Hitting `?` will display the list of available shortcuts. Developpers can define their own shortcuts by using the new `@apostrophecms/command-menu` module and the `commands` property. Please check the [keyboard shortcut documentation](https://v3.docs.apostrophecms.org/guide/command-menu.html) for more details.

### Fixes

* The `bulletList` and `orderedList` TipTap toolbar items now work as expected.
* When using the autocomplete/typeahead feature of relationship fields, typing a space at the start no longer results in an error.
* Replace [`credential`](https://www.npmjs.com/package/credential) package with [`credentials`](https://www.npmjs.com/package/credentials) to fix the [`mout` Prototype Pollution vulnerability](https://cve.mitre.org/cgi-bin/cvename.cgi?name=CVE-2020-7792). There was no actual vulnerability in Apostrophe or credential due to the way the module was actually used, and this was done to address vulnerability scan reports.
* Added a basic implementation of the missing "Paste from Clipboard" option to Expanded Widget Previews.


## 3.34.0 (2022-12-12)

### Fixes

* Nested areas work properly in widgets that have the `initialModal: false` property.
* Apostrophe's search index now properly incorporates most string field types as in A2.

### Adds

* Relationships load more quickly.
* Parked page checks at startup are faster.
* Tasks to localize and unlocalize piece type content (see `node app help [yourModuleName]:localize` and `node app help [yourModuleName]:unlocalize`).
## 3.33.0 (2022-11-28)

### Adds

* You can now set `inline: true` on schema fields of type `array`. This displays a simple editing interface in the context of the main dialog box for the document in question, avoiding the need to open an additional dialog box. Usually best for cases with just one field or just a few. If your array field has a large number of subfields the default behavior (`inline: false`) is more suitable for your needs. See the [array field](https://v3.docs.apostrophecms.org/reference/field-types/array.html) documentation for more information.
* Batch feature for publishing pieces.
* Add extensibility for `rich-text-widget` `defaultOptions`. Every key will now be used in the `AposRichTextWidgetEditor`.

### Fixes

* Prior to this release, widget templates that contained areas pulled in from related documents would break the ability to add another widget beneath.
* Validation of object fields now works properly on the browser side, in addition to server-side validation, resolving UX issues.
* Provisions were added to prevent any possibility of a discrepancy in relationship loading results under high load. It is not clear whether this A2 bug was actually possible in A3.

## 3.32.0 (2022-11-09)

### Adds

* Adds Reset Password feature to the login page. Note that the feature must be enabled and email delivery must be properly configured. See the [documentation](https://v3.docs.apostrophecms.org/reference/modules/login.html) for more details.
* Allow project-level developer to override bundling decisions by configuring the `@apostrophecms/asset` module. Check the [module documentation](https://v3.docs.apostrophecms.org/reference/modules/asset.html#options) for more information.

### Fixes

* Query builders for regular select fields have always accepted null to mean "do not filter on this property." Now this also works for dynamic select fields.
* The i18n UI state management now doesn't allow actions while it's busy.
* Fixed various localization bugs in the text of the "Update" dropdown menu.
* The `singleton: true` option for piece types now automatically implies `showCreate: false`.
* Remove browser console warnings by handling Tiptap Editor's breaking changes and duplicated plugins.
* The editor modal now allocates more space to area fields when possible, resolving common concerns about editing large widgets inside the modal.

## 3.31.0 (2022-10-27)

### Adds

* Adds `placeholder: true` and `initialModal: false` features to improve the user experience of adding widgets to the page. Checkout the [Widget Placeholders documentation](https://v3.docs.apostrophecms.org/guide/areas-and-widgets.html#adding-placeholder-content-to-widgets) for more detail.

### Fixes

* When another user is editing the document, the other user's name is now displayed correctly.

## 3.30.0 (2022-10-12)

### Adds

* New `APOS_LOG_ALL_ROUTES` environment variable. If set, Apostrophe logs information about all middleware functions and routes that are executed on behalf of a particular URL.
* Adds the `addFileGroups` option to the `attachment` module. Additionally it exposes a new method, `addFileGroup(group)`. These allow easier addition of new file groups or extension of the existing groups.

### Fixes

* Vue 3 may now be used in a separate webpack build at project level without causing problems for the admin UI Vue 2 build.
* Fixes `cache` module `clear-cache` CLI task message
* Fixes help message for `express` module `list-routes` CLI task

## 3.29.1 (2022-10-03)

### Fixes

* Hotfix to restore Node 14 support. Of course Node 16 is also supported.


## 3.29.0 (2022-10-03)

### Adds

* Areas now support an `expanded: true` option to display previews for widgets. The Expanded Widget Preview Menu also supports grouping and display columns for each group.
* Add "showQuery" in piece-page-type in order to override the query for the "show" page as "indexQuery" does it for the index page

### Fixes

* Resolved a bug in which users making a password error in the presence of pre-login checks such as a CAPTCHA were unable to try again until they refreshed the page.

## 3.28.1 (2022-09-15)

### Fixes

* `AposInputBoolean` can now be `required` and have the value `false`.
* Schema fields containing boolean filters can now list both `yes` and `no` choices according to available values in the database.
* Fix attachment `getHeight()` and `getWidth()` template helpers by changing the assignment of the `attachment._crop` property.
* Change assignment of `attachment._focalPoint` for consistency.

## 3.28.0 (2022-08-31)

### Fixes

* Fix UI bug when creating a document via a relationship.

### Adds

* Support for uploading `webp` files for display as images. This is supported by all current browsers now that Microsoft has removed IE11. For best results, you should run `npm update` on your project to make sure you are receiving the latest release of `uploadfs` which uses `sharp` for image processing. Thanks to [Isaac Preston](https://github.com/ixc7) for this addition.
* Clicking outside a modal now closes it, the same way the `Escape` key does when pressed.
* `checkboxes` fields now support `min` and `max` properties. Thanks to [Gabe Flores](https://github.com/gabeflores-appstem).

## 3.27.0 (2022-08-18)

### Adds

* Add `/grid` `POST` route in permission module, in addition to the existing `GET` one.
* New utility script to help find excessively heavy npm dependencies of apostrophe core.

### Changes

* Extract permission grid into `AposPermissionGrid` vue component.
* Moved `stylelint` from `dependencies` to `devDependencies`. The benefit may be small because many projects will depend on `stylelint` at project level, but every little bit helps install speed, and it may make a bigger difference if different major versions are in use.

## 3.26.1 (2022-08-06)

### Fixes

Hotfix: always waits for the DOM to be ready before initializing the Apostrophe Admin UI. `setTimeout` alone might not guarantee that every time. This issue has apparently become more frequent in the latest versions of Chrome.
* Modifies the `login` module to return an empty object in the API session cookie response body to avoid potential invalid JSON error if `response.json()` is retrieved.

## 3.26.0 (2022-08-03)

### Adds

* Tasks can now be registered with the `afterModuleReady` flag, which is more useful than `afterModuleInit` because it waits for the module to be more fully initialized, including all "improvements" loaded via npm. The original `afterModuleInit` flag is still supported in case someone was counting on its behavior.
* Add `/grid` `POST` route in permission module, in addition to the existing `GET` one, to improve extensibility.
* `@apostrophecms/express:list-routes` command line task added, to facilitate debugging.

### Changes

* Since Microsoft has ended support for IE11 and support for ES5 builds is responsible for a significant chunk of Apostrophe's installation time, the `es5: true` option no longer produces an IE11 build. For backwards compatibility, developers will receive a warning, but their build will proceed without IE11 support. IE11 ES5 builds can be brought back by installing the optional [@apostrophecms/asset-es5](https://github.com/apostrophecms/asset-es5) module.

### Fixes

* `testModule: true` works in unit tests of external Apostrophe modules again even with modern versions of `mocha`, thanks to [Amin Shazrin](https://github.com/ammein).
* `getObjectManager` is now implemented for `Object` field types, fixing a bug that prevented the use of areas found in `object` schema fields within templates. Thanks to [James R T](https://github.com/jamestiotio).

## 3.25.0 (2022-07-20)

### Adds

* `radio` and `checkboxes` input field types now support a server side `choices` function for supplying their `choices` array dynamically, just like `select` fields do. Future custom field types can opt into this functionality with the field type flag `dynamicChoices: true`.

### Fixes

* `AposSelect` now emits values on `change` event as they were originally given. Their values "just work" so you do not have to think about JSON anymore when you receive it.
* Unpinned tiptap as the tiptap team has made releases that resolve the packaging errors that caused us to pin it in 3.22.1.
* Pinned `vue-loader` to the `15.9.x` minor release series for now. The `15.10.0` release breaks support for using `npm link` to develop the `apostrophe` module itself.
* Minimum version of `sanitize-html` bumped to ensure a potential denial-of-service vector is closed.

## 3.24.0 (2022-07-06)

### Adds

* Handle `private: true` locale option in i18n module, preventing logged out users from accessing the content of a private locale.

### Fixes

* Fix missing title translation in the "Array Editor" component.
* Add `follow: true` flag to `glob` functions (with `**` pattern) to allow registering symlink files and folders for nested modules
* Fix disabled context menu for relationship fields editing ([#3820](https://github.com/apostrophecms/apostrophe/issues/3820))
* In getReq method form the task module, extract the right `role` property from the options object.
* Fix `def:` option in `array` fields, in order to be able to see the default items in the array editor modal

## 3.23.0 (2022-06-22)

### Adds

* Shared Drafts: gives the possibility to share a link which can be used to preview the draft version of page, or a piece `show` page.
* Add `Localize` option to `@apostrophecms/image`. In Edit mode the context bar menu includes a "Localize" option to start cloning this image into other locales.

### Fixes

* Update `sass` to [`1.52.3`+](https://github.com/sass/dart-sass/pull/1713) to prevent the error `RangeError: Invalid value: Not in inclusive range 0..145: -1`. You can now fix that by upgrading with `npm update`. If it does not immediately clear up the issue in development, try `node app @apostrophecms/asset:clear-cache`.
* Fix a potential issue when URLs have a query string, in the `'@apostrophecms/page:notFound'` handler of the `soft-redirect` module.

## 3.22.1 (2022-06-17)

* Hotfix: temporarily pin versions of tiptap modules to work around packaging error that breaks import of the most recent releases. We will unpin as soon as this is fixed upstream. Fixes a bug where `npm update` would fail for A3 projects.

## 3.22.0 (2022-06-08)

### Adds

* Possibility to pass options to webpack extensions from any module.

### Fixes

* Fix a Webpack cache issue leading to modules symlinked in `node_modules` not being rebuilt.
* Fixes login maximum attempts error message that wasn't showing the plural when lockoutMinutes is more than 1.
* Fixes the text color of the current array item's slat label in the array editor modal.
* Fixes the maximum width of an array item's slat label so as to not obscure the Remove button in narrow viewports.
* If an array field's titleField option is set to a select field, use the selected option's label as the slat label rather its value.
* Disable the slat controls of the attachment component while uploading.
* Fixes bug when re-attaching the same file won't trigger an upload.
* AposSlat now fully respects the disabled state.

## 3.21.1 (2022-06-04)

### Fixes

* Work around backwards compatibility break in `sass` module by pinning to `sass` `1.50.x` while we investigate. If you saw the error `RangeError: Invalid value: Not in inclusive range 0..145: -1` you can now fix that by upgrading with `npm update`. If it does not immediately clear up the issue in development, try `node app @apostrophecms/asset:clear-cache`.

## 3.21.0 (2022-05-25)

### Adds

* Trigger only the relevant build when in a watch mode (development). The build paths should not contain comma (`,`).
* Adds an `unpublish` method, available for any doc-type.
An _Unpublish_ option has also been added to the context menu of the modal when editing a piece or a page.
* Allows developers to group fields in relationships the same way it's done for normal schemas.

### Fixes

* Vue files not being parsed when running eslint through command line, fixes all lint errors in vue files.
* Fix a bug where some Apostrophe modules symlinked in `node_modules` are not being watched.
* Recover after webpack build error in watch mode (development only).
* Fixes an edge case when failing (throw) task invoked via `task.invoke` will result in `apos.isTask()` to always return true due to `apos.argv` not reverted properly.

## 3.20.1 (2022-05-17)

### Fixes

* Minor corrections to French translation.

## 3.20.0

### Adds

* Adds French translation of the admin UI (use the `fr` locale).

## 3.19.0

### Adds

* New schema field type `dateAndTime` added. This schema field type saves in ISO8601 format, as UTC (Universal Coordinated Time), but is edited in a user-friendly way in the user's current time zone and locale.
* Webpack disk cache for better build performance in development and, if appropriately configured, production as well.
* In development, Webpack rebuilds the front end without the need to restart the Node.js process, yielding an additional speedup. To get this speedup for existing projects, see the `nodemonConfig` section of the latest `package.json` in [a3-boilerplate](https://github.com/apostrophecms/a3-boilerplate) for the new "ignore" rules you'll need to prevent nodemon from stopping the process and restarting.
* Added the new command line task `apostrophecms/asset:clear-cache` for clearing the webpack disk cache. This should be necessary only in rare cases where the configuration has changed in ways Apostrophe can't automatically detect.
* A separate `publishedLabel` field can be set for any schema field of a page or piece. If present it is displayed instead of `label` if the document has already been published.

### 3.18.1

### Fixes

* The admin UI now rebuilds properly in a development environment when new npm modules are installed in a multisite project (`apos.rootDir` differs from `apos.npmRootDir`).

## 3.18.0 (2022-05-03)

### Adds

* Images may now be cropped to suit a particular placement after selecting them. SVG files may not be cropped as it is not possible in the general case.
* Editors may also select a "focal point" for the image after selecting it. This ensures that this particular point remains visible even if CSS would otherwise crop it, which is a common issue in responsive design. See the `@apostrophecms/image` widget for a sample implementation of the necessary styles.
* Adds the `aspectRatio` option for image widgets. When set to `[ w, h ]` (a ratio of width to height), images are automatically cropped to this aspect ratio when chosen for that particular widget. If the user does not crop manually, then cropping happens automatically.
* Adds the `minSize` option for image widgets. This ensures that the images chosen are at least the given size `[ width, height ]`, and also ensures the user cannot choose something smaller than that when cropping.
* Implements OpenTelemetry instrumentation.
* Developers may now specify an alternate Vue component to be used for editing the subfields of relationships, either at the field level or as a default for all relationships with a particular piece type.
* The widget type base module now always passes on the `components` option as browser data, so that individual widget type modules that support contextual editing can be implemented more conveniently.
* In-context widget editor components now receive a `focused` prop which is helpful in deciding when to display additional UI.
* Adds new configuration option - `beforeExit` async handler.
* Handlers listening for the `apostrophe:run` event are now able to send an exit code to the Apostrophe bootstrap routine.
* Support for Node.js 17 and 18. MongoDB connections to `localhost` will now successfully find a typical dev MongoDB server bound only to `127.0.0.1`, Apostrophe can generate valid ipv6 URLs pointing back to itself, and `webpack` and `vue-loader` have been updated to address incompatibilities.
* Adds support for custom context menus provided by any module (see `apos.doc.addContextOperation()`).
* The `AposSchema` component now supports an optional `generation` prop which may be used to force a refresh when the value of the object changes externally. This is a compromise to avoid the performance hit of checking numerous subfields for possible changes every time the `value` prop changes in response to an `input` event.
* Adds new event `@apostrophecms/doc:afterAllModesDeleted` fired after all modes of a given document are purged.

### Fixes

* Documentation of obsolete options has been removed.
* Dead code relating to activating in-context widget editors have been removed. They are always active and have been for some time. In the future they might be swapped in on scroll, but there will never be a need to swap them in "on click."
* The `self.email` method of modules now correctly accepts a default `from` address configured for a specific module via the `from` subproperty of the `email` option to that module. Thanks to `chmdebeer` for pointing out the issue and the fix.
* Fixes `_urls` not added on attachment fields when pieces API index is requested (#3643)
* Fixes float field UI bug that transforms the value to integer when there is no field error and the first number after the decimal is `0`.
* The `nestedModuleSubdirs` feature no longer throws an error and interrupts startup if a project contains both `@apostrophecms/asset` and `asset`, which should be considered separate module names.

## 3.17.0 (2022-03-31)

### Adds

* Full support for the [`object` field type](https://v3.docs.apostrophecms.org/reference/field-types/object.html), which works just like `array` but stores just one sub-object as a property, rather than an array of objects.
* To help find documents that reference related ones via `relationship` fields, implement backlinks of related documents by adding a `relatedReverseIds` field to them and keeping it up to date. There is no UI based on this feature yet but it will permit various useful features in the near future.
* Adds possibility for modules to [extend the webpack configuration](https://v3.docs.apostrophecms.org/guide/webpack.html).
* Adds possibility for modules to [add extra frontend bundles for scss and js](https://v3.docs.apostrophecms.org/guide/webpack.html). This is useful when the `ui/src` build would otherwise be very large due to code used on rarely accessed pages.
* Loads the right bundles on the right pages depending on the page template and the loaded widgets. Logged-in users have all the bundles on every page, because they might introduce widgets at any time.
* Fixes deprecation warnings displayed after running `npm install`, for dependencies that are directly included by this package.
* Implement custom ETags emission when `etags` cache option is enabled. [See the documentation for more information](https://v3.docs.apostrophecms.org/guide/caching.html).
It allows caching of pages and pieces, using a cache invalidation mechanism that takes into account related (and reverse related) document updates, thanks to backlinks mentioned above.
Note that for now, only single pages and pieces benefit from the ETags caching system (pages' and pieces' `getOne` REST API route, and regular served pages).
The cache of an index page corresponding to the type of a piece that was just saved will automatically be invalidated. However, please consider that it won't be effective when a related piece is saved, therefore the cache will automatically be invalidated _after_ the cache lifetime set in `maxAge` cache option.

### Fixes

* Apostrophe's webpack build now works properly when developing code that imports module-specific npm dependencies from `ui/src` or `ui/apos` when using `npm link` to develop the module in question.
* The `es5: true` option to `@apostrophecms/asset` works again.

## 3.16.1 (2022-03-21)

### Fixes

* Fixes a bug in the new `Cache-Control` support introduced by 3.16.0 in which we get the logged-out homepage right after logging in. This issue only came into play if the new caching options were enabled.

## 3.16.0 (2022-03-18)

### Adds

* Offers a simple way to set a Cache-Control max-age for Apostrophe page and GET REST API responses for pieces and pages. [See the documentation for more information](https://v3.docs.apostrophecms.org/guide/caching.html).
* API keys and bearer tokens "win" over session cookies when both are present. Since API keys and bearer tokens are explicitly added to the request at hand, it never makes sense to ignore them in favor of a cookie, which is implicit. This also simplifies automated testing.
* `data-apos-test=""` selectors for certain elements frequently selected in QA tests, such as `data-apos-test="adminBar"`.
* Offer a simple way to set a Cache-Control max-age for Apostrophe page and GET REST API responses for pieces and pages.
* To speed up functional tests, an `insecurePasswords` option has been added to the login module. This option is deliberately named to discourage use for any purpose other than functional tests in which repeated password hashing would unduly limit performance. Normally password hashing is intentionally difficult to slow down brute force attacks, especially if a database is compromised.

### Fixes

* `POST`ing a new child page with `_targetId: '_home'` now works properly in combination with `_position: 'lastChild'`.

## 3.15.0 (2022-03-02)

### Adds

* Adds throttle system based on username (even when not existing), on initial login route. Also added for each late login requirement, e.g. for 2FA attempts.

## 3.14.2 (2022-02-27)

* Hotfix: fixed a bug introduced by 3.14.1 in which non-parked pages could throw an error during the migration to fix replication issues.

## 3.14.1 (2022-02-25)

* Hotfix: fixed a bug in which replication across locales did not work properly for parked pages configured via the `_children` feature. A one-time migration is included to reconnect improperly replicated versions of the same parked pages. This runs automatically, no manual action is required. Thanks to [justyna1](https://github.com/justyna13) for identifying the issue.

## 3.14.0 (2022-02-22)

### Adds

* To reduce complications for those implementing caching strategies, the CSRF protection cookie now contains a simple constant string, and is not recorded in `req.session`. This is acceptable because the real purpose of the CSRF check is simply to verify that the browser has sent the cookie at all, which it will not allow a cross-origin script to do.
* As a result of the above, a session cookie is not generated and sent at all unless `req.session` is actually used or a user logs in. Again, this reduces complications for those implementing caching strategies.
* When logging out, the session cookie is now cleared in the browser. Formerly the session was destroyed on the server side only, which was sufficient for security purposes but could create caching issues.
* Uses `express-cache-on-demand` lib to make similar and concurrent requests on pieces and pages faster.
* Frontend build errors now stop app startup in development, and SCSS and JS/Vue build warnings are visible on the terminal console for the first time.

### Fixes

* Fixed a bug when editing a page more than once if the page has a relationship to itself, whether directly or indirectly. Widget ids were unnecessarily regenerated in this situation, causing in-context edits after the first to fail to save.
* Pages no longer emit double `beforeUpdate` and `beforeSave` events.
* When the home page extends `@apostrophecms/piece-page-type`, the "show page" URLs for individual pieces should not contain two slashes before the piece slug. Thanks to [Martí Bravo](https://github.com/martibravo) for the fix.
* Fixes transitions between login page and `afterPasswordVerified` login steps.
* Frontend build errors now stop the `@apostrophecms/asset:build` task properly in production.
* `start` replaced with `flex-start` to address SCSS warnings.
* Dead code removal, as a result of following up on JS/Vue build warnings.

## 3.13.0 - 2022-02-04

### Adds

* Additional requirements and related UI may be imposed on native ApostropheCMS logins using the new `requirements` feature, which can be extended in modules that `improve` the `@apostrophecms/login` module. These requirements are not imposed for single sign-on logins via `@apostrophecms/passport-bridge`. See the documentation for more information.
* Adds latest Slovak translation strings to SK.json in `i18n/` folder. Thanks to [Michael Huna](https://github.com/Miselrkba) for the contribution.
* Verifies `afterPasswordVerified` requirements one by one when emitting done event, allows to manage errors ans success before to go to the next requirement. Stores and validate each requirement in the token. Checks the new `askForConfirmation` requirement option to go to the next step when emitting done event or waiting for the confirm event (in order to manage success messages). Removes support for `afterSubmit` for now.

### Fixes

* Decodes the testReq `param` property in `serveNotFound`. This fixes a problem where page titles using diacritics triggered false 404 errors.
* Registers the default namespace in the Vue instance of i18n, fixing a lack of support for un-namespaced l10n keys in the UI.

## 3.12.0 - 2022-01-21

### Adds

* It is now best practice to deliver namespaced i18n strings as JSON files in module-level subdirectories of `i18n/` named to match the namespace, e.g. `i18n/ourTeam` if the namespace is `ourTeam`. This allows base class modules to deliver phrases to any namespace without conflicting with those introduced at project level. The `i18n` option is now deprecated in favor of the new `i18n` module format section, which is only needed if `browser: true` must be specified for a namespace.
* Brought back the `nestedModuleSubdirs` feature from A2, which allows modules to be nested in subdirectories if `nestedModuleSubdirs: true` is set in `app.js`. As in A2, module configuration (including activation) can also be grouped in a `modules.js` file in such subdirectories.

### Fixes

* Fixes minor inline documentation comments.
* UI strings that are not registered localization keys will now display properly when they contain a colon (`:`). These were previously interpreted as i18next namespace/key pairs and the "namespace" portion was left out.
* Fixes a bug where changing the page type immediately after clicking "New Page" would produce a console error. In general, areas and checkboxes now correctly handle their value being changed to `null` by the parent schema after initial startup of the `AposInputArea` or `AposInputCheckboxes` component.
* It is now best practice to deliver namespaced i18n strings as JSON files in module-level subdirectories of `i18n/` named to match the namespace, e.g. `i18n/ourTeam` if the namespace is `ourTeam`. This allows base class modules to deliver phrases to any namespace without conflicting with those introduced at project level. The `i18n` option is now deprecated in favor of the new `i18n` module format section, which is only needed if `browser: true` must be specified for a namespace.
* Removes the `@apostrophecms/util` module template helper `indexBy`, which was using a lodash method not included in lodash v4.
* Removes an unimplemented `csrfExceptions` module section cascade. Use the `csrfExceptions` *option* of any module to set an array of URLs excluded from CSRF protection. More information is forthcoming in the documentation.
* Fix `[Object Object]` in the console when warning `A permission.can() call was made with a type that has no manager` is printed.

### Changes

* Temporarily removes `npm audit` from our automated tests because of a sub-dependency of vue-loader that doesn't actually cause a security vulnerability for apostrophe.

## 3.11.0 - 2022-01-06

### Adds

* Apostrophe now extends Passport's `req.login` to emit an `afterSessionLogin` event from the `@apostrophecms:login` module, with `req` as an argument. Note that this does not occur at all for login API calls that return a bearer token rather than establishing an Express session.

### Fixes

* Apostrophe's extension of `req.login` now accounts for the `req.logIn` alias and the skippable `options` parameter, which is relied upon in some `passport` strategies.
* Apostrophe now warns if a nonexistent widget type is configured for an area field, with special attention to when `-widget` has been erroneously included in the name. For backwards compatibility this is a startup warning rather than a fatal error, as sites generally did operate successfully otherwise with this type of bug present.

### Changes

* Unpins `vue-click-outside-element` the packaging of which has been fixed upstream.
* Adds deprecation note to `__testDefaults` option. It is not in use, but removing would be a minor BC break we don't need to make.
* Allows test modules to use a custom port as an option on the `@apostrophecms/express` module.
* Removes the code base pull request template to instead inherit the organization-level template.
* Adds `npm audit` back to the test scripts.

## 3.10.0 - 2021-12-22

### Fixes

* `slug` type fields can now have an empty string or `null` as their `def` value without the string `'none'` populating automatically.
* The `underline` feature works properly in tiptap toolbar configuration.
* Required checkbox fields now properly prevent editor submission when empty.
* Pins `vue-click-outside-element` to a version that does not attempt to use `eval` in its distribution build, which is incompatible with a strict Content Security Policy.

### Adds

* Adds a `last` option to fields. Setting `last: true` on a field puts that field at the end of the field's widget order. If more than one field has that option active the true last item will depend on general field registration order. If the field is ordered with the `fields.order` array or field group ordering, those specified orders will take precedence.

### Changes

* Adds deprecation notes to the widget class methods `getWidgetWrapperClasses` and `getWidgetClasses` from A2.
* Adds a deprecation note to the `reorganize` query builder for the next major version.
* Uses the runtime build of Vue. This has major performance and bundle size benefits, however it does require changes to Apostrophe admin UI apps that use a `template` property (components should require no changes, just apps require an update). These apps must now use a `render` function instead. Since custom admin UI apps are not yet a documented feature we do not regard this as a bc break.
* Compatible with the `@apostrophecms/security-headers` module, which supports a strict `Content-Security-Policy`.
* Adds a deprecation note to the `addLateCriteria` query builder.
* Updates the `toCount` doc type query method to use Math.ceil rather than Math.floor plus an additional step.

## 3.9.0 - 2021-12-08

### Adds

* Developers can now override any Vue component of the ApostropheCMS admin UI by providing a component of the same name in the `ui/apos/components` folder of their own module. This is not always the best approach, see the documentation for details.
* When running a job, we now trigger the notification before to run the job, this way the progress notification ID is available from the job and the notification can be dismissed if needed.
* Adds `maxUi`, `maxLabel`, `minUi`, and `minLabel` localization strings for array input and other UI.

### Fixes

* Fully removes references to the A2 `self.partial` module method. It appeared only once outside of comments, but was not actually used by the UI. The `self.render` method should be used for simple template rendering.
* Fixes string interpolation for the confirmation modal when publishing a page that has an unpublished parent page.
* No more "cannot set headers after they are sent to the client" and "req.res.redirect not defined" messages when handling URLs with extra trailing slashes.
* The `apos.util.runPlayers` method is not called until all of the widgets in a particular tree of areas and sub-areas have been added to the DOM. This means a parent area widget player will see the expected markup for any sub-widgets when the "Edit" button is clicked.
* Properly activates the `apostropheI18nDebugPlugin` i18next debugging plugin when using the `APOS_SHOW_I18N` environment variable. The full set of l10n emoji indicators previously available for the UI is now available for template and server-side strings.
* Actually registers piece types for site search unless the `searchable` option is `false`.
* Fixes the methods required for the search `index` task.

### Changes

* Adds localization keys for the password field component's min and max error messages.

## 3.8.1 - 2021-11-23

### Fixes

* The search field of the pieces manager modal works properly. Thanks to [Miro Yovchev](https://github.com/myovchev) for pointing out the issue and providing a solution.
* Fixes a bug in `AposRichTextWidgetEditor.vue` when a rich text widget was specifically configured with an empty array as the `styles` option. In that case a new empty rich text widget will initiate with an empty paragraph tag.
* The`fieldsPresent` method that is used with the `presentFieldsOnly` option in doc-type was broken, looking for properties in strings and wasn't returning anything.

## 3.8.0 - 2021-11-15

### Adds

* Checkboxes for pieces are back, a main checkbox allows to select all page items. When all pieces on a page are checked, a banner where the user can select all pieces appears. A launder for mongo projections has been added.
* Registered `batchOperations` on a piece-type will now become buttons in the manager batch operations "more menu" (styled as a kebab icon). Batch operations should include a label, `messages` object, and `modalOptions` for the confirmation modal.
* `batchOperations` can be grouped into a single button with a menu using the `group` cascade subproperty.
* `batchOperations` can be conditional with an `if` conditional object. This allows developers to pass a single value or an array of values.
* Piece types can have `utilityOperations` configured as a top-level cascade property. These operations are made available in the piece manager as new buttons.
* Notifications may now include an `event` property, which the AposNotification component will emit on mount. The `event` property should be set to an object with `name` (the event name) and optionally `data` (data included with the event emission).
* Adds support for using the attachments query builder in REST API calls via the query string.
* Adds contextual menu for pieces, any module extending the piece-type one can add actions in this contextual menu.
* When clicking on a batch operation, it opens a confirmation modal using modal options from the batch operation, it also works for operations in grouped ones. operations name property has been renamed in action to work with AposContextMenu component.
* Beginning with this release, a module-specific static asset in your project such as `modules/mymodulename/public/images/bg.png` can always be referenced in your `.scss` and `.css` files as `/modules/mymodulename/images/bg.png`, even if assets are actually being deployed to S3, CDNs, etc. Note that `public` and `ui/public` module subdirectories have separate functions. See the documentation for more information.
* Adds AposFile.vue component to abstract file dropzone UI, uses it in AposInputAttachment, and uses it in the confirmation modal for pieces import.
* Optionally add `dimensionAttrs` option to image widget, which sets width & height attributes to optimize for Cumulative Layout Shift. Thank you to [Qiao Lin](https://github.com/qclin) for the contribution.

### Fixes

* The `apos.util.attachmentUrl` method now works correctly. To facilitate that, `apos.uploadsUrl` is now populated browser-side at all times as the frontend logic originally expected. For backwards compatibility `apos.attachment.uploadsUrl` is still populated when logged in.
* Widget players are now prevented from being played twice by the implementing vue component.

### Changes
* Removes Apostrophe 2 documentation and UI configuration from the `@apostrophecms/job` module. These options were not yet in use for A3.
* Renames methods and removes unsupported routes in the `@apostrophecms/job` module that were not yet in use. This was not done lightly, but specifically because of the minimal likelihood that they were in use in project code given the lack of UI support.
  * The deprecated `cancel` route was removed and will likely be replaced at a later date.
  * `run` was renamed `runBatch` as its purpose is specifically to run processes on a "batch selected" array of pieces or pages.
  * `runNonBatch` was renamed to `run` as it is the more generic job-running method. It is likely that `runBatch` will eventually be refactored to use this method.
  * The `good` and `bad` methods are renamed `success` and `failure`, respectively. The expected methods used in the `run` method were similarly renamed. They still increment job document properties called `good` and `bad`.
* Comments out the unused `batchSimpleRoute` methods in the page and piece-type modules to avoid usage before they are fully implemented.
* Optionally add `dimensionAttrs` option to image widget, which sets width & height attributes to optimize for Cumulative Layout Shift.
* Temporarily removes `npm audit` from our automated tests because of a sub-dependency of uploadfs that doesn't actually cause a security vulnerability for apostrophe.

## 3.7.0 - 2021-10-28

### Adds

* Schema select field choices can now be populated by a server side function, like an API call. Set the `choices` property to a method name of the calling module. That function should take a single argument of `req`, and return an array of objects with `label` and `value` properties. The function can be async and will be awaited.
* Apostrophe now has built-in support for the Node.js cluster module. If the `APOS_CLUSTER_PROCESSES` environment variable is set to a number, that number of child processes are forked, sharing the same listening port. If the variable is set to `0`, one process is forked for each CPU core, with a minimum of `2` to provide availability during restarts. If the variable is set to a negative number, that number is added to the number of CPU cores, e.g. `-1` is a good way to reserve one core for MongoDB if it is running on the same server. This is for production use only (`NODE_ENV=production`). If a child process fails it is restarted automatically.

### Fixes

* Prevents double-escaping interpolated localization strings in the UI.
* Rich text editor style labels are now run through a localization method to get the translated strings from their l10n keys.
* Fixes README Node version requirement (Node 12+).
* The text alignment buttons now work immediately in a new rich text widget. Previously they worked only after manually setting a style or refreshing the page. Thanks to Michelin for their support of this fix.
* Users can now activate the built-in date and time editing popups of modern browsers when using the `date` and `time` schema field types.
* Developers can now `require` their project `app.js` file in the Node.js REPL for debugging and inspection. Thanks to [Matthew Francis Brunetti](https://github.com/zenflow).
* If a static text phrase is unavailable in both the current locale and the default locale, Apostrophe will always fall back to the `en` locale as a last resort, which ensures the admin UI works if it has not been translated.
* Developers can now `require` their project `app.js` in the Node.js REPL for debugging and inspection
* Ensure array field items have valid _id prop before storing. Thanks to Thanks to [Matthew Francis Brunetti](https://github.com/zenflow).

### Changes

* In 3.x, `relationship` fields have an optional `builders` property, which replaces `filters` from 2.x, and within that an optional `project` property, which replaces `projection` from 2.x (to match MongoDB's `cursor.project`). Prior to this release leaving the old syntax in place could lead to severe performance problems due to a lack of projections. Starting with this release the 2.x syntax results in an error at startup to help the developer correct their code.
* The `className` option from the widget options in a rich text area field is now also applied to the rich text editor itself, for a consistently WYSIWYG appearance when editing and when viewing. Thanks to [Max Mulatz](https://github.com/klappradla) for this contribution.
* Adds deprecation notes to doc module `afterLoad` events, which are deprecated.
* Removes unused `afterLogin` method in the login module.

## 3.6.0 - 2021-10-13

### Adds

* The `context-editing` apostrophe admin UI bus event can now take a boolean parameter, explicitly indicating whether the user is actively typing or performing a similar active manipulation of controls right now. If a boolean parameter is not passed, the existing 1100-millisecond debounced timeout is used.
* Adds 'no-search' modifier to relationship fields as a UI simplification option.
* Fields can now have their own `modifiers` array. This is combined with the schema modifiers, allowing for finer grained control of field rendering.
* Adds a Slovak localization file. Activate the `sk` locale to use this. Many thanks to [Michael Huna](https://github.com/Miselrkba) for the contribution.
* Adds a Spanish localization file. Activate the `es` locale to use this. Many thanks to [Eugenio Gonzalez](https://github.com/egonzalezg9) for the contribution.
* Adds a Brazilian Portuguese localization file. Activate the `pt-BR` locale to use this. Many thanks to [Pietro Rutzen](https://github.com/pietro-rutzen) for the contribution.

### Fixes

* Fixed missing translation for "New Piece" option on the "more" menu of the piece manager, seen when using it as a chooser.
* Piece types with relationships to multiple other piece types may now be configured in any order, relative to the other piece types. This sometimes appeared to be a bug in reverse relationships.
* Code at the project level now overrides code found in modules that use `improve` for the same module name. For example, options set by the `@apostrophecms/seo-global` improvement that ships with `@apostrophecms/seo` can now be overridden at project level by `/modules/@apostrophecms/global/index.js` in the way one would expect.
* Array input component edit button label is now propertly localized.
* A memory leak on each request has been fixed, and performance improved, by avoiding the use of new Nunjucks environments for each request. Thanks to Miro Yovchev for pointing out the leak.
* Fragments now have access to `__t()`, `getOptions` and other features passed to regular templates.
* Fixes field group cascade merging, using the original group label if none is given in the new field group configuration.
* If a field is conditional (using an `if` option), is required, but the condition has not been met, it no longer throws a validation error.
* Passing `busy: true` to `apos.http.post` and related methods no longer produces an error if invoked when logged out, however note that there will likely never be a UI for this when logged out, so indicate busy state in your own way.
* Bugs in document modification detection have been fixed. These bugs caused edge cases where modifications were not detected and the "Update" button did not appear, and could cause false positives as well.

### Changes

* No longer logs a warning about no users if `testModule` is true on the app.

## 3.5.0 - 2021-09-23

* Pinned dependency on `vue-material-design-icons` to fix `apos-build.js` build error in production.
* The file size of uploaded media is visible again when selected in the editor, and media information such as upload date, dimensions and file size is now properly localized.
* Fixes moog error messages to reflect the recommended pattern of customization functions only taking `self` as an argument.
* Rich Text widgets now instantiate with a valid element from the `styles` option rather than always starting with an unclassed `<p>` tag.
* Since version 3.2.0, apostrophe modules to be loaded via npm must appear as explicit npm dependencies of the project. This is a necessary security and stability improvement, but it was slightly too strict. Starting with this release, if the project has no `package.json` in its root directory, the `package.json` in the closest ancestor directory is consulted.
* Fixes a bug where having no project modules directory would throw an error. This is primarily a concern for module unit tests where there are no additional modules involved.
* `css-loader` now ignores `url()` in css files inside `assets` so that paths are left intact, i.e. `url(/images/file.svg)` will now find a static file at `/public/images/file.svg` (static assets in `/public` are served by `express.static`). Thanks to Matic Tersek.
* Restored support for clicking on a "foreign" area, i.e. an area displayed on the page whose content comes from a piece, in order to edit it in an appropriate way.
* Apostrophe module aliases and the data attached to them are now visible immediately to `ui/src/index.js` JavaScript code, i.e. you can write `apos.alias` where `alias` matches the `alias` option configured for that module. Previously one had to write `apos.modules['module-name']` or wait until next tick. However, note that most modules do not push any data to the browser when a user is not logged in. You can do so in a custom module by calling `self.enableBrowserData('public')` from `init` and implementing or extending the `getBrowserData(req)` method (note that page, piece and widget types already have one, so it is important to extend in those cases).
* `options.testModule` works properly when implementing unit tests for an npm module that is namespaced.

### Changes

* Cascade grouping (e.g., grouping fields) will now concatenate a group's field name array with the field name array of an existing group of the same name. Put simply, if a new piece module adds their custom fields to a `basics` group, that field will be added to the default `basics` group fields. Previously the new group would have replaced the old, leaving inherited fields in the "Ungrouped" section.
* AposButton's `block` modifier now less login-specific

### Adds

* Rich Text widget's styles support a `def` property for specifying the default style the editor should instantiate with.
* A more helpful error message if a field of type `area` is missing its `options` property.

## 3.4.1 - 2021-09-13

No changes. Publishing to correctly mark the latest 3.x release as "latest" in npm.

## 3.4.0 - 2021-09-13

### Security

* Changing a user's password or marking their account as disabled now immediately terminates any active sessions or bearer tokens for that user. Thanks to Daniel Elkabes for pointing out the issue. To ensure all sessions have the necessary data for this, all users logged in via sessions at the time of this upgrade will need to log in again.
* Users with permission to upload SVG files were previously able to do so even if they contained XSS attacks. In Apostrophe 3.x, the general public so far never has access to upload SVG files, so the risk is minor but could be used to phish access from an admin user by encouraging them to upload a specially crafted SVG file. While Apostrophe typically displays SVG files using the `img` tag, which ignores XSS vectors, an XSS attack might still be possible if the image were opened directly via the Apostrophe media library's convenience link for doing so. All SVG uploads are now sanitized via DOMPurify to remove XSS attack vectors. In addition, all existing SVG attachments not already validated are passed through DOMPurify during a one-time migration.

### Fixes

* The `apos.attachment.each` method, intended for migrations, now respects its `criteria` argument. This was necessary to the above security fix.
* Removes a lodash wrapper around `@apostrophecms/express` `bodyParser.json` options that prevented adding custom options to the body parser.
* Uses `req.clone` consistently when creating a new `req` object with a different mode or locale for localization purposes, etc.
* Fixes bug in the "select all" relationship chooser UI where it selected unpublished items.
* Fixes bug in "next" and "previous" query builders.
* Cutting and pasting widgets now works between locales that do not share a hostname, provided that you switch locales after cutting (it does not work between tabs that are already open on separate hostnames).
* The `req.session` object now exists in task `req` objects, for better compatibility. It has no actual persistence.
* Unlocalized piece types, such as users, may now be selected as part of a relationship when browsing.
* Unpublished localized piece types may not be selected via the autocomplete feature of the relationship input field, which formerly ignored this requirement, although the browse button enforced it.
* The server-side JavaScript and REST APIs to delete pieces now work properly for pieces that are not subject to either localization or draft/published workflow at all the (`localize: false` option). UI for this is under discussion, this is just a bug fix for the back end feature which already existed.
* Starting in version 3.3.1, a newly added image widget did not display its image until the page was refreshed. This has been fixed.
* A bug that prevented Undo operations from working properly and resulted in duplicate widget _id properties has been fixed.
* A bug that caused problems for Undo operations in nested widgets, i.e. layout or multicolumn widgets, has been fixed.
* Duplicate widget _id properties within the same document are now prevented on the server side at save time.
* Existing duplicate widget _id properties are corrected by a one-time migration.

### Adds

* Adds a linter to warn in dev mode when a module name include a period.
* Lints module names for `apostrophe-` prefixes even if they don't have a module directory (e.g., only in `app.js`).
* Starts all `warnDev` messages with a line break and warning symbol (⚠️) to stand out in the console.
* `apos.util.onReady` aliases `apos.util.onReadyAndRefresh` for brevity. The `apos.util.onReadyAndRefresh` method name will be deprecated in the next major version.
* Adds a developer setting that applies a margin between parent and child areas, allowing developers to change the default spacing in nested areas.

### Changes

* Removes the temporary `trace` method from the `@apostrophecms/db` module.
* Beginning with this release, the `apostrophe:modulesReady` event has been renamed `apostrophe:modulesRegistered`, and the `apostrophe:afterInit` event has been renamed `apostrophe:ready`. This better reflects their actual roles. The old event names are accepted for backwards compatibility. See the documentation for more information.
* Only autofocuses rich text editors when they are empty.
* Nested areas now have a vertical margin applied when editing, allowing easier access to the parent area's controls.

## 3.3.1 - 2021-09-01

### Fixes

* In some situations it was possible for a relationship with just one selected document to list that document several times in the returned result, resulting in very large responses.
* Permissions roles UI localized correctly.
* Do not crash on startup if users have a relationship to another type. This was caused by the code that checks whether any users exist to present a warning to developers. That code was running too early for relationships to work due to event timing issues.

## 3.3.0 - 2021-08-30

### Fixes

* Addresses the page jump when using the in-context undo/redo feature. The page will immediately return users to their origin scroll position after the content refreshes.
* Resolves slug-related bug when switching between images in the archived view of the media manager. The slug field was not taking into account the double slug prefix case.
* Fixes migration task crash when parking new page. Thanks to [Miro Yovchev](https://www.corllete.com/) for this fix.
* Fixes incorrect month name in `AposCellDate`, which can be optionally used in manage views of pieces. Thanks to [Miro Yovchev](https://www.corllete.com/) for this fix.

### Adds

* This version achieves localization (l10n) through a rich set of internationalization (i18n) features. For more information, [see the documentation](https://v3.docs.apostrophecms.org/).
* There is support for both static string localization and dynamic content localization.
* The home page, other parked pages, and the global document are automatically replicated to all configured locales at startup. Parked properties are refreshed if needed. Other pages and pieces are replicated if and when an editor chooses to do so.
* An API route has been added for voluntary replication, i.e. when deciding a document should exist in a second locale, or desiring to overwrite the current draft contents in locale `B` with the draft contents of locale `A`.
* Locales can specify `prefix` and `hostname` options, which are automatically recognized by middleware that removes the prefix dynamically where appropriate and sets `req.locale`. In 3.x this works more like the global site `prefix` option. This is a departure from 2.x which stored the prefix directly in the slug, creating maintenance issues.
* Locales are stateless: they are never recorded in the session. This eliminates many avenues for bugs and bad SEO. However, this also means the developer must fully distinguish them from the beginning via either `prefix` or `hostname`. A helpful error message is displayed if this is not the case.
* Switching locales preserves the user's editing session even if on separate hostnames. To enable this, if any locales have hostnames, all configured locales must have hostnames and/or baseUrl must be set for those that don't.
* An API route has been added to discover the locales in which a document exists. This provides basic information only for performance (it does not report `title` or `_url`).
* Editors can "localize" documents, copying draft content from one locale to another to create a corresponding document in a different locale. For convenience related documents, such as images and other pieces directly referenced by the document's structure, can be localized at the same time. Developers can opt out of this mechanism for a piece type entirely, check the box by default for that type, or leave it as an "opt-in" choice.
* The `@apostrophecms/i18n` module now uses `i18next` to implement static localization. All phrases in the Vue-based admin UI are passed through `i18next` via `this.$t`, and `i18next` is also available via `req.t()` in routes and `__t()` in templates. Apostrophe's own admin UI phrases are in the `apostrophe` namespace for a clean separation. An array of locale codes, such as `en` or `fr` or `en-au`, can be specified using the `locales` option to the `@apostrophecms/i18n` module. The first locale is the default, unless the `defaultLocale` option is set. If no locales are set, the locale defaults to `en`. The `i18next-http-middleware` locale guesser is installed and will select an available locale if possible, otherwise it will fall back to the default.
* In the admin UI, `v-tooltip` has been extended as `v-apos-tooltip`, which passes phrases through `i18next`.
* Developers can link to alternate locales by iterating over `data.localizations` in any page template. Each element always has `locale`, `label` and `homePageUrl` properties. Each element also has an `available` property (if true, the current context document is available in that locale), `title` and a small number of other document properties are populated, and `_url` redirects to the context document in that locale. The current locale is marked with `current: true`.
* To facilitate adding interpolated values to phrases that are passed as a single value through many layers of code, the `this.$t` helper provided in Vue also accepts an object argument with a `key` property. Additional properties may be used for interpolation.
* `i18next` localization JSON files can be added to the `i18n` subdirectory of *any* module, as long as its `i18n` option is set. The `i18n` object may specify `ns` to give an `i18next` namespace, otherwise phrases are in the default namespace, used when no namespace is specified with a `:` in an `i18next` call. The default namespace is yours for use at project level. Multiple modules may contribute to the same namespace.
* If `APOS_DEBUG_I18N=1` is set in the environment, the `i18next` debug flag is activated. For server-side translations, i.e. `req.t()` and `__t()`, debugging output will appear on the server console. For browser-side translations in the Vue admin UI, debugging output will appear in the browser console.
* If `APOS_SHOW_I18N=1` is set in the environment, all phrases passed through `i18next` are visually marked, to make it easier to find those that didn't go through `i18next`. This does not mean translations actually exist in the JSON files. For that, review the output of `APOS_DEBUG_I18N=1`.
* There is a locale switcher for editors.
* There is a backend route to accept a new locale on switch.
* A `req.clone(properties)` method is now available. This creates a clone of the `req` object, optionally passing in an object of properties to be set. The use of `req.clone` ensures the new object supports `req.get` and other methods of a true `req` object. This technique is mainly used to obtain a new request object with the same privileges but a different mode or locale, i.e. `mode: 'published'`.
* Fallback wrappers are provided for the `req.__()`, `res.__()` and `__()` localization helpers, which were never official or documented in 3.x but may be in use in projects ported from 2.x. These wrappers do not localize but do output the input they are given along with a developer warning. You should migrate them to use `req.t()` (in server-side javascript) or `__t()` (Nunjucks templates).

### Changes

* Bolsters the CSS that backs Apostrophe UI's typography to help prevent unintended style leaks at project-level code.
* Removes the 2.x series changelog entries. They can be found in the 2.0 branch in Github.

## 3.2.0 - 2021-08-13

### Fixes

* `req.hostname` now works as expected when `trustProxy: true` is passed to the `@apostrophecms/express` module.
* Apostrophe loads modules from npm if they exist there and are configured in the `modules` section of `app.js`. This was always intended only as a way to load direct, intentional dependencies of your project. However, since npm "flattens" the dependency tree, dependencies of dependencies that happen to have the same name as a project-level Apostrophe module could be loaded by default, crashing the site or causing unexpected behavior. So beginning with this release, Apostrophe scans `package.json` to verify an npm module is actually a dependency of the project itself before attempting to load it as an Apostrophe module.
* Fixes the reference to sanitize-html defaults in the rich text widget.
* Fixes the `toolbarToAllowedStyles` method in the rich text widget, which was not returning any configuration.
* Fixes the broken text alignment in rich text widgets.
* Adds a missing npm dependency on `chokidar`, which Apostrophe and Nunjucks use for template refreshes. In most environments this worked anyway due to an indirect dependency via the `sass` module, but for stability Apostrophe should depend directly on any npm module it uses.
* Fixes the display of inline range inputs, notably broken when using Palette
* Fixes occasional unique key errors from migrations when attempting to start up again with a site that experienced a startup failure before inserting its first document.
* Requires that locale names begin with a letter character to ensure order when looping over the object entries.
* Unit tests pass in MongoDB 5.x.

### Adds
* Adds Cut and Paste to area controls. You can now Cut a widget to a virtual clipboard and paste it in suitable areas. If an area
can include the widget on the clipboard, a special Clipboard widget will appear in area's Add UI. This works across pages as well.

### Changes
* Apostrophe's Global's UI (the @apostrophecms/global singleton has moved from the admin bar's content controls to the admin utility tray under a cog icon.
* The context bar's document Edit button, which was a cog icon, has been rolled into the doc's context menu.

## 3.1.3 - 2021-07-16

### Fixes

* Hotfix for an incompatibility between `vue-loader` and `webpack` 5.45.0 which causes a crash at startup in development, or asset build time in production. We have temporarily pinned our dependency to `webpack` 5.44.x. We are [contributing to the discussion around the best long-term fix for vue-loader](https://github.com/vuejs/vue-loader/issues/1854).

## 3.1.2 - 2021-07-14

### Changes

* Removes an unused method, `mapMongoIdToJqtreeId`, that was used in A2 but is no longer relevant.
* Removes deprecated and non-functional steps from the `edit` method in the `AposDocsManager.vue` component.
* Legacy migrations to update 3.0 alpha and 3.0 beta sites to 3.0 stable are still in place, with no functional changes, but have been relocated to separate source files for ease of maintenance. Note that this is not a migration path for 2.x databases. Tools for that are forthcoming.

## 3.1.1 - 2021-07-08

### Fixes

* Two distinct modules may each have their own `ui/src/index.scss` file, similar to the fix already applied to allow multiple `ui/src/index.js` files.

## 3.1.0 - 2021-06-30

### Fixes

* Corrects a bug that caused Apostrophe to rebuild the admin UI on every nodemon restart, which led to excessive wait times to test new code. Now this happens only when `package-lock.json` has been modified (i.e. you installed a new module that might contain new Apostrophe admin UI code). If you are actively developing Apostrophe admin UI code, you can opt into rebuilding all the time with the `APOS_DEV=1` environment variable. In any case, `ui/src` is always rebuilt in a dev environment.
* Updates `cheerio`, `deep-get-set`, and `oembetter` versions to resolve vulnerability warnings.
* Modules with a `ui/src` folder, but no other content, are no longer considered "empty" and do not generate a warning.
* Pushing a secondary context document now always results in entry to draft mode, as intended.
* Pushing a secondary context document works reliably, correcting a race condition that could cause the primary document to remain in context in some cases if the user was not already in edit mode.

### Changes

* Deprecates `self.renderPage` method for removal in next major version.
* Since `ui/src/index.js` files must export a function to avoid a browser error in production which breaks the website experience, we now detect this at startup and throw a more helpful error to prevent a last-minute discovery in production.

## 3.0.1 - 2021-06-17

### Fixes

* Fixes an error observed in the browser console when using more than one `ui/src/index.js` file in the same project. Using more than one is a good practice as it allows you to group frontend code with an appropriate module, or ship frontend code in an npm module that extends Apostrophe.
* Migrates all of our own frontend players and utilities from `ui/public` to `ui/src`, which provides a robust functional test of the above.
* Executes `ui/src` imports without waiting for next tick, which is appropriate as we have positioned it as an alternative to `ui/public` which is run without delay.

## 3.0.0 - 2021-06-16

### Breaks

* Previously our `a3-boilerplate` project came with a webpack build that pushed code to the `ui/public` folder of an `asset` module. Now the webpack build is not needed because Apostrophe takes care of compiling `ui/src` for us. This is good! However, **if you are transitioning your project to this new strategy, you will need to remove the `modules/asset/ui/public` folder from your project manually** to ensure that webpack-generated code originally intended for webpack-dev-server does not fail with a `publicPath` error in the console.
* The `CORE_DEV=1` environment setting has been changed to `APOS_DEV=1` because it is appropriate for anyone who is actively developing custom Apostrophe admin UI using `ui/apos` folders in their own modules.
* Apostrophe now uses Dart Sass, aka the `sass` npm module. The `node-sass` npm module has been deprecated by its authors for some time now. Most existing projects will be unaffected, but those writing their own Apostrophe UI components will need to change any `/deep/` selectors to `::v-deep` and consider making other Dart Sass updates as well. For more information see the [Dart Sass documentation](https://sass-lang.com/dart-sass). Those embracing the new `ui/src` feature should also bear in mind that Dart Sass is being used.

### Changes

* Relationship ids are now stored as aposDocIds (without the locale and mode part). The appropriate locale and mode are known from the request. This allows easy comparison and copying of these properties across locales and fixes a bug with reverse relationships when publishing documents. A migration has been added to take care of this conversion on first startup.
- The `attachment` field type now correctly limits file uploads by file type when using the `fileGroup` field option.
- Uploading SVG files is permitted in the Media Library by default.

### Adds

- Apostrophe now enables you to ship frontend JavaScript and Sass (using the SCSS syntax) without your own webpack configuration.
- Any module may contain modern JavaScript in a `ui/src/index.js` file, which may use `import` to bring in other files in the standard way. Note that **`ui/src/index.js must export a function`**. These functions are called for you in the order modules are initialized.
- Any module may contain a Sass (SCSS) stylesheet in a `ui/src/index.scss` file, which may also import other Sass (SCSS) files.
- Any project that requires IE11 support for `ui/src` JavaScript code can enable it by setting the `es5: true` option to the `@apostrophecms/asset` module. Apostrophe produces separate builds for IE11 and modern browsers, so there is no loss of performance in modern browsers. Code is automatically compiled for IE11 using `babel` and missing language features are polyfilled using `core-js` so you can use promises, `async/await` and other standard modern JavaScript features.
- `ui/public` is still available for raw JavaScript and CSS files that should be pushed *as-is* to the browser. The best use of this feature is to deliver the output of your own custom webpack build, if you have one.
- Adds browser-side `editMode` flag that tracks the state of the current view (edit or preview), located at `window.apos.adminBar.editMode`.
- Support for automatic inline style attribute sanitization for Rich Text widgets.
- Adds text align controls for Rich Text widgets. The following tools are now supported as part of a rich text widget's `toolbar` property:
-- `alignLeft`
-- `alignRight`
-- `alignCenter`
-- `alignJustify`
- `@apostrophecms/express` module now supports the `trustProxy: true` option, allowing your reverse proxy server (such as nginx) to pass on the original hostname, protocol and client IP address.

### Fixes

* Unit tests passing again. Temporarily disabled npm audit checks as a source of critical failures owing to upstream issues with third-party packages which are not actually a concern in our use case.
* Fixed issues with the query builder code for relationships. These issues were introduced in beta 3 but did not break typical applications, except for displaying distinct choices for existing values of a relationship field.
* Checkbox field types can now be used as conditional fields.
* Tracks references to attachments correctly, and introduces a migration to address any attachments previously tracked as part of documents that merely have a relationship to the proper document, i.e. pages containing widgets that reference an image piece.
* Tracks the "previously published" version of a document as a legitimate reference to any attachments, so that they are not discarded and can be brought back as expected if "Undo Publish" is clicked.
* Reverse relationships work properly for published documents.
* Relationship subfields are now loaded properly when `reverseOf` is used.
* "Discard Draft" is available when appropriate in "Manage Pages" and "Manage Pieces."
* "Discard Draft" disables the "Submit Updates" button when working as a contributor.
* Relationship subfields can now be edited when selecting in the full "manage view" browser, as well as in the compact relationship field view which worked previously.
* Relationship subfields now respect the `def` property.
* Relationship subfields are restored if you deselect a document and then reselect it within a single editing experience, i.e. accidentally deselect and immediately reselect, for instance.
* A console warning when editing subfields for a new relationship was fixed.
* Field type `color`'s `format` option moved out of the UI options and into the general options object. Supported formats are "rgb", "prgb", "hex6", "hex3", "hex8", "name", "hsl", "hsv". Pass the `format` string like:
```js
myColorField: {
  type: 'color',
  label: 'My Color',
  options: {
    format: 'hsl'
  }
}
```
* Restored Vue dependency to using semantic versioning now that Vue 2.6.14 has been released with a fix for the bug that required us to pin 2.6.12.
* Nunjucks template loader is fully compatible with Linux in a development environment.
* Improved template performance by reusing template loaders.
* `min` and `max` work properly for both string-like and number-like fields.
* Negative numbers, leading minus and plus signs, and trailing periods are accepted in the right ways by appropriate field types.
* If a user is inadvertently inserted with no password, set a random password on the backend for safety. In tests it appears that login with a blank password was already forbidden, but this provides an additional level of certainty.
* `data.page` and `data.contextOptions` are now available in `widget.html` templates in most cases. Specifically, they are available when loading the page, (2) when a widget has just been inserted on the page, and (3) when a widget has just been edited and saved back to the page. However, bear in mind that these parameters are never available when a widget is being edited "out of context" via "Page Settings", via the "Edit Piece" dialog box, via a dialog box for a parent widget, etc. Your templates should be written to tolerate the absence of these parameters.
* Double slashes in the slug cannot be used to trick Apostrophe into serving as an open redirect (fix ported to 3.x from 2.92.0).
* The global doc respects the `def` property of schema fields when first inserted at site creation time.
* Fixed fragment keyword arguments being available when not a part of the fragment signature.

## 3.0.0-beta.3.1 - 2021-06-07

### Breaks
- This backwards compatibility break actually occurred in 3.0.0-beta.3 and was not documented at that time, but it is important to know that the following Rich Text tool names have been updated to match Tiptap2's convention:
-- `bullet_list` -> `bulletList`
-- `ordered_list` -> `orderedList`
-- `code_block` -> `codeBlock`
-- `horizontal_rule` -> `horizontalRule`

### Fixes

- Rich Text default tool names updated, no longer broken. Bug introduced in 3.0.0-beta.3.
- Fixed Rich Text's tool cascade to properly account for core defaults, project level defaults, and area-specific options.

## 3.0.0-beta.3 - 2021-06-03

### Security Fixes

The `nlbr` and `nlp` Nunjucks filters marked their output as safe to preserve the tags that they added, without first escaping their input, creating a CSRF risk. These filters have been updated to escape their input unless it has already been marked safe. No code changes are required to templates whose input to the filter is intended as plaintext, however if you were intentionally leveraging this bug to output unescaped HTML markup you will need to make sure your input is free of CSRF risks and then use the `| safe` filter before the `| nlbr` or `| nlp` filter.

### Adds

- Added the `ignoreUnusedFolderWarning` option for modules that intentionally might not be activated or inherited from in a particular startup.
- Better explanation of how to replace macros with fragments, in particular how to call the fragments with `{% render fragmentName(args) %}`.

### Fixes

- Temporarily pinned to Vue 2.6.12 to fix an issue where the "New" button in the piece manager modals disappeared. We think this is a bug in the newly released Vue 2.6.13 but we are continuing to research it.
- Updated dependencies on `sanitize-html` and `nodemailer` to new major versions, causing no bc breaks at the ApostropheCMS level. This resolved two critical vulnerabilities according to `npm audit`.
- Removed many unused dependencies.
- The data retained for "Undo Publish" no longer causes slug conflicts in certain situations.
- Custom piece types using `localized: false` or `autopublish: true,` as well as singleton types, now display the correct options on the "Save" dropdown.
- The "Save and View," "Publish and View" and/or "Save Draft and Preview" options now appear only if an appropriate piece page actually exists for the piece type.
- Duplicating a widget now properly assigns new IDs to all copied sub-widgets, sub-areas and array items as well.

- Added the `ignoreUnusedFolderWarning` option for modules that intentionally might not be activated or inherited from in a particular startup.
- If you refresh the page while previewing or editing, you will be returned to that same state.

### Notices

- Numerous `npm audit` vulnerability warnings relating to `postcss` 7.x were examined, however it was determined that these are based on the idea of a malicious SASS coder attempting to cause a denial of service. Apostrophe developers would in any case be able to contribute JavaScript as well and so are already expected to be trusted parties. This issue must be resolved upstream in packages including both `stylelint` and `vue-loader` which have considerable work to do before supporting `postcss` 8.x, and in any case public access to write SASS is not part of the attack surface of Apostrophe.

### Changes

- When logging out on a page that only exists in draft form, or a page with access controls, you are redirected to the home page rather than seeing a 404 message.

- Rich text editor upgraded to [tiptap 2.x beta](https://www.tiptap.dev) :tada:. On the surface not a lot has changed with the upgrade, but tiptap 2 has big improvements in terms of speed, composability, and extension support. [See the technical differences of tiptap 1 and 2 here](https://www.tiptap.dev/overview/upgrade-guide#reasons-to-upgrade-to-tiptap-2x)

## 3.0.0-beta.2 - 2021-05-21

### **Breaks**

- The `updateModified: false` option, formerly supported only by `apos.doc.update`, has been renamed to `setModified: false` and is now supported by `apos.doc.insert` as well. If explicitly set to false, the insert and update methods will leave the `modified` property alone, rather than trying to detect or infer whether a change has been made to the draft relative to the published version.
- The `permission` module no longer takes an `interestingTypes` option. Instead, doc type managers may set their `showPermissions` option to `true` to always be broken out separately in the permissions explorer, or explicitly set it to `false` to never be mentioned at all, even on a list of typical piece types that have the same permissions. This allows module creators to ship the right options with their modules rather than requiring the developer to hand-configure `interestingTypes`.
- When editing users, the permissions explorer no longer lists "submitted draft" as a piece type.
- Removed `apos.adminBar.group` method, which is unlikely to be needed in 3.x. One can group admin bar items into dropdowns via the `groups` option.
- Raw HTML is no longer permitted in an `apos.notify` message parameter. Instead, `options.buttons` is available. If present, it must be an array of objects with `type` and `label` properties. If `type` is `'event'` then that button object must have `name` and `data` properties, and when clicked the button will trigger an apos bus event of the given `name` with the provided `data` object. Currently `'event'` is the only supported value for `type`.

### Adds

- The name `@apostrophecms/any-page-type` is now accepted for relationships that should match any page. With this change, the doc type manager module name and the type name are now identical for all types in 3.x. However, for backwards compatibility `@apostrophecms/page` is still accepted. `apos.doc.getManager` will accept either name.
- Sets the project root-level `views` directory as the default fallback views directory. This is no longer a necessary configuration in projects unless they want to change it on the `@apostrophecms/template` option `viewsFolderFallback`.
- The new `afterAposScripts` nunjucks block allows for pushing markup after Apostrophe's asset bundle script tag, at the end of the body. This is a useful way to add a script tag for Webpack's hot reload capabilities in development while still ensuring that Apostrophe's utility methods are available first, like they are in production.
- An `uploadfs` option may be passed to the `@apostrophecms/asset` module, in order to pass options configuring a separate instance of `uploadfs` specifically for the static assets. The `@apostrophecms/uploadfs` module now exports a method to instantiate an uploadfs instance. The default behavior, in which user-uploaded attachments and static assets share a single instance of uploadfs, is unchanged. Note that asset builds never use uploadfs unless `APOS_UPLOADFS_ASSETS=1` is set in the environment.
- `AposButtonSplit` is a new UI component that combines a button with a context menu. Users can act on a primary action or change the button's function via menu button to the right of the button itself.
- Developers can now pass options to the `color` schema field by passing a `pickerOptions` object through your field. This allows for modifying/removing the default color palette, changing the resulting color format, and disabling various UI. For full set of options [see this example](https://github.com/xiaokaike/vue-color/blob/master/src/components/Sketch.vue)
- `AposModal` now emits a `ready` event when it is fully painted and can be interacted with by users or code.
- The video widget is now compatible with vimeo private videos when the domain is on the allowlist in vimeo.

### Changes

- You can now override the parked page definition for the home page without copying the entirety of `minimumPark` from the source code. Specifically, you will not lose the root archive page if you park the home page without explicitly parking the archive page as well. This makes it easier to choose your own type for the home page, in lieu of `@apostrophecms/home-page`.

### Fixes

- Piece types like users that have a slug prefix no longer trigger a false positive as being "modified" when you first click the "New" button.
- The `name` option to widget modules, which never worked in 3.x, has been officially removed. The name of the widget type is always the name of the module, with the `-widget` suffix removed.
- The home page and other parked pages should not immediately show as "pending changes."
- In-context editing works properly when the current browser URL has a hash (portion beginning with `#`), enabling the use of the hash for project-specific work. Thanks to [https://stepanjakl.com/](Štěpán Jákl) for reporting the issue.
- When present, the `apos.http.addQueryToUrl` method preserves the hash of the URL intact.
- The home page and other parked pages should not immediately show as "pending changes."
- The browser-side `apos.http.parseQuery` function now handles objects and arrays properly again.
- The in-context menu for documents has been refactored as a smart component that carries out actions on its own, eliminating a great deal of redundant code, props and events.
- Added additional retries when binding to the port in a dev environment.
- The "Submit" button in the admin bar updates properly to "Submitted" if the submission happens in the page settings modal.
- Skipping positional arguments in fragments now works as expected.
- The rich text editor now supports specifying a `styles` array with no `p` tags properly. A newly added rich text widget initially contains an element with the first style, rather than always a paragraph. If no styles are configured, a `p` tag is assumed. Thanks to Stepan Jakl for reporting the issue.

### Changes
- Editor modal's Save button (publish / save draft / submit) now updated to use the `AposSplitButton` component. Editors can choose from several follow-up actions that occur after save, including creating another piece of content of the same type, being taken to the in-context version of the document, or being returned to the manager. Editor's selection is saved in localstorage, creating a remembered preference per content type.

## 3.0.0-beta.1.1 - 2021-05-07

### Fixes

- A hotfix for an issue spotted in beta 1 in our demo: all previously published pages of sites migrated from early alpha releases had a "Draft" label until published again.

## 3.0.0-beta.1 - 2021-05-06

### **Breaks**

- Removes the `firstName` and `lastName` fields in user pieces.
- The query parameters `apos-refresh`, `apos-edit`, `apos-mode` and `apos-locale` are now `aposRefresh`, `aposEdit`, `aposMode`and `aposLocale`. Going forward all query parameters will be camelCase for consistency with query builders.

### Changes

- Archiving a page or piece deletes any outstanding draft in favor of archiving the last published version. Previously the behavior was effectively the opposite.
- "Publish Changes" button label has been changes to "Update".
- Draft mode is no longer the default view for published documents.
- The page and piece manager views now display the title, etc. of the published version of a document, unless that document only exists in draft form. However a label is also provided indicating if a newer draft is in progress.
- Notifications have been updated with a new visual display and animation style.

### **Adds**

- Four permissions roles are supported and enforced: guest, contributor, editor and admin. See the documentation for details. Pre-existing alpha users are automatically migrated to the admin role.
- Documents in managers now have context sensitive action menus that allow actions like edit, discard draft, archive, restore, etc.
- A fragment call may now have a body using `rendercall`, just like a macro call can have a body using `call`. In addition, fragments can now have named arguments, just like macros. Many thanks to Miro Yovchev for contributing this implementation.
- Major performance improvement to the `nestedModuleSubdirs` option.
- Updates URL fields and oEmbed URL requests to use the `httpsFix` option in launder's `url()` method.
- Documents receive a state label based on their document state (draft, pending, pending updates)
- Contributors can submit drafts for review ("Submit" versus "Submit Updates").
- Editors and admins can manage submitted drafts.
- Editors and admins can easily see the number of proposed changes awaiting their attention.
- Support for virtual piece types, such as submitted drafts, which in actuality manage more than one type of doc.
- Confirm modals now support a schema which can be assessed after confirmation.
- When archiving and restoring pages, editors can chose whether the action affects only this document or this document + children
- Routes support the `before` syntax, allowing routes that are added to Express prior to the routes or middleware of another module. The syntax `before: 'middleware:moduleName'` must be used to add the route prior to the middleware of `moduleName`. If `middleware:` is not used, the route is added before the routes of `moduleName`. Note that normally all middleware is added before all routes.
- A `url` property can now optionally be specified when adding middleware. By default all middleware is global.
- The pieces REST GET API now supports returning only a count of all matching pieces, using the `?count=1` query parameter.
- Admin bar menu items can now specify a custom Vue component to be used in place of `AposButton`.
- Sets `username` fields to follow the user `title` field to remove an extra step in user creation.
- Adds default data to the `outerLayoutBase.html` `<title>` tag: `data.piece.title or data.page.title`.
- Moves the core UI build task into the start up process. The UI build runs automatically when `NODE_ENV` is *not* 'production' and when:
    1. The build folder does not yet exist.
    2. The package.json file is newer than the existing UI build.
    3. You explicitly tell it to by setting the environment variable `CORE_DEV=1`
- The new `._ids(_idOrArrayOfIds)` query builder replaces `explicitOrder` and accepts an array of document `_id`s or a single one. `_id` can be used as a multivalued query parameter. Documents are returned in the order you specify, and just like with single-document REST GET requests, the locale of the `_id`s is overridden by the `aposMode` query parameter if present.
- The `.withPublished(true)` query builder adds a `_publishedDoc` property to each returned draft document that has a published equivalent. `withPublished=1` can be used as a query parameter. Note this is not the way to fetch only published documents. For that, use `.locale('en:published')` or similar.
- The server-side implementation of `apos.http.post` now supports passing a `FormData` object created with the `[form-data](https://www.npmjs.com/package/form-data)` npm module. This keeps the API parallel with the browser-side implementation and allows for unit testing the attachments feature, as well as uploading files to internal and external APIs from the server.
- `manuallyPublished` computed property moved to the `AposPublishMixin` for the use cases where that mixin is otherwise warranted.
- `columns` specified for a piece type's manage view can have a name that uses "dot notation" to access a subproperty. Also, for types that are localized, the column name can begin with `draft:` or `published:` to specifically display a property of the draft or published version of the document rather than the best available. When a prefix is not used, the property comes from the published version of the document if available, otherwise from the draft.
- For page queries, the `children` query builder is now supported in query strings, including the `depth` subproperty. For instance you could fetch `/api/v1/@apostrophecms/page/id-of-page?children=1` or `/api/v1/@apostrophecms/page/id-of-page?children[depth]=3`.
- Setting `APOS_LOG_ALL_QUERIES=1` now logs the projection, skip, limit and sort in addition to the criteria, which were previously logged.

### **Fixes**

- Fragments can now call other fragments, both those declared in the same file and those imported, just like macros calling other macros. Thanks to Miro Yovchev for reporting the issue.
- There was a bug that allowed parked properties, such as the slug of the home page, to be edited. Note that if you don't want a property of a parked page to be locked down forever you can use the `_defaults` feature of parked pages.
- A required field error no longer appears immediately when you first start creating a user.
- Vue warning in the pieces manager due to use of value rather than name of column as a Vue key. Thanks to Miro Yovchev for spotting the issue.
- "Save Draft" is not an appropriate operation to offer when editing users.
- Pager links no longer break due to `aposRefresh=1` when in edit mode. Also removed superfluous `append` query parameter from these.
- You may now intentionally clear the username and slug fields in preparation to type a new value. They do not instantly repopulate based on the title field when you clear them.
- Language of buttons, labels, filters, and other UI updated and normalized throughout.
- A contributor who enters the page tree dialog box, opens the editor, and selects "delete draft" from within the editor of an individual page now sees the page tree reflect that change right away.
- The page manager listens for content change events in general and its refresh mechanism is robust in possible situations where both an explicit refresh call and a content change event occur.
- Automatically retries once if unable to bind to the port in a dev environment. This helps with occasional `EADDRINUSE` errors during nodemon restarts.
- Update the current page's context bar properly when appropriate after actions such as "Discard Draft."
- The main archive page cannot be restored, etc. via the context menu in the page tree.
- The context menu and "Preview Draft" are both disabled while errors are present in the editor dialog box.
- "Duplicate" should lead to a "Publish" button, not an "Update" button, "Submit" rather than "Submit Update," etc.
- When you "Duplicate" the home page you should be able to set a slug for the new page (parked properties of parked pages should be editable when making a duplicate).
- When duplicating the home page, the suggested slug should not be `/` as only one page can have that slug at a time.
- Attention is properly called to a slug conflict if it exists immediately when the document is opened (such as making a copy where the suggested slug has already been used for another copy).
- "Preview Draft" never appears for types that do not use drafts.
- The toggle state of admin bar utility items should only be mapped to an `is-active` class if, like palette, they opt in with `toggle: true`
- Fixed unique key errors in the migrate task by moving the parking of parked pages to a new `@apostrophecms/migrate:after` event handler, which runs only after migrations, whether that is at startup (in dev) or at the end of the migration task (in production).
- UI does not offer "Archive" for the home page, or other archived pages.
- Notification checks and other polling requests now occur only when the tab is in the foreground, resolving a number of problems that masqueraded as other bugs when the browser hit its connection limit for multiple tabs on the same site.
- Parked pages are now parked immediately after database migrations are checked and/or run. In dev this still happens at each startup. In production this happens when the database is brand new and when the migration task is manually run.

## 3.0.0-alpha.7 - 2021-04-07

### Breaks

* The `trash` property has been renamed `archived`, and throughout the UI we refer to "archiving" and the "archive" rather than "move to trash" and the "trash can." A database migration is included to address this for existing databases. However, **if you set the minimumPark option, or used a boilerplate in which it is set,** you will need to **change the settings for the `parkedId: 'trash'` page to match those [currently found in the `minimumPark` option setting in the `@apostrophecms/page` source code](https://github.com/apostrophecms/apostrophe/blob/481252f9bd8f42b62648a0695105e6e9250810d3/modules/%40apostrophecms/page/index.js#L25-L32).

### Adds

* General UX and UI improvements to the experience of moving documents to and from the archive, formerly known as the trash.
* Links to each piece are available in the manage view when appropriate.
* Search is implemented in the media library.
* You can now pass core widgets a `className` option when configuring them as part of an area.
* `previewDraft` for pieces, adds a Preview Draft button on creation for quick in-context editing. Defaults to true.

### Changes

* Do not immediately redirect to new pages and pieces.
* Restored pieces now restore as unpublished drafts.
* Refactored the admin bar component for maintainability.
* Notification style updates

### Fixes

* Advisory lock no longer triggers an update to the modification timestamp of a document.
* Attempts to connect Apostrophe 3.x to an Apostrophe 2.x database are blocked to prevent content loss.
* "Save as Draft" is now available as soon as a new document is created.
* Areas nested in array schema fields can now be edited in context.
* When using `apos.image.first`, the alt attribute of the image piece is available on the returned attachment object as `._alt`. In addition, `_credit` and `_creditUrl` are available.
* Fixes relating to the editing of widgets in nested areas, both on the page and in the modal.
* Removed published / draft switch for unpublished drafts.
* "Publish Changes" appears only at appropriate times.
* Notifications moved from the bottom right of the viewport to the bottom center, fixing some cases of UI overlap.

## 3.0.0-alpha.6.1 - 2021-03-26

### Fixes

* Conditional fields (`if`) and the "following values" mechanism now work properly in array item fields.
* When editing "Page Settings" or a piece, the "publish" button should not be clickable if there are errors.

## 3.0.0-alpha.6 - 2021-03-24

### Adds
* You can "copy" a page or a piece via the ⠇ menu.
* When moving the current page or piece to the trash, you are taken to the home page.
* `permissions: false` is supported for piece and page insert operations.
* Adds note to remove deprecated `allowedInChooser` option on piece type filters.
* UX improvement: "Move to Trash" and "Restore" buttons added for pieces, replacing the boolean field. You can open a piece that is in the trash in a read-only way in order to review it and click "Restore."
* Advisory lock support has been completed for all content types, including on-page, in-context editing. This prevents accidental conflicts between editors.
* Image widgets now accept a `size` context option from the template, which can be used to avoid sending a full-width image for a very small placement.
* Additional improvements.

### Fixes
* Fixes error from missing `select` method in `AposPiecesManager` component.
* No more migration messages at startup for brand-new sites.
* `max` is now properly implemented for relationships when using the manager dialog box as a chooser.
* "Trash" filter now displays its state properly in the piece manager dialog box.
* Dragging an image to the media library works reliably.
* Infinite loop warning when editing page titles has been fixed.
* Users can locate the tab that still contains errors when blocked from saving a piece due to schema field errors.
* Calling `insert` works properly in the `init` function of a module.
* Additional fixes.

### Breaks

* Apostrophe's instance of `uploadfs` has moved from `apos.attachment.uploadfs` to `apos.uploadfs`. The `uploadfs` configuration option has similarly moved from the `@apostrophecms/attachment` module to the `@apostrophecms/uploadfs` module. `imageSizes` is still an option to `@apostrophecms/attachment`.

## 3.0.0-alpha.5 - 2021-02-11

* Conditional fields are now supported via the new `if` syntax. The old 2.x `showFields` feature has been replaced with `if: { ... }`.
* Adds the option to pass context options to an area for its widgets following the `with` keyword. Context options for widgets not in that area (or that don't exist) are ignored. Syntax: `{% area data.page, 'areaName' with { '@apostrophecms/image: { size: 'full' } } %}`.
* Advisory locking has been implemented for in-context editing, including nested contexts like the palette module. Advisory locking has also been implemented for the media manager, completing the advisory locking story.
* Detects many common configuration errors at startup.
* Extends `getBrowserData` in `@apostrophecms/doc-type` rather than overwriting the method.
* If a select element has no default, but is required, it should default to the first option. The select elements appeared as if this were the case, but on save you would be told to make a choice, forcing you to change and change back. This has been fixed.
* Removes 2.x piece module option code, including for `contextual`, `manageViews`, `publishMenu`, and `contextMenu`.
* Removes admin bar module options related to 2.x slide-out UI: `openOnLoad`, `openOnHomepageLoad`, `closeDelay`.
* Fixed a bug that allowed users to appear to be in edit mode while looking at published content in certain edge cases.
* The PATCH API for pages can now infer the correct _id in cases where the locale is specified in the query string as an override, just like other methods.
* Check permissions for the delete and publish operations.
* Many bug fixes.

### Breaks
* Changes the `piecesModuleName` option to `pieceModuleName` (no "s") in the `@apostrophecms/piece-page-type` module. This feature is used only when you have two or more piece page types for the same piece type.

## 3.0.0-alpha.4.2 - 2021-01-27

* The `label` option is no longer required for widget type modules. This was already true for piece type and page type modules.
* Ability to namespace asset builds. Do not push asset builds to uploadfs unless specified.

### Breaking changes

* Removes the `browser` module option, which was only used by the rich text widget in core. All browser data should now be added by extending or overriding `getBrowserData` in a module. Also updates `getComponentName` to reference `options.components` instead of `options.browser.components`.

## 3.0.0-alpha.4.1

* Hotfix: the asset module now looks for a `./release-id` file (relative to the project), not a `./data/release-id` file, because `data` is not a deployed folder and the intent of `release-id` is to share a common release identifier between the asset build step and the deployed instances.

## 3.0.0-alpha.4

* **"Fragments" have been added to the Apostrophe template API, as an alternative to Nunjucks' macros, to fully support areas and async components.** [See the A3 alpha documentation](https://a3.docs.apos.dev/guide/widgets-and-templates/fragments.html) for instructions on how to use this feature.
* **CSS files in the `ui/public` subdirectory of any module are now bundled and pushed to the browser.** This allows you to efficiently deliver your CSS assets, just as you can deliver JS assets in `ui/public`. Note that these assets must be browser-ready JS and CSS, so it is customary to use your own webpack build to generate them. See [the a3-boilerplate project](https://github.com/apostrophecms/a3-boilerplate) for an example, especially `webpack.config.js`.
* **More support for rendering HTML in REST API requests.** See the `render-areas` query parameter in [piece and page REST API documentation](https://a3.docs.apos.dev/reference/api/pieces.html#get-api-v1-piece-name).
* **Context bar takeover capability,** for situations where a secondary document should temporarily own the undo/redo/publish UI.
* **Unpublished pages in the tree** are easier to identify
* **Range fields** have been added.
* **Support for npm bundles is back.** It works just like in 2.x, but the property is `bundle`, not `moogBundle`. Thanks to Miro Yovchev.

### Breaking changes

* **A3 now uses webpack 5.** For now, **due to a known issue with vue-loader, your own project must also be updated to use webpack 5.** The a3-boilerplate project has been updated accordingly, so you may refer to [the a3-boilerplate project](https://github.com/apostrophecms/a3-boilerplate) for an example of the changes to be made, notably in `webpack.config.js` and `package.json`. We are in communication with upstream developers to resolve the issue so that projects and apostrophe core can use different major versions of webpack.

## 3.0.0-alpha.3

Third alpha release of 3.x. Introduced draft mode and the "Publish Changes" button.

## 3.0.0-alpha.2

Second alpha release of 3.x. Introduced a distinct "edit" mode.

## 3.0.0-alpha.1

First alpha release of 3.x.<|MERGE_RESOLUTION|>--- conflicted
+++ resolved
@@ -9,13 +9,10 @@
 * Takes care of an edge case where Media Manager would duplicate search results.
 * Modules can now have a `before: "module-name"` property in their configuration to run (initialization) before another module.
 * Adds AI-generated missing translations
-<<<<<<< HEAD
-* Add a postcss plugin to handle `vh` and `vw` values on breakpoint preview mode.
-=======
 * Adds the mobile preview dropdown for non visibles breakpoints. Uses the new `shortcut` property to display breakpoints out of the dropdown.
 * Adds possibility to have two icons in a button.
 * Adds a `isActive` state to context menu items. Also adds possibility to add icons to context menu items.
->>>>>>> 63022363
+* Add a postcss plugin to handle `vh` and `vw` values on breakpoint preview mode.
 
 ### Fixes
 
