# Changelog

## UNRELEASED

### Adds

* The `context-editing` apostrophe admin UI bus event can now take a boolean parameter, explicitly indicating whether the user is actively typing or performing a similar active manipulation of controls right now. If a boolean parameter is not passed, the existing 1100-millisecond debounced timeout is used.
* Adds 'no-search' modifier to relationship fields as a UI simplification option.
* Fields can now have their own `modifiers` array. This is combined with the schema modifiers, allowing for finer grained control of field rendering.

### Fixes

* Fixed missing translation for "New Piece" option on the "more" menu of the piece manager, seen when using it as a chooser.
* Piece types with relationships to multiple other piece types may now be configured in any order, relative to the other piece types. This sometimes appeared to be a bug in reverse relationships.
* Code at the project level now overrides code found in modules that use `improve` for the same module name. For example, options set by the `@apostrophecms/seo-global` improvement that ships with `@apostrophecms/seo` can now be overridden at project level by `/modules/@apostrophecms/global/index.js` in the way one would expect.

### Changes

* No longer logs a warning about no users if `testModule` is true on the app.

## 3.5.0 - 2021-09-23

### Fixes

* Array input component edit button label is now propertly localized.

## UNRELEASED

### Fixes

* Pinned dependency on `vue-material-design-icons` to fix `apos-build.js` build error in production.
* The file size of uploaded media is visible again when selected in the editor, and media information such as upload date, dimensions and file size is now properly localized.
* Fixes moog error messages to reflect the recommended pattern of customization functions only taking `self` as an argument.
* Rich Text widgets now instantiate with a valid element from the `styles` option rather than always starting with an unclassed `<p>` tag.
* Since version 3.2.0, apostrophe modules to be loaded via npm must appear as explicit npm dependencies of the project. This is a necessary security and stability improvement, but it was slightly too strict. Starting with this release, if the project has no `package.json` in its root directory, the `package.json` in the closest ancestor directory is consulted.
* Fixes a bug where having no project modules directory would throw an error. This is primarily a concern for module unit tests where there are no additional modules involved.
* `css-loader` now ignores `url()` in css files inside `assets` so that paths are left intact, i.e. `url(/images/file.svg)` will now find a static file at `/public/images/file.svg` (static assets in `/public` are served by `express.static`). Thanks to Matic Tersek.
* Restored support for clicking on a "foreign" area, i.e. an area displayed on the page whose content comes from a piece, in order to edit it in an appropriate way.
* Apostrophe module aliases and the data attached to them are now visible immediately to `ui/src/index.js` JavaScript code, i.e. you can write `apos.alias` where `alias` matches the `alias` option configured for that module. Previously one had to write `apos.modules['module-name']` or wait until next tick. However, note that most modules do not push any data to the browser when a user is not logged in. You can do so in a custom module by calling `self.enableBrowserData('public')` from `init` and implementing or extending the `getBrowserData(req)` method (note that page, piece and widget types already have one, so it is important to extend in those cases).
* `options.testModule` works properly when implementing unit tests for an npm module that is namespaced.

### Changes

* Cascade grouping (e.g., grouping fields) will now concatenate a group's field name array with the field name array of an existing group of the same name. Put simply, if a new piece module adds their custom fields to a `basics` group, that field will be added to the default `basics` group fields. Previously the new group would have replaced the old, leaving inherited fields in the "Ungrouped" section.
* AposButton's `block` modifier now less login-specific

### Adds

<<<<<<< HEAD
* Adds a Slovak localization file. Activate the `sk` locale to use this. Many thanks to [Michael Huna](https://github.com/Miselrkba) for the contribution.
* If `options.testModule` on the app is a string it will be used as an npm namespace when creating a symlink test module.
=======
>>>>>>> bb88f937
* Rich Text widget's styles support a `def` property for specifying the default style the editor should instantiate with.
* A more helpful error message if a field of type `area` is missing its `options` property.

## 3.4.1 - 2021-09-13

No changes. Publishing to correctly mark the latest 3.x release as "latest" in npm.

## 3.4.0 - 2021-09-13

### Security

* Changing a user's password or marking their account as disabled now immediately terminates any active sessions or bearer tokens for that user. Thanks to Daniel Elkabes for pointing out the issue. To ensure all sessions have the necessary data for this, all users logged in via sessions at the time of this upgrade will need to log in again.
* Users with permission to upload SVG files were previously able to do so even if they contained XSS attacks. In Apostrophe 3.x, the general public so far never has access to upload SVG files, so the risk is minor but could be used to phish access from an admin user by encouraging them to upload a specially crafted SVG file. While Apostrophe typically displays SVG files using the `img` tag, which ignores XSS vectors, an XSS attack might still be possible if the image were opened directly via the Apostrophe media library's convenience link for doing so. All SVG uploads are now sanitized via DOMPurify to remove XSS attack vectors. In addition, all existing SVG attachments not already validated are passed through DOMPurify during a one-time migration.

### Fixes

* The `apos.attachment.each` method, intended for migrations, now respects its `criteria` argument. This was necessary to the above security fix.
* Removes a lodash wrapper around `@apostrophecms/express` `bodyParser.json` options that prevented adding custom options to the body parser.
* Uses `req.clone` consistently when creating a new `req` object with a different mode or locale for localization purposes, etc.
* Fixes bug in the "select all" relationship chooser UI where it selected unpublished items.
* Fixes bug in "next" and "previous" query builders.
* Cutting and pasting widgets now works between locales that do not share a hostname, provided that you switch locales after cutting (it does not work between tabs that are already open on separate hostnames).
* The `req.session` object now exists in task `req` objects, for better compatibility. It has no actual persistence.
* Unlocalized piece types, such as users, may now be selected as part of a relationship when browsing.
* Unpublished localized piece types may not be selected via the autocomplete feature of the relationship input field, which formerly ignored this requirement, although the browse button enforced it.
* The server-side JavaScript and REST APIs to delete pieces now work properly for pieces that are not subject to either localization or draft/published workflow at all the (`localize: false` option). UI for this is under discussion, this is just a bug fix for the back end feature which already existed.
* Starting in version 3.3.1, a newly added image widget did not display its image until the page was refreshed. This has been fixed.
* A bug that prevented Undo operations from working properly and resulted in duplicate widget _id properties has been fixed.
* A bug that caused problems for Undo operations in nested widgets, i.e. layout or multicolumn widgets, has been fixed.
* Duplicate widget _id properties within the same document are now prevented on the server side at save time.
* Existing duplicate widget _id properties are corrected by a one-time migration.

### Adds

* Adds a linter to warn in dev mode when a module name include a period.
* Lints module names for `apostrophe-` prefixes even if they don't have a module directory (e.g., only in `app.js`).
* Starts all `warnDev` messages with a line break and warning symbol (⚠️) to stand out in the console.
* `apos.util.onReady` aliases `apos.util.onReadyAndRefresh` for brevity. The `apos.util.onReadyAndRefresh` method name will be deprecated in the next major version.
* Adds a developer setting that applies a margin between parent and child areas, allowing developers to change the default spacing in nested areas.

### Changes

* Removes the temporary `trace` method from the `@apostrophecms/db` module.
* Beginning with this release, the `apostrophe:modulesReady` event has been renamed `apostrophe:modulesRegistered`, and the `apostrophe:afterInit` event has been renamed `apostrophe:ready`. This better reflects their actual roles. The old event names are accepted for backwards compatibility. See the documentation for more information.
* Only autofocuses rich text editors when they are empty.
* Nested areas now have a vertical margin applied when editing, allowing easier access to the parent area's controls.

## 3.3.1 - 2021-09-01

### Fixes

* In some situations it was possible for a relationship with just one selected document to list that document several times in the returned result, resulting in very large responses.
* Permissions roles UI localized correctly.
* Do not crash on startup if users have a relationship to another type. This was caused by the code that checks whether any users exist to present a warning to developers. That code was running too early for relationships to work due to event timing issues.

## 3.3.0 - 2021-08-30

### Fixes

* Addresses the page jump when using the in-context undo/redo feature. The page will immediately return users to their origin scroll position after the content refreshes.
* Resolves slug-related bug when switching between images in the archived view of the media manager. The slug field was not taking into account the double slug prefix case.
* Fixes migration task crash when parking new page. Thanks to [Miro Yovchev](https://www.corllete.com/) for this fix.
* Fixes incorrect month name in `AposCellDate`, which can be optionally used in manage views of pieces. Thanks to [Miro Yovchev](https://www.corllete.com/) for this fix.

### Adds

* This version achieves localization (l10n) through a rich set of internationalization (i18n) features. For more information, [see the documentation](https://v3.docs.apostrophecms.org/).
* There is support for both static string localization and dynamic content localization.
* The home page, other parked pages, and the global document are automatically replicated to all configured locales at startup. Parked properties are refreshed if needed. Other pages and pieces are replicated if and when an editor chooses to do so.
* An API route has been added for voluntary replication, i.e. when deciding a document should exist in a second locale, or desiring to overwrite the current draft contents in locale `B` with the draft contents of locale `A`.
* Locales can specify `prefix` and `hostname` options, which are automatically recognized by middleware that removes the prefix dynamically where appropriate and sets `req.locale`. In 3.x this works more like the global site `prefix` option. This is a departure from 2.x which stored the prefix directly in the slug, creating maintenance issues.
* Locales are stateless: they are never recorded in the session. This eliminates many avenues for bugs and bad SEO. However, this also means the developer must fully distinguish them from the beginning via either `prefix` or `hostname`. A helpful error message is displayed if this is not the case.
* Switching locales preserves the user's editing session even if on separate hostnames. To enable this, if any locales have hostnames, all configured locales must have hostnames and/or baseUrl must be set for those that don't.
* An API route has been added to discover the locales in which a document exists. This provides basic information only for performance (it does not report `title` or `_url`).
* Editors can "localize" documents, copying draft content from one locale to another to create a corresponding document in a different locale. For convenience related documents, such as images and other pieces directly referenced by the document's structure, can be localized at the same time. Developers can opt out of this mechanism for a piece type entirely, check the box by default for that type, or leave it as an "opt-in" choice.
* The `@apostrophecms/i18n` module now uses `i18next` to implement static localization. All phrases in the Vue-based admin UI are passed through `i18next` via `this.$t`, and `i18next` is also available via `req.t()` in routes and `__t()` in templates. Apostrophe's own admin UI phrases are in the `apostrophe` namespace for a clean separation. An array of locale codes, such as `en` or `fr` or `en-au`, can be specified using the `locales` option to the `@apostrophecms/i18n` module. The first locale is the default, unless the `defaultLocale` option is set. If no locales are set, the locale defaults to `en`. The `i18next-http-middleware` locale guesser is installed and will select an available locale if possible, otherwise it will fall back to the default.
* In the admin UI, `v-tooltip` has been extended as `v-apos-tooltip`, which passes phrases through `i18next`.
* Developers can link to alternate locales by iterating over `data.localizations` in any page template. Each element always has `locale`, `label` and `homePageUrl` properties. Each element also has an `available` property (if true, the current context document is available in that locale), `title` and a small number of other document properties are populated, and `_url` redirects to the context document in that locale. The current locale is marked with `current: true`.
* To facilitate adding interpolated values to phrases that are passed as a single value through many layers of code, the `this.$t` helper provided in Vue also accepts an object argument with a `key` property. Additional properties may be used for interpolation.
* `i18next` localization JSON files can be added to the `i18n` subdirectory of *any* module, as long as its `i18n` option is set. The `i18n` object may specify `ns` to give an `i18next` namespace, otherwise phrases are in the default namespace, used when no namespace is specified with a `:` in an `i18next` call. The default namespace is yours for use at project level. Multiple modules may contribute to the same namespace.
* If `APOS_DEBUG_I18N=1` is set in the environment, the `i18next` debug flag is activated. For server-side translations, i.e. `req.t()` and `__t()`, debugging output will appear on the server console. For browser-side translations in the Vue admin UI, debugging output will appear in the browser console.
* If `APOS_SHOW_I18N=1` is set in the environment, all phrases passed through `i18next` are visually marked, to make it easier to find those that didn't go through `i18next`. This does not mean translations actually exist in the JSON files. For that, review the output of `APOS_DEBUG_I18N=1`.
* There is a locale switcher for editors.
* There is a backend route to accept a new locale on switch.
* A `req.clone(properties)` method is now available. This creates a clone of the `req` object, optionally passing in an object of properties to be set. The use of `req.clone` ensures the new object supports `req.get` and other methods of a true `req` object. This technique is mainly used to obtain a new request object with the same privileges but a different mode or locale, i.e. `mode: 'published'`.
* Fallback wrappers are provided for the `req.__()`, `res.__()` and `__()` localization helpers, which were never official or documented in 3.x but may be in use in projects ported from 2.x. These wrappers do not localize but do output the input they are given along with a developer warning. You should migrate them to use `req.t()` (in server-side javascript) or `__t()` (Nunjucks templates).

### Changes

* Bolsters the CSS that backs Apostrophe UI's typography to help prevent unintended style leaks at project-level code.
* Removes the 2.x series changelog entries. They can be found in the 2.0 branch in Github.

## 3.2.0 - 2021-08-13

### Fixes

* `req.hostname` now works as expected when `trustProxy: true` is passed to the `@apostrophecms/express` module.
* Apostrophe loads modules from npm if they exist there and are configured in the `modules` section of `app.js`. This was always intended only as a way to load direct, intentional dependencies of your project. However, since npm "flattens" the dependency tree, dependencies of dependencies that happen to have the same name as a project-level Apostrophe module could be loaded by default, crashing the site or causing unexpected behavior. So beginning with this release, Apostrophe scans `package.json` to verify an npm module is actually a dependency of the project itself before attempting to load it as an Apostrophe module.
* Fixes the reference to sanitize-html defaults in the rich text widget.
* Fixes the `toolbarToAllowedStyles` method in the rich text widget, which was not returning any configuration.
* Fixes the broken text alignment in rich text widgets.
* Adds a missing npm dependency on `chokidar`, which Apostrophe and Nunjucks use for template refreshes. In most environments this worked anyway due to an indirect dependency via the `sass` module, but for stability Apostrophe should depend directly on any npm module it uses.
* Fixes the display of inline range inputs, notably broken when using Palette
* Fixes occasional unique key errors from migrations when attempting to start up again with a site that experienced a startup failure before inserting its first document.
* Requires that locale names begin with a letter character to ensure order when looping over the object entries.
* Unit tests pass in MongoDB 5.x.

### Adds
* Adds Cut and Paste to area controls. You can now Cut a widget to a virtual clipboard and paste it in suitable areas. If an area
can include the widget on the clipboard, a special Clipboard widget will appear in area's Add UI. This works across pages as well.

### Changes
* Apostrophe's Global's UI (the @apostrophecms/global singleton has moved from the admin bar's content controls to
the admin utility tray under a cog icon.
* The context bar's document Edit button, which was a cog icon, has been rolled into the doc's context menu.

## 3.1.3 - 2021-07-16

### Fixes

* Hotfix for an incompatibility between `vue-loader` and `webpack` 5.45.0 which causes a crash at startup in development, or asset build time in production. We have temporarily pinned our dependency to `webpack` 5.44.x. We are [contributing to the discussion around the best long-term fix for vue-loader](https://github.com/vuejs/vue-loader/issues/1854).

## 3.1.2 - 2021-07-14

### Changes

* Removes an unused method, `mapMongoIdToJqtreeId`, that was used in A2 but is no longer relevant.
* Removes deprecated and non-functional steps from the `edit` method in the `AposDocsManager.vue` component.
* Legacy migrations to update 3.0 alpha and 3.0 beta sites to 3.0 stable are still in place, with no functional changes, but have been relocated to separate source files for ease of maintenance. Note that this is not a migration path for 2.x databases. Tools for that are forthcoming.

## 3.1.1 - 2021-07-08

### Fixes

* Two distinct modules may each have their own `ui/src/index.scss` file, similar to the fix already applied to allow multiple `ui/src/index.js` files.

## 3.1.0 - 2021-06-30

### Fixes

* Corrects a bug that caused Apostrophe to rebuild the admin UI on every nodemon restart, which led to excessive wait times to test new code. Now this happens only when `package-lock.json` has been modified (i.e. you installed a new module that might contain new Apostrophe admin UI code). If you are actively developing Apostrophe admin UI code, you can opt into rebuilding all the time with the `APOS_DEV=1` environment variable. In any case, `ui/src` is always rebuilt in a dev environment.
* Updates `cheerio`, `deep-get-set`, and `oembetter` versions to resolve vulnerability warnings.
* Modules with a `ui/src` folder, but no other content, are no longer considered "empty" and do not generate a warning.
* Pushing a secondary context document now always results in entry to draft mode, as intended.
* Pushing a secondary context document works reliably, correcting a race condition that could cause the primary document to remain in context in some cases if the user was not already in edit mode.

### Changes

* Deprecates `self.renderPage` method for removal in next major version.
* Since `ui/src/index.js` files must export a function to avoid a browser error in production which breaks the website experience, we now detect this at startup and throw a more helpful error to prevent a last-minute discovery in production.

## 3.0.1 - 2021-06-17

### Fixes

* Fixes an error observed in the browser console when using more than one `ui/src/index.js` file in the same project. Using more than one is a good practice as it allows you to group frontend code with an appropriate module, or ship frontend code in an npm module that extends Apostrophe.
* Migrates all of our own frontend players and utilities from `ui/public` to `ui/src`, which provides a robust functional test of the above.
* Executes `ui/src` imports without waiting for next tick, which is appropriate as we have positioned it as an alternative to `ui/public` which is run without delay.

## 3.0.0 - 2021-06-16

### Breaks

* Previously our `a3-boilerplate` project came with a webpack build that pushed code to the `ui/public` folder of an `asset` module. Now the webpack build is not needed because Apostrophe takes care of compiling `ui/src` for us. This is good! However, **if you are transitioning your project to this new strategy, you will need to remove the `modules/asset/ui/public` folder from your project manually** to ensure that webpack-generated code originally intended for webpack-dev-server does not fail with a `publicPath` error in the console.
* The `CORE_DEV=1` environment setting has been changed to `APOS_DEV=1` because it is appropriate for anyone who is actively developing custom Apostrophe admin UI using `ui/apos` folders in their own modules.
* Apostrophe now uses Dart Sass, aka the `sass` npm module. The `node-sass` npm module has been deprecated by its authors for some time now. Most existing projects will be unaffected, but those writing their own Apostrophe UI components will need to change any `/deep/` selectors to `::v-deep` and consider making other Dart Sass updates as well. For more information see the [Dart Sass documentation](https://sass-lang.com/dart-sass). Those embracing the new `ui/src` feature should also bear in mind that Dart Sass is being used.

### Changes

* Relationship ids are now stored as aposDocIds (without the locale and mode part). The appropriate locale and mode are known from the request. This allows easy comparison and copying of these properties across locales and fixes a bug with reverse relationships when publishing documents. A migration has been added to take care of this conversion on first startup.
- The `attachment` field type now correctly limits file uploads by file type when using the `fileGroup` field option.
- Uploading SVG files is permitted in the Media Library by default.

### Adds

- Apostrophe now enables you to ship frontend JavaScript and Sass (using the SCSS syntax) without your own webpack configuration.
- Any module may contain modern JavaScript in a `ui/src/index.js` file, which may use `import` to bring in other files in the standard way. Note that **`ui/src/index.js must export a function`**. These functions are called for you in the order modules are initialized.
- Any module may contain a Sass (SCSS) stylesheet in a `ui/src/index.scss` file, which may also import other Sass (SCSS) files.
- Any project that requires IE11 support for `ui/src` JavaScript code can enable it by setting the `es5: true` option to the `@apostrophecms/asset` module. Apostrophe produces separate builds for IE11 and modern browsers, so there is no loss of performance in modern browsers. Code is automatically compiled for IE11 using `babel` and missing language features are polyfilled using `core-js` so you can use promises, `async/await` and other standard modern JavaScript features.
- `ui/public` is still available for raw JavaScript and CSS files that should be pushed *as-is* to the browser. The best use of this feature is to deliver the output of your own custom webpack build, if you have one.
- Adds browser-side `editMode` flag that tracks the state of the current view (edit or preview), located at `window.apos.adminBar.editMode`.
- Support for automatic inline style attribute sanitization for Rich Text widgets.
- Adds text align controls for Rich Text widgets. The following tools are now supported as part of a rich text widget's `toolbar` property:
-- `alignLeft`
-- `alignRight`
-- `alignCenter`
-- `alignJustify`
- `@apostrophecms/express` module now supports the `trustProxy: true` option, allowing your reverse proxy server (such as nginx) to pass on the original hostname, protocol and client IP address.

### Fixes

* Unit tests passing again. Temporarily disabled npm audit checks as a source of critical failures owing to upstream issues with third-party packages which are not actually a concern in our use case.
* Fixed issues with the query builder code for relationships. These issues were introduced in beta 3 but did not break typical applications, except for displaying distinct choices for existing values of a relationship field.
* Checkbox field types can now be used as conditional fields.
* Tracks references to attachments correctly, and introduces a migration to address any attachments previously tracked as part of documents that merely have a relationship to the proper document, i.e. pages containing widgets that reference an image piece.
* Tracks the "previously published" version of a document as a legitimate reference to any attachments, so that they are not discarded and can be brought back as expected if "Undo Publish" is clicked.
* Reverse relationships work properly for published documents.
* Relationship subfields are now loaded properly when `reverseOf` is used.
* "Discard Draft" is available when appropriate in "Manage Pages" and "Manage Pieces."
* "Discard Draft" disables the "Submit Updates" button when working as a contributor.
* Relationship subfields can now be edited when selecting in the full "manage view" browser, as well as in the compact relationship field view which worked previously.
* Relationship subfields now respect the `def` property.
* Relationship subfields are restored if you deselect a document and then reselect it within a single editing experience, i.e. accidentally deselect and immediately reselect, for instance.
* A console warning when editing subfields for a new relationship was fixed.
* Field type `color`'s `format` option moved out of the UI options and into the general options object. Supported formats are "rgb", "prgb", "hex6", "hex3", "hex8", "name", "hsl", "hsv". Pass the `format` string like:
```js
myColorField: {
  type: 'color',
  label: 'My Color',
  options: {
    format: 'hsl'
  }
}
```
* Restored Vue dependency to using semantic versioning now that Vue 2.6.14 has been released with a fix for the bug that required us to pin 2.6.12.
* Nunjucks template loader is fully compatible with Linux in a development environment.
* Improved template performance by reusing template loaders.
* `min` and `max` work properly for both string-like and number-like fields.
* Negative numbers, leading minus and plus signs, and trailing periods are accepted in the right ways by appropriate field types.
* If a user is inadvertently inserted with no password, set a random password on the backend for safety. In tests it appears that login with a blank password was already forbidden, but this provides an additional level of certainty.
* `data.page` and `data.contextOptions` are now available in `widget.html` templates in most cases. Specifically, they are available when loading the page, (2) when a widget has just been inserted on the page, and (3) when a widget has just been edited and saved back to the page. However, bear in mind that these parameters are never available when a widget is being edited "out of context" via "Page Settings", via the "Edit Piece" dialog box, via a dialog box for a parent widget, etc. Your templates should be written to tolerate the absence of these parameters.
* Double slashes in the slug cannot be used to trick Apostrophe into serving as an open redirect (fix ported to 3.x from 2.92.0).
* The global doc respects the `def` property of schema fields when first inserted at site creation time.
* Fixed fragment keyword arguments being available when not a part of the fragment signature.

## 3.0.0-beta.3.1 - 2021-06-07

### Breaks
- This backwards compatibility break actually occurred in 3.0.0-beta.3 and was not documented at that time, but it is important to know that the following Rich Text tool names have been updated to match Tiptap2's convention:
-- `bullet_list` -> `bulletList`
-- `ordered_list` -> `orderedList`
-- `code_block` -> `codeBlock`
-- `horizontal_rule` -> `horizontalRule`

### Fixes

- Rich Text default tool names updated, no longer broken. Bug introduced in 3.0.0-beta.3.
- Fixed Rich Text's tool cascade to properly account for core defaults, project level defaults, and area-specific options.

## 3.0.0-beta.3 - 2021-06-03

### Security Fixes

The `nlbr` and `nlp` Nunjucks filters marked their output as safe to preserve the tags that they added, without first escaping their input, creating a CSRF risk. These filters have been updated to escape their input unless it has already been marked safe. No code changes are required to templates whose input to the filter is intended as plaintext, however if you were intentionally leveraging this bug to output unescaped HTML markup you will need to make sure your input is free of CSRF risks and then use the `| safe` filter before the `| nlbr` or `| nlp` filter.

### Adds

- Added the `ignoreUnusedFolderWarning` option for modules that intentionally might not be activated or inherited from in a particular startup.
- Better explanation of how to replace macros with fragments, in particular how to call the fragments with `{% render fragmentName(args) %}`.

### Fixes

- Temporarily pinned to Vue 2.6.12 to fix an issue where the "New" button in the piece manager modals disappeared. We think this is a bug in the newly released Vue 2.6.13 but we are continuing to research it.
- Updated dependencies on `sanitize-html` and `nodemailer` to new major versions, causing no bc breaks at the ApostropheCMS level. This resolved two critical vulnerabilities according to `npm audit`.
- Removed many unused dependencies.
- The data retained for "Undo Publish" no longer causes slug conflicts in certain situations.
- Custom piece types using `localized: false` or `autopublish: true,` as well as singleton types, now display the correct options on the "Save" dropdown.
- The "Save and View," "Publish and View" and/or "Save Draft and Preview" options now appear only if an appropriate piece page actually exists for the piece type.
- Duplicating a widget now properly assigns new IDs to all copied sub-widgets, sub-areas and array items as well.

- Added the `ignoreUnusedFolderWarning` option for modules that intentionally might not be activated or inherited from in a particular startup.
- If you refresh the page while previewing or editing, you will be returned to that same state.

### Notices

- Numerous `npm audit` vulnerability warnings relating to `postcss` 7.x were examined, however it was determined that these are based on the idea of a malicious SASS coder attempting to cause a denial of service. Apostrophe developers would in any case be able to contribute JavaScript as well and so are already expected to be trusted parties. This issue must be resolved upstream in packages including both `stylelint` and `vue-loader` which have considerable work to do before supporting `postcss` 8.x, and in any case public access to write SASS is not part of the attack surface of Apostrophe.

### Changes

- When logging out on a page that only exists in draft form, or a page with access controls, you are redirected to the home page rather than seeing a 404 message.

- Rich text editor upgraded to [tiptap 2.x beta](https://www.tiptap.dev) :tada:. On the surface not a lot has changed with the upgrade, but tiptap 2 has big improvements in terms of speed, composability, and extension support. [See the technical differences of tiptap 1 and 2 here](https://www.tiptap.dev/overview/upgrade-guide#reasons-to-upgrade-to-tiptap-2x)

## 3.0.0-beta.2 - 2021-05-21

### **Breaks**

- The `updateModified: false` option, formerly supported only by `apos.doc.update`, has been renamed to `setModified: false` and is now supported by `apos.doc.insert` as well. If explicitly set to false, the insert and update methods will leave the `modified` property alone, rather than trying to detect or infer whether a change has been made to the draft relative to the published version.
- The `permission` module no longer takes an `interestingTypes` option. Instead, doc type managers may set their `showPermissions` option to `true` to always be broken out separately in the permissions explorer, or explicitly set it to `false` to never be mentioned at all, even on a list of typical piece types that have the same permissions. This allows module creators to ship the right options with their modules rather than requiring the developer to hand-configure `interestingTypes`.
- When editing users, the permissions explorer no longer lists "submitted draft" as a piece type.
- Removed `apos.adminBar.group` method, which is unlikely to be needed in 3.x. One can group admin bar items into dropdowns via the `groups` option.
- Raw HTML is no longer permitted in an `apos.notify` message parameter. Instead, `options.buttons` is available. If present, it must be an array of objects with `type` and `label` properties. If `type` is `'event'` then that button object must have `name` and `data` properties, and when clicked the button will trigger an apos bus event of the given `name` with the provided `data` object. Currently `'event'` is the only supported value for `type`.

### Adds

- The name `@apostrophecms/any-page-type` is now accepted for relationships that should match any page. With this change, the doc type manager module name and the type name are now identical for all types in 3.x. However, for backwards compatibility `@apostrophecms/page` is still accepted. `apos.doc.getManager` will accept either name.
- Sets the project root-level `views` directory as the default fallback views directory. This is no longer a necessary configuration in projects unless they want to change it on the `@apostrophecms/template` option `viewsFolderFallback`.
- The new `afterAposScripts` nunjucks block allows for pushing markup after Apostrophe's asset bundle script tag, at the end of the body. This is a useful way to add a script tag for Webpack's hot reload capabilities in development while still ensuring that Apostrophe's utility methods are available first, like they are in production.
- An `uploadfs` option may be passed to the `@apostrophecms/asset` module, in order to pass options configuring a separate instance of `uploadfs` specifically for the static assets. The `@apostrophecms/uploadfs` module now exports a method to instantiate an uploadfs instance. The default behavior, in which user-uploaded attachments and static assets share a single instance of uploadfs, is unchanged. Note that asset builds never use uploadfs unless `APOS_UPLOADFS_ASSETS=1` is set in the environment.
- `AposButtonSplit` is a new UI component that combines a button with a context menu. Users can act on a primary action or change the button's function via menu button to the right of the button itself.
- Developers can now pass options to the `color` schema field by passing a `pickerOptions` object through your field. This allows for modifying/removing the default color palette, changing the resulting color format, and disabling various UI. For full set of options [see this example](https://github.com/xiaokaike/vue-color/blob/master/src/components/Sketch.vue)
- `AposModal` now emits a `ready` event when it is fully painted and can be interacted with by users or code.
- The video widget is now compatible with vimeo private videos when the domain is on the allowlist in vimeo.

### Changes

- You can now override the parked page definition for the home page without copying the entirety of `minimumPark` from the source code. Specifically, you will not lose the root archive page if you park the home page without explicitly parking the archive page as well. This makes it easier to choose your own type for the home page, in lieu of `@apostrophecms/home-page`.

### Fixes

- Piece types like users that have a slug prefix no longer trigger a false positive as being "modified" when you first click the "New" button.
- The `name` option to widget modules, which never worked in 3.x, has been officially removed. The name of the widget type is always the name of the module, with the `-widget` suffix removed.
- The home page and other parked pages should not immediately show as "pending changes."
- In-context editing works properly when the current browser URL has a hash (portion beginning with `#`), enabling the use of the hash for project-specific work. Thanks to [https://stepanjakl.com/](Štěpán Jákl) for reporting the issue.
- When present, the `apos.http.addQueryToUrl` method preserves the hash of the URL intact.
- The home page and other parked pages should not immediately show as "pending changes."
- The browser-side `apos.http.parseQuery` function now handles objects and arrays properly again.
- The in-context menu for documents has been refactored as a smart component that carries out actions on its own, eliminating a great deal of redundant code, props and events.
- Added additional retries when binding to the port in a dev environment.
- The "Submit" button in the admin bar updates properly to "Submitted" if the submission happens in the page settings modal.
- Skipping positional arguments in fragments now works as expected.
- The rich text editor now supports specifying a `styles` array with no `p` tags properly. A newly added rich text widget initially contains an element with the first style, rather than always a paragraph. If no styles are configured, a `p` tag is assumed. Thanks to Stepan Jakl for reporting the issue.

### Changes
- Editor modal's Save button (publish / save draft / submit) now updated to use the `AposSplitButton` component. Editors can choose from several follow-up actions that occur after save, including creating another piece of content of the same type, being taken to the in-context version of the document, or being returned to the manager. Editor's selection is saved in localstorage, creating a remembered preference per content type.

## 3.0.0-beta.1.1 - 2021-05-07

### Fixes

- A hotfix for an issue spotted in beta 1 in our demo: all previously published pages of sites migrated from early alpha releases had a "Draft" label until published again.

## 3.0.0-beta.1 - 2021-05-06

### **Breaks**

- Removes the `firstName` and `lastName` fields in user pieces.
- The query parameters `apos-refresh`, `apos-edit`, `apos-mode` and `apos-locale` are now `aposRefresh`, `aposEdit`, `aposMode`and `aposLocale`. Going forward all query parameters will be camelCase for consistency with query builders.

### Changes

- Archiving a page or piece deletes any outstanding draft in favor of archiving the last published version. Previously the behavior was effectively the opposite.
- "Publish Changes" button label has been changes to "Update".
- Draft mode is no longer the default view for published documents.
- The page and piece manager views now display the title, etc. of the published version of a document, unless that document only exists in draft form. However a label is also provided indicating if a newer draft is in progress.
- Notifications have been updated with a new visual display and animation style.

### **Adds**

- Four permissions roles are supported and enforced: guest, contributor, editor and admin. See the documentation for details. Pre-existing alpha users are automatically migrated to the admin role.
- Documents in managers now have context sensitive action menus that allow actions like edit, discard draft, archive, restore, etc.
- A fragment call may now have a body using `rendercall`, just like a macro call can have a body using `call`. In addition, fragments can now have named arguments, just like macros. Many thanks to Miro Yovchev for contributing this implementation.
- Major performance improvement to the `nestedModuleSubdirs` option.
- Updates URL fields and oEmbed URL requests to use the `httpsFix` option in launder's `url()` method.
- Documents receive a state label based on their document state (draft, pending, pending updates)
- Contributors can submit drafts for review ("Submit" versus "Submit Updates").
- Editors and admins can manage submitted drafts.
- Editors and admins can easily see the number of proposed changes awaiting their attention.
- Support for virtual piece types, such as submitted drafts, which in actuality manage more than one type of doc.
- Confirm modals now support a schema which can be assessed after confirmation.
- When archiving and restoring pages, editors can chose whether the action affects only this document or this document + children
- Routes support the `before` syntax, allowing routes that are added to Express prior to the routes or middleware of another module. The syntax `before: 'middleware:moduleName'` must be used to add the route prior to the middleware of `moduleName`. If `middleware:` is not used, the route is added before the routes of `moduleName`. Note that normally all middleware is added before all routes.
- A `url` property can now optionally be specified when adding middleware. By default all middleware is global.
- The pieces REST GET API now supports returning only a count of all matching pieces, using the `?count=1` query parameter.
- Admin bar menu items can now specify a custom Vue component to be used in place of `AposButton`.
- Sets `username` fields to follow the user `title` field to remove an extra step in user creation.
- Adds default data to the `outerLayoutBase.html` `<title>` tag: `data.piece.title or data.page.title`.
- Moves the core UI build task into the start up process. The UI build runs automatically when `NODE_ENV` is *not* 'production' and when:
    1. The build folder does not yet exist.
    2. The package.json file is newer than the existing UI build.
    3. You explicitly tell it to by setting the environment variable `CORE_DEV=1`
- The new `._ids(_idOrArrayOfIds)` query builder replaces `explicitOrder` and accepts an array of document `_id`s or a single one. `_id` can be used as a multivalued query parameter. Documents are returned in the order you specify, and just like with single-document REST GET requests, the locale of the `_id`s is overridden by the `aposMode` query parameter if present.
- The `.withPublished(true)` query builder adds a `_publishedDoc` property to each returned draft document that has a published equivalent. `withPublished=1` can be used as a query parameter. Note this is not the way to fetch only published documents. For that, use `.locale('en:published')` or similar.
- The server-side implementation of `apos.http.post` now supports passing a `FormData` object created with the `[form-data](https://www.npmjs.com/package/form-data)` npm module. This keeps the API parallel with the browser-side implementation and allows for unit testing the attachments feature, as well as uploading files to internal and external APIs from the server.
- `manuallyPublished` computed property moved to the `AposPublishMixin` for the use cases where that mixin is otherwise warranted.
- `columns` specified for a piece type's manage view can have a name that uses "dot notation" to access a subproperty. Also, for types that are localized, the column name can begin with `draft:` or `published:` to specifically display a property of the draft or published version of the document rather than the best available. When a prefix is not used, the property comes from the published version of the document if available, otherwise from the draft.
- For page queries, the `children` query builder is now supported in query strings, including the `depth` subproperty. For instance you could fetch `/api/v1/@apostrophecms/page/id-of-page?children=1` or `/api/v1/@apostrophecms/page/id-of-page?children[depth]=3`.
- Setting `APOS_LOG_ALL_QUERIES=1` now logs the projection, skip, limit and sort in addition to the criteria, which were previously logged.

### **Fixes**

- Fragments can now call other fragments, both those declared in the same file and those imported, just like macros calling other macros. Thanks to Miro Yovchev for reporting the issue.
- There was a bug that allowed parked properties, such as the slug of the home page, to be edited. Note that if you don't want a property of a parked page to be locked down forever you can use the `_defaults` feature of parked pages.
- A required field error no longer appears immediately when you first start creating a user.
- Vue warning in the pieces manager due to use of value rather than name of column as a Vue key. Thanks to Miro Yovchev for spotting the issue.
- "Save Draft" is not an appropriate operation to offer when editing users.
- Pager links no longer break due to `aposRefresh=1` when in edit mode. Also removed superfluous `append` query parameter from these.
- You may now intentionally clear the username and slug fields in preparation to type a new value. They do not instantly repopulate based on the title field when you clear them.
- Language of buttons, labels, filters, and other UI updated and normalized throughout.
- A contributor who enters the page tree dialog box, opens the editor, and selects "delete draft" from within the editor of an individual page now sees the page tree reflect that change right away.
- The page manager listens for content change events in general and its refresh mechanism is robust in possible situations where both an explicit refresh call and a content change event occur.
- Automatically retries once if unable to bind to the port in a dev environment. This helps with occasional `EADDRINUSE` errors during nodemon restarts.
- Update the current page's context bar properly when appropriate after actions such as "Discard Draft."
- The main archive page cannot be restored, etc. via the context menu in the page tree.
- The context menu and "Preview Draft" are both disabled while errors are present in the editor dialog box.
- "Duplicate" should lead to a "Publish" button, not an "Update" button, "Submit" rather than "Submit Update," etc.
- When you "Duplicate" the home page you should be able to set a slug for the new page (parked properties of parked pages should be editable when making a duplicate).
- When duplicating the home page, the suggested slug should not be `/` as only one page can have that slug at a time.
- Attention is properly called to a slug conflict if it exists immediately when the document is opened (such as making a copy where the suggested slug has already been used for another copy).
- "Preview Draft" never appears for types that do not use drafts.
- The toggle state of admin bar utility items should only be mapped to an `is-active` class if, like palette, they opt in with `toggle: true`
- Fixed unique key errors in the migrate task by moving the parking of parked pages to a new `@apostrophecms/migrate:after` event handler, which runs only after migrations, whether that is at startup (in dev) or at the end of the migration task (in production).
- UI does not offer "Archive" for the home page, or other archived pages.
- Notification checks and other polling requests now occur only when the tab is in the foreground, resolving a number of problems that masqueraded as other bugs when the browser hit its connection limit for multiple tabs on the same site.
- Parked pages are now parked immediately after database migrations are checked and/or run. In dev this still happens at each startup. In production this happens when the database is brand new and when the migration task is manually run.

## 3.0.0-alpha.7 - 2021-04-07

### Breaks

* The `trash` property has been renamed `archived`, and throughout the UI we refer to "archiving" and the "archive" rather than "move to trash" and the "trash can." A database migration is included to address this for existing databases. However, **if you set the minimumPark option, or used a boilerplate in which it is set,** you will need to **change the settings for the `parkedId: 'trash'` page to match those [currently found in the `minimumPark` option setting in the `@apostrophecms/page` source code](https://github.com/apostrophecms/apostrophe/blob/481252f9bd8f42b62648a0695105e6e9250810d3/modules/%40apostrophecms/page/index.js#L25-L32).

### Adds

* General UX and UI improvements to the experience of moving documents to and from the archive, formerly known as the trash.
* Links to each piece are available in the manage view when appropriate.
* Search is implemented in the media library.
* You can now pass core widgets a `className` option when configuring them as part of an area.
* `previewDraft` for pieces, adds a Preview Draft button on creation for quick in-context editing. Defaults to true.

### Changes

* Do not immediately redirect to new pages and pieces.
* Restored pieces now restore as unpublished drafts.
* Refactored the admin bar component for maintainability.
* Notification style updates

### Fixes

* Advisory lock no longer triggers an update to the modification timestamp of a document.
* Attempts to connect Apostrophe 3.x to an Apostrophe 2.x database are blocked to prevent content loss.
* "Save as Draft" is now available as soon as a new document is created.
* Areas nested in array schema fields can now be edited in context.
* When using `apos.image.first`, the alt attribute of the image piece is available on the returned attachment object as `._alt`. In addition, `_credit` and `_creditUrl` are available.
* Fixes relating to the editing of widgets in nested areas, both on the page and in the modal.
* Removed published / draft switch for unpublished drafts.
* "Publish Changes" appears only at appropriate times.
* Notifications moved from the bottom right of the viewport to the bottom center, fixing some cases of UI overlap.

## 3.0.0-alpha.6.1 - 2021-03-26

### Fixes

* Conditional fields (`if`) and the "following values" mechanism now work properly in array item fields.
* When editing "Page Settings" or a piece, the "publish" button should not be clickable if there are errors.

## 3.0.0-alpha.6 - 2021-03-24

### Adds
* You can "copy" a page or a piece via the ⠇ menu.
* When moving the current page or piece to the trash, you are taken to the home page.
* `permissions: false` is supported for piece and page insert operations.
* Adds note to remove deprecated `allowedInChooser` option on piece type filters.
* UX improvement: "Move to Trash" and "Restore" buttons added for pieces, replacing the boolean field. You can open a piece that is in the trash in a read-only way in order to review it and click "Restore."
* Advisory lock support has been completed for all content types, including on-page, in-context editing. This prevents accidental conflicts between editors.
* Image widgets now accept a `size` context option from the template, which can be used to avoid sending a full-width image for a very small placement.
* Additional improvements.

### Fixes
* Fixes error from missing `select` method in `AposPiecesManager` component.
* No more migration messages at startup for brand-new sites.
* `max` is now properly implemented for relationships when using the manager dialog box as a chooser.
* "Trash" filter now displays its state properly in the piece manager dialog box.
* Dragging an image to the media library works reliably.
* Infinite loop warning when editing page titles has been fixed.
* Users can locate the tab that still contains errors when blocked from saving a piece due to schema field errors.
* Calling `insert` works properly in the `init` function of a module.
* Additional fixes.

### Breaks

* Apostrophe's instance of `uploadfs` has moved from `apos.attachment.uploadfs` to `apos.uploadfs`. The `uploadfs` configuration option has similarly moved from the `@apostrophecms/attachment` module to the `@apostrophecms/uploadfs` module. `imageSizes` is still an option to `@apostrophecms/attachment`.

## 3.0.0-alpha.5 - 2021-02-11

* Conditional fields are now supported via the new `if` syntax. The old 2.x `showFields` feature has been replaced with `if: { ... }`.
* Adds the option to pass context options to an area for its widgets following the `with` keyword. Context options for widgets not in that area (or that don't exist) are ignored. Syntax: `{% area data.page, 'areaName' with { '@apostrophecms/image: { size: 'full' } } %}`.
* Advisory locking has been implemented for in-context editing, including nested contexts like the palette module. Advisory locking has also been implemented for the media manager, completing the advisory locking story.
* Detects many common configuration errors at startup.
* Extends `getBrowserData` in `@apostrophecms/doc-type` rather than overwriting the method.
* If a select element has no default, but is required, it should default to the first option. The select elements appeared as if this were the case, but on save you would be told to make a choice, forcing you to change and change back. This has been fixed.
* Removes 2.x piece module option code, including for `contextual`, `manageViews`, `publishMenu`, and `contextMenu`.
* Removes admin bar module options related to 2.x slide-out UI: `openOnLoad`, `openOnHomepageLoad`, `closeDelay`.
* Fixed a bug that allowed users to appear to be in edit mode while looking at published content in certain edge cases.
* The PATCH API for pages can now infer the correct _id in cases where the locale is specified in the query string as an override, just like other methods.
* Check permissions for the delete and publish operations.
* Many bug fixes.

### Breaks
* Changes the `piecesModuleName` option to `pieceModuleName` (no "s") in the `@apostrophecms/piece-page-type` module. This feature is used only when you have two or more piece page types for the same piece type.

## 3.0.0-alpha.4.2 - 2021-01-27

* The `label` option is no longer required for widget type modules. This was already true for piece type and page type modules.
* Ability to namespace asset builds. Do not push asset builds to uploadfs unless specified.

### Breaking changes

* Removes the `browser` module option, which was only used by the rich text widget in core. All browser data should now be added by extending or overriding `getBrowserData` in a module. Also updates `getComponentName` to reference `options.components` instead of `options.browser.components`.

## 3.0.0-alpha.4.1

* Hotfix: the asset module now looks for a `./release-id` file (relative to the project), not a `./data/release-id` file, because `data` is not a deployed folder and the intent of `release-id` is to share a common release identifier between the asset build step and the deployed instances.

## 3.0.0-alpha.4

* **"Fragments" have been added to the Apostrophe template API, as an alternative to Nunjucks' macros, to fully support areas and async components.** [See the A3 alpha documentation](https://a3.docs.apos.dev/guide/widgets-and-templates/fragments.html) for instructions on how to use this feature.
* **CSS files in the `ui/public` subdirectory of any module are now bundled and pushed to the browser.** This allows you to efficiently deliver your CSS assets, just as you can deliver JS assets in `ui/public`. Note that these assets must be browser-ready JS and CSS, so it is customary to use your own webpack build to generate them. See [the a3-boilerplate project](https://github.com/apostrophecms/a3-boilerplate) for an example, especially `webpack.config.js`.
* **More support for rendering HTML in REST API requests.** See the `render-areas` query parameter in [piece and page REST API documentation](https://a3.docs.apos.dev/reference/api/pieces.html#get-api-v1-piece-name).
* **Context bar takeover capability,** for situations where a secondary document should temporarily own the undo/redo/publish UI.
* **Unpublished pages in the tree** are easier to identify
* **Range fields** have been added.
* **Support for npm bundles is back.** It works just like in 2.x, but the property is `bundle`, not `moogBundle`. Thanks to Miro Yovchev.

### Breaking changes

* **A3 now uses webpack 5.** For now, **due to a known issue with vue-loader, your own project must also be updated to use webpack 5.** The a3-boilerplate project has been updated accordingly, so you may refer to [the a3-boilerplate project](https://github.com/apostrophecms/a3-boilerplate) for an example of the changes to be made, notably in `webpack.config.js` and `package.json`. We are in communication with upstream developers to resolve the issue so that projects and apostrophe core can use different major versions of webpack.

## 3.0.0-alpha.3

Third alpha release of 3.x. Introduced draft mode and the "Publish Changes" button.

## 3.0.0-alpha.2

Second alpha release of 3.x. Introduced a distinct "edit" mode.

## 3.0.0-alpha.1

First alpha release of 3.x.<|MERGE_RESOLUTION|>--- conflicted
+++ resolved
@@ -7,6 +7,7 @@
 * The `context-editing` apostrophe admin UI bus event can now take a boolean parameter, explicitly indicating whether the user is actively typing or performing a similar active manipulation of controls right now. If a boolean parameter is not passed, the existing 1100-millisecond debounced timeout is used.
 * Adds 'no-search' modifier to relationship fields as a UI simplification option.
 * Fields can now have their own `modifiers` array. This is combined with the schema modifiers, allowing for finer grained control of field rendering.
+* Adds a Slovak localization file. Activate the `sk` locale to use this. Many thanks to [Michael Huna](https://github.com/Miselrkba) for the contribution.
 
 ### Fixes
 
@@ -46,11 +47,6 @@
 
 ### Adds
 
-<<<<<<< HEAD
-* Adds a Slovak localization file. Activate the `sk` locale to use this. Many thanks to [Michael Huna](https://github.com/Miselrkba) for the contribution.
-* If `options.testModule` on the app is a string it will be used as an npm namespace when creating a symlink test module.
-=======
->>>>>>> bb88f937
 * Rich Text widget's styles support a `def` property for specifying the default style the editor should instantiate with.
 * A more helpful error message if a field of type `area` is missing its `options` property.
 
