# Changelog

## UNRELEASED

### Adds

* Add a label for the `@apostrophecms/attachment` module (error reporting reasons).
* Add `translate` boolean option for report modal header configuration to force translation of the relevant items value (table cells).
* Adds feature to generate a table from an imported CSV file inside the rich-text-widget.
* Add data-test attributes to the login page.
<<<<<<< HEAD
* Adds AI-generated missing translations
=======
* Adds the missing "Tags" filter to the chooser/manager view of files.
>>>>>>> 10f2a3c1

### Changes

* Bumps the `perPage` option for piece-types from 10 to 50
* Bumps z-index of widget controls to get above the admin bar.
* Reworks rich text popovers to use `AposContextMenu`, for toolbar components as well as insert menu items.

### Fixes

* The `lang` attribute of the `<html>` tag now respects localization.
* Fixes the focus styling on AposTable headers.
* Proper errors when widgets are badly configured in expanded mode.
* More reliable Media Manager infinite scroll pagination.
* Fixes margin collapse in nested areas by switching to `padding` instead of `margin`
* Fixes Edit in Media Manager when the image is not in the currently loaded images. This may happen when the the Media Manager is in a relationship mode. 

## 4.13.0 (2025-02-19)

### Adds

* Supports progress notification type, can be used when no job are involved. Manage progress state into the new `processes` entity. 
* Moves global notification logic into Pinia store as well as job polling that updates processes.

### Fixes

* Field inputs inside an array modal can now be focused/tabbed via keyboard
* Fixes admin bar overlapping widget area add menu.
* Fixed the checkered background for gauging color transparency.
* Fixes `group.operations` (batch configuration) merging between modules in the same way that `group.fields` are merged.
* The i18n manager detects the current locale correctly in some edge cases, like when the locale is changed per document (Editor Modal) and the localization manager is opened from a relationship manager via a document context menu. 

### Adds

* Add support for batch localization of pieces and pages.
* Adds type for each file uploaded by big-upload. Moves big-upload-client to `apos/ui` folder and makes it esm. 
* When present, projections for reverse relationships now automatically include the special id and field storage properties for the relationship in question, allowing the related documents to be successfully returned.
* Introduce `AposModalReport` component for displaying table reports. It's accessible via `apos.report(content, options)` method and it's now used in the `@apostrophecms/i18n` module for detailed reporting after a batch localization operation.

### Changes

* The array editor's `isModified` method is now a computed property for consistency.
* The `modal` configuration property for batch operations without a group is now accepted and works as expected in the same way as for grouped operations.
* Explicitly enable document versions for `@apostrophecms/file-tag`, `@apostrophecms/file`, `@apostrophecms/image-tag` and `@apostrophecms/image` piece types.

### Adds

* If `error.cause` is prevent, log the property.

## 4.12.0 (2025-01-27)

### Fixes

* Fixes ability to change color hue by clicking the color hue bar rather than dragging the indicator.
* Prevents the rich text control bar from closing while using certain UI within the color picker.
* Saving a document via the dialog box properly refreshes the main content area when on a "show page" (when the context document is a piece rather than a page)
* Fixes the `AposButtonSplit` markup to follow the HTML5 specification, optimizes the component performance, visuals and testability.
* Fixes a case where releationship button overlaps a context menu.

### Adds

* Ability to disable the color spectrum UI of a color picker
* Accessibility improvement for the rich text editor Typography toolbar item.
* Adds `moduleLabels` prop to `AposDocContextMenu` to pass it to opened modals from custom operations (used by templates to define labels to display on the export modal).

### Changes

* Range style updates.
* The `pickerOptions` sub property of a color field's configuration has been merged with it's parent `options` object.
* Reworks `inline` and `micro` UI of some fields (color, range, select). Improve global inline style.
* Makes the range input being a number all the time instead of a string that we convert manually.
* Command line tasks can run before the first frontend asset build without error messages.

## 4.11.2 (2024-12-29)

### Fixes

* Fixes a bug where images in Media manager are not selectable (click on an image does nothing) in both default and relationship mode.
* Eliminated superfluous error messages. The convert method now waits for all recursive invocations to complete before attempting to determine if fields are visible.

### Adds

* Possibility to set a field not ready when performing async operations, when a field isn't ready, the validation and emit won't occur. 

## 4.11.1 (2024-12-18)

### Fixes

* Corrected a unit test that relies on the sitemap module, as it now makes explicit that the project level `baseUrl` must be set for a successful experience, and the module level `baseUrl` was set earlier. No other changes.

## 4.11.0 (2024-12-18)

### Adds

* When validating an `area` field, warn the developer if `widgets` is not nested in `options`.
* Adds support for supplying CSS variable names to a color field's `presetColors` array as selectable values.
* Adds support for dynamic focus trap in Context menus (prop `dynamicFocus`). When set to `true`, the focusable elements are recalculated on each cycle step.
* Adds option to disable `tabindex` on `AposToggle` component. A new prop `disableFocus` can be set to `false` to disable the focus on the toggle button. It's enabled by default.
* Adds support for event on `addContextOperation`, an option `type` can now be passed and can be `modal` (default) or `event`, in this case it does not try to open a modal but emit a bus event using the action as name.

### Fixes

* Focus properly Widget Editor modals when opened. Keep the previous active focus on the modal when closing the widget editor.
* a11y improvements for context menus.
* Fixes broken widget preview URL when the image is overridden (module improve) and external build module is registered.
* Inject dynamic custom bundle CSS when using external build module with no CSS entry point.
* Range field now correctly takes 0 into account.
* Apos style does not go through `postcss-viewport-to-container-toggle` plugin anymore to avoid UI bugs.

## 4.10.0 (2024-11-20)

### Fixes

* Extra bundle detection when using external build module works properly now.
* Widget players are now properly invoked when they arrive later in the page load process.
* Fix permission grid tooltip display.
* Fixes a bug that crashes external frontend applications.
* Fixes a false positive warning for module not in use for project level submodules (e.g. `widges/module.js`) and dot-folders (e.g. `.DS_Store`).
* Bumped `express-bearer-token` dependency to address a low-severity `npm audit` warning regarding noncompliant cookie names and values. Apostrophe
did not actually use any noncompliant cookie names or values, so there was no vulnerability in Apostrophe.
* Rich text "Styles" toolbar now has visually focused state.
* The `renderPermalinks` and `renderImages` methods of the `@apostrophecms/rich-text` module now correctly resolve the final URLs of page links and inline images in rich text widgets, even when the user has editing privileges. Formerly this was mistakenly prevented by logic intended to preserve the editing experience. The editing experience never actually relied on the
rendered output.
* Search bar will perform the search even if the bar is empty allowing to reset a search.
* Fixes Color picker being hidden in an inline array schema field, also fixes rgba inputs going off the modal.

### Adds

* It's possible now to target the HMR build when registering via `template.append` and `template.prepend`. Use `when: 'hmr:public'` or `when: 'hmr:apos'` that will be evaluated against the current asset `options.hmr` configuration.
* Adds asset module option `options.modulePreloadPolyfill` (default `true`) to allow disabling the polyfill preload for e.g. external front-ends. 
* Adds `bundleMarkup` to the data sent to the external front-end, containing all markup for injecting Apostrophe UI in the front-end.
* Warns users when two page types have the same field name, but a different field type. This may cause errors or other problems when an editor switches page types.
* The piece and page `GET` REST APIs now support `?render-areas=inline`. When this parameter is used, an HTML rendering of each widget is added to that specific widget in each area's `items` array as a new `_rendered` property. The existing `?render-areas=1` parameter is still supported to render the entire area as a single `_rendered` property. Note that this older option also causes `items` to be omitted from the response.

### Changes

* Removes postcss plugin and webpack loader used for breakpoint preview mode. Uses instead the new `postcss-viewport-to-container-toggle` plugin in the webpack config.
* Implement `vue-color` directly in Apostrophe rather than as a dependency
* Switch color handling library from `tinycolor2` to `@ctrl/tinycolor`
* Removes error messages in server console for hidden fields. These messages should not have been printed out in the server console in the first place.
* Removes invalid error messages on select fields appearing while opening an existing valid document.

## 4.9.0 (2024-10-31)

### Adds

* Relationship inputs have aria accessibility tags and autocomplete suggestions can be controlled by keyboard.
* Elements inside modals can have a `data-apos-focus-priority` attribute that prioritizes them inside the focusable elements list.
* Modals will continute trying to find focusable elements until an element marked `data-apos-focus-priority` appears or the max retry threshold is reached.
* Takes care of an edge case where Media Manager would duplicate search results.
* Add support for ESM projects.
* Modules can now have a `before: "module-name"` property in their configuration to initialize them before another module, bypassing the normal
order implied by `defaults.js` and `app.js`.
* `select` and `checkboxes` fields that implement dynamic choices can now take into account the value of other fields on the fly, by specifying
a `following` property with an array of other field names. Array and object subfields can access properties of the parent document
by adding a `<` prefix (or more than one) to field names in `following` to look upwards a level. Your custom method on the server side will
now receive a `following` object as an additional argument. One limitation: for now, a field with dynamic choices cannot depend on another field
with dynamic choices in this way.
* Adds AI-generated missing translations
* Adds the mobile preview dropdown for non visibles breakpoints. Uses the new `shortcut` property to display breakpoints out of the dropdown.
* Adds possibility to have two icons in a button.
* Breakpoint preview only targets `[data-apos-refreshable]`.
* Adds a `isActive` state to context menu items. Also adds possibility to add icons to context menu items.
* Add a postcss plugin to handle `vh` and `vw` values on breakpoint preview mode.
* Adds inject component `when` condition with possible values `hmr`, `prod`, and `dev`. Modules should explicitely register their components with the same `when` value and the condition should be met to inject the component.
* Adds inject `bundler` registration condition. It's in use only when registering a component and will be evaluated on runtime. The value should match the current build module (`webpack` or the external build module alias).
* Adds new development task `@apostrophecms/asset:reset` to reset the asset build cache and all build artifacts.
* Revamps the `@apostrophecms/asset` module to enable bundling via build modules.
* Adds `apos.asset.devServerUrl()` nunjucks helper to get the (bundle) dev server URL when available.
* The asset module has a new option, `options.hmr` that accepts `public` (default), `apos` or `false` to enable HMR for the public bundle or the admin UI bundle or disable it respectively. This configuration works only with external build modules that support HMR.
* The asset module has a new option, `options.hmrPort` that accepts an integer (default `null`) to specify the HMR WS port. If not specified, the default express port is used. This configuration works only with external build modules that support HMR WS.
* The asset module has a new option, `options.productionSourceMaps` that accepts a boolean (default `false`) to enable source maps in production. This configuration works only with external build modules that support source maps.

### Changes

* Silence deprecation warnings from Sass 1.80+ regarding the use of `@import`. The Sass team [has stated there will be a two-year transition period](https://sass-lang.com/documentation/breaking-changes/import/#transition-period) before the feature is actually removed. The use of `@import` is common practice in the Apostrophe codebase and in many project codebases. We will arrange for an orderly migration to the new `@use` directive before Sass 3.x appears.
* Move saving indicator after breakpoint preview.
* Internal methods `mergeConfiguration`, `autodetectBundles`, `lintModules`, `nestedModuleSubdirs` and `testDir` are now async.
* `express.getSessionOptions` is now async.

### Fixes

* Modifies the `AposAreaMenu.vue` component to set the `disabled` attribute to `true` if the max number of widgets have been added in an area with `expanded: true`.
* `pnpm: true` option in `app.js` is no longer breaking the application. 
* Remove unused `vue-template-compiler` dependency.
* Prevent un-publishing the `@apostrophecms/global` doc and more generally all singletons.
* When opening a context menu while another is already opened, prevent from focusing the button of the first one instead of the newly opened menu.
* Updates `isEqual` method of `area` field type to avoid comparing an area having temporary properties with one having none.
* In a relationship field, when asking for sub relationships using `withRelationships` an dot notion. 
If this is done in combination with a projection, this projection is updated to add the id storage fields of the needed relationships for the whole `withRelationships` path. 
* The admin UI no longer fails to function when the HTML page is rendered with a direct `sendPage` call and there is no current "in context" page or piece.

## 4.7.2 and 4.8.1 (2024-10-09)

### Fixes

* Correct a race condition that can cause a crash at startup when custom `uploadfs` options are present in some specific cloud environments e.g. when using Azure Blob Storage.

## 4.8.0 (2024-10-03)

### Adds

* Adds a mobile preview feature to the admin UI. The feature can be enabled using the `@apostrophecms/asset` module's new `breakpointPreviewMode` option. Once enabled, the asset build process will duplicate existing media queries as container queries. There are some limitations in the equivalence between media queries and container queries. You can refer to the [CSS @container at-rule](https://developer.mozilla.org/en-US/docs/Web/CSS/@container) documentation for more information. You can also enable `breakpointPreviewMode.debug` to be notified in the console when the build encounters an unsupported media query.
* Apostrophe now automatically adds the appropriate default values for new properties in the schema, even for existing documents in the database. This is done automatically during the migration phase of startup.
* Adds focus states for media library's Uploader tile.
* Adds focus states file attachment's input UI.
* Simplified importing rich text widgets via the REST API. If you  you have HTML that contains `img` tags pointing to existing images, you can now import them all quickly. When supplying the rich text widget object, include an `import` property with an `html` subproperty, rather than the usual `content` property. You can optionally provide a `baseUrl` subproperty as well. Any images present in `html` will be imported automatically and the correct `figure` tags will be added to the new rich text widget, along with any other markup acceptable to the widget's configuration.

### Changes

* The various implementations of `newInstance` found in Apostrophe, e.g. for widgets, array items, relationship fields and documents themselves, have been consolidated in one implementation. The same code is now reused both on the front and the back end, ensuring the same result without the need to introduce additional back end API calls.

### Fixes

* Apostrophe's migration logic is no longer executed twice on every startup and three times in the migration task. It is executed exactly once, always at the same point in the startup process. This bug did not cause significant performance issues because migrations were always only executed once, but there is a small performance improvement due to not checking for them more than once.
* The `@apostrophecms/page` module APIs no longer allow a page to become a child of itself. Thanks to [Maarten Marx](https://github.com/Pixelguymm) for reporting the issue.
* Uploaded SVGs now permit `<use>` tags granted their `xlink:href` property is a local reference and begins with the `#` character. This improves SVG support while mitgating XSS vulnerabilities.
* Default properties of object fields present in a widget now populate correctly even if never focused in the editor.
* Fixed the "choices" query builder to correctly support dynamic choices, ensuring compatibility with the [`piecesFilters`](https://docs.apostrophecms.org/reference/modules/piece-page-type.html#piecesfilters) feature when using dynamic choices.
* Fix a reordering issue for arrays when dragging and dropping items in the admin UI.
* The inline array item extract the label now using `title` as `titleField` value by default (consistent with the Slat list).

## 4.7.1 (2024-09-20)

### Fixes

* Ensure parked fields are not modified for parked pages when not configured in `_defaults`.

## 4.7.0 (2024-09-05)

### Changes

* UI and UX of inline arrays and their table styles

### Adds

* To aid debugging, when a file extension is unacceptable as an Apostrophe attachment the rejected extension is now printed as part of the error message.
* The new `big-upload-client` module can now be used to upload very large files to any route that uses the new `big-upload-middleware`.
* Add option `skipReplace` for `apos.doc.changeDocIds` method to skip the replacing of the "old" document in the database.
* The `@apostrophecms/i18n` module now exposes a `locales` HTTP GET API to aid in implementation of native apps for localized sites.
* Context menus can be supplied a `menuId` so that interested components can listen to their opening/closing.
* Allow to set mode in `AposWidget` component through props.
* Add batch operations to pages.
* Add shortcuts to pages manager.
* Add `replaces` (boolean, `false` by default) option to the context operation definition (registered via `apos.doc.addContextOperation()`) to allow the operation to require a replace confirmation before being executed. The user confirmation results in the Editor modal being closed and the operation being executed. The operation is not executed if the user cancels the confirmation.

### Changes

* Wait for notify before navigating to a new page.
* Send also `checkedTypes` via the pages body toolbar operations (e.g. 'batch') to the modal.

### Fixes

* Fix link to pages in rich-text not showing UI to select page during edit.
* Bumps `uploadfs` dependency to ensure `.tar.gz`, `.tgz` and `.gz` files uploaded to S3 download without double-gzipping.
This resolves the issue for new uploads.
* Registering duplicate icon is no longer breaking the build.
* Fix widget focus state so that the in-context Add Content menu stays visible during animation
* Fix UI of areas in schemas so that their context menus are layered overtop sibling schema fields UI
* Fix unhandled promise rejections and guard against potential memory leaks, remove 3rd party `debounce-async` dependency
* Adds an option to center the context menu arrow on the button icon. Sets this new option on some context menus in the admin UI.
* Fixes the update function of `AposSlatLists` so that elements are properly reordered on drag

## 4.6.1 (2024-08-26)

### Fixes

* Registering duplicate icon is no longer breaking the build.
* Fix widget focus state so that the in-context Add Content menu stays visible during animation.
* Fix UI of areas in schemas so that their context menus are layered overtop sibling schema fields UI.

### Removes
* Inline array option for `alwaysOpen` replaced with UI toggles

## 4.6.0 (2024-08-08)

### Adds

* Add a locale switcher in pieces and pages editor modals. This is available for localized documents only, and allows you to switch between locales for the same document.
  The locale can be switched at only one level, meaning that sub documents of a document that already switched locale will not be able to switch locale itself.
* Adds visual focus states and keyboard handlers for engaging with areas and widgets in-context
* Adds method `simulateRelationshipsFromStorage` method in schema module. 
This method populates the relationship field with just enough information to allow convert to accept it. It does not fully fetch the related documents. It does the opposite of prepareForStorage.
* A new options object has been added to the convert method. 
Setting the `fetchRelationships` option to false will prevent convert from actually fetching relationships to check which related documents currently exist. 
The shape of the relationship field is still validated.

### Changes

* Refactors Admin UI SASS to eliminate deprecation warnings from declarations coming after nested rules.
* Bumps the sass-loader version and adds a webpack option to suppress mixed declaration deprecation warnings to be removed when all modules are updated.
* Add `title` and `_url` to select all projection.
* Display `Select all` message on all pages in the manager modal.
* Refresh `checked` in manager modal after archive action.
* Update `@apostrophecms/emulate-mongo-3-driver` dependency to keep supporting `mongodb@3.x` queries while using `mongodb@6.x`.
* Updates rich text link tool's keyboard key detection strategy.
* Buttons that appear on slats (preview, edit crop/relationship, remove) are visually focusable and keyboard accessible.
* Added tooltip for update button. Thanks to [gkumar9891](https://github.com/gkumar9891) for this addition.

### Fixes

* Fixes the rendering of conditional fields in arrays where the `inline: true` option is used.
* Fixes the rich text link tool's detection and display of the Remove Link button for removing existing links
* Fixes the rich text link tool's detection and display of Apostrophe Page relationship field.
* Overriding standard Vue.js components with `editorModal` and `managerModal` are now applied all the time.
* Accommodate old-style replica set URIs with comma-separated servers by passing any MongoDB URIs that Node.js cannot parse directly to the MongoDB driver, and avoiding unnecessary parsing of the URI in general.
* Bump `oembetter` dependency to guarantee compatibility with YouTube. YouTube recently deployed broken `link rel="undefined"` tags on some of their video pages.
* It is now possible to see the right filename and line number when debugging the admin UI build in the browser. This is automatically disabled when `@apostrophecms/security-headers` is installed, because its defaults are incompatible by design.

## 4.5.4 (2024-07-22)

### Fixes

* Add a default projection to ancestors of search results in order to load a reasonable amount of data and avoid request timeouts.

## 4.5.3 (2024-07-17)

### Fixes

* Enhanced media selection with touchpad on Windows by extending focus timeout.

## 4.5.2 (2024-07-11)

### Fixes

* Ensure that `apos.doc.walk` never gets caught in an infinite loop even if circular references are present in the data. This is a hotfix for an issue that can arise when the new support for breadcrumbs in search results is combined with a more inclusive projection for page ancestors.
* Correct a longstanding bug in `apos.doc.walk` that led items to be listed twice in the `ancestors` array passed to the iterator.
* Correct a longstanding bug in `apos.doc.walk` that led ancestors that are themselves arrays to be misrepresented as a series of objects in the `ancestors` array passed to the iterator.
* For additional guarantees of reliability the `_dotPath` and `_ancestors` arguments to `apos.doc.walk`, which were always clearly documented as for internal use only, can no longer be passed in externally.

## 4.5.1 (2024-07-11)

### Changes

* Allow tiptap rich-text widget to open modals for images and links without closing the toolbar.

## 4.5.0 (2024-07-10)

### Adds

* Allow to disable shortcut by setting the option `shortcut: false`
* Adds a new color picker tool for the rich-text-widget toolbar that matches the existing `color` schema field. This also adds the same `pickerOptions` and `format` options to the rich-text-widget configuration that exist in the `color` schema field.
* Add missing UI translation keys.
* Infite scroll in media manager instead of pagination and related search fixes.
* Improves loaders by using new `AposLoadingBlock` that uses `AposLoading` instead of the purple screen in media manager.
* Select the configured aspect ratio and add `data-apos-field` attributes to the fields inside `AposImageRelationshipEditor.vue`.
* Add `getShowAdminBar` method. This method can be overriden in projects to drive the admin bar visibility for logged-in users.

### Fixes

* Removes unnecessary, broadly applied line-height setting that may cause logged-in vs logged-out visual discrepencies.
* Remove double GET request when saving image update.
* Fix filter menu forgetting selecting filters and not instantiating them.
* Remove blur emit for filter buttons and search bar to avoid re requesting when clicking outside…
* `this.modified` was not working properly (set to false when saving). We can now avoid to reload images when saving no changes.
* In media manager images checkboxes are disabled when max is reached.
* In media manager when updating an image or archiving, update the list instead of fetching and update checked documents to see changes in the right panel selected list.
* The `password` field type now has a proper fallback default, the empty string, just like the string field type
and its derivatives. This resolves bugs in which the unexpected `null` caused problems during validation. This bug
was old, but was masked in some situations until the release of version `4.4.3`.
* Identify and mark server validation errors in the admin UI. This helps editors identify already existing data fields, having validation errors when schema changes (e.g. optional field becomes required).
* Removes `menu-offset` props that were causing `AposContextMenu` to not display properly. 
* Allows to pass a number or an array to `AposContextMenu` to set the offset of the context menu (main and cross axis see `floating-ui` documentation).
* Fixes the relationship fields not having the data when coming from the relationship modal.
* Fixes watch on `checkedDocs` passed to `AposSlatList` not being reactive and not seeing updated relationship fields.
* Adds styles for 1 column expanded area ([#4608](https://github.com/apostrophecms/apostrophe/issues/4608))
* Fixes weird slug computations based on followed values like title. Simplifies based on the new tech design.
* Prevent broken admin UI when there is a missing widget.
* Fixes media manager not loading images when last infinite scroll page have been reached (when uploading image for example).
* Upgrade oembetter versions to allow all vimeo urls.

### Changes

* Update `Choose Images` selection behavior. When choosing images as part of a relationship, you click on the image or checkbox to add the image to the selection.
If a max is set to allow only one image, clicking on the selected image will remove it from the selection. Clicking on another image will update the selection with the newly clicked image. 
If a max is set to allow multiple images, you can remove images from the selection by using the checkbox. Clicking on the image will bring the image schema in the right panel.
You can upload images even if the max has been reached. We will append the uploaded images to the existing selection up to the max if any.
* Update `@apostrophecms/emulate-mongo-3-driver` dependency to keep supporting `mongodb@3.x` queries while using `mongodb@6.x`.

## 4.4.3 (2024-06-17)

### Fixes

* Do not use schema `field.def` when calling `convert`. Applying defaults to new documents is the job of `newInstance()` and similar code.
If you wish a field to be mandatory use `required: true`.
* As a convenience, using `POST` for pieces and pages with `_newInstance: true` keeps any additional `req.body` properties in the API response.
This feature unofficially existed before, it is now supported.
* Rollbacks watcher on `checked` array. Fixes, checked docs not being properly updated.


## 4.4.2 (2024-06-14)

### Fixes

* Hotfix: the new `_parent` property of pieces, which refers to the same piece page as `_parentUrl`, is now a carefully pruned
subset to avoid the risk of infinite recursion when the piece page has a relationship to a piece. Those who want `_parent`
to be more complete can extend the new `pruneParent` method of the relevant piece page module. This regression was
introduced in version 4.4.0.

## 4.4.1 (2024-06-12)

### Fixes

* Depend on `stylelint-config-apostrophe` properly via npm, not github.

## 4.4.0 (2024-06-12)

### Adds

* Adds a pinia store to handle modals logic. 
* Methods from the store are registered on `apos.modal` instead of methods from `TheAposModals` component.
* No more need to emit `safe-close` when defining an `AposModal`, modal is automatically resolved when closed.
* Adds field components access to the reactive document value.
* Expose `AposContextMenu` owned method for re-calculation of the content position.
* Field Meta components of `slug` and `string` types can now fire `replace-field-value` events with text value payload, which will replace the respective field value.
* `AposInputString` now accepts a `rows` prop, in effect only when `field.textarea` is set to `true`.
* Add `T,S` shortcut to open the Personal Settings.
* Add `T,D` shortcut to open the Submitted Drafts.
* Add a scrollbar to the shortcut list.
* Add breadcrumbs to search results page.
* Pages relationships have now their checkboxes disabled when max is reached.

### Changes

* Improves widget tabs for the hidden entries, improves UX when validation errors are present in non-focused tabs.
* When moving a page, recognize when the slug of a new child
already contains the new parent's slug and not double it.
For example, given we have two pages as children of the home page, page A and page B.
Page A and page B are siblings.
Page A has the slug `/peer` and page B has the slug `/peer/page`.
Now we want page B to be the child of page A.
We will now end up with page B slug as `/peer/page` and not `/peer/peer/page` as before.
* `AposSpinner` now respects the colors for `heavy` weight mode and also accepts second, "light" color in this mode. Props JSDoc blocks are added.
* `AposContextMenu` now respects the `menuOffset` component property.
* Set `G,Shift+I` shortcut to open the Image Tags manager modal.
* Set `G,Shift+F` shortcut to open the File Tags manager modal.
* Remove slug from suggestion for images.
* Increase suggestion search image size to 50px.
* For suggestions with image, keep title on a single line and truncate title field with `...` when it hits the right side.

### Fixes

* Rich Text editor properly unsets marks on heading close.
* Widget client side schema validation.
* Allow `G,Shift+I` shortcut style.
* Detect shortcut conflicts when using multiple shortcuts.
* Updating schema fields as read-only no longer reset the value when updating the document.
* Fixes stylelint config file, uses config from our shared configuration, fixes all lint errors. 
* Fixes `TheAposCommandMenu` modals not computing shortcuts from the current opened modal.
* Fixes select boxes of relationships, we can now check manually published relationships, and `AposSlatList` renders properly checked relationships.
* Fixes issues in `AposInputArray` on production build to be able to add, remove and edit array items after `required` error.
* Relationships browse button isn't disabled when max is reached.
* In media manager images checkboxes are disabled when max is reached.

## 4.3.3 (2024-06-04)

### Fixes

* Removes `$nextTick` use to re render schema in `AposArrayEditor` because it was triggering weird vue error in production.
Instead, makes the AposSchema for loop keys more unique using `modelValue.data._id`, 
if document changes it re-renders schema fields.
* In media manager image checkboxes are disabled when max is reached.
* Fixes tiptap bubble menu jumping on Firefox when clicking on buttons. Also fixes the fact that 
double clicking on bubble menu out of buttons would prevent it from closing when unfocusing the rich text area.
* In media manager images checkboxes are disabled when max is reached.
* Makes the final fields accessible in the media manager right rail.

## 4.3.2 (2024-05-18)

### Fixes

* Corrects a regression introduced in version 4.3.0 that broke the validation of widget modals, resulting in a confusing
error on the page. A "required" field in a widget, for instance, once again blocks the save operation properly.

### Changes

* Improves widget tab UI for the hidden entries, improves UX when validation errors are present in non-focused tabs.

## 4.3.1 (2024-05-17)

### Fixes

* Databases containing documents that no longer correspond to any module no longer cause the migration that adds missing mode properties
to fail (an issue introduced in version 4.2.0). Databases with no such "orphaned" documents were not affected.

## 4.3.0 (2024-05-15)

### Adds

* Allows to disable page refresh on content changed for page types.
* Widget editor can now have tabs.
* Adds prop to `AposInputMixin` to disable blur emit.
* Adds `throttle` function in ui module utils.
* Adds a `publicBundle` option to `@apostrophecms/asset`. When set to `false`, the `ui/src` public asset bundle is not built at all in most cases
except as part of the admin UI bundle which depends on it. For use with external front ends such as [apostrophe-astro](https://github.com/apostrophecms/apostrophe-astro).
Thanks to Michelin for contributing this feature.

### Fixes

* Do not show widget editor tabs when the developer hasn't created any groups.
* `npm link` now works again for Apostrophe modules that are dependencies of a project.
* Re-crop image attachments found in image widgets, etc. when replacing an image in the Media Manager.
* Fixes visual transitions between modals, as well as slider transition on overlay opacity.
* Changing the aspect ratio multiple times in the image cropper modal no longer makes the stencil smaller and smaller.

### Changes

* Improves `debounce` function to handle async properly (waiting for previous async call to finish before triggering a new one).
* Adds the `copyOfId` property to be passed to the `apos.doc.edit()` method, while still allowing the entire `copyOf` object for backwards compatibility.

### Fixes


## 4.2.1 (2024-04-29)

### Fixes

* Fixes drag and drop regression in the page tree where pages were not able to be moved between parent and child.

## 4.2.0 (2024-04-18)

* Typing a `/` in the title field of a page no longer confuses the slug field. Thanks to [Gauav Kumar](https://github.com/gkumar9891).

### Changes

* Rich text styles are now split into Nodes and Marks, with independent toolbar controls for a better user experience when applying text styles.
There is no change in how the `styles` option is configured.
* Rich text style labels are fully localized.
* `i18n` module now uses the regular `req.redirect` instead of a direct `res.redirect` to ensure redirection, enabling more possibilities for `@apostrophecms/redirect` module
* Refactors `AposModal` component with composition api to get rid of duplicated code in `AposFocusMixin` and `AposFocus`.
* `APOS_MONGODB_LOG_LEVEL` has been removed. According to [mongodb documentation](https://github.com/mongodb/node-mongodb-native/blob/main/etc/notes/CHANGES_5.0.0.md#mongoclientoptionslogger-and-mongoclientoptionsloglevel-removed) "Both the logger and the logLevel options had no effect and have been removed."
* Update `connect-mongo` to `5.x`. Add `@apostrophecms/emulate-mongo-3-driver` dependency to keep supporting `mongodb@3.x` queries while using `mongodb@6.x`.

### Fixes

* Updates the docs `beforeInsert` handler to avoid ending with different modes being set between `_id`, `aposLocale` and `aposMode`.
* Adds a migration to fix potential corrupted data having different modes set between `_id`, `aposLocale` and `aposMode`.
* Fix a crash in `notification` when `req.body` was not present. Thanks to Michelin for contributing this fix.
* Addresses a console error observed when opening and closing the `@apostrophecms-pro/palette` module across various projects.
* Fixes the color picker field in `@apostrophecms-pro/palette` module.
* Ensures that the `data-apos-test` attribute in the admin bar's tray item buttons is set by passing the `action` prop to `AposButton`.
* Prevents stripping of query parameters from the URL when the page is either switched to edit mode or reloaded while in edit mode.
* Add the missing `metaType` property to newly inserted widgets.

### Security

* New passwords are now hashed with `scrypt`, the best password hash available in the Node.js core `crypto` module, following guidance from [OWASP](https://cheatsheetseries.owasp.org/cheatsheets/Password_Storage_Cheat_Sheet.html).
This reduces login time while improving overall security.
* Old passwords are automatically re-hashed with `scrypt` on the next successful login attempt, which
adds some delay to that next attempt, but speeds them up forever after compared to the old implementation.
* Custom `scrypt` parameters for password hashing can be passed to the `@apostrophecms/user` module via the `scrypt` option. See the [Node.js documentation for `scrypt`]. Note that the `maxmem` parameter is computed automatically based on the other parameters.

## 4.1.1 (2024-03-21)

### Fixes

* Hotfix for a bug that broke the rich text editor when the rich text widget has
a `styles` property. The bug was introduced in 4.0.0 as an indirect side effect of deeper
watching behavior by Vue 3.

## 4.1.0 (2024-03-20)

### Fixes

* Don't crash if a document of a type no longer corresponding to any module is present
together with the advanced permission module.
* AposLoginForm.js now pulls its schema from the user module rather than hardcoding it. Includes the
addition of `enterUsername` and `enterPassword` i18n fields for front end customization and localization.
* Simulated Express requests returned by `apos.task.getReq` now include a `req.headers` property, for
greater accuracy and to prevent unexpected bugs in other code.
* Fix the missing attachment icon. The responsibility for checking whether an attachment
actually exists before calling `attachment.url` still lies with the developer.

### Adds

* Add new `getChanges` method to the schema module to get an array of document changed field names instead of just a boolean like does the `isEqual` method.
* Add highlight class in UI when comparing documents.

## 4.0.0 (2024-03-12)

### Adds
* Add Marks tool to the Rich Text widget for handling toggling marks.
* Add translation keys used by the multisite assembly module.
* Add side by side comparison support in AposSchema component.
* Add `beforeLocalize` and `afterLocalize` events.
* Add custom manager indicators support via `apos.schema.addManagerIndicator({ component, props, if })`. The component registered this way will be automatically rendered in the manager modal.
* Add the possibility to make widget modals wider, which can be useful for widgets that contain areas taking significant space. See [documentation](https://v3.docs.apostrophecms.org/reference/modules/widget-type.html#options).
* Temporarily add `translation` module to support document translations via the `@apostrophecms-pro/automatic-translation` module.
**The `translation` core module may be removed or refactored to reduce overhead in the core,** so its presence should
not be relied upon.

### Changes

* Migrate to Vue 3. This entails changes to some admin UI code, as detailed in our public announcement.
There are no other backwards incompatible changes in apostrophe version 4.0.0.
Certain other modules containing custom admin UI have also been updated in a new major version to be compatible,
as noted in our announcement and on the migration page of our website.

### Fixes

* Adds `textStyle` to Tiptap types so that spans are rendered on RT initialization
* `field.help` and `field.htmlHelp` are now correctly translated when displayed in a tooltip.
* Bump the `he` package to most recent version.
* Notification REST APIs should not directly return the result of MongoDB operations.

## 3.63.2 (2024-03-01)

### Security

* Always validate that method names passed to the `external-condition` API actually appear in `if` or `requiredIf`
clauses for the field in question. This fix addresses a serious security risk in which arbitrary methods of
Apostrophe modules could be called over the network, without arguments, and the results returned to the caller.
While the lack of arguments mitigates the data exfiltration risk, it is possible to cause data loss by
invoking the right method. Therefore this is an urgent upgrade for all Apostrophe 3.x users. Our thanks to the Michelin
penetration test red team for disclosing this vulnerability. All are welcome to disclose security vulnerabilities
in ApostropheCMS code via [security@apostrophecms.com](mailto:security@apostrophecms.com).
* Disable the `alwaysIframe` query parameter of the oembed proxy. This feature was never used in Apostrophe core, and could be misused to carry out arbitrary GET requests in the context of an iframe, although it could not be used to exfiltrate any information other than the success or failure of the request, and the request was still performed by the user's browser only. Thanks to the Michelin team.
* Remove vestigial A2 code relating to polymorphic relationship fields. The code in question had no relevance to the way such a feature would be implemented in A3, and could be used to cause a denial of service by crashing and restarting the process. Thanks to the Michelin team.

## 3.63.1 (2024-02-22)

### Security

* Bump dependency on `sanitize-html` to `^2.12.1` at a minimum, to ensure that `npm update apostrophe` is sufficient to guarantee a security update is installed. This security update prevents specially crafted HTML documents from revealing the existence or non-existence of files on the server. The vulnerability did not expose any other information about those files. Thanks to the [Snyk Security team](https://snyk.io/) for the disclosure and to [Dylan Armstrong](https://dylan.is/) for the fix.

## 3.63.0 (2024-02-21)

### Adds

* Adds a `launder` method to the `slug` schema field query builder to allow for use in API queries.
* Adds support for browsing specific pages in a relationship field when `withType` is set to a page type, like `@apostrophecms/home-page`, `default-page`, `article-page`...
* Add support for `canCreate`, `canPreview` & `canShareDraft` in context operations conditions.
* Add support for `canCreate`, `canEdit`, `canArchive` & `canPublish` in utility operations definitions.
* Add `uponSubmit` requirement in the `@apostrophecms/login` module. `uponSubmit` requirements are checked each time the user submit the login form. See the documentation for more information.
* Add field metadata feature, where every module can add metadata to fields via public API offered by `apos.doc.setMeta()`, `apos.doc.getMeta()`, `apos.doc.getMetaPath()` and `apos.doc.removeMeta()`. The metadata is stored in the database and can be used to store additional information about a field.
* Add new `apos.schema.addFieldMetadataComponent(namespace, component)` method to allow adding custom components. They have access to the server-side added field metadata and can decide to show indicators on the admin UI fields. Currently supported fields are "string", "slug", "array", "object" and "area".

### Fixes

* When deleting a draft document, we remove related reverse IDs of documents having a relation to the deleted one.
* Fix publishing or moving published page after a draft page on the same tree level to work as expected.
* Check create permissions on create keyboard shortcut.
* Copy requires create and edit permission.
* Display a more informative error message when publishing a page because the parent page is not published and the current user has no permission to publish the parent page (while having permission to publish the current one).
* The `content-changed` event for the submit draft action now uses a complete document.
* Fix the context bar overlap on palette for non-admin users that have the permission to modify it.
* Show widget icons in the editor area context menu.

### Changes

* Share Drafts modal styles made larger and it's toggle input has a larger hitbox.

## 3.62.0 (2024-01-25)

### Adds

* Adds support for `type` query parameter for page autocomplete. This allows to filter the results by page type. Example: `/api/v1/@apostrophecms/page?autocomplete=something&type=my-page-type`.
* Add testing for the `float` schema field query builder.
* Add testing for the `integer` schema field query builder.
* Add support for link HTML attributes in the rich text widget via configurable fields `linkFields`, extendable on a project level (same as it's done for `fields`). Add an `htmlAttribute` property to the standard fields that map directly to an HTML attribute, except `href` (see special case below), and set it accordingly, even if it is the same as the field name. Setting `htmlAttribute: 'href'` is not allowed and will throw a schema validation exception (on application boot).
* Adds support in `can` and `criteria` methods for `create` and `delete`.
* Changes support for image upload from `canEdit` to `canCreate`.
* The media manager is compatible with per-doc permissions granted via the `@apostrophecms-pro/advanced-permission` module.
* In inline arrays, the trash icon has been replaced by a close icon.

### Fixes

* Fix the `launder` and `finalize` methods of the `float` schema field query builder.
* Fix the `launder` and `finalize` methods of the `integer` schema field query builder.
* A user who has permission to `publish` a particular page should always be allowed to insert it into the
published version of the site even if they could not otherwise insert a child of the published
parent.
* Display the "Browse" button in a relationship inside an inline array.

## 3.61.1 (2023-01-08)

### Fixes

* Pinned Vue dependency to 2.7.15. Released on December 24th, Vue 2.7.16 broke the rich text toolbar in Apostrophe.

## 3.61.0 (2023-12-21)

### Adds

* Add a `validate` method to the `url` field type to allow the use of the `pattern` property.
* Add `autocomplete` attribute to schema fields that implement it (cf. [HTML attribute: autocomplete](https://developer.mozilla.org/en-US/docs/Web/HTML/Attributes/autocomplete)).
* Add the `delete` method to the `@apostrophecms/cache` module so we don't have to rely on direct MongoDB manipulation to remove a cache item.
* Adds tag property to fields in order to show a tag next to the field title (used in advanced permission for the admin field). Adds new sensitive label color.
* Pass on the module name and the full, namespaced template name to external front ends, e.g. Astro.
Also make this information available to other related methods for future and project-level use.
* Fixes the AposCheckbox component to be used more easily standalone, accepts a single model value instead of an array.

### Fixes

* Fix `date` schema field query builder to work with arrays.
* Fix `if` on pages. When you open the `AposDocEditor` modal on pages, you now see an up to date view of the visible fields.
* Pass on complete annotation information for nested areas when adding or editing a nested widget using an external front, like Astro.
* We can now close the image modal in rich-text widgets when we click outside of the modal.
The click on the cancel button now works too.
* Fixes the `clearLoginAttempts` method to work with the new `@apostrophecms/cache` module `delete` method.

## 3.60.1 (2023-12-06)

### Fixes

* corrected an issue where the use of the doc template library can result in errors at startup when
replicating certain content to new locales. This was not a bug in the doc template library.
Apostrophe was not invoking `findForEditing` where it should have.

## 3.60.0 (2023-11-29)

### Adds

* Add the possibility to add custom classes to notifications.
Setting the `apos-notification--hidden` class will hide the notification, which can be useful when we only care about the event carried by it.
* Give the possibility to add horizontal rules from the insert menu of the rich text editor with the following widget option: `insert: [ 'horizontalRule' ]`.
Improve also the UX to focus back the editor after inserting a horizontal rule or a table.

### Fixes

* The `render-widget` route now provides an `options` property on the widget, so that
schema-level options of the widget are available to the external front end when
rendering a newly added or edited widget in the editor. Note that when rendering a full page,
this information is already available on the parent area: `area.options.widgets[widget.type]`
* Pages inserted directly in the published mode are now given a
correct `lastPublishedAt` property, correcting several bugs relating
to the page tree.
* A migration has been added to introduce `lastPublishedAt` wherever
it is missing for existing pages.
* Fixed a bug that prevented page ranks from renumbering properly during "insert after" operations.
* Added a one-time migration to make existing page ranks unique among peers.
* Fixes conditional fields not being properly updated when switching items in array editor.
* The `beforeSend` event for pages and the loading of deferred widgets are now
handled in `renderPage` with the proper timing so that areas can be annotated
successfully for "external front" use.
* The external front now receives 100% of the serialization-friendly data that Nunjucks receives,
including the `home` property etc. Note that the responsibility to avoid passing any nonserializable
or excessively large data in `req.data` falls on the developer when choosing to use the
`apos-external-front` feature.
* Wraps the group label in the expanded preview menu component in `$t()` to allow translation

## 3.59.1 (2023-11-14)

### Fixes

* Fix `if` and `requiredIf` fields inside arrays. With regard to `if`, this is a hotfix for a regression introduced in 3.59.0.

## 3.59.0 (2023-11-03)

### Changes

* Webpack warnings about package size during the admin UI build process have been turned off by default. Warnings are still enabled for the public build, where a large bundle can be problematic for SEO.

### Fixes

* Apostrophe warns you if you have more than one piece page for the same piece type and you have not overridden `chooseParentPage`
to help Apostrophe decide which page is suitable as the `_url` of each piece. Beginning with this release, Apostrophe can recognize
when you have chosen to do this via `extendMethods`, so that you can call `_super()` to fall back to the default implementation without
receiving this warning. The default implementation still just returns the first page found, but always following the
`_super()` pattern here opens the door to npm modules that `improve` `@apostrophecms/piece-page` to do something more
sophisticated by default.
* `newInstance` always returns a reasonable non-null empty value for area and
object fields in case the document is inserted without being passed through
the editor, e.g. in a parked page like the home page. This simplifies
the new external front feature.

### Adds

* An adapter for Astro is under development with support from Michelin.
Starting with this release, adapters for external fronts, i.e. "back for front"
frameworks such as Astro, may now be implemented more easily. Apostrophe recognizes the
`x-requested-with: AposExternalFront` header and the `apos-external-front-key` header.
If both are present and `apos-external-front-key` matches the `APOS_EXTERNAL_FRONT_KEY`
environment variable, then Apostrophe returns JSON in place of a normal page response.
This mechanism is also available for the `render-widget` route.
* Like `type`, `metaType` is always included in projections. This helps
ensure that `apos.util.getManagerOf()` can be used on any object returned
by the Apostrophe APIs.

## 3.58.1 (2023-10-18)

### Security

* Update `uploadfs` to guarantee users get a fix for a [potential security vulnerability in `sharp`](https://security.snyk.io/vuln/SNYK-JS-SHARP-5922108).
This was theoretically exploitable only by users with permission to upload media to Apostrophe
* Remove the webpack bundle analyzer feature, which had been nonfunctional for some time, to address a harmless npm audit warning
* Note: there is one remaining `npm audit` warning regarding `postcss`. This is not a true vulnerability because only developers
with access to the entire codebase can modify styles passed to `postcss` by Apostrophe, but we are working with upstream
developers to determine the best steps to clear the warning

### Fixes

* Automatically add `type` to the projection only if there are no exclusions in the projection. Needed to prevent `Cannot do
exclusion on field in inclusion projection` error.

## 3.58.0 (2023-10-12)

### Fixes

* Ensure Apostrophe can make appropriate checks by always including `type` in the projection even if it is not explicitly listed.
* Never try to annotate a widget with permissions the way we annotate a document, even if the widget is simulating a document.
* The `areas` query builder now works properly when an array of area names has been specified.

### Adds

* Widget schema can now follow the parent schema via the similar to introduced in the `array` field type syntax (`<` prefix). In order a parent followed field to be available to the widget schema, the area field should follow it. For example, if area follows the root schema `title` field via `following: ['title']`, any field from a widget schema inside that area can do `following: ['<title']`.
* The values of fields followed by an `area` field are now available in custom widget preview Vue components (registered with widget option `options.widget = 'MyComponentPreview'`). Those components will also receive additional `areaField` prop (the parent area field definition object).
* Allows to insert attachments with a given ID, as well as with `docIds` and `archivedDocIds` to preserve related docs.
* Adds an `update` method to the attachment module, that updates the mongoDB doc and the associated file.
* Adds an option to the `http` `remote` method to allow receiving the original response from `node-fetch` that is a stream.

## 3.57.0 2023-09-27

### Changes
* Removes a 25px gap used to prevent in-context widget UI from overlapping with the admin bar
* Simplifies the way in-context widget state is rendered via modifier classes
### Adds

* Widgets detect whether or not their in-context editing UI will collide with the admin bar and adjust it appropriately.
* Italian translation i18n file created for the Apostrophe Admin-UI. Thanks to [Antonello Zanini](https://github.com/Tonel) for this contribution.
* Fixed date in piece type being displayed as current date in column when set as undefined and without default value. Thanks to [TheSaddestBread](https://github.com/AllanKoder) for this contribution.

### Fixes

* Bumped dependency on `oembetter` to ensure Vimeo starts working again
for everyone with this release. This is necessary because Vimeo stopped
offering oembed discovery meta tags on their video pages.

### Fixes

* The `118n` module now ignores non-JSON files within the i18n folder of any module and does not crash the build process.

## 3.56.0 (2023-09-13)

### Adds

* Add ability for custom tiptap extensions to access the options passed to rich text widgets at the area level.
* Add support for [npm workspaces](https://docs.npmjs.com/cli/v10/configuring-npm/package-json#workspaces) dependencies. A workspace dependency can now be used as an Apostrophe module even if it is not a direct dependency of the Apostrophe project. Only direct workspaces dependencies of the Apostrophe project are supported, meaning this will only work with workspaces set in the Apostrophe project. Workspaces set in npm modules are not supported, please use [`bundle`](https://v3.docs.apostrophecms.org/reference/module-api/module-overview.html#bundle) instead. For instance, I have an Apostrophe project called `website`. `website` is set with two [npm workspaces](https://docs.npmjs.com/cli/v10/using-npm/workspaces), `workspace-a` & `workspace-b`. `workspace-a` `package.json` contains a module named `blog` as a dependency. `website` can reference `blog` as enabled in the Apostrophe `modules` configuration.
* The actual invocation of `renderPageForModule` by the `sendPage` method of all modules has been
factored out to `renderPage`, which is no longer deprecated. This provides a convenient override point
for those who wish to substitute something else for Nunjucks or just wrap the HTML in a larger data
structure. For consistent results, one might also choose to override the `renderWidget` and `render`
methods of the `@apostrophecms/area` module, which are used to render content while editing.
Thanks to Michelin for their support of this work.
* Add `@apostrophecms/rich-text-widget:lint-fix-figure` task to wrap text nodes in paragraph tags when next to figure tags. Figure tags are not valid children of paragraph tags.
* Add `@apostrophecms/rich-text-widget:remove-empty-paragraph` task to remove empty paragraphs from all existing rich-texts.

## 3.55.1 (2023-09-11)

### Fixes

* The structured logging for API routes now responds properly if an API route throws a `string` as an exception, rather than
a politely `Error`-derived object with a `stack` property. Previously this resulted in an error message about the logging
system itself, which was not useful for debugging the original exception.

## 3.55.0 (2023-08-30)

### Adds

* Add `publicApiCheckAsync` wrapper method (and use it internally) to allow for overrides to do async permission checks of REST APIs. This feature doesn't introduce any breaking changes because the default implementation still invokes `publicApiCheck` in case developers have overridden it.

### Fixes

* Refresh schema field with same name in `AposDocEditor` when the schema changes.
* Infer parent ID mode from the request when retrieving the parent (target) page to avoid `notfound`.
* Log the actual REST API error message and not the one meant for the user.
* Hide dash on autopublished pages title.

## 3.54.0 (2023-08-16)

### Adds

* Add `@apostrophecms/log` module to allow structured logging. All modules have `logDebug`, `logInfo`, `logWarn` and `logError` methods now. See the [documentation](https://v3.docs.apostrophecms.org/guide/logging.html) for more details.
* Add `@apostrophecms/settings` translations.
* Add the ability to have custom modals for batch operations.
* Add the possibility to display utility operations inside a 3-dots menu on the page manager, the same way it is done for the docs manager.
* Custom context operations now accept a `moduleIf` property, which tests options at the module level
the same way that `if` tests properties of the document to determine if the operation should be
offered for a particular document. Note that not all options are passed to the front end unless
`getBrowserData` is extended to suit the need.
* Move Pages Manager modal business logic to a mixin.
* Add `column.extraWidth` option (number) for `AposTreeHeader.vue` to allow control over the tree cell width.
* Move `AposDocContextMenu.vue` business logic to a mixin.
* Move Pages Manager modal business logic to a mixin. Add `column.extraWidth` option (number) for `AposTreeHeader.vue` to allow control over the tree cell width.

### Changes

* Rename misleading `projection` parameter into `options` in `self.find` method signature for
`@apostrophecms/any-doc-type`, `@apostrophecms/any-page-type` & `@apostrophecms/piece-type`.
**This was never really a projection in A3,** so it is not a backwards compatibility issue.
* Hide save button during in-context editing if the document is autopublished.
* Beginning with this release, the correct `moduleName` for typical
actions on the context document is automatically passed to the
modal associated with a custom context operation, unless `moduleName`
is explicitly specified. The `moduleName` parameter to `addContextOperation`
is no longer required and should not be passed at all in most cases
(just pass the object argument). If you do wish to specify a `moduleName`
to override that prop given to the modal, then it is recommended to pass
it as a `moduleName` property of the object, not as a separate argument.
For backwards compatibility the two-argument syntax is still permitted.

### Fixes

* Resolved data integrity issue with certain page tree operations by inferring the best peer to position the page relative to rather
than attempting to remember the most recent move operation.
* Fixes a downstream bug in the `getFieldsByCategory` method in the `AposEditorMixin.js` by checking for a property before accessing it.
* In Nunjucks templates, `data.url` now includes any sitewide and locale URL prefixes. This fixes local prefixing for pagination of piece-type index pages.
* Changes were detected in various fields such as integers, which caused the "Update" button to be active even when there was no actual modification in the doc.
* Fix a bug that prevented adding multiple operations in the same batch operation group.
* The `getTarget` method of the page module should use `findForEditing` to make sure it is able to see
pages that would be filtered out of a public view by project level or npm module overrides.

## 3.53.0 (2023-08-03)

### Adds

* Accessibility improved for navigation inside modals and various UI elements.
Pages/Docs Manager and Doc Editor modal now have better keyboard accessibility.
They keep the focus on elements inside modals and give it back to their parent modal when closed.
This implementation is evolving and will likely switch to use the `dialog` HTML element soon.
* Adds support for a new `if` property in `addContextOperation` in order to show or not a context operation based on the current document properties.
* Add `update-doc-fields` event to call `AposDocEditor.updateDocFields` method
* Add schema field `hidden` property to always hide a field
* Hide empty schema tabs in `AposDocEditor` when all fields are hidden due to `if` conditions
* The front end UI now respects the `_aposEditorModal` and `_aposAutopublish`
properties of a document if present, and otherwise falls back to module
configuration. This is a powerful addition to custom editor components
for piece and page types, allowing "virtual piece types" on the back end that
deal with many content types to give better hints to the UI.
* Respect the `_aposAutopublish` property of a document if present, otherwise
fall back to module configuration.
* For convenience in custom editor components, pass the new prop `type`, the original type of the document being copied or edited.
* For better results in custom editor components, pass the prop `copyOfId`, which implies
the custom editor should fetch the original itself by its means of choice.
For backwards compatibility `copyOf` is still passed, but it may be an
incomplete projection and should not be used in new code.
* Custom context operations now receive a `docId` prop, which should
be used in preference to `doc` because `doc` may be an incomplete
projection.
* Those creating custom context operations for documents can now
specify both a `props` object for additional properties to be passed to
their modal and a `docProps` object to map properties from the document
to props of their choosing.
* Adds support to add context labels in admin bar.
* Adds support for admin UI language configuration in the `@apostrophecms/i18n` module. The new options allow control over the default admin UI language and configures the list of languages, that any individual logged in user can choose from. See the [documentation](https://v3.docs.apostrophecms.org/reference/modules/i18n.html) for more details.
* Adds `adminLocale` User field to allow users to set their preferred admin UI language, but only when the `@apostrophecms/i18n` is configured accordingly (see above).
* Adds `@apostrophecms/settings` module and a "Personal Settings" feature. See the [documentation](https://v3.docs.apostrophecms.org/reference/modules/settings.html) for more details.
* Adds `$and` operator on `addContextOperation` `if` property in order to check multiple fields before showing or hiding a context operation.

### Fixes

* `AposDocEditor` `onSave` method signature. We now always expect an object when a parameter is passed to the function to check
the value of `navigate` flag.
* Fixes a problem in the rich text editor where the slash would not be deleted after item selectin from the insert menu.
* Modules that have a `public` or `i18n` subdirectory no longer generate a
warning if they export no code.
* Clean up focus parent event handlers when components are destroyed. Prevents a slow degradation of performance while editing.
Thanks to [Joshua N. Miller](https://github.com/jmiller-rise8).
* Fixes a visual discrepancy in the rich text editor where empty paragraphs would appear smaller in preview mode compared to edit mode.

### Changes

* To make life easier for module developers, modules that are `npm link`ed to
the project no longer have to be listed in `package.json` as
dependencies. To prevent surprises this is still a requirement for modules
that are not symlinked.

## 3.52.0 (2023-07-06)

### Changes

* Foreign widget UI no longer uses inverted theme styles.

### Adds

* Allows users to double-click a nested widget's breadcrumb entry and open its editor.
* Adds support for a new `conditions` property in `addContextOperation` and validation of `addContextOperation` configuration.

### Fixes

* The API now allows the user to create a page without defining the page target ID. By default it takes the Home page.
* Users are no longer blocked from saving documents when a field is hidden
by an `if` condition fails to satisfy a condition such as `min` or `max`
or is otherwise invalid. Instead the invalid value is discarded for safety.
Note that `required` has always been ignored when an `if` condition is not
satisfied.
* Errors thrown in `@apostrophecms/login:afterSessionLogin` event handlers are now properly passed back to Passport as such, avoiding a process restart.

## 3.51.1 (2023-06-23)

## Fixes

* Fix a regression introduced in 3.51.0 - conditional fields work again in the array editor dialog box.

## 3.51.0 (2023-06-21)

### Adds

* Items can now be added to the user's personal menu in the
admin bar, alongside the "Log Out" option. To do so, specify
the `user: true` option when calling `self.apos.adminBar.add`.
This should be reserved for items that manage personal settings.
* When duplicating another document, the `_id` properties of
array items, widgets and areas are still regenerated to ensure
uniqueness across documents. However, an `_originalId` property
is now available for reference while the document remains in memory.
This facilitates change detection within array items in
`beforeSave` handlers and the like.
* Adds the possibility to add custom admin bars via the `addBar()` method from the `admin-bar` module.
* Adds support for conditional fields within `array` and `object` field schema. See the [documentation](https://v3.docs.apostrophecms.org/guide/conditional-fields/) for more information.

### Fixes

* Uses `findForEditing` method in the page put route.
* The "Duplicate" option in the page or piece manager now correctly duplicates the
entire document. This was a regression introduced in 3.48.0. The "Duplicate" option
in the editor dialog box always worked correctly.

### Changes

* Browser URL now changes to reflect the slug of the document according to the mode that is being viewed.

## 3.50.0 (2023-06-09)

### Adds

* As a further fix for issues that could ensue before the improvements
to locale renaming support that were released in 3.49.0, an
`@apostrophecms/page:reattach` task has been added. This command line task
takes the `_id` or `slug` of a page and reattaches it to the page tree as
the last child of the home page, even if page tree data for that page
is corrupted. You may wish to use the `--new-slug` and `--locale` options. This task should not
be needed in normal circumstances.

## 3.49.0 (2023-06-08)

### Changes

* Updates area UX to not display Add Content controls when a widget is focused.
* Updates area UX to unfocus widget on esc key.
* Updates widget UI to use dashed outlines instead of borders to indicate bounds.
* Updates UI for Insert Menu.
* Updates Insert Menu UX to allow mid-node insertion.
* Rich Text Widget's Insert components are now expected to emit `done` and `cancel` for proper RT cleanup. `close` still supported for BC, acts as `done`.
* Migrated the business logic of the login-related Vue components to external mixins, so that the templates and styles can be overridden by
copying the component `.vue` file to project level without copying all of the business logic. If you have already copied the components to style them,
we encourage you to consider replacing your `script` tag with the new version, which just imports the mixin, so that fixes we make there will be
available in your project.

### Adds

* Adds keyboard accessibility to Insert menu.
* Adds regex pattern feature for string fields.
* Adds `pnpm` support. Introduces new optional Apostrophe root configuration `pnpm` to force opt-in/out when auto detection fails. See the [documentation](https://v3.docs.apostrophecms.org/guide/using-pnpm.html) for more details.
* Adds a warning if database queries involving relationships
are made before the last `apostrophe:modulesRegistered` handler has fired.
If you need to call Apostrophe's `find()` methods at startup,
it is best to wait for the `@apostrophecms/doc:beforeReplicate` event.
* Allow `@` when a piece is a template and `/@` for page templates (doc-template-library module).
* Adds a `prefix` option to the http frontend util module.
If explicitly set to `false`, prevents the prefix from being automatically added to the URL,
when making calls with already-prefixed URLs for instance.
* Adds the `redirectToFirstLocale` option to the `i18n` module to prevent users from reaching a version of their site that would not match any locale when requesting the site without a locale prefix in the URL.
* If just one instance of a piece type should always exist (per locale if localized), the
`singletonAuto` option may now be set to `true` or to an object with a `slug` option in
order to guarantee it. This implicitly sets `singleton: true` as well. This is now used
internally by `@apostrophecms/global` as well as the optional `@apostrophecms-pro/palette` module.

### Fixes

* Fix 404 error when viewing/editing a doc which draft has a different version of the slug than the published one.
* Fixed a bug where multiple home pages can potentially be inserted into the database if the
default locale is renamed. Introduced the `async apos.doc.bestAposDocId(criteria)` method to
help identify the right `aposDocId` when inserting a document that might exist in
other locales.
* Fixed a bug where singletons like the global doc might not be inserted at all if they
exist under the former name of the default locale and there are no other locales.

## 3.48.0 (2023-05-26)

### Adds

* For performance, add `apos.modules['piece-type']getManagerApiProjection` method to reduce the amount of data returned in the manager
    modal. The projection will contain the fields returned in the method in addition to the existing manager modal
    columns.
* Add `apos.schema.getRelationshipQueryBuilderChoicesProjection` method to set the projection used in
    `apos.schema.relationshipQueryBuilderChoices`.
* Rich-text inline images now copies the `alt` attribute from the original image from the Media Library.

### Changes

* Remove `stripPlaceholderBrs` and `restorePlaceholderBrs` from `AposRichTextWidgetEditor.vue` component.
* Change tiptap `Gapcursor` display to use a vertical blinking cursor instead of an horizontal cursor, which allow users to add text before and after inline images and tables.
* You can set `max-width` on `.apos-rich-text-toolbar__inner` to define the width of the rich-text toolbar. It will now
    flow on multiple lines if needed.
* The `utilityRail` prop of `AposSchema` now defaults to `false`, removing
the need to explicitly pass it in almost all contexts.
* Mark `apos.modules['doc-type']` methods `getAutocompleteTitle`, `getAutocompleteProjection` and `autocomplete` as
    deprecated. Our admin UI does not use them, it uses the `autocomplete('...')` query builder.
    More info at https://v3.docs.apostrophecms.org/reference/query-builders.html#autocomplete'.
* Print a warning with a clear explanation if a module's `index.js` file contains
no `module.exports` object (often due to a typo), or it is empty.

### Fixes

* Now errors and exits when a piece-type or widget-type module has a field object with the property `type`. Thanks to [NuktukDev](https://github.com/nuktukdev) for this contribution.
* Add a default page type value to prevent the dropdown from containing an empty value.

## 3.47.0 (2023-05-05)

### Changes

* Since Node 14 and MongoDB 4.2 have reached their own end-of-support dates,
we are **no longer supporting them for A3.** Note that our dependency on
`jsdom` 22 is incompatible with Node 14. Node 16 and Node 18 are both
still supported. However, because Node 16 reaches its
end-of-life date quite soon (September), testing and upgrading directly
to Node 18 is strongly recommended.
* Updated `sluggo` to version 1.0.0.
* Updated `jsdom` to version `22.0.0` to address an installation warning about the `word-wrap` module.

### Fixes

* Fix `extendQueries` to use super pattern for every function in builders and methods (and override properties that are not functions).

## 3.46.0 (2023-05-03)

### Fixes

* Adding or editing a piece no longer immediately refreshes the main content area if a widget editor is open. This prevents interruption of the widget editing process
when working with the `@apostrophecms/ai-helper` module, and also helps in other situations.
* Check that `e.doc` exists when handling `content-changed` event.
* Require updated `uploadfs` version with no dependency warnings.

### Adds

* Allow sub-schema fields (array and object) to follow parent schema fields using the newly introduced `following: '<parentField'` syntax, where the starting `<` indicates the parent level. For example `<parentField` follows a field in the parent level, `<<grandParentField` follows a field in the grandparent level, etc. The change is fully backward compatible with the current syntax for following fields from the same schema level.

### Changes

* Debounce search to prevent calling search on every key stroke in the manager modal.
* Various size and spacing adjustments in the expanded Add Content modal UI

## 3.45.1 (2023-04-28)

### Fixes

* Added missing styles to ensure consistent presentation of the rich text insert menu.
* Fixed a bug in which clicking on an image in the media manager would close the "insert
image" dialog box.
* Update `html-to-text` package to the latest major version.

## 3.45.0 (2023-04-27)

### Adds

* Rich text widgets now support the `insert` option, an array
which currently may contain the strings `image` and `table` in order to add a
convenient "insert menu" that pops up when the slash key is pressed.
This provides a better user experience for rich text features that shouldn't
require that the user select existing text before using them.
* Auto expand inline array width if needed using `width: max-content` in the admin UI.
* The "browse" button is now available when selecting pages and pieces
to link to in the rich text editor.
* The "browse" button is also available when selecting inline images
in the rich text editor.
* Images are now previewed in the relationship field's compact list view.
* The new `apos-refreshing` Apostrophe bus event can be used to prevent
Apostrophe from refreshing the main content zone of the page when images
and pieces are edited, by clearing the `refresh` property of the object
passed to the event.
* To facilitate custom click handlers, an `apos.modal.onTopOf(el1, el2)` function is now
available to check whether an element is considered to be "on top of" another element in
the modal stack.

### Changes

* The `v-click-outside-element` Vue directive now understands that modals "on top of"
an element should be considered to be "inside" the element, e.g. clicks on them
shouldn't close the link dialog etc.

### Fixes

* Fix various issues on conditional fields that were occurring when adding new widgets with default values or selecting a falsy value in a field that has a conditional field relying on it.
Populate new or existing doc instances with default values and add an empty `null` choice to select fields that do not have a default value (required or not) and to the ones configured with dynamic choices.
* Rich text widgets save more reliably when many actions are taken quickly just before save.
* Fix an issue in the `oembed` field where the value was kept in memory after cancelling the widget editor, which resulted in saving the value if the widget was nested and the parent widget was saved.
Also improve the `oembed` field UX by setting the input as `readonly` rather than `disabled` when fetching the video metadata, in order to avoid losing its focus when typing.

## 3.44.0 (2023-04-13)

### Adds

* `checkboxes` fields now support a new `style: 'combobox'` option for a better multiple-select experience when there
are many choices.
* If the new `guestApiAccess` option is set to `true` for a piece type or for `@apostrophecms/page`,
Apostrophe will allow all logged-in users to access the GET-method REST APIs of that
module, not just users with editing privileges, even if `publicApiProjection` is not set.
This is useful when the goal is to allow REST API access to "guest" users who have
project-specific reasons to fetch access content via REST APIs.
* `test-lib/utils.js` has new `createUser` and `loginAs` methods for the convenience of
those writing mocha tests of Apostrophe modules.
* `batchOperations` permissions: if a `permission` property is added to any entry in the `batchOperations` cascade of a piece-type module, this permission will be checked for every user. See `batchOperations` configuration in `modules/@apostrophecms/piece-type/index.js`. The check function `checkBatchOperationsPermissions` can be extended. Please note that this permission is checked only to determine whether to offer the operation.

### Fixes
* Fix child page slug when title is deleted

## 3.43.0 (2023-03-29)

### Adds

* Add the possibility to override the default "Add Item" button label by setting the `itemLabel` option of an `array` field.
* Adds `touch` task for every piece type. This task invokes `update` on each piece, which will execute all of the same event handlers that normally execute when a piece of that type is updated. Example usage: `node app article:touch`.

### Fixes

* Hide the suggestion help from the relationship input list when the user starts typing a search term.
* Hide the suggestion hint from the relationship input list when the user starts typing a search term except when there are no matches to display.
* Disable context menu for related items when their `relationship` field has no sub-[`fields`](https://v3.docs.apostrophecms.org/guide/relationships.html#providing-context-with-fields) configured.
* Logic for checking whether we are running a unit test of an external module under mocha now uses `includes` for a simpler, safer test that should be more cross-platform.

## 3.42.0 (2023-03-16)

### Adds

* You can now set `style: table` on inline arrays. It will display the array as a regular HTML table instead of an accordion.
See the [array field documentation](https://v3.docs.apostrophecms.org/reference/field-types/array.html#settings) for more information.
* You can now set `draggable: false` on inline arrays. It will disable the drag and drop feature. Useful when the order is not significant.
See the [array field documentation](https://v3.docs.apostrophecms.org/reference/field-types/array.html#settings) for more information.
* You can now set the label and icon to display on inline arrays when they are empty.
See the [array field documentation](https://v3.docs.apostrophecms.org/reference/field-types/array.html#whenEmpty) for more information.
* We have added a new and improved suggestion UI to relationship fields.
* The `utilityOperations` feature of piece types now supports additional properties:
`relationship: true` (show the operation only when editing a relationship), `relationship: false` (never show
the operation when editing a relationship), `button: true`, `icon` and `iconOnly: true`.
When `button: true` is specified, the operation appears as a standalone button rather than
being tucked away in the "more" menu.
* In addition, `utilityOperations` can now specify `eventOptions` with an `event` subproperty
instead of `modalOptions`. This is useful with the new `edit` event (see below).
* Those extending our admin UI on the front end can now open a modal to create or edit a page or piece by calling
`await apos.doc.edit({ type: 'article' })` (the type here is an example). To edit an existing document add an
`_id` property. To copy an existing document (like our "duplicate" feature) add a `copyOf`
property. When creating new pages, `type` can be sent to `@apostrophecms/page` for convenience
(note that the `type` property does not override the default or current page type in the editor).
* The `edit` Apostrophe event is now available and takes an object with the same properties
as above. This is useful when configuring `utilityOperations`.
* The `content-changed` Apostrophe event can now be emitted with a `select: true` property. If a
document manager for the relevant content type is open, it will attempt to add the document to the
current selection. Currently this works best with newly inserted documents.
* Localized strings in the admin UI can now use `$t(key)` to localize a string inside
an interpolated variable. This was accomplished by setting `skipOnVariables` to false
for i18next, solely on the front end for admin UI purposes.
* The syntax of the method defined for dynamic `choices` now accepts a module prefix to get the method from, and the `()` suffix.
This has been done for consistency with the external conditions syntax shipped in the previous release. See the documentation for more information.
* Added the `viewPermission` property of schema fields, and renamed `permission` to `editPermission` (with backwards
compatibility) for clarity. You can now decide if a schema field requires permissions to be visible or editable.
See the documentation for more information.
* Display the right environment label on login page. By default, based on `NODE_ENV`, overriden by `environmentLabel` option in `@apostrophecms/login` module. The environment variable `APOS_ENV_LABEL` will override this. Note that `NODE_ENV` should generally only be set to `development` (the default) or `production` as many Node.js modules opt into optimizations suitable for all deployed environments when it is set to `production`. This is why we offer the separate `APOS_ENV_LABEL` variable.

### Fixes

* Do not log unnecessary "required" errors for hidden fields.
* Fixed a bug that prevented "Text Align" from working properly in the rich text editor in certain cases.
* Fix typo in `@apostrophecms/doc-type` and `@apostrophecms/submitted-drafts` where we were using `canCreate` instead of `showCreate` to display the `Create New` button or showing the `Copy` button in `Manager` modals.
* Send external condition results in an object so that numbers are supported as returned values.

## 3.41.1 (2023-03-07)

No changes. Publishing to make sure 3.x is tagged `latest` in npm, rather than 2.x.

## 3.41.0 (2023-03-06)

### Adds

* Handle external conditions to display fields according to the result of a module method, or multiple methods from different modules.
This can be useful for displaying fields according to the result of an external API or any business logic run on the server. See the documentation for more information.

### Fixes

* Replace `deep-get-set` dependency with `lodash`'s `get` and `set` functions to fix the [Prototype Pollution in deep-get-set](https://github.com/advisories/GHSA-mjjj-6p43-vhhv) vulnerability. There was no actual vulnerability in Apostrophe due to the way the module was actually used, and this was done to address vulnerability scan reports.
* The "soft redirects" for former URLs of documents now work better with localization. Thanks to [Waldemar Pankratz](https://github.com/waldemar-p).
* Destroy `AreaEditor` Vue apps when the page content is refreshed in edit mode. This avoids a leak of Vue apps components being recreated while instances of old ones are still alive.

### Security

* Upgrades passport to the latest version in order to ensure session regeneration when logging in or out. This adds additional security to logins by mitigating any risks due to XSS attacks. Apostrophe is already robust against XSS attacks. For passport methods that are internally used by Apostrophe everything is still working. For projects that are accessing the passport instance directly through `self.apos.login.passport`, some verifications may be necessary to avoid any compatibility issue. The internally used methods are `authenticate`, `use`, `serializeUser`, `deserializeUser`, `initialize`, `session`.

## 3.40.1 (2023-02-18)

* No code change. Patch level bump for package update.

## 3.40.0 (2023-02-17)

### Adds

* For devops purposes, the `APOS_BASE_URL` environment variable is now respected as an override of the `baseUrl` option.

### Fixes

* Do not display shortcut conflicts at startup if there are none.
* Range field correctly handles the `def` attribute set to `0` now. The `def` property will be used when the field has no value provided; a value going over the max or below the min threshold still returns `null`.
* `select` fields now work properly when the `value` of a choice is a boolean rather than a string or a number.

## 3.39.2 (2023-02-03)

### Fixes
* Hotfix for a backwards compatibility break in webpack that triggered a tiptap bug. The admin UI build will now succeed as expected.

## 3.39.1 (2023-02-02)

### Fixes

* Rescaling cropped images with the `@apostrophecms/attachment:rescale` task now works correctly. Thanks to [Waldemar Pankratz](https://github.com/waldemar-p) for this contribution.

## 3.39.0 (2023-02-01)

### Adds

* Basic support for editing tables by adding `table` to the rich text toolbar. Enabling `table` allows you to create tables, including `td` and `th` tags, with the ability to merge and split cells. For now the table editing UI is basic, all of the functionality is there but we plan to add more conveniences for easy table editing soon. See the "Table" dropdown for actions that are permitted based on the current selection.
* `superscript` and `subscript` may now be added to the rich text widget's `toolbar` option.
* Early beta-quality support for adding inline images to rich text, by adding `image` to the rich text toolbar. This feature works reliably, however the UI is not mature yet. In particular you must search for images by typing part of the title. We will support a proper "browse" experience here soon. For good results you should also configure the `imageStyles` option. You will also want to style the `figure` tags produced. See the documentation for more information.
* Support for `div` tags in the rich text toolbar, if you choose to include them in `styles`. This is often necessary for A2 content migration and can potentially be useful in new work when combined with a `class` if there is no suitable semantic block tag.
* The new `@apostrophecms/attachment:download-all --to=folder` command line task is useful to download all of your attachments from an uploadfs backend other than local storage, especially if you do not have a more powerful "sync" utility for that particular storage backend.
* A new `loadingType` option can now be set for `image-widget` when configuring an `area` field. This sets the `loading` attribute of the `img` tag, which can be used to enable lazy loading in most browsers. Thanks to [Waldemar Pankratz](https://github.com/waldemar-p) for this contribution.
* Two new module-level options have been added to the `image-widget` module: `loadingType` and `size`. These act as fallbacks for the same options at the area level. Thanks to [Waldemar Pankratz](https://github.com/waldemar-p) for this contribution.

### Fixes

* Adding missing require (`bluebird`) and fallback (`file.crops || []`) to `@apostrophecms/attachment:rescale`-task

## 3.38.1 (2023-01-23)

### Fixes

* Version 3.38.0 introduced a regression that temporarily broke support for user-edited content in locales with names like `de-de` (note the lowercase country name). This was inadvertently introduced in an effort to improve support for locale fallback when generating static translations of the admin interface. Version 3.38.1 brings back the content that temporarily appeared to be missing for these locales (it was never removed from the database), and also achieves the original goal. **However, if you created content for such locales using `3.38.0` (released five days ago) and wish to keep that content,** rather than reverting to the content from before `3.38.0`, see below.

### Adds

* The new `i18n:rename-locale` task can be used to move all content from one locale name to another, using the `--old` and `--new` options. By default, any duplicate keys for content existing in both locales will stop the process. However you can specify which content to keep in the event of a duplicate key error using the `--keep=localename` option. Note that the value of `--new` should match the a locale name that is currently configured for the `@apostrophecms/i18n` module.

Example:

```
# If you always had de-de configured as a locale, but created
# a lot of content with Apostrophe 3.38.0 which incorrectly stored
# it under de-DE, you can copy that content. In this case we opt
# to keep de-de content in the event of any conflicts
node app @apostrophecms/i18n:rename-locale --old=de-DE --new=de-de --keep=de-de
```

## 3.38.0 (2023-01-18)

### Adds

* Emit a `beforeSave` event from the `@apostrophecms:notification` module, with `req` and the `notification` as arguments, in order to give the possibility to override the notification.
* Emit a `beforeInsert` event from the `@apostrophecms:attachment` module, with `req` and the `doc` as arguments, in order to give the possibility to override the attachment.
* Emit a `beforeSaveSafe` event from the `@apostrophecms:user` module, with `req`, `safeUser` and `user` as arguments, in order to give the possibility to override properties of the `safeUser` object which contains password hashes and other information too sensitive to be stored in the aposDocs collection.
* Automatically convert failed uppercase URLs to their lowercase version - can be disabled with `redirectFailedUpperCaseUrls: false` in `@apostrophecms/page/index.js` options. This only comes into play if a 404 is about to happen.
* Automatically convert country codes in locales like `xx-yy` to `xx-YY` before passing them to `i18next`, which is strict about uppercase country codes.
* Keyboard shortcuts conflicts are detected and logged on to the terminal.

### Fixes

* Invalid locales passed to the i18n locale switching middleware are politely mapped to 400 errors.
* Any other exceptions thrown in the i18n locale switching middleware can no longer crash the process.
* Documents kept as the `previous` version for undo purposes were not properly marked as such, breaking the public language switcher in some cases. This was fixed and a migration was added for existing data.
* Uploading an image in an apostrophe area with `minSize` requirements will not trigger an unexpected error anymore. If the image is too small, a notification will be displayed with the minimum size requirements. The `Edit Image` modal will now display the minimum size requirements, if any, above the `Browse Images` field.
* Some browsers saw the empty `POST` response for new notifications as invalid XML. It will now return an empty JSON object with the `Content-Type` set to `application/json`.

## 3.37.0 (2023-01-06)

### Adds

* Dynamic choice functions in schemas now also receive a data object with their original doc id for further inspection by your function.
* Use `mergeWithCustomize` when merging extended source Webpack configuration. Introduce overideable asset module methods `srcCustomizeArray` and `srcCustomizeObject`, with reasonable default behavior, for fine tuning Webpack config arrays and objects merging. More info - [the Webpack mergeWithCustomize docs](https://github.com/survivejs/webpack-merge#mergewithcustomize-customizearray-customizeobject-configuration--configuration)
* The image widget now accepts a `placeholderImage` option that works like `previewImage` (just specify a file extension, like `placeholderImage: 'jpg'`, and provide the file `public/placeholder.jpg` in the module). The `placeholderUrl` option is still available for backwards compatibility.

### Fixes

* `docId` is now properly passed through array and object fields and into their child schemas.
* Remove module `@apostrophecms/polymorphic-type` name alias `@apostrophecms/polymorphic`. It was causing warnings
    e.g. `A permission.can() call was made with a type that has no manager: @apostrophecms/polymorphic-type`.
* The module `webpack.extensions` configuration is not applied to the core Admin UI build anymore. This is the correct and intended behavior as explained in the [relevant documentation](https://v3.docs.apostrophecms.org/guide/webpack.html#extending-webpack-configuration).
* The `previewImage` option now works properly for widget modules loaded from npm and those that subclass them. Specifically, the preview image may be provided in the `public/` subdirectory of the original module, the project-level configuration of it, or a subclass.

## 3.36.0 (2022-12-22)

### Adds

* `shortcut` option for piece modules, allowing easy re-mapping of the manager command shortcut per module.

### Fixes

* Ensure there are no conflicting command shortcuts for the core modules.

## 3.35.0 (2022-12-21)

### Adds

* Introduced support for linking directly to other Apostrophe documents in a rich text widget. The user can choose to link to a URL, or to a page. Linking to various piece types can also be enabled with the `linkWithType` option. This is equivalent to the old `apostrophe-rich-text-permalinks` module but is included in the core in A3. See the [documentation](https://v3.docs.apostrophecms.org/guide/core-widgets.html#rich-text-widget) for details.
* Introduced support for the `anchor` toolbar control in the rich text editor. This allows named anchors to be inserted. These are rendered as `span` tags with the given `id` and can then be linked to via `#id`, providing basic support for internal links. HTML 4-style named anchors in legacy content (`name` on `a` tags) are automatically migrated upon first edit.
* German translation i18n file created for the Apostrophe Admin-UI. Thanks to [Noah Gysin](https://github.com/NoahGysin) for this contribution.
* Introduced support for keyboard shortcuts in admin UI. Hitting `?` will display the list of available shortcuts. Developpers can define their own shortcuts by using the new `@apostrophecms/command-menu` module and the `commands` property. Please check the [keyboard shortcut documentation](https://v3.docs.apostrophecms.org/guide/command-menu.html) for more details.

### Fixes

* The `bulletList` and `orderedList` TipTap toolbar items now work as expected.
* When using the autocomplete/typeahead feature of relationship fields, typing a space at the start no longer results in an error.
* Replace [`credential`](https://www.npmjs.com/package/credential) package with [`credentials`](https://www.npmjs.com/package/credentials) to fix the [`mout` Prototype Pollution vulnerability](https://cve.mitre.org/cgi-bin/cvename.cgi?name=CVE-2020-7792). There was no actual vulnerability in Apostrophe or credential due to the way the module was actually used, and this was done to address vulnerability scan reports.
* Added a basic implementation of the missing "Paste from Clipboard" option to Expanded Widget Previews.


## 3.34.0 (2022-12-12)

### Fixes

* Nested areas work properly in widgets that have the `initialModal: false` property.
* Apostrophe's search index now properly incorporates most string field types as in A2.

### Adds

* Relationships load more quickly.
* Parked page checks at startup are faster.
* Tasks to localize and unlocalize piece type content (see `node app help [yourModuleName]:localize` and `node app help [yourModuleName]:unlocalize`).
## 3.33.0 (2022-11-28)

### Adds

* You can now set `inline: true` on schema fields of type `array`. This displays a simple editing interface in the context of the main dialog box for the document in question, avoiding the need to open an additional dialog box. Usually best for cases with just one field or just a few. If your array field has a large number of subfields the default behavior (`inline: false`) is more suitable for your needs. See the [array field](https://v3.docs.apostrophecms.org/reference/field-types/array.html) documentation for more information.
* Batch feature for publishing pieces.
* Add extensibility for `rich-text-widget` `defaultOptions`. Every key will now be used in the `AposRichTextWidgetEditor`.

### Fixes

* Prior to this release, widget templates that contained areas pulled in from related documents would break the ability to add another widget beneath.
* Validation of object fields now works properly on the browser side, in addition to server-side validation, resolving UX issues.
* Provisions were added to prevent any possibility of a discrepancy in relationship loading results under high load. It is not clear whether this A2 bug was actually possible in A3.

## 3.32.0 (2022-11-09)

### Adds

* Adds Reset Password feature to the login page. Note that the feature must be enabled and email delivery must be properly configured. See the [documentation](https://v3.docs.apostrophecms.org/reference/modules/login.html) for more details.
* Allow project-level developer to override bundling decisions by configuring the `@apostrophecms/asset` module. Check the [module documentation](https://v3.docs.apostrophecms.org/reference/modules/asset.html#options) for more information.

### Fixes

* Query builders for regular select fields have always accepted null to mean "do not filter on this property." Now this also works for dynamic select fields.
* The i18n UI state management now doesn't allow actions while it's busy.
* Fixed various localization bugs in the text of the "Update" dropdown menu.
* The `singleton: true` option for piece types now automatically implies `showCreate: false`.
* Remove browser console warnings by handling Tiptap Editor's breaking changes and duplicated plugins.
* The editor modal now allocates more space to area fields when possible, resolving common concerns about editing large widgets inside the modal.

## 3.31.0 (2022-10-27)

### Adds

* Adds `placeholder: true` and `initialModal: false` features to improve the user experience of adding widgets to the page. Checkout the [Widget Placeholders documentation](https://v3.docs.apostrophecms.org/guide/areas-and-widgets.html#adding-placeholder-content-to-widgets) for more detail.

### Fixes

* When another user is editing the document, the other user's name is now displayed correctly.

## 3.30.0 (2022-10-12)

### Adds

* New `APOS_LOG_ALL_ROUTES` environment variable. If set, Apostrophe logs information about all middleware functions and routes that are executed on behalf of a particular URL.
* Adds the `addFileGroups` option to the `attachment` module. Additionally it exposes a new method, `addFileGroup(group)`. These allow easier addition of new file groups or extension of the existing groups.

### Fixes

* Vue 3 may now be used in a separate webpack build at project level without causing problems for the admin UI Vue 2 build.
* Fixes `cache` module `clear-cache` CLI task message
* Fixes help message for `express` module `list-routes` CLI task

## 3.29.1 (2022-10-03)

### Fixes

* Hotfix to restore Node 14 support. Of course Node 16 is also supported.


## 3.29.0 (2022-10-03)

### Adds

* Areas now support an `expanded: true` option to display previews for widgets. The Expanded Widget Preview Menu also supports grouping and display columns for each group.
* Add "showQuery" in piece-page-type in order to override the query for the "show" page as "indexQuery" does it for the index page

### Fixes

* Resolved a bug in which users making a password error in the presence of pre-login checks such as a CAPTCHA were unable to try again until they refreshed the page.

## 3.28.1 (2022-09-15)

### Fixes

* `AposInputBoolean` can now be `required` and have the value `false`.
* Schema fields containing boolean filters can now list both `yes` and `no` choices according to available values in the database.
* Fix attachment `getHeight()` and `getWidth()` template helpers by changing the assignment of the `attachment._crop` property.
* Change assignment of `attachment._focalPoint` for consistency.

## 3.28.0 (2022-08-31)

### Fixes

* Fix UI bug when creating a document via a relationship.

### Adds

* Support for uploading `webp` files for display as images. This is supported by all current browsers now that Microsoft has removed IE11. For best results, you should run `npm update` on your project to make sure you are receiving the latest release of `uploadfs` which uses `sharp` for image processing. Thanks to [Isaac Preston](https://github.com/ixc7) for this addition.
* Clicking outside a modal now closes it, the same way the `Escape` key does when pressed.
* `checkboxes` fields now support `min` and `max` properties. Thanks to [Gabe Flores](https://github.com/gabeflores-appstem).

## 3.27.0 (2022-08-18)

### Adds

* Add `/grid` `POST` route in permission module, in addition to the existing `GET` one.
* New utility script to help find excessively heavy npm dependencies of apostrophe core.

### Changes

* Extract permission grid into `AposPermissionGrid` vue component.
* Moved `stylelint` from `dependencies` to `devDependencies`. The benefit may be small because many projects will depend on `stylelint` at project level, but every little bit helps install speed, and it may make a bigger difference if different major versions are in use.

## 3.26.1 (2022-08-06)

### Fixes

Hotfix: always waits for the DOM to be ready before initializing the Apostrophe Admin UI. `setTimeout` alone might not guarantee that every time. This issue has apparently become more frequent in the latest versions of Chrome.
* Modifies the `login` module to return an empty object in the API session cookie response body to avoid potential invalid JSON error if `response.json()` is retrieved.

## 3.26.0 (2022-08-03)

### Adds

* Tasks can now be registered with the `afterModuleReady` flag, which is more useful than `afterModuleInit` because it waits for the module to be more fully initialized, including all "improvements" loaded via npm. The original `afterModuleInit` flag is still supported in case someone was counting on its behavior.
* Add `/grid` `POST` route in permission module, in addition to the existing `GET` one, to improve extensibility.
* `@apostrophecms/express:list-routes` command line task added, to facilitate debugging.

### Changes

* Since Microsoft has ended support for IE11 and support for ES5 builds is responsible for a significant chunk of Apostrophe's installation time, the `es5: true` option no longer produces an IE11 build. For backwards compatibility, developers will receive a warning, but their build will proceed without IE11 support. IE11 ES5 builds can be brought back by installing the optional [@apostrophecms/asset-es5](https://github.com/apostrophecms/asset-es5) module.

### Fixes

* `testModule: true` works in unit tests of external Apostrophe modules again even with modern versions of `mocha`, thanks to [Amin Shazrin](https://github.com/ammein).
* `getObjectManager` is now implemented for `Object` field types, fixing a bug that prevented the use of areas found in `object` schema fields within templates. Thanks to [James R T](https://github.com/jamestiotio).

## 3.25.0 (2022-07-20)

### Adds

* `radio` and `checkboxes` input field types now support a server side `choices` function for supplying their `choices` array dynamically, just like `select` fields do. Future custom field types can opt into this functionality with the field type flag `dynamicChoices: true`.

### Fixes

* `AposSelect` now emits values on `change` event as they were originally given. Their values "just work" so you do not have to think about JSON anymore when you receive it.
* Unpinned tiptap as the tiptap team has made releases that resolve the packaging errors that caused us to pin it in 3.22.1.
* Pinned `vue-loader` to the `15.9.x` minor release series for now. The `15.10.0` release breaks support for using `npm link` to develop the `apostrophe` module itself.
* Minimum version of `sanitize-html` bumped to ensure a potential denial-of-service vector is closed.

## 3.24.0 (2022-07-06)

### Adds

* Handle `private: true` locale option in i18n module, preventing logged out users from accessing the content of a private locale.

### Fixes

* Fix missing title translation in the "Array Editor" component.
* Add `follow: true` flag to `glob` functions (with `**` pattern) to allow registering symlink files and folders for nested modules
* Fix disabled context menu for relationship fields editing ([#3820](https://github.com/apostrophecms/apostrophe/issues/3820))
* In getReq method form the task module, extract the right `role` property from the options object.
* Fix `def:` option in `array` fields, in order to be able to see the default items in the array editor modal

## 3.23.0 (2022-06-22)

### Adds

* Shared Drafts: gives the possibility to share a link which can be used to preview the draft version of page, or a piece `show` page.
* Add `Localize` option to `@apostrophecms/image`. In Edit mode the context bar menu includes a "Localize" option to start cloning this image into other locales.

### Fixes

* Update `sass` to [`1.52.3`+](https://github.com/sass/dart-sass/pull/1713) to prevent the error `RangeError: Invalid value: Not in inclusive range 0..145: -1`. You can now fix that by upgrading with `npm update`. If it does not immediately clear up the issue in development, try `node app @apostrophecms/asset:clear-cache`.
* Fix a potential issue when URLs have a query string, in the `'@apostrophecms/page:notFound'` handler of the `soft-redirect` module.

## 3.22.1 (2022-06-17)

* Hotfix: temporarily pin versions of tiptap modules to work around packaging error that breaks import of the most recent releases. We will unpin as soon as this is fixed upstream. Fixes a bug where `npm update` would fail for A3 projects.

## 3.22.0 (2022-06-08)

### Adds

* Possibility to pass options to webpack extensions from any module.

### Fixes

* Fix a Webpack cache issue leading to modules symlinked in `node_modules` not being rebuilt.
* Fixes login maximum attempts error message that wasn't showing the plural when lockoutMinutes is more than 1.
* Fixes the text color of the current array item's slat label in the array editor modal.
* Fixes the maximum width of an array item's slat label so as to not obscure the Remove button in narrow viewports.
* If an array field's titleField option is set to a select field, use the selected option's label as the slat label rather its value.
* Disable the slat controls of the attachment component while uploading.
* Fixes bug when re-attaching the same file won't trigger an upload.
* AposSlat now fully respects the disabled state.

## 3.21.1 (2022-06-04)

### Fixes

* Work around backwards compatibility break in `sass` module by pinning to `sass` `1.50.x` while we investigate. If you saw the error `RangeError: Invalid value: Not in inclusive range 0..145: -1` you can now fix that by upgrading with `npm update`. If it does not immediately clear up the issue in development, try `node app @apostrophecms/asset:clear-cache`.

## 3.21.0 (2022-05-25)

### Adds

* Trigger only the relevant build when in a watch mode (development). The build paths should not contain comma (`,`).
* Adds an `unpublish` method, available for any doc-type.
An _Unpublish_ option has also been added to the context menu of the modal when editing a piece or a page.
* Allows developers to group fields in relationships the same way it's done for normal schemas.

### Fixes

* Vue files not being parsed when running eslint through command line, fixes all lint errors in vue files.
* Fix a bug where some Apostrophe modules symlinked in `node_modules` are not being watched.
* Recover after webpack build error in watch mode (development only).
* Fixes an edge case when failing (throw) task invoked via `task.invoke` will result in `apos.isTask()` to always return true due to `apos.argv` not reverted properly.

## 3.20.1 (2022-05-17)

### Fixes

* Minor corrections to French translation.

## 3.20.0

### Adds

* Adds French translation of the admin UI (use the `fr` locale).

## 3.19.0

### Adds

* New schema field type `dateAndTime` added. This schema field type saves in ISO8601 format, as UTC (Universal Coordinated Time), but is edited in a user-friendly way in the user's current time zone and locale.
* Webpack disk cache for better build performance in development and, if appropriately configured, production as well.
* In development, Webpack rebuilds the front end without the need to restart the Node.js process, yielding an additional speedup. To get this speedup for existing projects, see the `nodemonConfig` section of the latest `package.json` in [a3-boilerplate](https://github.com/apostrophecms/a3-boilerplate) for the new "ignore" rules you'll need to prevent nodemon from stopping the process and restarting.
* Added the new command line task `apostrophecms/asset:clear-cache` for clearing the webpack disk cache. This should be necessary only in rare cases where the configuration has changed in ways Apostrophe can't automatically detect.
* A separate `publishedLabel` field can be set for any schema field of a page or piece. If present it is displayed instead of `label` if the document has already been published.

### 3.18.1

### Fixes

* The admin UI now rebuilds properly in a development environment when new npm modules are installed in a multisite project (`apos.rootDir` differs from `apos.npmRootDir`).

## 3.18.0 (2022-05-03)

### Adds

* Images may now be cropped to suit a particular placement after selecting them. SVG files may not be cropped as it is not possible in the general case.
* Editors may also select a "focal point" for the image after selecting it. This ensures that this particular point remains visible even if CSS would otherwise crop it, which is a common issue in responsive design. See the `@apostrophecms/image` widget for a sample implementation of the necessary styles.
* Adds the `aspectRatio` option for image widgets. When set to `[ w, h ]` (a ratio of width to height), images are automatically cropped to this aspect ratio when chosen for that particular widget. If the user does not crop manually, then cropping happens automatically.
* Adds the `minSize` option for image widgets. This ensures that the images chosen are at least the given size `[ width, height ]`, and also ensures the user cannot choose something smaller than that when cropping.
* Implements OpenTelemetry instrumentation.
* Developers may now specify an alternate Vue component to be used for editing the subfields of relationships, either at the field level or as a default for all relationships with a particular piece type.
* The widget type base module now always passes on the `components` option as browser data, so that individual widget type modules that support contextual editing can be implemented more conveniently.
* In-context widget editor components now receive a `focused` prop which is helpful in deciding when to display additional UI.
* Adds new configuration option - `beforeExit` async handler.
* Handlers listening for the `apostrophe:run` event are now able to send an exit code to the Apostrophe bootstrap routine.
* Support for Node.js 17 and 18. MongoDB connections to `localhost` will now successfully find a typical dev MongoDB server bound only to `127.0.0.1`, Apostrophe can generate valid ipv6 URLs pointing back to itself, and `webpack` and `vue-loader` have been updated to address incompatibilities.
* Adds support for custom context menus provided by any module (see `apos.doc.addContextOperation()`).
* The `AposSchema` component now supports an optional `generation` prop which may be used to force a refresh when the value of the object changes externally. This is a compromise to avoid the performance hit of checking numerous subfields for possible changes every time the `value` prop changes in response to an `input` event.
* Adds new event `@apostrophecms/doc:afterAllModesDeleted` fired after all modes of a given document are purged.

### Fixes

* Documentation of obsolete options has been removed.
* Dead code relating to activating in-context widget editors have been removed. They are always active and have been for some time. In the future they might be swapped in on scroll, but there will never be a need to swap them in "on click."
* The `self.email` method of modules now correctly accepts a default `from` address configured for a specific module via the `from` subproperty of the `email` option to that module. Thanks to `chmdebeer` for pointing out the issue and the fix.
* Fixes `_urls` not added on attachment fields when pieces API index is requested (#3643)
* Fixes float field UI bug that transforms the value to integer when there is no field error and the first number after the decimal is `0`.
* The `nestedModuleSubdirs` feature no longer throws an error and interrupts startup if a project contains both `@apostrophecms/asset` and `asset`, which should be considered separate module names.

## 3.17.0 (2022-03-31)

### Adds

* Full support for the [`object` field type](https://v3.docs.apostrophecms.org/reference/field-types/object.html), which works just like `array` but stores just one sub-object as a property, rather than an array of objects.
* To help find documents that reference related ones via `relationship` fields, implement backlinks of related documents by adding a `relatedReverseIds` field to them and keeping it up to date. There is no UI based on this feature yet but it will permit various useful features in the near future.
* Adds possibility for modules to [extend the webpack configuration](https://v3.docs.apostrophecms.org/guide/webpack.html).
* Adds possibility for modules to [add extra frontend bundles for scss and js](https://v3.docs.apostrophecms.org/guide/webpack.html). This is useful when the `ui/src` build would otherwise be very large due to code used on rarely accessed pages.
* Loads the right bundles on the right pages depending on the page template and the loaded widgets. Logged-in users have all the bundles on every page, because they might introduce widgets at any time.
* Fixes deprecation warnings displayed after running `npm install`, for dependencies that are directly included by this package.
* Implement custom ETags emission when `etags` cache option is enabled. [See the documentation for more information](https://v3.docs.apostrophecms.org/guide/caching.html).
It allows caching of pages and pieces, using a cache invalidation mechanism that takes into account related (and reverse related) document updates, thanks to backlinks mentioned above.
Note that for now, only single pages and pieces benefit from the ETags caching system (pages' and pieces' `getOne` REST API route, and regular served pages).
The cache of an index page corresponding to the type of a piece that was just saved will automatically be invalidated. However, please consider that it won't be effective when a related piece is saved, therefore the cache will automatically be invalidated _after_ the cache lifetime set in `maxAge` cache option.

### Fixes

* Apostrophe's webpack build now works properly when developing code that imports module-specific npm dependencies from `ui/src` or `ui/apos` when using `npm link` to develop the module in question.
* The `es5: true` option to `@apostrophecms/asset` works again.

## 3.16.1 (2022-03-21)

### Fixes

* Fixes a bug in the new `Cache-Control` support introduced by 3.16.0 in which we get the logged-out homepage right after logging in. This issue only came into play if the new caching options were enabled.

## 3.16.0 (2022-03-18)

### Adds

* Offers a simple way to set a Cache-Control max-age for Apostrophe page and GET REST API responses for pieces and pages. [See the documentation for more information](https://v3.docs.apostrophecms.org/guide/caching.html).
* API keys and bearer tokens "win" over session cookies when both are present. Since API keys and bearer tokens are explicitly added to the request at hand, it never makes sense to ignore them in favor of a cookie, which is implicit. This also simplifies automated testing.
* `data-apos-test=""` selectors for certain elements frequently selected in QA tests, such as `data-apos-test="adminBar"`.
* Offer a simple way to set a Cache-Control max-age for Apostrophe page and GET REST API responses for pieces and pages.
* To speed up functional tests, an `insecurePasswords` option has been added to the login module. This option is deliberately named to discourage use for any purpose other than functional tests in which repeated password hashing would unduly limit performance. Normally password hashing is intentionally difficult to slow down brute force attacks, especially if a database is compromised.

### Fixes

* `POST`ing a new child page with `_targetId: '_home'` now works properly in combination with `_position: 'lastChild'`.

## 3.15.0 (2022-03-02)

### Adds

* Adds throttle system based on username (even when not existing), on initial login route. Also added for each late login requirement, e.g. for 2FA attempts.

## 3.14.2 (2022-02-27)

* Hotfix: fixed a bug introduced by 3.14.1 in which non-parked pages could throw an error during the migration to fix replication issues.

## 3.14.1 (2022-02-25)

* Hotfix: fixed a bug in which replication across locales did not work properly for parked pages configured via the `_children` feature. A one-time migration is included to reconnect improperly replicated versions of the same parked pages. This runs automatically, no manual action is required. Thanks to [justyna1](https://github.com/justyna13) for identifying the issue.

## 3.14.0 (2022-02-22)

### Adds

* To reduce complications for those implementing caching strategies, the CSRF protection cookie now contains a simple constant string, and is not recorded in `req.session`. This is acceptable because the real purpose of the CSRF check is simply to verify that the browser has sent the cookie at all, which it will not allow a cross-origin script to do.
* As a result of the above, a session cookie is not generated and sent at all unless `req.session` is actually used or a user logs in. Again, this reduces complications for those implementing caching strategies.
* When logging out, the session cookie is now cleared in the browser. Formerly the session was destroyed on the server side only, which was sufficient for security purposes but could create caching issues.
* Uses `express-cache-on-demand` lib to make similar and concurrent requests on pieces and pages faster.
* Frontend build errors now stop app startup in development, and SCSS and JS/Vue build warnings are visible on the terminal console for the first time.

### Fixes

* Fixed a bug when editing a page more than once if the page has a relationship to itself, whether directly or indirectly. Widget ids were unnecessarily regenerated in this situation, causing in-context edits after the first to fail to save.
* Pages no longer emit double `beforeUpdate` and `beforeSave` events.
* When the home page extends `@apostrophecms/piece-page-type`, the "show page" URLs for individual pieces should not contain two slashes before the piece slug. Thanks to [Martí Bravo](https://github.com/martibravo) for the fix.
* Fixes transitions between login page and `afterPasswordVerified` login steps.
* Frontend build errors now stop the `@apostrophecms/asset:build` task properly in production.
* `start` replaced with `flex-start` to address SCSS warnings.
* Dead code removal, as a result of following up on JS/Vue build warnings.

## 3.13.0 - 2022-02-04

### Adds

* Additional requirements and related UI may be imposed on native ApostropheCMS logins using the new `requirements` feature, which can be extended in modules that `improve` the `@apostrophecms/login` module. These requirements are not imposed for single sign-on logins via `@apostrophecms/passport-bridge`. See the documentation for more information.
* Adds latest Slovak translation strings to SK.json in `i18n/` folder. Thanks to [Michael Huna](https://github.com/Miselrkba) for the contribution.
* Verifies `afterPasswordVerified` requirements one by one when emitting done event, allows to manage errors ans success before to go to the next requirement. Stores and validate each requirement in the token. Checks the new `askForConfirmation` requirement option to go to the next step when emitting done event or waiting for the confirm event (in order to manage success messages). Removes support for `afterSubmit` for now.

### Fixes

* Decodes the testReq `param` property in `serveNotFound`. This fixes a problem where page titles using diacritics triggered false 404 errors.
* Registers the default namespace in the Vue instance of i18n, fixing a lack of support for un-namespaced l10n keys in the UI.

## 3.12.0 - 2022-01-21

### Adds

* It is now best practice to deliver namespaced i18n strings as JSON files in module-level subdirectories of `i18n/` named to match the namespace, e.g. `i18n/ourTeam` if the namespace is `ourTeam`. This allows base class modules to deliver phrases to any namespace without conflicting with those introduced at project level. The `i18n` option is now deprecated in favor of the new `i18n` module format section, which is only needed if `browser: true` must be specified for a namespace.
* Brought back the `nestedModuleSubdirs` feature from A2, which allows modules to be nested in subdirectories if `nestedModuleSubdirs: true` is set in `app.js`. As in A2, module configuration (including activation) can also be grouped in a `modules.js` file in such subdirectories.

### Fixes

* Fixes minor inline documentation comments.
* UI strings that are not registered localization keys will now display properly when they contain a colon (`:`). These were previously interpreted as i18next namespace/key pairs and the "namespace" portion was left out.
* Fixes a bug where changing the page type immediately after clicking "New Page" would produce a console error. In general, areas and checkboxes now correctly handle their value being changed to `null` by the parent schema after initial startup of the `AposInputArea` or `AposInputCheckboxes` component.
* It is now best practice to deliver namespaced i18n strings as JSON files in module-level subdirectories of `i18n/` named to match the namespace, e.g. `i18n/ourTeam` if the namespace is `ourTeam`. This allows base class modules to deliver phrases to any namespace without conflicting with those introduced at project level. The `i18n` option is now deprecated in favor of the new `i18n` module format section, which is only needed if `browser: true` must be specified for a namespace.
* Removes the `@apostrophecms/util` module template helper `indexBy`, which was using a lodash method not included in lodash v4.
* Removes an unimplemented `csrfExceptions` module section cascade. Use the `csrfExceptions` *option* of any module to set an array of URLs excluded from CSRF protection. More information is forthcoming in the documentation.
* Fix `[Object Object]` in the console when warning `A permission.can() call was made with a type that has no manager` is printed.

### Changes

* Temporarily removes `npm audit` from our automated tests because of a sub-dependency of vue-loader that doesn't actually cause a security vulnerability for apostrophe.

## 3.11.0 - 2022-01-06

### Adds

* Apostrophe now extends Passport's `req.login` to emit an `afterSessionLogin` event from the `@apostrophecms:login` module, with `req` as an argument. Note that this does not occur at all for login API calls that return a bearer token rather than establishing an Express session.

### Fixes

* Apostrophe's extension of `req.login` now accounts for the `req.logIn` alias and the skippable `options` parameter, which is relied upon in some `passport` strategies.
* Apostrophe now warns if a nonexistent widget type is configured for an area field, with special attention to when `-widget` has been erroneously included in the name. For backwards compatibility this is a startup warning rather than a fatal error, as sites generally did operate successfully otherwise with this type of bug present.

### Changes

* Unpins `vue-click-outside-element` the packaging of which has been fixed upstream.
* Adds deprecation note to `__testDefaults` option. It is not in use, but removing would be a minor BC break we don't need to make.
* Allows test modules to use a custom port as an option on the `@apostrophecms/express` module.
* Removes the code base pull request template to instead inherit the organization-level template.
* Adds `npm audit` back to the test scripts.

## 3.10.0 - 2021-12-22

### Fixes

* `slug` type fields can now have an empty string or `null` as their `def` value without the string `'none'` populating automatically.
* The `underline` feature works properly in tiptap toolbar configuration.
* Required checkbox fields now properly prevent editor submission when empty.
* Pins `vue-click-outside-element` to a version that does not attempt to use `eval` in its distribution build, which is incompatible with a strict Content Security Policy.

### Adds

* Adds a `last` option to fields. Setting `last: true` on a field puts that field at the end of the field's widget order. If more than one field has that option active the true last item will depend on general field registration order. If the field is ordered with the `fields.order` array or field group ordering, those specified orders will take precedence.

### Changes

* Adds deprecation notes to the widget class methods `getWidgetWrapperClasses` and `getWidgetClasses` from A2.
* Adds a deprecation note to the `reorganize` query builder for the next major version.
* Uses the runtime build of Vue. This has major performance and bundle size benefits, however it does require changes to Apostrophe admin UI apps that use a `template` property (components should require no changes, just apps require an update). These apps must now use a `render` function instead. Since custom admin UI apps are not yet a documented feature we do not regard this as a bc break.
* Compatible with the `@apostrophecms/security-headers` module, which supports a strict `Content-Security-Policy`.
* Adds a deprecation note to the `addLateCriteria` query builder.
* Updates the `toCount` doc type query method to use Math.ceil rather than Math.floor plus an additional step.

## 3.9.0 - 2021-12-08

### Adds

* Developers can now override any Vue component of the ApostropheCMS admin UI by providing a component of the same name in the `ui/apos/components` folder of their own module. This is not always the best approach, see the documentation for details.
* When running a job, we now trigger the notification before to run the job, this way the progress notification ID is available from the job and the notification can be dismissed if needed.
* Adds `maxUi`, `maxLabel`, `minUi`, and `minLabel` localization strings for array input and other UI.

### Fixes

* Fully removes references to the A2 `self.partial` module method. It appeared only once outside of comments, but was not actually used by the UI. The `self.render` method should be used for simple template rendering.
* Fixes string interpolation for the confirmation modal when publishing a page that has an unpublished parent page.
* No more "cannot set headers after they are sent to the client" and "req.res.redirect not defined" messages when handling URLs with extra trailing slashes.
* The `apos.util.runPlayers` method is not called until all of the widgets in a particular tree of areas and sub-areas have been added to the DOM. This means a parent area widget player will see the expected markup for any sub-widgets when the "Edit" button is clicked.
* Properly activates the `apostropheI18nDebugPlugin` i18next debugging plugin when using the `APOS_SHOW_I18N` environment variable. The full set of l10n emoji indicators previously available for the UI is now available for template and server-side strings.
* Actually registers piece types for site search unless the `searchable` option is `false`.
* Fixes the methods required for the search `index` task.

### Changes

* Adds localization keys for the password field component's min and max error messages.

## 3.8.1 - 2021-11-23

### Fixes

* The search field of the pieces manager modal works properly. Thanks to [Miro Yovchev](https://github.com/myovchev) for pointing out the issue and providing a solution.
* Fixes a bug in `AposRichTextWidgetEditor.vue` when a rich text widget was specifically configured with an empty array as the `styles` option. In that case a new empty rich text widget will initiate with an empty paragraph tag.
* The`fieldsPresent` method that is used with the `presentFieldsOnly` option in doc-type was broken, looking for properties in strings and wasn't returning anything.

## 3.8.0 - 2021-11-15

### Adds

* Checkboxes for pieces are back, a main checkbox allows to select all page items. When all pieces on a page are checked, a banner where the user can select all pieces appears. A launder for mongo projections has been added.
* Registered `batchOperations` on a piece-type will now become buttons in the manager batch operations "more menu" (styled as a kebab icon). Batch operations should include a label, `messages` object, and `modalOptions` for the confirmation modal.
* `batchOperations` can be grouped into a single button with a menu using the `group` cascade subproperty.
* `batchOperations` can be conditional with an `if` conditional object. This allows developers to pass a single value or an array of values.
* Piece types can have `utilityOperations` configured as a top-level cascade property. These operations are made available in the piece manager as new buttons.
* Notifications may now include an `event` property, which the AposNotification component will emit on mount. The `event` property should be set to an object with `name` (the event name) and optionally `data` (data included with the event emission).
* Adds support for using the attachments query builder in REST API calls via the query string.
* Adds contextual menu for pieces, any module extending the piece-type one can add actions in this contextual menu.
* When clicking on a batch operation, it opens a confirmation modal using modal options from the batch operation, it also works for operations in grouped ones. operations name property has been renamed in action to work with AposContextMenu component.
* Beginning with this release, a module-specific static asset in your project such as `modules/mymodulename/public/images/bg.png` can always be referenced in your `.scss` and `.css` files as `/modules/mymodulename/images/bg.png`, even if assets are actually being deployed to S3, CDNs, etc. Note that `public` and `ui/public` module subdirectories have separate functions. See the documentation for more information.
* Adds AposFile.vue component to abstract file dropzone UI, uses it in AposInputAttachment, and uses it in the confirmation modal for pieces import.
* Optionally add `dimensionAttrs` option to image widget, which sets width & height attributes to optimize for Cumulative Layout Shift. Thank you to [Qiao Lin](https://github.com/qclin) for the contribution.

### Fixes

* The `apos.util.attachmentUrl` method now works correctly. To facilitate that, `apos.uploadsUrl` is now populated browser-side at all times as the frontend logic originally expected. For backwards compatibility `apos.attachment.uploadsUrl` is still populated when logged in.
* Widget players are now prevented from being played twice by the implementing vue component.

### Changes
* Removes Apostrophe 2 documentation and UI configuration from the `@apostrophecms/job` module. These options were not yet in use for A3.
* Renames methods and removes unsupported routes in the `@apostrophecms/job` module that were not yet in use. This was not done lightly, but specifically because of the minimal likelihood that they were in use in project code given the lack of UI support.
  * The deprecated `cancel` route was removed and will likely be replaced at a later date.
  * `run` was renamed `runBatch` as its purpose is specifically to run processes on a "batch selected" array of pieces or pages.
  * `runNonBatch` was renamed to `run` as it is the more generic job-running method. It is likely that `runBatch` will eventually be refactored to use this method.
  * The `good` and `bad` methods are renamed `success` and `failure`, respectively. The expected methods used in the `run` method were similarly renamed. They still increment job document properties called `good` and `bad`.
* Comments out the unused `batchSimpleRoute` methods in the page and piece-type modules to avoid usage before they are fully implemented.
* Optionally add `dimensionAttrs` option to image widget, which sets width & height attributes to optimize for Cumulative Layout Shift.
* Temporarily removes `npm audit` from our automated tests because of a sub-dependency of uploadfs that doesn't actually cause a security vulnerability for apostrophe.

## 3.7.0 - 2021-10-28

### Adds

* Schema select field choices can now be populated by a server side function, like an API call. Set the `choices` property to a method name of the calling module. That function should take a single argument of `req`, and return an array of objects with `label` and `value` properties. The function can be async and will be awaited.
* Apostrophe now has built-in support for the Node.js cluster module. If the `APOS_CLUSTER_PROCESSES` environment variable is set to a number, that number of child processes are forked, sharing the same listening port. If the variable is set to `0`, one process is forked for each CPU core, with a minimum of `2` to provide availability during restarts. If the variable is set to a negative number, that number is added to the number of CPU cores, e.g. `-1` is a good way to reserve one core for MongoDB if it is running on the same server. This is for production use only (`NODE_ENV=production`). If a child process fails it is restarted automatically.

### Fixes

* Prevents double-escaping interpolated localization strings in the UI.
* Rich text editor style labels are now run through a localization method to get the translated strings from their l10n keys.
* Fixes README Node version requirement (Node 12+).
* The text alignment buttons now work immediately in a new rich text widget. Previously they worked only after manually setting a style or refreshing the page. Thanks to Michelin for their support of this fix.
* Users can now activate the built-in date and time editing popups of modern browsers when using the `date` and `time` schema field types.
* Developers can now `require` their project `app.js` file in the Node.js REPL for debugging and inspection. Thanks to [Matthew Francis Brunetti](https://github.com/zenflow).
* If a static text phrase is unavailable in both the current locale and the default locale, Apostrophe will always fall back to the `en` locale as a last resort, which ensures the admin UI works if it has not been translated.
* Developers can now `require` their project `app.js` in the Node.js REPL for debugging and inspection
* Ensure array field items have valid _id prop before storing. Thanks to Thanks to [Matthew Francis Brunetti](https://github.com/zenflow).

### Changes

* In 3.x, `relationship` fields have an optional `builders` property, which replaces `filters` from 2.x, and within that an optional `project` property, which replaces `projection` from 2.x (to match MongoDB's `cursor.project`). Prior to this release leaving the old syntax in place could lead to severe performance problems due to a lack of projections. Starting with this release the 2.x syntax results in an error at startup to help the developer correct their code.
* The `className` option from the widget options in a rich text area field is now also applied to the rich text editor itself, for a consistently WYSIWYG appearance when editing and when viewing. Thanks to [Max Mulatz](https://github.com/klappradla) for this contribution.
* Adds deprecation notes to doc module `afterLoad` events, which are deprecated.
* Removes unused `afterLogin` method in the login module.

## 3.6.0 - 2021-10-13

### Adds

* The `context-editing` apostrophe admin UI bus event can now take a boolean parameter, explicitly indicating whether the user is actively typing or performing a similar active manipulation of controls right now. If a boolean parameter is not passed, the existing 1100-millisecond debounced timeout is used.
* Adds 'no-search' modifier to relationship fields as a UI simplification option.
* Fields can now have their own `modifiers` array. This is combined with the schema modifiers, allowing for finer grained control of field rendering.
* Adds a Slovak localization file. Activate the `sk` locale to use this. Many thanks to [Michael Huna](https://github.com/Miselrkba) for the contribution.
* Adds a Spanish localization file. Activate the `es` locale to use this. Many thanks to [Eugenio Gonzalez](https://github.com/egonzalezg9) for the contribution.
* Adds a Brazilian Portuguese localization file. Activate the `pt-BR` locale to use this. Many thanks to [Pietro Rutzen](https://github.com/pietro-rutzen) for the contribution.

### Fixes

* Fixed missing translation for "New Piece" option on the "more" menu of the piece manager, seen when using it as a chooser.
* Piece types with relationships to multiple other piece types may now be configured in any order, relative to the other piece types. This sometimes appeared to be a bug in reverse relationships.
* Code at the project level now overrides code found in modules that use `improve` for the same module name. For example, options set by the `@apostrophecms/seo-global` improvement that ships with `@apostrophecms/seo` can now be overridden at project level by `/modules/@apostrophecms/global/index.js` in the way one would expect.
* Array input component edit button label is now propertly localized.
* A memory leak on each request has been fixed, and performance improved, by avoiding the use of new Nunjucks environments for each request. Thanks to Miro Yovchev for pointing out the leak.
* Fragments now have access to `__t()`, `getOptions` and other features passed to regular templates.
* Fixes field group cascade merging, using the original group label if none is given in the new field group configuration.
* If a field is conditional (using an `if` option), is required, but the condition has not been met, it no longer throws a validation error.
* Passing `busy: true` to `apos.http.post` and related methods no longer produces an error if invoked when logged out, however note that there will likely never be a UI for this when logged out, so indicate busy state in your own way.
* Bugs in document modification detection have been fixed. These bugs caused edge cases where modifications were not detected and the "Update" button did not appear, and could cause false positives as well.

### Changes

* No longer logs a warning about no users if `testModule` is true on the app.

## 3.5.0 - 2021-09-23

* Pinned dependency on `vue-material-design-icons` to fix `apos-build.js` build error in production.
* The file size of uploaded media is visible again when selected in the editor, and media information such as upload date, dimensions and file size is now properly localized.
* Fixes moog error messages to reflect the recommended pattern of customization functions only taking `self` as an argument.
* Rich Text widgets now instantiate with a valid element from the `styles` option rather than always starting with an unclassed `<p>` tag.
* Since version 3.2.0, apostrophe modules to be loaded via npm must appear as explicit npm dependencies of the project. This is a necessary security and stability improvement, but it was slightly too strict. Starting with this release, if the project has no `package.json` in its root directory, the `package.json` in the closest ancestor directory is consulted.
* Fixes a bug where having no project modules directory would throw an error. This is primarily a concern for module unit tests where there are no additional modules involved.
* `css-loader` now ignores `url()` in css files inside `assets` so that paths are left intact, i.e. `url(/images/file.svg)` will now find a static file at `/public/images/file.svg` (static assets in `/public` are served by `express.static`). Thanks to Matic Tersek.
* Restored support for clicking on a "foreign" area, i.e. an area displayed on the page whose content comes from a piece, in order to edit it in an appropriate way.
* Apostrophe module aliases and the data attached to them are now visible immediately to `ui/src/index.js` JavaScript code, i.e. you can write `apos.alias` where `alias` matches the `alias` option configured for that module. Previously one had to write `apos.modules['module-name']` or wait until next tick. However, note that most modules do not push any data to the browser when a user is not logged in. You can do so in a custom module by calling `self.enableBrowserData('public')` from `init` and implementing or extending the `getBrowserData(req)` method (note that page, piece and widget types already have one, so it is important to extend in those cases).
* `options.testModule` works properly when implementing unit tests for an npm module that is namespaced.

### Changes

* Cascade grouping (e.g., grouping fields) will now concatenate a group's field name array with the field name array of an existing group of the same name. Put simply, if a new piece module adds their custom fields to a `basics` group, that field will be added to the default `basics` group fields. Previously the new group would have replaced the old, leaving inherited fields in the "Ungrouped" section.
* AposButton's `block` modifier now less login-specific

### Adds

* Rich Text widget's styles support a `def` property for specifying the default style the editor should instantiate with.
* A more helpful error message if a field of type `area` is missing its `options` property.

## 3.4.1 - 2021-09-13

No changes. Publishing to correctly mark the latest 3.x release as "latest" in npm.

## 3.4.0 - 2021-09-13

### Security

* Changing a user's password or marking their account as disabled now immediately terminates any active sessions or bearer tokens for that user. Thanks to Daniel Elkabes for pointing out the issue. To ensure all sessions have the necessary data for this, all users logged in via sessions at the time of this upgrade will need to log in again.
* Users with permission to upload SVG files were previously able to do so even if they contained XSS attacks. In Apostrophe 3.x, the general public so far never has access to upload SVG files, so the risk is minor but could be used to phish access from an admin user by encouraging them to upload a specially crafted SVG file. While Apostrophe typically displays SVG files using the `img` tag, which ignores XSS vectors, an XSS attack might still be possible if the image were opened directly via the Apostrophe media library's convenience link for doing so. All SVG uploads are now sanitized via DOMPurify to remove XSS attack vectors. In addition, all existing SVG attachments not already validated are passed through DOMPurify during a one-time migration.

### Fixes

* The `apos.attachment.each` method, intended for migrations, now respects its `criteria` argument. This was necessary to the above security fix.
* Removes a lodash wrapper around `@apostrophecms/express` `bodyParser.json` options that prevented adding custom options to the body parser.
* Uses `req.clone` consistently when creating a new `req` object with a different mode or locale for localization purposes, etc.
* Fixes bug in the "select all" relationship chooser UI where it selected unpublished items.
* Fixes bug in "next" and "previous" query builders.
* Cutting and pasting widgets now works between locales that do not share a hostname, provided that you switch locales after cutting (it does not work between tabs that are already open on separate hostnames).
* The `req.session` object now exists in task `req` objects, for better compatibility. It has no actual persistence.
* Unlocalized piece types, such as users, may now be selected as part of a relationship when browsing.
* Unpublished localized piece types may not be selected via the autocomplete feature of the relationship input field, which formerly ignored this requirement, although the browse button enforced it.
* The server-side JavaScript and REST APIs to delete pieces now work properly for pieces that are not subject to either localization or draft/published workflow at all the (`localize: false` option). UI for this is under discussion, this is just a bug fix for the back end feature which already existed.
* Starting in version 3.3.1, a newly added image widget did not display its image until the page was refreshed. This has been fixed.
* A bug that prevented Undo operations from working properly and resulted in duplicate widget _id properties has been fixed.
* A bug that caused problems for Undo operations in nested widgets, i.e. layout or multicolumn widgets, has been fixed.
* Duplicate widget _id properties within the same document are now prevented on the server side at save time.
* Existing duplicate widget _id properties are corrected by a one-time migration.

### Adds

* Adds a linter to warn in dev mode when a module name include a period.
* Lints module names for `apostrophe-` prefixes even if they don't have a module directory (e.g., only in `app.js`).
* Starts all `warnDev` messages with a line break and warning symbol (⚠️) to stand out in the console.
* `apos.util.onReady` aliases `apos.util.onReadyAndRefresh` for brevity. The `apos.util.onReadyAndRefresh` method name will be deprecated in the next major version.
* Adds a developer setting that applies a margin between parent and child areas, allowing developers to change the default spacing in nested areas.

### Changes

* Removes the temporary `trace` method from the `@apostrophecms/db` module.
* Beginning with this release, the `apostrophe:modulesReady` event has been renamed `apostrophe:modulesRegistered`, and the `apostrophe:afterInit` event has been renamed `apostrophe:ready`. This better reflects their actual roles. The old event names are accepted for backwards compatibility. See the documentation for more information.
* Only autofocuses rich text editors when they are empty.
* Nested areas now have a vertical margin applied when editing, allowing easier access to the parent area's controls.

## 3.3.1 - 2021-09-01

### Fixes

* In some situations it was possible for a relationship with just one selected document to list that document several times in the returned result, resulting in very large responses.
* Permissions roles UI localized correctly.
* Do not crash on startup if users have a relationship to another type. This was caused by the code that checks whether any users exist to present a warning to developers. That code was running too early for relationships to work due to event timing issues.

## 3.3.0 - 2021-08-30

### Fixes

* Addresses the page jump when using the in-context undo/redo feature. The page will immediately return users to their origin scroll position after the content refreshes.
* Resolves slug-related bug when switching between images in the archived view of the media manager. The slug field was not taking into account the double slug prefix case.
* Fixes migration task crash when parking new page. Thanks to [Miro Yovchev](https://www.corllete.com/) for this fix.
* Fixes incorrect month name in `AposCellDate`, which can be optionally used in manage views of pieces. Thanks to [Miro Yovchev](https://www.corllete.com/) for this fix.

### Adds

* This version achieves localization (l10n) through a rich set of internationalization (i18n) features. For more information, [see the documentation](https://v3.docs.apostrophecms.org/).
* There is support for both static string localization and dynamic content localization.
* The home page, other parked pages, and the global document are automatically replicated to all configured locales at startup. Parked properties are refreshed if needed. Other pages and pieces are replicated if and when an editor chooses to do so.
* An API route has been added for voluntary replication, i.e. when deciding a document should exist in a second locale, or desiring to overwrite the current draft contents in locale `B` with the draft contents of locale `A`.
* Locales can specify `prefix` and `hostname` options, which are automatically recognized by middleware that removes the prefix dynamically where appropriate and sets `req.locale`. In 3.x this works more like the global site `prefix` option. This is a departure from 2.x which stored the prefix directly in the slug, creating maintenance issues.
* Locales are stateless: they are never recorded in the session. This eliminates many avenues for bugs and bad SEO. However, this also means the developer must fully distinguish them from the beginning via either `prefix` or `hostname`. A helpful error message is displayed if this is not the case.
* Switching locales preserves the user's editing session even if on separate hostnames. To enable this, if any locales have hostnames, all configured locales must have hostnames and/or baseUrl must be set for those that don't.
* An API route has been added to discover the locales in which a document exists. This provides basic information only for performance (it does not report `title` or `_url`).
* Editors can "localize" documents, copying draft content from one locale to another to create a corresponding document in a different locale. For convenience related documents, such as images and other pieces directly referenced by the document's structure, can be localized at the same time. Developers can opt out of this mechanism for a piece type entirely, check the box by default for that type, or leave it as an "opt-in" choice.
* The `@apostrophecms/i18n` module now uses `i18next` to implement static localization. All phrases in the Vue-based admin UI are passed through `i18next` via `this.$t`, and `i18next` is also available via `req.t()` in routes and `__t()` in templates. Apostrophe's own admin UI phrases are in the `apostrophe` namespace for a clean separation. An array of locale codes, such as `en` or `fr` or `en-au`, can be specified using the `locales` option to the `@apostrophecms/i18n` module. The first locale is the default, unless the `defaultLocale` option is set. If no locales are set, the locale defaults to `en`. The `i18next-http-middleware` locale guesser is installed and will select an available locale if possible, otherwise it will fall back to the default.
* In the admin UI, `v-tooltip` has been extended as `v-apos-tooltip`, which passes phrases through `i18next`.
* Developers can link to alternate locales by iterating over `data.localizations` in any page template. Each element always has `locale`, `label` and `homePageUrl` properties. Each element also has an `available` property (if true, the current context document is available in that locale), `title` and a small number of other document properties are populated, and `_url` redirects to the context document in that locale. The current locale is marked with `current: true`.
* To facilitate adding interpolated values to phrases that are passed as a single value through many layers of code, the `this.$t` helper provided in Vue also accepts an object argument with a `key` property. Additional properties may be used for interpolation.
* `i18next` localization JSON files can be added to the `i18n` subdirectory of *any* module, as long as its `i18n` option is set. The `i18n` object may specify `ns` to give an `i18next` namespace, otherwise phrases are in the default namespace, used when no namespace is specified with a `:` in an `i18next` call. The default namespace is yours for use at project level. Multiple modules may contribute to the same namespace.
* If `APOS_DEBUG_I18N=1` is set in the environment, the `i18next` debug flag is activated. For server-side translations, i.e. `req.t()` and `__t()`, debugging output will appear on the server console. For browser-side translations in the Vue admin UI, debugging output will appear in the browser console.
* If `APOS_SHOW_I18N=1` is set in the environment, all phrases passed through `i18next` are visually marked, to make it easier to find those that didn't go through `i18next`. This does not mean translations actually exist in the JSON files. For that, review the output of `APOS_DEBUG_I18N=1`.
* There is a locale switcher for editors.
* There is a backend route to accept a new locale on switch.
* A `req.clone(properties)` method is now available. This creates a clone of the `req` object, optionally passing in an object of properties to be set. The use of `req.clone` ensures the new object supports `req.get` and other methods of a true `req` object. This technique is mainly used to obtain a new request object with the same privileges but a different mode or locale, i.e. `mode: 'published'`.
* Fallback wrappers are provided for the `req.__()`, `res.__()` and `__()` localization helpers, which were never official or documented in 3.x but may be in use in projects ported from 2.x. These wrappers do not localize but do output the input they are given along with a developer warning. You should migrate them to use `req.t()` (in server-side javascript) or `__t()` (Nunjucks templates).

### Changes

* Bolsters the CSS that backs Apostrophe UI's typography to help prevent unintended style leaks at project-level code.
* Removes the 2.x series changelog entries. They can be found in the 2.0 branch in Github.

## 3.2.0 - 2021-08-13

### Fixes

* `req.hostname` now works as expected when `trustProxy: true` is passed to the `@apostrophecms/express` module.
* Apostrophe loads modules from npm if they exist there and are configured in the `modules` section of `app.js`. This was always intended only as a way to load direct, intentional dependencies of your project. However, since npm "flattens" the dependency tree, dependencies of dependencies that happen to have the same name as a project-level Apostrophe module could be loaded by default, crashing the site or causing unexpected behavior. So beginning with this release, Apostrophe scans `package.json` to verify an npm module is actually a dependency of the project itself before attempting to load it as an Apostrophe module.
* Fixes the reference to sanitize-html defaults in the rich text widget.
* Fixes the `toolbarToAllowedStyles` method in the rich text widget, which was not returning any configuration.
* Fixes the broken text alignment in rich text widgets.
* Adds a missing npm dependency on `chokidar`, which Apostrophe and Nunjucks use for template refreshes. In most environments this worked anyway due to an indirect dependency via the `sass` module, but for stability Apostrophe should depend directly on any npm module it uses.
* Fixes the display of inline range inputs, notably broken when using Palette
* Fixes occasional unique key errors from migrations when attempting to start up again with a site that experienced a startup failure before inserting its first document.
* Requires that locale names begin with a letter character to ensure order when looping over the object entries.
* Unit tests pass in MongoDB 5.x.

### Adds
* Adds Cut and Paste to area controls. You can now Cut a widget to a virtual clipboard and paste it in suitable areas. If an area
can include the widget on the clipboard, a special Clipboard widget will appear in area's Add UI. This works across pages as well.

### Changes
* Apostrophe's Global's UI (the @apostrophecms/global singleton has moved from the admin bar's content controls to the admin utility tray under a cog icon.
* The context bar's document Edit button, which was a cog icon, has been rolled into the doc's context menu.

## 3.1.3 - 2021-07-16

### Fixes

* Hotfix for an incompatibility between `vue-loader` and `webpack` 5.45.0 which causes a crash at startup in development, or asset build time in production. We have temporarily pinned our dependency to `webpack` 5.44.x. We are [contributing to the discussion around the best long-term fix for vue-loader](https://github.com/vuejs/vue-loader/issues/1854).

## 3.1.2 - 2021-07-14

### Changes

* Removes an unused method, `mapMongoIdToJqtreeId`, that was used in A2 but is no longer relevant.
* Removes deprecated and non-functional steps from the `edit` method in the `AposDocsManager.vue` component.
* Legacy migrations to update 3.0 alpha and 3.0 beta sites to 3.0 stable are still in place, with no functional changes, but have been relocated to separate source files for ease of maintenance. Note that this is not a migration path for 2.x databases. Tools for that are forthcoming.

## 3.1.1 - 2021-07-08

### Fixes

* Two distinct modules may each have their own `ui/src/index.scss` file, similar to the fix already applied to allow multiple `ui/src/index.js` files.

## 3.1.0 - 2021-06-30

### Fixes

* Corrects a bug that caused Apostrophe to rebuild the admin UI on every nodemon restart, which led to excessive wait times to test new code. Now this happens only when `package-lock.json` has been modified (i.e. you installed a new module that might contain new Apostrophe admin UI code). If you are actively developing Apostrophe admin UI code, you can opt into rebuilding all the time with the `APOS_DEV=1` environment variable. In any case, `ui/src` is always rebuilt in a dev environment.
* Updates `cheerio`, `deep-get-set`, and `oembetter` versions to resolve vulnerability warnings.
* Modules with a `ui/src` folder, but no other content, are no longer considered "empty" and do not generate a warning.
* Pushing a secondary context document now always results in entry to draft mode, as intended.
* Pushing a secondary context document works reliably, correcting a race condition that could cause the primary document to remain in context in some cases if the user was not already in edit mode.

### Changes

* Deprecates `self.renderPage` method for removal in next major version.
* Since `ui/src/index.js` files must export a function to avoid a browser error in production which breaks the website experience, we now detect this at startup and throw a more helpful error to prevent a last-minute discovery in production.

## 3.0.1 - 2021-06-17

### Fixes

* Fixes an error observed in the browser console when using more than one `ui/src/index.js` file in the same project. Using more than one is a good practice as it allows you to group frontend code with an appropriate module, or ship frontend code in an npm module that extends Apostrophe.
* Migrates all of our own frontend players and utilities from `ui/public` to `ui/src`, which provides a robust functional test of the above.
* Executes `ui/src` imports without waiting for next tick, which is appropriate as we have positioned it as an alternative to `ui/public` which is run without delay.

## 3.0.0 - 2021-06-16

### Breaks

* Previously our `a3-boilerplate` project came with a webpack build that pushed code to the `ui/public` folder of an `asset` module. Now the webpack build is not needed because Apostrophe takes care of compiling `ui/src` for us. This is good! However, **if you are transitioning your project to this new strategy, you will need to remove the `modules/asset/ui/public` folder from your project manually** to ensure that webpack-generated code originally intended for webpack-dev-server does not fail with a `publicPath` error in the console.
* The `CORE_DEV=1` environment setting has been changed to `APOS_DEV=1` because it is appropriate for anyone who is actively developing custom Apostrophe admin UI using `ui/apos` folders in their own modules.
* Apostrophe now uses Dart Sass, aka the `sass` npm module. The `node-sass` npm module has been deprecated by its authors for some time now. Most existing projects will be unaffected, but those writing their own Apostrophe UI components will need to change any `/deep/` selectors to `::v-deep` and consider making other Dart Sass updates as well. For more information see the [Dart Sass documentation](https://sass-lang.com/dart-sass). Those embracing the new `ui/src` feature should also bear in mind that Dart Sass is being used.

### Changes

* Relationship ids are now stored as aposDocIds (without the locale and mode part). The appropriate locale and mode are known from the request. This allows easy comparison and copying of these properties across locales and fixes a bug with reverse relationships when publishing documents. A migration has been added to take care of this conversion on first startup.
- The `attachment` field type now correctly limits file uploads by file type when using the `fileGroup` field option.
- Uploading SVG files is permitted in the Media Library by default.

### Adds

- Apostrophe now enables you to ship frontend JavaScript and Sass (using the SCSS syntax) without your own webpack configuration.
- Any module may contain modern JavaScript in a `ui/src/index.js` file, which may use `import` to bring in other files in the standard way. Note that **`ui/src/index.js must export a function`**. These functions are called for you in the order modules are initialized.
- Any module may contain a Sass (SCSS) stylesheet in a `ui/src/index.scss` file, which may also import other Sass (SCSS) files.
- Any project that requires IE11 support for `ui/src` JavaScript code can enable it by setting the `es5: true` option to the `@apostrophecms/asset` module. Apostrophe produces separate builds for IE11 and modern browsers, so there is no loss of performance in modern browsers. Code is automatically compiled for IE11 using `babel` and missing language features are polyfilled using `core-js` so you can use promises, `async/await` and other standard modern JavaScript features.
- `ui/public` is still available for raw JavaScript and CSS files that should be pushed *as-is* to the browser. The best use of this feature is to deliver the output of your own custom webpack build, if you have one.
- Adds browser-side `editMode` flag that tracks the state of the current view (edit or preview), located at `window.apos.adminBar.editMode`.
- Support for automatic inline style attribute sanitization for Rich Text widgets.
- Adds text align controls for Rich Text widgets. The following tools are now supported as part of a rich text widget's `toolbar` property:
-- `alignLeft`
-- `alignRight`
-- `alignCenter`
-- `alignJustify`
- `@apostrophecms/express` module now supports the `trustProxy: true` option, allowing your reverse proxy server (such as nginx) to pass on the original hostname, protocol and client IP address.

### Fixes

* Unit tests passing again. Temporarily disabled npm audit checks as a source of critical failures owing to upstream issues with third-party packages which are not actually a concern in our use case.
* Fixed issues with the query builder code for relationships. These issues were introduced in beta 3 but did not break typical applications, except for displaying distinct choices for existing values of a relationship field.
* Checkbox field types can now be used as conditional fields.
* Tracks references to attachments correctly, and introduces a migration to address any attachments previously tracked as part of documents that merely have a relationship to the proper document, i.e. pages containing widgets that reference an image piece.
* Tracks the "previously published" version of a document as a legitimate reference to any attachments, so that they are not discarded and can be brought back as expected if "Undo Publish" is clicked.
* Reverse relationships work properly for published documents.
* Relationship subfields are now loaded properly when `reverseOf` is used.
* "Discard Draft" is available when appropriate in "Manage Pages" and "Manage Pieces."
* "Discard Draft" disables the "Submit Updates" button when working as a contributor.
* Relationship subfields can now be edited when selecting in the full "manage view" browser, as well as in the compact relationship field view which worked previously.
* Relationship subfields now respect the `def` property.
* Relationship subfields are restored if you deselect a document and then reselect it within a single editing experience, i.e. accidentally deselect and immediately reselect, for instance.
* A console warning when editing subfields for a new relationship was fixed.
* Field type `color`'s `format` option moved out of the UI options and into the general options object. Supported formats are "rgb", "prgb", "hex6", "hex3", "hex8", "name", "hsl", "hsv". Pass the `format` string like:
```js
myColorField: {
  type: 'color',
  label: 'My Color',
  options: {
    format: 'hsl'
  }
}
```
* Restored Vue dependency to using semantic versioning now that Vue 2.6.14 has been released with a fix for the bug that required us to pin 2.6.12.
* Nunjucks template loader is fully compatible with Linux in a development environment.
* Improved template performance by reusing template loaders.
* `min` and `max` work properly for both string-like and number-like fields.
* Negative numbers, leading minus and plus signs, and trailing periods are accepted in the right ways by appropriate field types.
* If a user is inadvertently inserted with no password, set a random password on the backend for safety. In tests it appears that login with a blank password was already forbidden, but this provides an additional level of certainty.
* `data.page` and `data.contextOptions` are now available in `widget.html` templates in most cases. Specifically, they are available when loading the page, (2) when a widget has just been inserted on the page, and (3) when a widget has just been edited and saved back to the page. However, bear in mind that these parameters are never available when a widget is being edited "out of context" via "Page Settings", via the "Edit Piece" dialog box, via a dialog box for a parent widget, etc. Your templates should be written to tolerate the absence of these parameters.
* Double slashes in the slug cannot be used to trick Apostrophe into serving as an open redirect (fix ported to 3.x from 2.92.0).
* The global doc respects the `def` property of schema fields when first inserted at site creation time.
* Fixed fragment keyword arguments being available when not a part of the fragment signature.

## 3.0.0-beta.3.1 - 2021-06-07

### Breaks
- This backwards compatibility break actually occurred in 3.0.0-beta.3 and was not documented at that time, but it is important to know that the following Rich Text tool names have been updated to match Tiptap2's convention:
-- `bullet_list` -> `bulletList`
-- `ordered_list` -> `orderedList`
-- `code_block` -> `codeBlock`
-- `horizontal_rule` -> `horizontalRule`

### Fixes

- Rich Text default tool names updated, no longer broken. Bug introduced in 3.0.0-beta.3.
- Fixed Rich Text's tool cascade to properly account for core defaults, project level defaults, and area-specific options.

## 3.0.0-beta.3 - 2021-06-03

### Security Fixes

The `nlbr` and `nlp` Nunjucks filters marked their output as safe to preserve the tags that they added, without first escaping their input, creating a CSRF risk. These filters have been updated to escape their input unless it has already been marked safe. No code changes are required to templates whose input to the filter is intended as plaintext, however if you were intentionally leveraging this bug to output unescaped HTML markup you will need to make sure your input is free of CSRF risks and then use the `| safe` filter before the `| nlbr` or `| nlp` filter.

### Adds

- Added the `ignoreUnusedFolderWarning` option for modules that intentionally might not be activated or inherited from in a particular startup.
- Better explanation of how to replace macros with fragments, in particular how to call the fragments with `{% render fragmentName(args) %}`.

### Fixes

- Temporarily pinned to Vue 2.6.12 to fix an issue where the "New" button in the piece manager modals disappeared. We think this is a bug in the newly released Vue 2.6.13 but we are continuing to research it.
- Updated dependencies on `sanitize-html` and `nodemailer` to new major versions, causing no bc breaks at the ApostropheCMS level. This resolved two critical vulnerabilities according to `npm audit`.
- Removed many unused dependencies.
- The data retained for "Undo Publish" no longer causes slug conflicts in certain situations.
- Custom piece types using `localized: false` or `autopublish: true,` as well as singleton types, now display the correct options on the "Save" dropdown.
- The "Save and View," "Publish and View" and/or "Save Draft and Preview" options now appear only if an appropriate piece page actually exists for the piece type.
- Duplicating a widget now properly assigns new IDs to all copied sub-widgets, sub-areas and array items as well.

- Added the `ignoreUnusedFolderWarning` option for modules that intentionally might not be activated or inherited from in a particular startup.
- If you refresh the page while previewing or editing, you will be returned to that same state.

### Notices

- Numerous `npm audit` vulnerability warnings relating to `postcss` 7.x were examined, however it was determined that these are based on the idea of a malicious SASS coder attempting to cause a denial of service. Apostrophe developers would in any case be able to contribute JavaScript as well and so are already expected to be trusted parties. This issue must be resolved upstream in packages including both `stylelint` and `vue-loader` which have considerable work to do before supporting `postcss` 8.x, and in any case public access to write SASS is not part of the attack surface of Apostrophe.

### Changes

- When logging out on a page that only exists in draft form, or a page with access controls, you are redirected to the home page rather than seeing a 404 message.

- Rich text editor upgraded to [tiptap 2.x beta](https://www.tiptap.dev) :tada:. On the surface not a lot has changed with the upgrade, but tiptap 2 has big improvements in terms of speed, composability, and extension support. [See the technical differences of tiptap 1 and 2 here](https://www.tiptap.dev/overview/upgrade-guide#reasons-to-upgrade-to-tiptap-2x)

## 3.0.0-beta.2 - 2021-05-21

### **Breaks**

- The `updateModified: false` option, formerly supported only by `apos.doc.update`, has been renamed to `setModified: false` and is now supported by `apos.doc.insert` as well. If explicitly set to false, the insert and update methods will leave the `modified` property alone, rather than trying to detect or infer whether a change has been made to the draft relative to the published version.
- The `permission` module no longer takes an `interestingTypes` option. Instead, doc type managers may set their `showPermissions` option to `true` to always be broken out separately in the permissions explorer, or explicitly set it to `false` to never be mentioned at all, even on a list of typical piece types that have the same permissions. This allows module creators to ship the right options with their modules rather than requiring the developer to hand-configure `interestingTypes`.
- When editing users, the permissions explorer no longer lists "submitted draft" as a piece type.
- Removed `apos.adminBar.group` method, which is unlikely to be needed in 3.x. One can group admin bar items into dropdowns via the `groups` option.
- Raw HTML is no longer permitted in an `apos.notify` message parameter. Instead, `options.buttons` is available. If present, it must be an array of objects with `type` and `label` properties. If `type` is `'event'` then that button object must have `name` and `data` properties, and when clicked the button will trigger an apos bus event of the given `name` with the provided `data` object. Currently `'event'` is the only supported value for `type`.

### Adds

- The name `@apostrophecms/any-page-type` is now accepted for relationships that should match any page. With this change, the doc type manager module name and the type name are now identical for all types in 3.x. However, for backwards compatibility `@apostrophecms/page` is still accepted. `apos.doc.getManager` will accept either name.
- Sets the project root-level `views` directory as the default fallback views directory. This is no longer a necessary configuration in projects unless they want to change it on the `@apostrophecms/template` option `viewsFolderFallback`.
- The new `afterAposScripts` nunjucks block allows for pushing markup after Apostrophe's asset bundle script tag, at the end of the body. This is a useful way to add a script tag for Webpack's hot reload capabilities in development while still ensuring that Apostrophe's utility methods are available first, like they are in production.
- An `uploadfs` option may be passed to the `@apostrophecms/asset` module, in order to pass options configuring a separate instance of `uploadfs` specifically for the static assets. The `@apostrophecms/uploadfs` module now exports a method to instantiate an uploadfs instance. The default behavior, in which user-uploaded attachments and static assets share a single instance of uploadfs, is unchanged. Note that asset builds never use uploadfs unless `APOS_UPLOADFS_ASSETS=1` is set in the environment.
- `AposButtonSplit` is a new UI component that combines a button with a context menu. Users can act on a primary action or change the button's function via menu button to the right of the button itself.
- Developers can now pass options to the `color` schema field by passing a `pickerOptions` object through your field. This allows for modifying/removing the default color palette, changing the resulting color format, and disabling various UI. For full set of options [see this example](https://github.com/xiaokaike/vue-color/blob/master/src/components/Sketch.vue)
- `AposModal` now emits a `ready` event when it is fully painted and can be interacted with by users or code.
- The video widget is now compatible with vimeo private videos when the domain is on the allowlist in vimeo.

### Changes

- You can now override the parked page definition for the home page without copying the entirety of `minimumPark` from the source code. Specifically, you will not lose the root archive page if you park the home page without explicitly parking the archive page as well. This makes it easier to choose your own type for the home page, in lieu of `@apostrophecms/home-page`.

### Fixes

- Piece types like users that have a slug prefix no longer trigger a false positive as being "modified" when you first click the "New" button.
- The `name` option to widget modules, which never worked in 3.x, has been officially removed. The name of the widget type is always the name of the module, with the `-widget` suffix removed.
- The home page and other parked pages should not immediately show as "pending changes."
- In-context editing works properly when the current browser URL has a hash (portion beginning with `#`), enabling the use of the hash for project-specific work. Thanks to [https://stepanjakl.com/](Štěpán Jákl) for reporting the issue.
- When present, the `apos.http.addQueryToUrl` method preserves the hash of the URL intact.
- The home page and other parked pages should not immediately show as "pending changes."
- The browser-side `apos.http.parseQuery` function now handles objects and arrays properly again.
- The in-context menu for documents has been refactored as a smart component that carries out actions on its own, eliminating a great deal of redundant code, props and events.
- Added additional retries when binding to the port in a dev environment.
- The "Submit" button in the admin bar updates properly to "Submitted" if the submission happens in the page settings modal.
- Skipping positional arguments in fragments now works as expected.
- The rich text editor now supports specifying a `styles` array with no `p` tags properly. A newly added rich text widget initially contains an element with the first style, rather than always a paragraph. If no styles are configured, a `p` tag is assumed. Thanks to Stepan Jakl for reporting the issue.

### Changes
- Editor modal's Save button (publish / save draft / submit) now updated to use the `AposSplitButton` component. Editors can choose from several follow-up actions that occur after save, including creating another piece of content of the same type, being taken to the in-context version of the document, or being returned to the manager. Editor's selection is saved in localstorage, creating a remembered preference per content type.

## 3.0.0-beta.1.1 - 2021-05-07

### Fixes

- A hotfix for an issue spotted in beta 1 in our demo: all previously published pages of sites migrated from early alpha releases had a "Draft" label until published again.

## 3.0.0-beta.1 - 2021-05-06

### **Breaks**

- Removes the `firstName` and `lastName` fields in user pieces.
- The query parameters `apos-refresh`, `apos-edit`, `apos-mode` and `apos-locale` are now `aposRefresh`, `aposEdit`, `aposMode`and `aposLocale`. Going forward all query parameters will be camelCase for consistency with query builders.

### Changes

- Archiving a page or piece deletes any outstanding draft in favor of archiving the last published version. Previously the behavior was effectively the opposite.
- "Publish Changes" button label has been changes to "Update".
- Draft mode is no longer the default view for published documents.
- The page and piece manager views now display the title, etc. of the published version of a document, unless that document only exists in draft form. However a label is also provided indicating if a newer draft is in progress.
- Notifications have been updated with a new visual display and animation style.

### **Adds**

- Four permissions roles are supported and enforced: guest, contributor, editor and admin. See the documentation for details. Pre-existing alpha users are automatically migrated to the admin role.
- Documents in managers now have context sensitive action menus that allow actions like edit, discard draft, archive, restore, etc.
- A fragment call may now have a body using `rendercall`, just like a macro call can have a body using `call`. In addition, fragments can now have named arguments, just like macros. Many thanks to Miro Yovchev for contributing this implementation.
- Major performance improvement to the `nestedModuleSubdirs` option.
- Updates URL fields and oEmbed URL requests to use the `httpsFix` option in launder's `url()` method.
- Documents receive a state label based on their document state (draft, pending, pending updates)
- Contributors can submit drafts for review ("Submit" versus "Submit Updates").
- Editors and admins can manage submitted drafts.
- Editors and admins can easily see the number of proposed changes awaiting their attention.
- Support for virtual piece types, such as submitted drafts, which in actuality manage more than one type of doc.
- Confirm modals now support a schema which can be assessed after confirmation.
- When archiving and restoring pages, editors can chose whether the action affects only this document or this document + children
- Routes support the `before` syntax, allowing routes that are added to Express prior to the routes or middleware of another module. The syntax `before: 'middleware:moduleName'` must be used to add the route prior to the middleware of `moduleName`. If `middleware:` is not used, the route is added before the routes of `moduleName`. Note that normally all middleware is added before all routes.
- A `url` property can now optionally be specified when adding middleware. By default all middleware is global.
- The pieces REST GET API now supports returning only a count of all matching pieces, using the `?count=1` query parameter.
- Admin bar menu items can now specify a custom Vue component to be used in place of `AposButton`.
- Sets `username` fields to follow the user `title` field to remove an extra step in user creation.
- Adds default data to the `outerLayoutBase.html` `<title>` tag: `data.piece.title or data.page.title`.
- Moves the core UI build task into the start up process. The UI build runs automatically when `NODE_ENV` is *not* 'production' and when:
    1. The build folder does not yet exist.
    2. The package.json file is newer than the existing UI build.
    3. You explicitly tell it to by setting the environment variable `CORE_DEV=1`
- The new `._ids(_idOrArrayOfIds)` query builder replaces `explicitOrder` and accepts an array of document `_id`s or a single one. `_id` can be used as a multivalued query parameter. Documents are returned in the order you specify, and just like with single-document REST GET requests, the locale of the `_id`s is overridden by the `aposMode` query parameter if present.
- The `.withPublished(true)` query builder adds a `_publishedDoc` property to each returned draft document that has a published equivalent. `withPublished=1` can be used as a query parameter. Note this is not the way to fetch only published documents. For that, use `.locale('en:published')` or similar.
- The server-side implementation of `apos.http.post` now supports passing a `FormData` object created with the `[form-data](https://www.npmjs.com/package/form-data)` npm module. This keeps the API parallel with the browser-side implementation and allows for unit testing the attachments feature, as well as uploading files to internal and external APIs from the server.
- `manuallyPublished` computed property moved to the `AposPublishMixin` for the use cases where that mixin is otherwise warranted.
- `columns` specified for a piece type's manage view can have a name that uses "dot notation" to access a subproperty. Also, for types that are localized, the column name can begin with `draft:` or `published:` to specifically display a property of the draft or published version of the document rather than the best available. When a prefix is not used, the property comes from the published version of the document if available, otherwise from the draft.
- For page queries, the `children` query builder is now supported in query strings, including the `depth` subproperty. For instance you could fetch `/api/v1/@apostrophecms/page/id-of-page?children=1` or `/api/v1/@apostrophecms/page/id-of-page?children[depth]=3`.
- Setting `APOS_LOG_ALL_QUERIES=1` now logs the projection, skip, limit and sort in addition to the criteria, which were previously logged.

### **Fixes**

- Fragments can now call other fragments, both those declared in the same file and those imported, just like macros calling other macros. Thanks to Miro Yovchev for reporting the issue.
- There was a bug that allowed parked properties, such as the slug of the home page, to be edited. Note that if you don't want a property of a parked page to be locked down forever you can use the `_defaults` feature of parked pages.
- A required field error no longer appears immediately when you first start creating a user.
- Vue warning in the pieces manager due to use of value rather than name of column as a Vue key. Thanks to Miro Yovchev for spotting the issue.
- "Save Draft" is not an appropriate operation to offer when editing users.
- Pager links no longer break due to `aposRefresh=1` when in edit mode. Also removed superfluous `append` query parameter from these.
- You may now intentionally clear the username and slug fields in preparation to type a new value. They do not instantly repopulate based on the title field when you clear them.
- Language of buttons, labels, filters, and other UI updated and normalized throughout.
- A contributor who enters the page tree dialog box, opens the editor, and selects "delete draft" from within the editor of an individual page now sees the page tree reflect that change right away.
- The page manager listens for content change events in general and its refresh mechanism is robust in possible situations where both an explicit refresh call and a content change event occur.
- Automatically retries once if unable to bind to the port in a dev environment. This helps with occasional `EADDRINUSE` errors during nodemon restarts.
- Update the current page's context bar properly when appropriate after actions such as "Discard Draft."
- The main archive page cannot be restored, etc. via the context menu in the page tree.
- The context menu and "Preview Draft" are both disabled while errors are present in the editor dialog box.
- "Duplicate" should lead to a "Publish" button, not an "Update" button, "Submit" rather than "Submit Update," etc.
- When you "Duplicate" the home page you should be able to set a slug for the new page (parked properties of parked pages should be editable when making a duplicate).
- When duplicating the home page, the suggested slug should not be `/` as only one page can have that slug at a time.
- Attention is properly called to a slug conflict if it exists immediately when the document is opened (such as making a copy where the suggested slug has already been used for another copy).
- "Preview Draft" never appears for types that do not use drafts.
- The toggle state of admin bar utility items should only be mapped to an `is-active` class if, like palette, they opt in with `toggle: true`
- Fixed unique key errors in the migrate task by moving the parking of parked pages to a new `@apostrophecms/migrate:after` event handler, which runs only after migrations, whether that is at startup (in dev) or at the end of the migration task (in production).
- UI does not offer "Archive" for the home page, or other archived pages.
- Notification checks and other polling requests now occur only when the tab is in the foreground, resolving a number of problems that masqueraded as other bugs when the browser hit its connection limit for multiple tabs on the same site.
- Parked pages are now parked immediately after database migrations are checked and/or run. In dev this still happens at each startup. In production this happens when the database is brand new and when the migration task is manually run.

## 3.0.0-alpha.7 - 2021-04-07

### Breaks

* The `trash` property has been renamed `archived`, and throughout the UI we refer to "archiving" and the "archive" rather than "move to trash" and the "trash can." A database migration is included to address this for existing databases. However, **if you set the minimumPark option, or used a boilerplate in which it is set,** you will need to **change the settings for the `parkedId: 'trash'` page to match those [currently found in the `minimumPark` option setting in the `@apostrophecms/page` source code](https://github.com/apostrophecms/apostrophe/blob/481252f9bd8f42b62648a0695105e6e9250810d3/modules/%40apostrophecms/page/index.js#L25-L32).

### Adds

* General UX and UI improvements to the experience of moving documents to and from the archive, formerly known as the trash.
* Links to each piece are available in the manage view when appropriate.
* Search is implemented in the media library.
* You can now pass core widgets a `className` option when configuring them as part of an area.
* `previewDraft` for pieces, adds a Preview Draft button on creation for quick in-context editing. Defaults to true.

### Changes

* Do not immediately redirect to new pages and pieces.
* Restored pieces now restore as unpublished drafts.
* Refactored the admin bar component for maintainability.
* Notification style updates

### Fixes

* Advisory lock no longer triggers an update to the modification timestamp of a document.
* Attempts to connect Apostrophe 3.x to an Apostrophe 2.x database are blocked to prevent content loss.
* "Save as Draft" is now available as soon as a new document is created.
* Areas nested in array schema fields can now be edited in context.
* When using `apos.image.first`, the alt attribute of the image piece is available on the returned attachment object as `._alt`. In addition, `_credit` and `_creditUrl` are available.
* Fixes relating to the editing of widgets in nested areas, both on the page and in the modal.
* Removed published / draft switch for unpublished drafts.
* "Publish Changes" appears only at appropriate times.
* Notifications moved from the bottom right of the viewport to the bottom center, fixing some cases of UI overlap.

## 3.0.0-alpha.6.1 - 2021-03-26

### Fixes

* Conditional fields (`if`) and the "following values" mechanism now work properly in array item fields.
* When editing "Page Settings" or a piece, the "publish" button should not be clickable if there are errors.

## 3.0.0-alpha.6 - 2021-03-24

### Adds
* You can "copy" a page or a piece via the ⠇ menu.
* When moving the current page or piece to the trash, you are taken to the home page.
* `permissions: false` is supported for piece and page insert operations.
* Adds note to remove deprecated `allowedInChooser` option on piece type filters.
* UX improvement: "Move to Trash" and "Restore" buttons added for pieces, replacing the boolean field. You can open a piece that is in the trash in a read-only way in order to review it and click "Restore."
* Advisory lock support has been completed for all content types, including on-page, in-context editing. This prevents accidental conflicts between editors.
* Image widgets now accept a `size` context option from the template, which can be used to avoid sending a full-width image for a very small placement.
* Additional improvements.

### Fixes
* Fixes error from missing `select` method in `AposPiecesManager` component.
* No more migration messages at startup for brand-new sites.
* `max` is now properly implemented for relationships when using the manager dialog box as a chooser.
* "Trash" filter now displays its state properly in the piece manager dialog box.
* Dragging an image to the media library works reliably.
* Infinite loop warning when editing page titles has been fixed.
* Users can locate the tab that still contains errors when blocked from saving a piece due to schema field errors.
* Calling `insert` works properly in the `init` function of a module.
* Additional fixes.

### Breaks

* Apostrophe's instance of `uploadfs` has moved from `apos.attachment.uploadfs` to `apos.uploadfs`. The `uploadfs` configuration option has similarly moved from the `@apostrophecms/attachment` module to the `@apostrophecms/uploadfs` module. `imageSizes` is still an option to `@apostrophecms/attachment`.

## 3.0.0-alpha.5 - 2021-02-11

* Conditional fields are now supported via the new `if` syntax. The old 2.x `showFields` feature has been replaced with `if: { ... }`.
* Adds the option to pass context options to an area for its widgets following the `with` keyword. Context options for widgets not in that area (or that don't exist) are ignored. Syntax: `{% area data.page, 'areaName' with { '@apostrophecms/image: { size: 'full' } } %}`.
* Advisory locking has been implemented for in-context editing, including nested contexts like the palette module. Advisory locking has also been implemented for the media manager, completing the advisory locking story.
* Detects many common configuration errors at startup.
* Extends `getBrowserData` in `@apostrophecms/doc-type` rather than overwriting the method.
* If a select element has no default, but is required, it should default to the first option. The select elements appeared as if this were the case, but on save you would be told to make a choice, forcing you to change and change back. This has been fixed.
* Removes 2.x piece module option code, including for `contextual`, `manageViews`, `publishMenu`, and `contextMenu`.
* Removes admin bar module options related to 2.x slide-out UI: `openOnLoad`, `openOnHomepageLoad`, `closeDelay`.
* Fixed a bug that allowed users to appear to be in edit mode while looking at published content in certain edge cases.
* The PATCH API for pages can now infer the correct _id in cases where the locale is specified in the query string as an override, just like other methods.
* Check permissions for the delete and publish operations.
* Many bug fixes.

### Breaks
* Changes the `piecesModuleName` option to `pieceModuleName` (no "s") in the `@apostrophecms/piece-page-type` module. This feature is used only when you have two or more piece page types for the same piece type.

## 3.0.0-alpha.4.2 - 2021-01-27

* The `label` option is no longer required for widget type modules. This was already true for piece type and page type modules.
* Ability to namespace asset builds. Do not push asset builds to uploadfs unless specified.

### Breaking changes

* Removes the `browser` module option, which was only used by the rich text widget in core. All browser data should now be added by extending or overriding `getBrowserData` in a module. Also updates `getComponentName` to reference `options.components` instead of `options.browser.components`.

## 3.0.0-alpha.4.1

* Hotfix: the asset module now looks for a `./release-id` file (relative to the project), not a `./data/release-id` file, because `data` is not a deployed folder and the intent of `release-id` is to share a common release identifier between the asset build step and the deployed instances.

## 3.0.0-alpha.4

* **"Fragments" have been added to the Apostrophe template API, as an alternative to Nunjucks' macros, to fully support areas and async components.** [See the A3 alpha documentation](https://a3.docs.apos.dev/guide/widgets-and-templates/fragments.html) for instructions on how to use this feature.
* **CSS files in the `ui/public` subdirectory of any module are now bundled and pushed to the browser.** This allows you to efficiently deliver your CSS assets, just as you can deliver JS assets in `ui/public`. Note that these assets must be browser-ready JS and CSS, so it is customary to use your own webpack build to generate them. See [the a3-boilerplate project](https://github.com/apostrophecms/a3-boilerplate) for an example, especially `webpack.config.js`.
* **More support for rendering HTML in REST API requests.** See the `render-areas` query parameter in [piece and page REST API documentation](https://a3.docs.apos.dev/reference/api/pieces.html#get-api-v1-piece-name).
* **Context bar takeover capability,** for situations where a secondary document should temporarily own the undo/redo/publish UI.
* **Unpublished pages in the tree** are easier to identify
* **Range fields** have been added.
* **Support for npm bundles is back.** It works just like in 2.x, but the property is `bundle`, not `moogBundle`. Thanks to Miro Yovchev.

### Breaking changes

* **A3 now uses webpack 5.** For now, **due to a known issue with vue-loader, your own project must also be updated to use webpack 5.** The a3-boilerplate project has been updated accordingly, so you may refer to [the a3-boilerplate project](https://github.com/apostrophecms/a3-boilerplate) for an example of the changes to be made, notably in `webpack.config.js` and `package.json`. We are in communication with upstream developers to resolve the issue so that projects and apostrophe core can use different major versions of webpack.

## 3.0.0-alpha.3

Third alpha release of 3.x. Introduced draft mode and the "Publish Changes" button.

## 3.0.0-alpha.2

Second alpha release of 3.x. Introduced a distinct "edit" mode.

## 3.0.0-alpha.1

First alpha release of 3.x.<|MERGE_RESOLUTION|>--- conflicted
+++ resolved
@@ -8,11 +8,8 @@
 * Add `translate` boolean option for report modal header configuration to force translation of the relevant items value (table cells).
 * Adds feature to generate a table from an imported CSV file inside the rich-text-widget.
 * Add data-test attributes to the login page.
-<<<<<<< HEAD
 * Adds AI-generated missing translations
-=======
 * Adds the missing "Tags" filter to the chooser/manager view of files.
->>>>>>> 10f2a3c1
 
 ### Changes
 
