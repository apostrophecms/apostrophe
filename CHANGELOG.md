--- conflicted
+++ resolved
@@ -9,6 +9,7 @@
 ### Fixes
 
 * Fixes `cache` module `clear-cache` CLI task message
+* Fixes help message for `express` module `list-routes` CLI task
 
 ## 3.29.1 (2022-10-03)
 
@@ -16,15 +17,8 @@
 
 * Hotfix to restore Node 14 support. Of course Node 16 is also supported.
 
-<<<<<<< HEAD
-### Fixes
-
-* Fixes help message for `express` module `list-routes` CLI task
-
-## 3.29.0 (2022-09-29)
-=======
+
 ## 3.29.0 (2022-10-03)
->>>>>>> 4bcf6be0
 
 ### Adds
 
