--- conflicted
+++ resolved
@@ -13,19 +13,15 @@
 
 ### Fixes
 
-* Remove double get request when saving image update.
+* Remove double GET request when saving image update.
 * Fix filter menu forgetting selecting filters and not instantiating them.
 * Remove blur emit for filter buttons and search bar to avoid re requesting when clicking outside…
 * `this.modified` was not working properly (set to false when saving). We can now avoid to reload images when saving no changes.
 * In media manager images checkboxes are disabled when max is reached.
 * In media manager when updating an image or archiving, update the list instead of fetching and update checked documents to see changes in the right panel selected list.
-<<<<<<< HEAD
 * The `password` field type now has a proper fallback default, the empty string, just like the string field type
-and its derivatives. This resolves bugs in which the unexpected `null` caused problems during validation.
-
-### Fixes
-=======
->>>>>>> 3102654a
+and its derivatives. This resolves bugs in which the unexpected `null` caused problems during validation. This bug
+was old, but was masked in some situations until the release of version `4.4.3`.
 * Identify and mark server validation errors in the admin UI. This helps editors identify already existing data fields, having validation errors when schema changes (e.g. optional field becomes required).
 * Removes `menu-offset` props that were causing `AposContextMenu` to not display properly. 
 Allows to pass a number or an array to `ApodContextMenu` to set the offset of the context menu (main and cross axis see `floating-ui` documentation).
