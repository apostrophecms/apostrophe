--- conflicted
+++ resolved
@@ -7,12 +7,9 @@
 * Focus properly Widget Editor modals when opened. Keep the previous active focus on the modal when closing the widget editor.
 * a11y improvements for context menus.
 * Fixes broken widget preview URL when the image is overridden (module improve) and external build module is registered.
-<<<<<<< HEAD
 * Fixes ability to change color hue by clicking the color hue bar rather than dragging the indicator
 * Prevents the rich text control bar from closing while using certain UI within the color picker
-=======
 * Inject dynamic custom bundle CSS when using external build module with no CSS entry point.
->>>>>>> 4f174ed1
 
 ### Adds
 
@@ -25,7 +22,6 @@
 ### Changes
 
 * The `pickerOptions` sub property of a color field's configuration has been merged with it's parent `options` object.
-
 
 ## 4.10.0 (2024-11-20)
 
