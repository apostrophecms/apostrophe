--- conflicted
+++ resolved
@@ -8,17 +8,14 @@
 * Add `@apostrophecms/settings` translations.
 * Add the ability to have custom modals for batch operations.
 * Add the possibility to display utility operations inside a 3-dots menu on the page manager, the same way it is done for the docs manager.
-<<<<<<< HEAD
 * Custom context operations now accept a `moduleIf` property, which tests options at the module level
 the same way that `if` tests properties of the document to determine if the operation should be
 offered for a particular document. Note that not all options are passed to the front end unless
 `getBrowserData` is extended to suit the need.
 * Move Pages Manager modal business logic to a mixin.
 * Add `column.extraWidth` option (number) for `AposTreeHeader.vue` to allow control over the tree cell width.
-=======
 * Move `AposDocContextMenu.vue` business logic to a mixin.
 * Move Pages Manager modal business logic to a mixin. Add `column.extraWidth` option (number) for `AposTreeHeader.vue` to allow control over the tree cell width.
->>>>>>> 51e1579a
 
 ### Changes
 
