# Changelog

## UNRELEASED

### Adds

<<<<<<< HEAD
* Items can now be added to the user's personal menu in the
admin bar, alongside the "Log Out" option. To do so, specify
the `user: true` option when calling `self.apos.adminBar.add`.
This should be reserved for items that manage personal settings.
=======
* When duplicating another document, the `_id` properties of
array items, widgets and areas are still regenerated to ensure
uniqueness across documents. However, an `_originalId` property
is now available for reference while the document remains in memory.
This facilitates change detection within array items in
`beforeSave` handlers and the like.

>>>>>>> 8ced1e09
* Adds the possibility to add custom admin bars via the `addBar()` method from the `admin-bar` module.

### Fixes

* Uses `findForEditing` method in the page put route.


### Changes

* Browser URL now changes to reflect the slug of the document according to the mode that is being viewed.

## 3.50.0 (2023-06-09)

### Adds

* As a further fix for issues that could ensue before the improvements
to locale renaming support that were released in 3.49.0, an
`@apostrophecms/page:reattach` task has been added. This command line task
takes the `_id` or `slug` of a page and reattaches it to the page tree as
the last child of the home page, even if page tree data for that page
is corrupted. You may wish to use the `--new-slug` and `--locale` options. This task should not
be needed in normal circumstances.

## 3.49.0 (2023-06-08)

### Changes

* Updates area UX to not display Add Content controls when a widget is focused.
* Updates area UX to unfocus widget on esc key.
* Updates widget UI to use dashed outlines instead of borders to indicate bounds.
* Updates UI for Insert Menu.
* Updates Insert Menu UX to allow mid-node insertion.
* Rich Text Widget's Insert components are now expected to emit `done` and `cancel` for proper RT cleanup. `close` still supported for BC, acts as `done`.
* Migrated the business logic of the login-related Vue components to external mixins, so that the templates and styles can be overridden by
copying the component `.vue` file to project level without copying all of the business logic. If you have already copied the components to style them,
we encourage you to consider replacing your `script` tag with the new version, which just imports the mixin, so that fixes we make there will be
available in your project.

### Adds

* Adds keyboard accessibility to Insert menu.
* Adds regex pattern feature for string fields.
* Adds `pnpm` support. Introduces new optional Apostrophe root configuration `pnpm` to force opt-in/out when auto detection fails. See the [documentation](https://v3.docs.apostrophecms.org/guide/using-pnpm.html) for more details.
* Adds a warning if database queries involving relationships
are made before the last `apostrophe:modulesRegistered` handler has fired.
If you need to call Apostrophe's `find()` methods at startup,
it is best to wait for the `@apostrophecms/doc:beforeReplicate` event.
* Allow `@` when a piece is a template and `/@` for page templates (doc-template-library module).
* Adds a `prefix` option to the http frontend util module.  
If explicitly set to `false`, prevents the prefix from being automatically added to the URL,  
when making calls with already-prefixed URLs for instance.
* Adds the `redirectToFirstLocale` option to the `i18n` module to prevent users from reaching a version of their site that would not match any locale when requesting the site without a locale prefix in the URL.
* If just one instance of a piece type should always exist (per locale if localized), the
`singletonAuto` option may now be set to `true` or to an object with a `slug` option in
order to guarantee it. This implicitly sets `singleton: true` as well. This is now used
internally by `@apostrophecms/global` as well as the optional `@apostrophecms-pro/palette` module.

### Fixes

* Fix 404 error when viewing/editing a doc which draft has a different version of the slug than the published one.
* Fixed a bug where multiple home pages can potentially be inserted into the database if the
default locale is renamed. Introduced the `async apos.doc.bestAposDocId(criteria)` method to
help identify the right `aposDocId` when inserting a document that might exist in
other locales.
* Fixed a bug where singletons like the global doc might not be inserted at all if they
exist under the former name of the default locale and there are no other locales.

## 3.48.0 (2023-05-26)

### Adds

* For performance, add `apos.modules['piece-type']getManagerApiProjection` method to reduce the amount of data returned in the manager
    modal. The projection will contain the fields returned in the method in addition to the existing manager modal
    columns.
* Add `apos.schema.getRelationshipQueryBuilderChoicesProjection` method to set the projection used in
    `apos.schema.relationshipQueryBuilderChoices`.
* Rich-text inline images now copies the `alt` attribute from the original image from the Media Library.

### Changes

* Remove `stripPlaceholderBrs` and `restorePlaceholderBrs` from `AposRichTextWidgetEditor.vue` component.
* Change tiptap `Gapcursor` display to use a vertical blinking cursor instead of an horizontal cursor, which allow users to add text before and after inline images and tables.
* You can set `max-width` on `.apos-rich-text-toolbar__inner` to define the width of the rich-text toolbar. It will now
    flow on multiple lines if needed.
* The `utilityRail` prop of `AposSchema` now defaults to `false`, removing
the need to explicitly pass it in almost all contexts.
* Mark `apos.modules['doc-type']` methods `getAutocompleteTitle`, `getAutocompleteProjection` and `autocomplete` as
    deprecated. Our admin UI does not use them, it uses the `autocomplete('...')` query builder.
    More info at https://v3.docs.apostrophecms.org/reference/query-builders.html#autocomplete'.
* Print a warning with a clear explanation if a module's `index.js` file contains
no `module.exports` object (often due to a typo), or it is empty.

### Fixes

* Now errors and exits when a piece-type or widget-type module has a field object with the property `type`. Thanks to [NuktukDev](https://github.com/nuktukdev) for this contribution.
* Add a default page type value to prevent the dropdown from containing an empty value.

## 3.47.0 (2023-05-05)

### Changes

* Since Node 14 and MongoDB 4.2 have reached their own end-of-support dates,
we are **no longer supporting them for A3.** Note that our dependency on
`jsdom` 22 is incompatible with Node 14. Node 16 and Node 18 are both
still supported. However, because Node 16 reaches its
end-of-life date quite soon (September), testing and upgrading directly
to Node 18 is strongly recommended.
* Updated `sluggo` to version 1.0.0.
* Updated `jsdom` to version `22.0.0` to address an installation warning about the `word-wrap` module.

### Fixes

* Fix `extendQueries` to use super pattern for every function in builders and methods (and override properties that are not functions).

## 3.46.0 (2023-05-03)

### Fixes

* Adding or editing a piece no longer immediately refreshes the main content area if a widget editor is open. This prevents interruption of the widget editing process
when working with the `@apostrophecms/ai-helper` module, and also helps in other situations.
* Check that `e.doc` exists when handling `content-changed` event.
* Require updated `uploadfs` version with no dependency warnings.

### Adds

* Allow sub-schema fields (array and object) to follow parent schema fields using the newly introduced `following: '<parentField'` syntax, where the starting `<` indicates the parent level. For example `<parentField` follows a field in the parent level, `<<grandParentField` follows a field in the grandparent level, etc. The change is fully backward compatible with the current syntax for following fields from the same schema level.

### Changes

* Debounce search to prevent calling search on every key stroke in the manager modal.
* Various size and spacing adjustments in the expanded Add Content modal UI

## 3.45.1 (2023-04-28)

### Fixes

* Added missing styles to ensure consistent presentation of the rich text insert menu.
* Fixed a bug in which clicking on an image in the media manager would close the "insert
image" dialog box.
* Update `html-to-text` package to the latest major version.

## 3.45.0 (2023-04-27)

### Adds

* Rich text widgets now support the `insert` option, an array
which currently may contain the strings `image` and `table` in order to add a
convenient "insert menu" that pops up when the slash key is pressed.
This provides a better user experience for rich text features that shouldn't
require that the user select existing text before using them.
* Auto expand inline array width if needed using `width: max-content` in the admin UI.
* The "browse" button is now available when selecting pages and pieces
to link to in the rich text editor.
* The "browse" button is also available when selecting inline images
in the rich text editor.
* Images are now previewed in the relationship field's compact list view.
* The new `apos-refreshing` Apostrophe bus event can be used to prevent
Apostrophe from refreshing the main content zone of the page when images
and pieces are edited, by clearing the `refresh` property of the object
passed to the event.
* To facilitate custom click handlers, an `apos.modal.onTopOf(el1, el2)` function is now
available to check whether an element is considered to be "on top of" another element in
the modal stack.

### Changes

* The `v-click-outside-element` Vue directive now understands that modals "on top of"
an element should be considered to be "inside" the element, e.g. clicks on them
shouldn't close the link dialog etc.

### Fixes

* Fix various issues on conditional fields that were occurring when adding new widgets with default values or selecting a falsy value in a field that has a conditional field relying on it.
Populate new or existing doc instances with default values and add an empty `null` choice to select fields that do not have a default value (required or not) and to the ones configured with dynamic choices.
* Rich text widgets save more reliably when many actions are taken quickly just before save.
* Fix an issue in the `oembed` field where the value was kept in memory after cancelling the widget editor, which resulted in saving the value if the widget was nested and the parent widget was saved.
Also improve the `oembed` field UX by setting the input as `readonly` rather than `disabled` when fetching the video metadata, in order to avoid losing its focus when typing.

## 3.44.0 (2023-04-13)

### Adds

* `checkboxes` fields now support a new `style: 'combobox'` option for a better multiple-select experience when there
are many choices.
* If the new `guestApiAccess` option is set to `true` for a piece type or for `@apostrophecms/page`,
Apostrophe will allow all logged-in users to access the GET-method REST APIs of that
module, not just users with editing privileges, even if `publicApiProjection` is not set.
This is useful when the goal is to allow REST API access to "guest" users who have
project-specific reasons to fetch access content via REST APIs.
* `test-lib/utils.js` has new `createUser` and `loginAs` methods for the convenience of
those writing mocha tests of Apostrophe modules.
* `batchOperations` permissions: if a `permission` property is added to any entry in the `batchOperations` cascade of a piece-type module, this permission will be checked for every user. See `batchOperations` configuration in `modules/@apostrophecms/piece-type/index.js`. The check function `checkBatchOperationsPermissions` can be extended. Please note that this permission is checked only to determine whether to offer the operation.

### Fixes
* Fix child page slug when title is deleted

## 3.43.0 (2023-03-29)

### Adds

* Add the possibility to override the default "Add Item" button label by setting the `itemLabel` option of an `array` field.
* Adds `touch` task for every piece type. This task invokes `update` on each piece, which will execute all of the same event handlers that normally execute when a piece of that type is updated. Example usage: `node app article:touch`.

### Fixes

* Hide the suggestion help from the relationship input list when the user starts typing a search term.
* Hide the suggestion hint from the relationship input list when the user starts typing a search term except when there are no matches to display.
* Disable context menu for related items when their `relationship` field has no sub-[`fields`](https://v3.docs.apostrophecms.org/guide/relationships.html#providing-context-with-fields) configured.

## 3.42.0 (2023-03-16)

### Adds

* You can now set `style: table` on inline arrays. It will display the array as a regular HTML table instead of an accordion.
See the [array field documentation](https://v3.docs.apostrophecms.org/reference/field-types/array.html#settings) for more information.
* You can now set `draggable: false` on inline arrays. It will disable the drag and drop feature. Useful when the order is not significant.
See the [array field documentation](https://v3.docs.apostrophecms.org/reference/field-types/array.html#settings) for more information.
* You can now set the label and icon to display on inline arrays when they are empty.
See the [array field documentation](https://v3.docs.apostrophecms.org/reference/field-types/array.html#whenEmpty) for more information.
* We have added a new and improved suggestion UI to relationship fields.
* The `utilityOperations` feature of piece types now supports additional properties:
`relationship: true` (show the operation only when editing a relationship), `relationship: false` (never show
the operation when editing a relationship), `button: true`, `icon` and `iconOnly: true`.
When `button: true` is specified, the operation appears as a standalone button rather than
being tucked away in the "more" menu.
* In addition, `utilityOperations` can now specify `eventOptions` with an `event` subproperty
instead of `modalOptions`. This is useful with the new `edit` event (see below).
* Those extending our admin UI on the front end can now open a modal to create or edit a page or piece by calling
`await apos.doc.edit({ type: 'article' })` (the type here is an example). To edit an existing document add an
`_id` property. To copy an existing document (like our "duplicate" feature) add a `copyOf`
property. When creating new pages, `type` can be sent to `@apostrophecms/page` for convenience
(note that the `type` property does not override the default or current page type in the editor).
* The `edit` Apostrophe event is now available and takes an object with the same properties
as above. This is useful when configuring `utilityOperations`.
* The `content-changed` Apostrophe event can now be emitted with a `select: true` property. If a
document manager for the relevant content type is open, it will attempt to add the document to the
current selection. Currently this works best with newly inserted documents.
* Localized strings in the admin UI can now use `$t(key)` to localize a string inside
an interpolated variable. This was accomplished by setting `skipOnVariables` to false
for i18next, solely on the front end for admin UI purposes.
* The syntax of the method defined for dynamic `choices` now accepts a module prefix to get the method from, and the `()` suffix.
This has been done for consistency with the external conditions syntax shipped in the previous release. See the documentation for more information.
* Added the `viewPermission` property of schema fields, and renamed `permission` to `editPermission` (with backwards
compatibility) for clarity. You can now decide if a schema field requires permissions to be visible or editable.
See the documentation for more information.
* Display the right environment label on login page. By default, based on `NODE_ENV`, overriden by `environmentLabel` option in `@apostrophecms/login` module. The environment variable `APOS_ENV_LABEL` will override this. Note that `NODE_ENV` should generally only be set to `development` (the default) or `production` as many Node.js modules opt into optimizations suitable for all deployed environments when it is set to `production`. This is why we offer the separate `APOS_ENV_LABEL` variable.

### Fixes

* Do not log unnecessary "required" errors for hidden fields.
* Fixed a bug that prevented "Text Align" from working properly in the rich text editor in certain cases.
* Fix typo in `@apostrophecms/doc-type` and `@apostrophecms/submitted-drafts` where we were using `canCreate` instead of `showCreate` to display the `Create New` button or showing the `Copy` button in `Manager` modals.
* Send external condition results in an object so that numbers are supported as returned values.

## 3.41.1 (2023-03-07)

No changes. Publishing to make sure 3.x is tagged `latest` in npm, rather than 2.x.

## 3.41.0 (2023-03-06)

### Adds

* Handle external conditions to display fields according to the result of a module method, or multiple methods from different modules.
This can be useful for displaying fields according to the result of an external API or any business logic run on the server. See the documentation for more information.

### Fixes

* Replace `deep-get-set` dependency with `lodash`'s `get` and `set` functions to fix the [Prototype Pollution in deep-get-set](https://github.com/advisories/GHSA-mjjj-6p43-vhhv) vulnerability. There was no actual vulnerability in Apostrophe due to the way the module was actually used, and this was done to address vulnerability scan reports.
* The "soft redirects" for former URLs of documents now work better with localization. Thanks to [Waldemar Pankratz](https://github.com/waldemar-p).
* Destroy `AreaEditor` Vue apps when the page content is refreshed in edit mode. This avoids a leak of Vue apps components being recreated while instances of old ones are still alive.

### Security

* Upgrades passport to the latest version in order to ensure session regeneration when logging in or out. This adds additional security to logins by mitigating any risks due to XSS attacks. Apostrophe is already robust against XSS attacks. For passport methods that are internally used by Apostrophe everything is still working. For projects that are accessing the passport instance directly through `self.apos.login.passport`, some verifications may be necessary to avoid any compatibility issue. The internally used methods are `authenticate`, `use`, `serializeUser`, `deserializeUser`, `initialize`, `session`.

## 3.40.1 (2023-02-18)

* No code change. Patch level bump for package update.

## 3.40.0 (2023-02-17)

### Adds

* For devops purposes, the `APOS_BASE_URL` environment variable is now respected as an override of the `baseUrl` option.

### Fixes

* Do not display shortcut conflicts at startup if there are none.
* Range field correctly handles the `def` attribute set to `0` now. The `def` property will be used when the field has no value provided; a value going over the max or below the min threshold still returns `null`.
* `select` fields now work properly when the `value` of a choice is a boolean rather than a string or a number.

## 3.39.2 (2023-02-03)

### Fixes
* Hotfix for a backwards compatibility break in webpack that triggered a tiptap bug. The admin UI build will now succeed as expected.

## 3.39.1 (2023-02-02)

### Fixes

* Rescaling cropped images with the `@apostrophecms/attachment:rescale` task now works correctly. Thanks to [Waldemar Pankratz](https://github.com/waldemar-p) for this contribution.

## 3.39.0 (2023-02-01)

### Adds

* Basic support for editing tables by adding `table` to the rich text toolbar. Enabling `table` allows you to create tables, including `td` and `th` tags, with the ability to merge and split cells. For now the table editing UI is basic, all of the functionality is there but we plan to add more conveniences for easy table editing soon. See the "Table" dropdown for actions that are permitted based on the current selection.
* `superscript` and `subscript` may now be added to the rich text widget's `toolbar` option.
* Early beta-quality support for adding inline images to rich text, by adding `image` to the rich text toolbar. This feature works reliably, however the UI is not mature yet. In particular you must search for images by typing part of the title. We will support a proper "browse" experience here soon. For good results you should also configure the `imageStyles` option. You will also want to style the `figure` tags produced. See the documentation for more information.
* Support for `div` tags in the rich text toolbar, if you choose to include them in `styles`. This is often necessary for A2 content migration and can potentially be useful in new work when combined with a `class` if there is no suitable semantic block tag.
* The new `@apostrophecms/attachment:download-all --to=folder` command line task is useful to download all of your attachments from an uploadfs backend other than local storage, especially if you do not have a more powerful "sync" utility for that particular storage backend.
* A new `loadingType` option can now be set for `image-widget` when configuring an `area` field. This sets the `loading` attribute of the `img` tag, which can be used to enable lazy loading in most browsers. Thanks to [Waldemar Pankratz](https://github.com/waldemar-p) for this contribution.
* Two new module-level options have been added to the `image-widget` module: `loadingType` and `size`. These act as fallbacks for the same options at the area level. Thanks to [Waldemar Pankratz](https://github.com/waldemar-p) for this contribution.

### Fixes

* Adding missing require (`bluebird`) and fallback (`file.crops || []`) to `@apostrophecms/attachment:rescale`-task

## 3.38.1 (2023-01-23)

### Fixes

* Version 3.38.0 introduced a regression that temporarily broke support for user-edited content in locales with names like `de-de` (note the lowercase country name). This was inadvertently introduced in an effort to improve support for locale fallback when generating static translations of the admin interface. Version 3.38.1 brings back the content that temporarily appeared to be missing for these locales (it was never removed from the database), and also achieves the original goal. **However, if you created content for such locales using `3.38.0` (released five days ago) and wish to keep that content,** rather than reverting to the content from before `3.38.0`, see below.

### Adds

* The new `i18n:rename-locale` task can be used to move all content from one locale name to another, using the `--old` and `--new` options. By default, any duplicate keys for content existing in both locales will stop the process. However you can specify which content to keep in the event of a duplicate key error using the `--keep=localename` option. Note that the value of `--new` should match the a locale name that is currently configured for the `@apostrophecms/i18n` module.

Example:

```
# If you always had de-de configured as a locale, but created
# a lot of content with Apostrophe 3.38.0 which incorrectly stored
# it under de-DE, you can copy that content. In this case we opt
# to keep de-de content in the event of any conflicts
node app @apostrophecms/i18n:rename-locale --old=de-DE --new=de-de --keep=de-de
```

## 3.38.0 (2023-01-18)

### Adds

* Emit a `beforeSave` event from the `@apostrophecms:notification` module, with `req` and the `notification` as arguments, in order to give the possibility to override the notification.
* Emit a `beforeInsert` event from the `@apostrophecms:attachment` module, with `req` and the `doc` as arguments, in order to give the possibility to override the attachment.
* Emit a `beforeSaveSafe` event from the `@apostrophecms:user` module, with `req`, `safeUser` and `user` as arguments, in order to give the possibility to override properties of the `safeUser` object which contains password hashes and other information too sensitive to be stored in the aposDocs collection.
* Automatically convert failed uppercase URLs to their lowercase version - can be disabled with `redirectFailedUpperCaseUrls: false` in `@apostrophecms/page/index.js` options. This only comes into play if a 404 is about to happen.
* Automatically convert country codes in locales like `xx-yy` to `xx-YY` before passing them to `i18next`, which is strict about uppercase country codes.
* Keyboard shortcuts conflicts are detected and logged on to the terminal.

### Fixes

* Invalid locales passed to the i18n locale switching middleware are politely mapped to 400 errors.
* Any other exceptions thrown in the i18n locale switching middleware can no longer crash the process.
* Documents kept as the `previous` version for undo purposes were not properly marked as such, breaking the public language switcher in some cases. This was fixed and a migration was added for existing data.
* Uploading an image in an apostrophe area with `minSize` requirements will not trigger an unexpected error anymore. If the image is too small, a notification will be displayed with the minimum size requirements. The `Edit Image` modal will now display the minimum size requirements, if any, above the `Browse Images` field.
* Some browsers saw the empty `POST` response for new notifications as invalid XML. It will now return an empty JSON object with the `Content-Type` set to `application/json`.

## 3.37.0 (2023-01-06)

### Adds

* Dynamic choice functions in schemas now also receive a data object with their original doc id for further inspection by your function.
* Use `mergeWithCustomize` when merging extended source Webpack configuration. Introduce overideable asset module methods `srcCustomizeArray` and `srcCustomizeObject`, with reasonable default behavior, for fine tuning Webpack config arrays and objects merging. More info - [the Webpack mergeWithCustomize docs](https://github.com/survivejs/webpack-merge#mergewithcustomize-customizearray-customizeobject-configuration--configuration)
* The image widget now accepts a `placeholderImage` option that works like `previewImage` (just specify a file extension, like `placeholderImage: 'jpg'`, and provide the file `public/placeholder.jpg` in the module). The `placeholderUrl` option is still available for backwards compatibility.

### Fixes

* `docId` is now properly passed through array and object fields and into their child schemas.
* Remove module `@apostrophecms/polymorphic-type` name alias `@apostrophecms/polymorphic`. It was causing warnings
    e.g. `A permission.can() call was made with a type that has no manager: @apostrophecms/polymorphic-type`.
* The module `webpack.extensions` configuration is not applied to the core Admin UI build anymore. This is the correct and intended behavior as explained in the [relevant documentation](https://v3.docs.apostrophecms.org/guide/webpack.html#extending-webpack-configuration).
* The `previewImage` option now works properly for widget modules loaded from npm and those that subclass them. Specifically, the preview image may be provided in the `public/` subdirectory of the original module, the project-level configuration of it, or a subclass.

## 3.36.0 (2022-12-22)

### Adds

* `shortcut` option for piece modules, allowing easy re-mapping of the manager command shortcut per module.

### Fixes

* Ensure there are no conflicting command shortcuts for the core modules.

## 3.35.0 (2022-12-21)

### Adds

* Introduced support for linking directly to other Apostrophe documents in a rich text widget. The user can choose to link to a URL, or to a page. Linking to various piece types can also be enabled with the `linkWithType` option. This is equivalent to the old `apostrophe-rich-text-permalinks` module but is included in the core in A3. See the [documentation](https://v3.docs.apostrophecms.org/guide/core-widgets.html#rich-text-widget) for details.
* Introduced support for the `anchor` toolbar control in the rich text editor. This allows named anchors to be inserted. These are rendered as `span` tags with the given `id` and can then be linked to via `#id`, providing basic support for internal links. HTML 4-style named anchors in legacy content (`name` on `a` tags) are automatically migrated upon first edit.
* German translation i18n file created for the Apostrophe Admin-UI. Thanks to [Noah Gysin](https://github.com/NoahGysin) for this contribution.
* Introduced support for keyboard shortcuts in admin UI. Hitting `?` will display the list of available shortcuts. Developpers can define their own shortcuts by using the new `@apostrophecms/command-menu` module and the `commands` property. Please check the [keyboard shortcut documentation](https://v3.docs.apostrophecms.org/guide/command-menu.html) for more details.

### Fixes

* The `bulletList` and `orderedList` TipTap toolbar items now work as expected.
* When using the autocomplete/typeahead feature of relationship fields, typing a space at the start no longer results in an error.
* Replace [`credential`](https://www.npmjs.com/package/credential) package with [`credentials`](https://www.npmjs.com/package/credentials) to fix the [`mout` Prototype Pollution vulnerability](https://cve.mitre.org/cgi-bin/cvename.cgi?name=CVE-2020-7792). There was no actual vulnerability in Apostrophe or credential due to the way the module was actually used, and this was done to address vulnerability scan reports.
* Added a basic implementation of the missing "Paste from Clipboard" option to Expanded Widget Previews.


## 3.34.0 (2022-12-12)

### Fixes

* Nested areas work properly in widgets that have the `initialModal: false` property.
* Apostrophe's search index now properly incorporates most string field types as in A2.

### Adds

* Relationships load more quickly.
* Parked page checks at startup are faster.
* Tasks to localize and unlocalize piece type content (see `node app help [yourModuleName]:localize` and `node app help [yourModuleName]:unlocalize`).
## 3.33.0 (2022-11-28)

### Adds

* You can now set `inline: true` on schema fields of type `array`. This displays a simple editing interface in the context of the main dialog box for the document in question, avoiding the need to open an additional dialog box. Usually best for cases with just one field or just a few. If your array field has a large number of subfields the default behavior (`inline: false`) is more suitable for your needs. See the [array field](https://v3.docs.apostrophecms.org/reference/field-types/array.html) documentation for more information.
* Batch feature for publishing pieces.
* Add extensibility for `rich-text-widget` `defaultOptions`. Every key will now be used in the `AposRichTextWidgetEditor`.

### Fixes

* Prior to this release, widget templates that contained areas pulled in from related documents would break the ability to add another widget beneath.
* Validation of object fields now works properly on the browser side, in addition to server-side validation, resolving UX issues.
* Provisions were added to prevent any possibility of a discrepancy in relationship loading results under high load. It is not clear whether this A2 bug was actually possible in A3.

## 3.32.0 (2022-11-09)

### Adds

* Adds Reset Password feature to the login page. Note that the feature must be enabled and email delivery must be properly configured. See the [documentation](https://v3.docs.apostrophecms.org/reference/modules/login.html) for more details.
* Allow project-level developer to override bundling decisions by configuring the `@apostrophecms/asset` module. Check the [module documentation](https://v3.docs.apostrophecms.org/reference/modules/asset.html#options) for more information.

### Fixes

* Query builders for regular select fields have always accepted null to mean "do not filter on this property." Now this also works for dynamic select fields.
* The i18n UI state management now doesn't allow actions while it's busy.
* Fixed various localization bugs in the text of the "Update" dropdown menu.
* The `singleton: true` option for piece types now automatically implies `showCreate: false`.
* Remove browser console warnings by handling Tiptap Editor's breaking changes and duplicated plugins.
* The editor modal now allocates more space to area fields when possible, resolving common concerns about editing large widgets inside the modal.

## 3.31.0 (2022-10-27)

### Adds

* Adds `placeholder: true` and `initialModal: false` features to improve the user experience of adding widgets to the page. Checkout the [Widget Placeholders documentation](https://v3.docs.apostrophecms.org/guide/areas-and-widgets.html#adding-placeholder-content-to-widgets) for more detail.

### Fixes

* When another user is editing the document, the other user's name is now displayed correctly.

## 3.30.0 (2022-10-12)

### Adds

* New `APOS_LOG_ALL_ROUTES` environment variable. If set, Apostrophe logs information about all middleware functions and routes that are executed on behalf of a particular URL.
* Adds the `addFileGroups` option to the `attachment` module. Additionally it exposes a new method, `addFileGroup(group)`. These allow easier addition of new file groups or extension of the existing groups.

### Fixes

* Vue 3 may now be used in a separate webpack build at project level without causing problems for the admin UI Vue 2 build.
* Fixes `cache` module `clear-cache` CLI task message
* Fixes help message for `express` module `list-routes` CLI task

## 3.29.1 (2022-10-03)

### Fixes

* Hotfix to restore Node 14 support. Of course Node 16 is also supported.


## 3.29.0 (2022-10-03)

### Adds

* Areas now support an `expanded: true` option to display previews for widgets. The Expanded Widget Preview Menu also supports grouping and display columns for each group.
* Add "showQuery" in piece-page-type in order to override the query for the "show" page as "indexQuery" does it for the index page

### Fixes

* Resolved a bug in which users making a password error in the presence of pre-login checks such as a CAPTCHA were unable to try again until they refreshed the page.

## 3.28.1 (2022-09-15)

### Fixes

* `AposInputBoolean` can now be `required` and have the value `false`.
* Schema fields containing boolean filters can now list both `yes` and `no` choices according to available values in the database.
* Fix attachment `getHeight()` and `getWidth()` template helpers by changing the assignment of the `attachment._crop` property.
* Change assignment of `attachment._focalPoint` for consistency.

## 3.28.0 (2022-08-31)

### Fixes

* Fix UI bug when creating a document via a relationship.

### Adds

* Support for uploading `webp` files for display as images. This is supported by all current browsers now that Microsoft has removed IE11. For best results, you should run `npm update` on your project to make sure you are receiving the latest release of `uploadfs` which uses `sharp` for image processing. Thanks to [Isaac Preston](https://github.com/ixc7) for this addition.
* Clicking outside a modal now closes it, the same way the `Escape` key does when pressed.
* `checkboxes` fields now support `min` and `max` properties. Thanks to [Gabe Flores](https://github.com/gabeflores-appstem).

## 3.27.0 (2022-08-18)

### Adds

* Add `/grid` `POST` route in permission module, in addition to the existing `GET` one.
* New utility script to help find excessively heavy npm dependencies of apostrophe core.

### Changes

* Extract permission grid into `AposPermissionGrid` vue component.
* Moved `stylelint` from `dependencies` to `devDependencies`. The benefit may be small because many projects will depend on `stylelint` at project level, but every little bit helps install speed, and it may make a bigger difference if different major versions are in use.

## 3.26.1 (2022-08-06)

### Fixes

Hotfix: always waits for the DOM to be ready before initializing the Apostrophe Admin UI. `setTimeout` alone might not guarantee that every time. This issue has apparently become more frequent in the latest versions of Chrome.
* Modifies the `login` module to return an empty object in the API session cookie response body to avoid potential invalid JSON error if `response.json()` is retrieved.

## 3.26.0 (2022-08-03)

### Adds

* Tasks can now be registered with the `afterModuleReady` flag, which is more useful than `afterModuleInit` because it waits for the module to be more fully initialized, including all "improvements" loaded via npm. The original `afterModuleInit` flag is still supported in case someone was counting on its behavior.
* Add `/grid` `POST` route in permission module, in addition to the existing `GET` one, to improve extensibility.
* `@apostrophecms/express:list-routes` command line task added, to facilitate debugging.

### Changes

* Since Microsoft has ended support for IE11 and support for ES5 builds is responsible for a significant chunk of Apostrophe's installation time, the `es5: true` option no longer produces an IE11 build. For backwards compatibility, developers will receive a warning, but their build will proceed without IE11 support. IE11 ES5 builds can be brought back by installing the optional [@apostrophecms/asset-es5](https://github.com/apostrophecms/asset-es5) module.

### Fixes

* `testModule: true` works in unit tests of external Apostrophe modules again even with modern versions of `mocha`, thanks to [Amin Shazrin](https://github.com/ammein).
* `getObjectManager` is now implemented for `Object` field types, fixing a bug that prevented the use of areas found in `object` schema fields within templates. Thanks to [James R T](https://github.com/jamestiotio).

## 3.25.0 (2022-07-20)

### Adds

* `radio` and `checkboxes` input field types now support a server side `choices` function for supplying their `choices` array dynamically, just like `select` fields do. Future custom field types can opt into this functionality with the field type flag `dynamicChoices: true`.

### Fixes

* `AposSelect` now emits values on `change` event as they were originally given. Their values "just work" so you do not have to think about JSON anymore when you receive it.
* Unpinned tiptap as the tiptap team has made releases that resolve the packaging errors that caused us to pin it in 3.22.1.
* Pinned `vue-loader` to the `15.9.x` minor release series for now. The `15.10.0` release breaks support for using `npm link` to develop the `apostrophe` module itself.
* Minimum version of `sanitize-html` bumped to ensure a potential denial-of-service vector is closed.

## 3.24.0 (2022-07-06)

### Adds

* Handle `private: true` locale option in i18n module, preventing logged out users from accessing the content of a private locale.

### Fixes

* Fix missing title translation in the "Array Editor" component.
* Add `follow: true` flag to `glob` functions (with `**` pattern) to allow registering symlink files and folders for nested modules
* Fix disabled context menu for relationship fields editing ([#3820](https://github.com/apostrophecms/apostrophe/issues/3820))
* In getReq method form the task module, extract the right `role` property from the options object.
* Fix `def:` option in `array` fields, in order to be able to see the default items in the array editor modal

## 3.23.0 (2022-06-22)

### Adds

* Shared Drafts: gives the possibility to share a link which can be used to preview the draft version of page, or a piece `show` page.
* Add `Localize` option to `@apostrophecms/image`. In Edit mode the context bar menu includes a "Localize" option to start cloning this image into other locales.

### Fixes

* Update `sass` to [`1.52.3`+](https://github.com/sass/dart-sass/pull/1713) to prevent the error `RangeError: Invalid value: Not in inclusive range 0..145: -1`. You can now fix that by upgrading with `npm update`. If it does not immediately clear up the issue in development, try `node app @apostrophecms/asset:clear-cache`.
* Fix a potential issue when URLs have a query string, in the `'@apostrophecms/page:notFound'` handler of the `soft-redirect` module.

## 3.22.1 (2022-06-17)

* Hotfix: temporarily pin versions of tiptap modules to work around packaging error that breaks import of the most recent releases. We will unpin as soon as this is fixed upstream. Fixes a bug where `npm update` would fail for A3 projects.

## 3.22.0 (2022-06-08)

### Adds

* Possibility to pass options to webpack extensions from any module.

### Fixes

* Fix a Webpack cache issue leading to modules symlinked in `node_modules` not being rebuilt.
* Fixes login maximum attempts error message that wasn't showing the plural when lockoutMinutes is more than 1.
* Fixes the text color of the current array item's slat label in the array editor modal.
* Fixes the maximum width of an array item's slat label so as to not obscure the Remove button in narrow viewports.
* If an array field's titleField option is set to a select field, use the selected option's label as the slat label rather its value.
* Disable the slat controls of the attachment component while uploading.
* Fixes bug when re-attaching the same file won't trigger an upload.
* AposSlat now fully respects the disabled state.

## 3.21.1 (2022-06-04)

### Fixes

* Work around backwards compatibility break in `sass` module by pinning to `sass` `1.50.x` while we investigate. If you saw the error `RangeError: Invalid value: Not in inclusive range 0..145: -1` you can now fix that by upgrading with `npm update`. If it does not immediately clear up the issue in development, try `node app @apostrophecms/asset:clear-cache`.

## 3.21.0 (2022-05-25)

### Adds

* Trigger only the relevant build when in a watch mode (development). The build paths should not contain comma (`,`).
* Adds an `unpublish` method, available for any doc-type.
An _Unpublish_ option has also been added to the context menu of the modal when editing a piece or a page.
* Allows developers to group fields in relationships the same way it's done for normal schemas.

### Fixes

* Vue files not being parsed when running eslint through command line, fixes all lint errors in vue files.
* Fix a bug where some Apostrophe modules symlinked in `node_modules` are not being watched.
* Recover after webpack build error in watch mode (development only).
* Fixes an edge case when failing (throw) task invoked via `task.invoke` will result in `apos.isTask()` to always return true due to `apos.argv` not reverted properly.

## 3.20.1 (2022-05-17)

### Fixes

* Minor corrections to French translation.

## 3.20.0

### Adds

* Adds French translation of the admin UI (use the `fr` locale).

## 3.19.0

### Adds

* New schema field type `dateAndTime` added. This schema field type saves in ISO8601 format, as UTC (Universal Coordinated Time), but is edited in a user-friendly way in the user's current time zone and locale.
* Webpack disk cache for better build performance in development and, if appropriately configured, production as well.
* In development, Webpack rebuilds the front end without the need to restart the Node.js process, yielding an additional speedup. To get this speedup for existing projects, see the `nodemonConfig` section of the latest `package.json` in [a3-boilerplate](https://github.com/apostrophecms/a3-boilerplate) for the new "ignore" rules you'll need to prevent nodemon from stopping the process and restarting.
* Added the new command line task `apostrophecms/asset:clear-cache` for clearing the webpack disk cache. This should be necessary only in rare cases where the configuration has changed in ways Apostrophe can't automatically detect.
* A separate `publishedLabel` field can be set for any schema field of a page or piece. If present it is displayed instead of `label` if the document has already been published.

### 3.18.1

### Fixes

* The admin UI now rebuilds properly in a development environment when new npm modules are installed in a multisite project (`apos.rootDir` differs from `apos.npmRootDir`).

## 3.18.0 (2022-05-03)

### Adds

* Images may now be cropped to suit a particular placement after selecting them. SVG files may not be cropped as it is not possible in the general case.
* Editors may also select a "focal point" for the image after selecting it. This ensures that this particular point remains visible even if CSS would otherwise crop it, which is a common issue in responsive design. See the `@apostrophecms/image` widget for a sample implementation of the necessary styles.
* Adds the `aspectRatio` option for image widgets. When set to `[ w, h ]` (a ratio of width to height), images are automatically cropped to this aspect ratio when chosen for that particular widget. If the user does not crop manually, then cropping happens automatically.
* Adds the `minSize` option for image widgets. This ensures that the images chosen are at least the given size `[ width, height ]`, and also ensures the user cannot choose something smaller than that when cropping.
* Implements OpenTelemetry instrumentation.
* Developers may now specify an alternate Vue component to be used for editing the subfields of relationships, either at the field level or as a default for all relationships with a particular piece type.
* The widget type base module now always passes on the `components` option as browser data, so that individual widget type modules that support contextual editing can be implemented more conveniently.
* In-context widget editor components now receive a `focused` prop which is helpful in deciding when to display additional UI.
* Adds new configuration option - `beforeExit` async handler.
* Handlers listening for the `apostrophe:run` event are now able to send an exit code to the Apostrophe bootstrap routine.
* Support for Node.js 17 and 18. MongoDB connections to `localhost` will now successfully find a typical dev MongoDB server bound only to `127.0.0.1`, Apostrophe can generate valid ipv6 URLs pointing back to itself, and `webpack` and `vue-loader` have been updated to address incompatibilities.
* Adds support for custom context menus provided by any module (see `apos.doc.addContextOperation()`).
* The `AposSchema` component now supports an optional `generation` prop which may be used to force a refresh when the value of the object changes externally. This is a compromise to avoid the performance hit of checking numerous subfields for possible changes every time the `value` prop changes in response to an `input` event.
* Adds new event `@apostrophecms/doc:afterAllModesDeleted` fired after all modes of a given document are purged.

### Fixes

* Documentation of obsolete options has been removed.
* Dead code relating to activating in-context widget editors have been removed. They are always active and have been for some time. In the future they might be swapped in on scroll, but there will never be a need to swap them in "on click."
* The `self.email` method of modules now correctly accepts a default `from` address configured for a specific module via the `from` subproperty of the `email` option to that module. Thanks to `chmdebeer` for pointing out the issue and the fix.
* Fixes `_urls` not added on attachment fields when pieces API index is requested (#3643)
* Fixes float field UI bug that transforms the value to integer when there is no field error and the first number after the decimal is `0`.
* The `nestedModuleSubdirs` feature no longer throws an error and interrupts startup if a project contains both `@apostrophecms/asset` and `asset`, which should be considered separate module names.

## 3.17.0 (2022-03-31)

### Adds

* Full support for the [`object` field type](https://v3.docs.apostrophecms.org/reference/field-types/object.html), which works just like `array` but stores just one sub-object as a property, rather than an array of objects.
* To help find documents that reference related ones via `relationship` fields, implement backlinks of related documents by adding a `relatedReverseIds` field to them and keeping it up to date. There is no UI based on this feature yet but it will permit various useful features in the near future.
* Adds possibility for modules to [extend the webpack configuration](https://v3.docs.apostrophecms.org/guide/webpack.html).
* Adds possibility for modules to [add extra frontend bundles for scss and js](https://v3.docs.apostrophecms.org/guide/webpack.html). This is useful when the `ui/src` build would otherwise be very large due to code used on rarely accessed pages.
* Loads the right bundles on the right pages depending on the page template and the loaded widgets. Logged-in users have all the bundles on every page, because they might introduce widgets at any time.
* Fixes deprecation warnings displayed after running `npm install`, for dependencies that are directly included by this package.
* Implement custom ETags emission when `etags` cache option is enabled. [See the documentation for more information](https://v3.docs.apostrophecms.org/guide/caching.html).
It allows caching of pages and pieces, using a cache invalidation mechanism that takes into account related (and reverse related) document updates, thanks to backlinks mentioned above.
Note that for now, only single pages and pieces benefit from the ETags caching system (pages' and pieces' `getOne` REST API route, and regular served pages).
The cache of an index page corresponding to the type of a piece that was just saved will automatically be invalidated. However, please consider that it won't be effective when a related piece is saved, therefore the cache will automatically be invalidated _after_ the cache lifetime set in `maxAge` cache option.

### Fixes

* Apostrophe's webpack build now works properly when developing code that imports module-specific npm dependencies from `ui/src` or `ui/apos` when using `npm link` to develop the module in question.
* The `es5: true` option to `@apostrophecms/asset` works again.

## 3.16.1 (2022-03-21)

### Fixes

* Fixes a bug in the new `Cache-Control` support introduced by 3.16.0 in which we get the logged-out homepage right after logging in. This issue only came into play if the new caching options were enabled.

## 3.16.0 (2022-03-18)

### Adds

* Offers a simple way to set a Cache-Control max-age for Apostrophe page and GET REST API responses for pieces and pages. [See the documentation for more information](https://v3.docs.apostrophecms.org/guide/caching.html).
* API keys and bearer tokens "win" over session cookies when both are present. Since API keys and bearer tokens are explicitly added to the request at hand, it never makes sense to ignore them in favor of a cookie, which is implicit. This also simplifies automated testing.
* `data-apos-test=""` selectors for certain elements frequently selected in QA tests, such as `data-apos-test="adminBar"`.
* Offer a simple way to set a Cache-Control max-age for Apostrophe page and GET REST API responses for pieces and pages.
* To speed up functional tests, an `insecurePasswords` option has been added to the login module. This option is deliberately named to discourage use for any purpose other than functional tests in which repeated password hashing would unduly limit performance. Normally password hashing is intentionally difficult to slow down brute force attacks, especially if a database is compromised.

### Fixes

* `POST`ing a new child page with `_targetId: '_home'` now works properly in combination with `_position: 'lastChild'`.

## 3.15.0 (2022-03-02)

### Adds

* Adds throttle system based on username (even when not existing), on initial login route. Also added for each late login requirement, e.g. for 2FA attempts.

## 3.14.2 (2022-02-27)

* Hotfix: fixed a bug introduced by 3.14.1 in which non-parked pages could throw an error during the migration to fix replication issues.

## 3.14.1 (2022-02-25)

* Hotfix: fixed a bug in which replication across locales did not work properly for parked pages configured via the `_children` feature. A one-time migration is included to reconnect improperly replicated versions of the same parked pages. This runs automatically, no manual action is required. Thanks to [justyna1](https://github.com/justyna13) for identifying the issue.

## 3.14.0 (2022-02-22)

### Adds

* To reduce complications for those implementing caching strategies, the CSRF protection cookie now contains a simple constant string, and is not recorded in `req.session`. This is acceptable because the real purpose of the CSRF check is simply to verify that the browser has sent the cookie at all, which it will not allow a cross-origin script to do.
* As a result of the above, a session cookie is not generated and sent at all unless `req.session` is actually used or a user logs in. Again, this reduces complications for those implementing caching strategies.
* When logging out, the session cookie is now cleared in the browser. Formerly the session was destroyed on the server side only, which was sufficient for security purposes but could create caching issues.
* Uses `express-cache-on-demand` lib to make similar and concurrent requests on pieces and pages faster.
* Frontend build errors now stop app startup in development, and SCSS and JS/Vue build warnings are visible on the terminal console for the first time.

### Fixes

* Fixed a bug when editing a page more than once if the page has a relationship to itself, whether directly or indirectly. Widget ids were unnecessarily regenerated in this situation, causing in-context edits after the first to fail to save.
* Pages no longer emit double `beforeUpdate` and `beforeSave` events.
* When the home page extends `@apostrophecms/piece-page-type`, the "show page" URLs for individual pieces should not contain two slashes before the piece slug. Thanks to [Martí Bravo](https://github.com/martibravo) for the fix.
* Fixes transitions between login page and `afterPasswordVerified` login steps.
* Frontend build errors now stop the `@apostrophecms/asset:build` task properly in production.
* `start` replaced with `flex-start` to address SCSS warnings.
* Dead code removal, as a result of following up on JS/Vue build warnings.

## 3.13.0 - 2022-02-04

### Adds

* Additional requirements and related UI may be imposed on native ApostropheCMS logins using the new `requirements` feature, which can be extended in modules that `improve` the `@apostrophecms/login` module. These requirements are not imposed for single sign-on logins via `@apostrophecms/passport-bridge`. See the documentation for more information.
* Adds latest Slovak translation strings to SK.json in `i18n/` folder. Thanks to [Michael Huna](https://github.com/Miselrkba) for the contribution.
* Verifies `afterPasswordVerified` requirements one by one when emitting done event, allows to manage errors ans success before to go to the next requirement. Stores and validate each requirement in the token. Checks the new `askForConfirmation` requirement option to go to the next step when emitting done event or waiting for the confirm event (in order to manage success messages). Removes support for `afterSubmit` for now.

### Fixes

* Decodes the testReq `param` property in `serveNotFound`. This fixes a problem where page titles using diacritics triggered false 404 errors.
* Registers the default namespace in the Vue instance of i18n, fixing a lack of support for un-namespaced l10n keys in the UI.

## 3.12.0 - 2022-01-21

### Adds

* It is now best practice to deliver namespaced i18n strings as JSON files in module-level subdirectories of `i18n/` named to match the namespace, e.g. `i18n/ourTeam` if the namespace is `ourTeam`. This allows base class modules to deliver phrases to any namespace without conflicting with those introduced at project level. The `i18n` option is now deprecated in favor of the new `i18n` module format section, which is only needed if `browser: true` must be specified for a namespace.
* Brought back the `nestedModuleSubdirs` feature from A2, which allows modules to be nested in subdirectories if `nestedModuleSubdirs: true` is set in `app.js`. As in A2, module configuration (including activation) can also be grouped in a `modules.js` file in such subdirectories.

### Fixes

* Fixes minor inline documentation comments.
* UI strings that are not registered localization keys will now display properly when they contain a colon (`:`). These were previously interpreted as i18next namespace/key pairs and the "namespace" portion was left out.
* Fixes a bug where changing the page type immediately after clicking "New Page" would produce a console error. In general, areas and checkboxes now correctly handle their value being changed to `null` by the parent schema after initial startup of the `AposInputArea` or `AposInputCheckboxes` component.
* It is now best practice to deliver namespaced i18n strings as JSON files in module-level subdirectories of `i18n/` named to match the namespace, e.g. `i18n/ourTeam` if the namespace is `ourTeam`. This allows base class modules to deliver phrases to any namespace without conflicting with those introduced at project level. The `i18n` option is now deprecated in favor of the new `i18n` module format section, which is only needed if `browser: true` must be specified for a namespace.
* Removes the `@apostrophecms/util` module template helper `indexBy`, which was using a lodash method not included in lodash v4.
* Removes an unimplemented `csrfExceptions` module section cascade. Use the `csrfExceptions` *option* of any module to set an array of URLs excluded from CSRF protection. More information is forthcoming in the documentation.
* Fix `[Object Object]` in the console when warning `A permission.can() call was made with a type that has no manager` is printed.

### Changes

* Temporarily removes `npm audit` from our automated tests because of a sub-dependency of vue-loader that doesn't actually cause a security vulnerability for apostrophe.

## 3.11.0 - 2022-01-06

### Adds

* Apostrophe now extends Passport's `req.login` to emit an `afterSessionLogin` event from the `@apostrophecms:login` module, with `req` as an argument. Note that this does not occur at all for login API calls that return a bearer token rather than establishing an Express session.

### Fixes

* Apostrophe's extension of `req.login` now accounts for the `req.logIn` alias and the skippable `options` parameter, which is relied upon in some `passport` strategies.
* Apostrophe now warns if a nonexistent widget type is configured for an area field, with special attention to when `-widget` has been erroneously included in the name. For backwards compatibility this is a startup warning rather than a fatal error, as sites generally did operate successfully otherwise with this type of bug present.

### Changes

* Unpins `vue-click-outside-element` the packaging of which has been fixed upstream.
* Adds deprecation note to `__testDefaults` option. It is not in use, but removing would be a minor BC break we don't need to make.
* Allows test modules to use a custom port as an option on the `@apostrophecms/express` module.
* Removes the code base pull request template to instead inherit the organization-level template.
* Adds `npm audit` back to the test scripts.

## 3.10.0 - 2021-12-22

### Fixes

* `slug` type fields can now have an empty string or `null` as their `def` value without the string `'none'` populating automatically.
* The `underline` feature works properly in tiptap toolbar configuration.
* Required checkbox fields now properly prevent editor submission when empty.
* Pins `vue-click-outside-element` to a version that does not attempt to use `eval` in its distribution build, which is incompatible with a strict Content Security Policy.

### Adds

* Adds a `last` option to fields. Setting `last: true` on a field puts that field at the end of the field's widget order. If more than one field has that option active the true last item will depend on general field registration order. If the field is ordered with the `fields.order` array or field group ordering, those specified orders will take precedence.

### Changes

* Adds deprecation notes to the widget class methods `getWidgetWrapperClasses` and `getWidgetClasses` from A2.
* Adds a deprecation note to the `reorganize` query builder for the next major version.
* Uses the runtime build of Vue. This has major performance and bundle size benefits, however it does require changes to Apostrophe admin UI apps that use a `template` property (components should require no changes, just apps require an update). These apps must now use a `render` function instead. Since custom admin UI apps are not yet a documented feature we do not regard this as a bc break.
* Compatible with the `@apostrophecms/security-headers` module, which supports a strict `Content-Security-Policy`.
* Adds a deprecation note to the `addLateCriteria` query builder.
* Updates the `toCount` doc type query method to use Math.ceil rather than Math.floor plus an additional step.

## 3.9.0 - 2021-12-08

### Adds

* Developers can now override any Vue component of the ApostropheCMS admin UI by providing a component of the same name in the `ui/apos/components` folder of their own module. This is not always the best approach, see the documentation for details.
* When running a job, we now trigger the notification before to run the job, this way the progress notification ID is available from the job and the notification can be dismissed if needed.
* Adds `maxUi`, `maxLabel`, `minUi`, and `minLabel` localization strings for array input and other UI.

### Fixes

* Fully removes references to the A2 `self.partial` module method. It appeared only once outside of comments, but was not actually used by the UI. The `self.render` method should be used for simple template rendering.
* Fixes string interpolation for the confirmation modal when publishing a page that has an unpublished parent page.
* No more "cannot set headers after they are sent to the client" and "req.res.redirect not defined" messages when handling URLs with extra trailing slashes.
* The `apos.util.runPlayers` method is not called until all of the widgets in a particular tree of areas and sub-areas have been added to the DOM. This means a parent area widget player will see the expected markup for any sub-widgets when the "Edit" button is clicked.
* Properly activates the `apostropheI18nDebugPlugin` i18next debugging plugin when using the `APOS_SHOW_I18N` environment variable. The full set of l10n emoji indicators previously available for the UI is now available for template and server-side strings.
* Actually registers piece types for site search unless the `searchable` option is `false`.
* Fixes the methods required for the search `index` task.

### Changes

* Adds localization keys for the password field component's min and max error messages.

## 3.8.1 - 2021-11-23

### Fixes

* The search field of the pieces manager modal works properly. Thanks to [Miro Yovchev](https://github.com/myovchev) for pointing out the issue and providing a solution.
* Fixes a bug in `AposRichTextWidgetEditor.vue` when a rich text widget was specifically configured with an empty array as the `styles` option. In that case a new empty rich text widget will initiate with an empty paragraph tag.
* The`fieldsPresent` method that is used with the `presentFieldsOnly` option in doc-type was broken, looking for properties in strings and wasn't returning anything.

## 3.8.0 - 2021-11-15

### Adds

* Checkboxes for pieces are back, a main checkbox allows to select all page items. When all pieces on a page are checked, a banner where the user can select all pieces appears. A launder for mongo projections has been added.
* Registered `batchOperations` on a piece-type will now become buttons in the manager batch operations "more menu" (styled as a kebab icon). Batch operations should include a label, `messages` object, and `modalOptions` for the confirmation modal.
* `batchOperations` can be grouped into a single button with a menu using the `group` cascade subproperty.
* `batchOperations` can be conditional with an `if` conditional object. This allows developers to pass a single value or an array of values.
* Piece types can have `utilityOperations` configured as a top-level cascade property. These operations are made available in the piece manager as new buttons.
* Notifications may now include an `event` property, which the AposNotification component will emit on mount. The `event` property should be set to an object with `name` (the event name) and optionally `data` (data included with the event emission).
* Adds support for using the attachments query builder in REST API calls via the query string.
* Adds contextual menu for pieces, any module extending the piece-type one can add actions in this contextual menu.
* When clicking on a batch operation, it opens a confirmation modal using modal options from the batch operation, it also works for operations in grouped ones. operations name property has been renamed in action to work with AposContextMenu component.
* Beginning with this release, a module-specific static asset in your project such as `modules/mymodulename/public/images/bg.png` can always be referenced in your `.scss` and `.css` files as `/modules/mymodulename/images/bg.png`, even if assets are actually being deployed to S3, CDNs, etc. Note that `public` and `ui/public` module subdirectories have separate functions. See the documentation for more information.
* Adds AposFile.vue component to abstract file dropzone UI, uses it in AposInputAttachment, and uses it in the confirmation modal for pieces import.
* Optionally add `dimensionAttrs` option to image widget, which sets width & height attributes to optimize for Cumulative Layout Shift. Thank you to [Qiao Lin](https://github.com/qclin) for the contribution.

### Fixes

* The `apos.util.attachmentUrl` method now works correctly. To facilitate that, `apos.uploadsUrl` is now populated browser-side at all times as the frontend logic originally expected. For backwards compatibility `apos.attachment.uploadsUrl` is still populated when logged in.
* Widget players are now prevented from being played twice by the implementing vue component.

### Changes
* Removes Apostrophe 2 documentation and UI configuration from the `@apostrophecms/job` module. These options were not yet in use for A3.
* Renames methods and removes unsupported routes in the `@apostrophecms/job` module that were not yet in use. This was not done lightly, but specifically because of the minimal likelihood that they were in use in project code given the lack of UI support.
  * The deprecated `cancel` route was removed and will likely be replaced at a later date.
  * `run` was renamed `runBatch` as its purpose is specifically to run processes on a "batch selected" array of pieces or pages.
  * `runNonBatch` was renamed to `run` as it is the more generic job-running method. It is likely that `runBatch` will eventually be refactored to use this method.
  * The `good` and `bad` methods are renamed `success` and `failure`, respectively. The expected methods used in the `run` method were similarly renamed. They still increment job document properties called `good` and `bad`.
* Comments out the unused `batchSimpleRoute` methods in the page and piece-type modules to avoid usage before they are fully implemented.
* Optionally add `dimensionAttrs` option to image widget, which sets width & height attributes to optimize for Cumulative Layout Shift.
* Temporarily removes `npm audit` from our automated tests because of a sub-dependency of uploadfs that doesn't actually cause a security vulnerability for apostrophe.

## 3.7.0 - 2021-10-28

### Adds

* Schema select field choices can now be populated by a server side function, like an API call. Set the `choices` property to a method name of the calling module. That function should take a single argument of `req`, and return an array of objects with `label` and `value` properties. The function can be async and will be awaited.
* Apostrophe now has built-in support for the Node.js cluster module. If the `APOS_CLUSTER_PROCESSES` environment variable is set to a number, that number of child processes are forked, sharing the same listening port. If the variable is set to `0`, one process is forked for each CPU core, with a minimum of `2` to provide availability during restarts. If the variable is set to a negative number, that number is added to the number of CPU cores, e.g. `-1` is a good way to reserve one core for MongoDB if it is running on the same server. This is for production use only (`NODE_ENV=production`). If a child process fails it is restarted automatically.

### Fixes

* Prevents double-escaping interpolated localization strings in the UI.
* Rich text editor style labels are now run through a localization method to get the translated strings from their l10n keys.
* Fixes README Node version requirement (Node 12+).
* The text alignment buttons now work immediately in a new rich text widget. Previously they worked only after manually setting a style or refreshing the page. Thanks to Michelin for their support of this fix.
* Users can now activate the built-in date and time editing popups of modern browsers when using the `date` and `time` schema field types.
* Developers can now `require` their project `app.js` file in the Node.js REPL for debugging and inspection. Thanks to [Matthew Francis Brunetti](https://github.com/zenflow).
* If a static text phrase is unavailable in both the current locale and the default locale, Apostrophe will always fall back to the `en` locale as a last resort, which ensures the admin UI works if it has not been translated.
* Developers can now `require` their project `app.js` in the Node.js REPL for debugging and inspection
* Ensure array field items have valid _id prop before storing. Thanks to Thanks to [Matthew Francis Brunetti](https://github.com/zenflow).

### Changes

* In 3.x, `relationship` fields have an optional `builders` property, which replaces `filters` from 2.x, and within that an optional `project` property, which replaces `projection` from 2.x (to match MongoDB's `cursor.project`). Prior to this release leaving the old syntax in place could lead to severe performance problems due to a lack of projections. Starting with this release the 2.x syntax results in an error at startup to help the developer correct their code.
* The `className` option from the widget options in a rich text area field is now also applied to the rich text editor itself, for a consistently WYSIWYG appearance when editing and when viewing. Thanks to [Max Mulatz](https://github.com/klappradla) for this contribution.
* Adds deprecation notes to doc module `afterLoad` events, which are deprecated.
* Removes unused `afterLogin` method in the login module.

## 3.6.0 - 2021-10-13

### Adds

* The `context-editing` apostrophe admin UI bus event can now take a boolean parameter, explicitly indicating whether the user is actively typing or performing a similar active manipulation of controls right now. If a boolean parameter is not passed, the existing 1100-millisecond debounced timeout is used.
* Adds 'no-search' modifier to relationship fields as a UI simplification option.
* Fields can now have their own `modifiers` array. This is combined with the schema modifiers, allowing for finer grained control of field rendering.
* Adds a Slovak localization file. Activate the `sk` locale to use this. Many thanks to [Michael Huna](https://github.com/Miselrkba) for the contribution.
* Adds a Spanish localization file. Activate the `es` locale to use this. Many thanks to [Eugenio Gonzalez](https://github.com/egonzalezg9) for the contribution.
* Adds a Brazilian Portuguese localization file. Activate the `pt-BR` locale to use this. Many thanks to [Pietro Rutzen](https://github.com/pietro-rutzen) for the contribution.

### Fixes

* Fixed missing translation for "New Piece" option on the "more" menu of the piece manager, seen when using it as a chooser.
* Piece types with relationships to multiple other piece types may now be configured in any order, relative to the other piece types. This sometimes appeared to be a bug in reverse relationships.
* Code at the project level now overrides code found in modules that use `improve` for the same module name. For example, options set by the `@apostrophecms/seo-global` improvement that ships with `@apostrophecms/seo` can now be overridden at project level by `/modules/@apostrophecms/global/index.js` in the way one would expect.
* Array input component edit button label is now propertly localized.
* A memory leak on each request has been fixed, and performance improved, by avoiding the use of new Nunjucks environments for each request. Thanks to Miro Yovchev for pointing out the leak.
* Fragments now have access to `__t()`, `getOptions` and other features passed to regular templates.
* Fixes field group cascade merging, using the original group label if none is given in the new field group configuration.
* If a field is conditional (using an `if` option), is required, but the condition has not been met, it no longer throws a validation error.
* Passing `busy: true` to `apos.http.post` and related methods no longer produces an error if invoked when logged out, however note that there will likely never be a UI for this when logged out, so indicate busy state in your own way.
* Bugs in document modification detection have been fixed. These bugs caused edge cases where modifications were not detected and the "Update" button did not appear, and could cause false positives as well.

### Changes

* No longer logs a warning about no users if `testModule` is true on the app.

## 3.5.0 - 2021-09-23

* Pinned dependency on `vue-material-design-icons` to fix `apos-build.js` build error in production.
* The file size of uploaded media is visible again when selected in the editor, and media information such as upload date, dimensions and file size is now properly localized.
* Fixes moog error messages to reflect the recommended pattern of customization functions only taking `self` as an argument.
* Rich Text widgets now instantiate with a valid element from the `styles` option rather than always starting with an unclassed `<p>` tag.
* Since version 3.2.0, apostrophe modules to be loaded via npm must appear as explicit npm dependencies of the project. This is a necessary security and stability improvement, but it was slightly too strict. Starting with this release, if the project has no `package.json` in its root directory, the `package.json` in the closest ancestor directory is consulted.
* Fixes a bug where having no project modules directory would throw an error. This is primarily a concern for module unit tests where there are no additional modules involved.
* `css-loader` now ignores `url()` in css files inside `assets` so that paths are left intact, i.e. `url(/images/file.svg)` will now find a static file at `/public/images/file.svg` (static assets in `/public` are served by `express.static`). Thanks to Matic Tersek.
* Restored support for clicking on a "foreign" area, i.e. an area displayed on the page whose content comes from a piece, in order to edit it in an appropriate way.
* Apostrophe module aliases and the data attached to them are now visible immediately to `ui/src/index.js` JavaScript code, i.e. you can write `apos.alias` where `alias` matches the `alias` option configured for that module. Previously one had to write `apos.modules['module-name']` or wait until next tick. However, note that most modules do not push any data to the browser when a user is not logged in. You can do so in a custom module by calling `self.enableBrowserData('public')` from `init` and implementing or extending the `getBrowserData(req)` method (note that page, piece and widget types already have one, so it is important to extend in those cases).
* `options.testModule` works properly when implementing unit tests for an npm module that is namespaced.

### Changes

* Cascade grouping (e.g., grouping fields) will now concatenate a group's field name array with the field name array of an existing group of the same name. Put simply, if a new piece module adds their custom fields to a `basics` group, that field will be added to the default `basics` group fields. Previously the new group would have replaced the old, leaving inherited fields in the "Ungrouped" section.
* AposButton's `block` modifier now less login-specific

### Adds

* Rich Text widget's styles support a `def` property for specifying the default style the editor should instantiate with.
* A more helpful error message if a field of type `area` is missing its `options` property.

## 3.4.1 - 2021-09-13

No changes. Publishing to correctly mark the latest 3.x release as "latest" in npm.

## 3.4.0 - 2021-09-13

### Security

* Changing a user's password or marking their account as disabled now immediately terminates any active sessions or bearer tokens for that user. Thanks to Daniel Elkabes for pointing out the issue. To ensure all sessions have the necessary data for this, all users logged in via sessions at the time of this upgrade will need to log in again.
* Users with permission to upload SVG files were previously able to do so even if they contained XSS attacks. In Apostrophe 3.x, the general public so far never has access to upload SVG files, so the risk is minor but could be used to phish access from an admin user by encouraging them to upload a specially crafted SVG file. While Apostrophe typically displays SVG files using the `img` tag, which ignores XSS vectors, an XSS attack might still be possible if the image were opened directly via the Apostrophe media library's convenience link for doing so. All SVG uploads are now sanitized via DOMPurify to remove XSS attack vectors. In addition, all existing SVG attachments not already validated are passed through DOMPurify during a one-time migration.

### Fixes

* The `apos.attachment.each` method, intended for migrations, now respects its `criteria` argument. This was necessary to the above security fix.
* Removes a lodash wrapper around `@apostrophecms/express` `bodyParser.json` options that prevented adding custom options to the body parser.
* Uses `req.clone` consistently when creating a new `req` object with a different mode or locale for localization purposes, etc.
* Fixes bug in the "select all" relationship chooser UI where it selected unpublished items.
* Fixes bug in "next" and "previous" query builders.
* Cutting and pasting widgets now works between locales that do not share a hostname, provided that you switch locales after cutting (it does not work between tabs that are already open on separate hostnames).
* The `req.session` object now exists in task `req` objects, for better compatibility. It has no actual persistence.
* Unlocalized piece types, such as users, may now be selected as part of a relationship when browsing.
* Unpublished localized piece types may not be selected via the autocomplete feature of the relationship input field, which formerly ignored this requirement, although the browse button enforced it.
* The server-side JavaScript and REST APIs to delete pieces now work properly for pieces that are not subject to either localization or draft/published workflow at all the (`localize: false` option). UI for this is under discussion, this is just a bug fix for the back end feature which already existed.
* Starting in version 3.3.1, a newly added image widget did not display its image until the page was refreshed. This has been fixed.
* A bug that prevented Undo operations from working properly and resulted in duplicate widget _id properties has been fixed.
* A bug that caused problems for Undo operations in nested widgets, i.e. layout or multicolumn widgets, has been fixed.
* Duplicate widget _id properties within the same document are now prevented on the server side at save time.
* Existing duplicate widget _id properties are corrected by a one-time migration.

### Adds

* Adds a linter to warn in dev mode when a module name include a period.
* Lints module names for `apostrophe-` prefixes even if they don't have a module directory (e.g., only in `app.js`).
* Starts all `warnDev` messages with a line break and warning symbol (⚠️) to stand out in the console.
* `apos.util.onReady` aliases `apos.util.onReadyAndRefresh` for brevity. The `apos.util.onReadyAndRefresh` method name will be deprecated in the next major version.
* Adds a developer setting that applies a margin between parent and child areas, allowing developers to change the default spacing in nested areas.

### Changes

* Removes the temporary `trace` method from the `@apostrophecms/db` module.
* Beginning with this release, the `apostrophe:modulesReady` event has been renamed `apostrophe:modulesRegistered`, and the `apostrophe:afterInit` event has been renamed `apostrophe:ready`. This better reflects their actual roles. The old event names are accepted for backwards compatibility. See the documentation for more information.
* Only autofocuses rich text editors when they are empty.
* Nested areas now have a vertical margin applied when editing, allowing easier access to the parent area's controls.

## 3.3.1 - 2021-09-01

### Fixes

* In some situations it was possible for a relationship with just one selected document to list that document several times in the returned result, resulting in very large responses.
* Permissions roles UI localized correctly.
* Do not crash on startup if users have a relationship to another type. This was caused by the code that checks whether any users exist to present a warning to developers. That code was running too early for relationships to work due to event timing issues.

## 3.3.0 - 2021-08-30

### Fixes

* Addresses the page jump when using the in-context undo/redo feature. The page will immediately return users to their origin scroll position after the content refreshes.
* Resolves slug-related bug when switching between images in the archived view of the media manager. The slug field was not taking into account the double slug prefix case.
* Fixes migration task crash when parking new page. Thanks to [Miro Yovchev](https://www.corllete.com/) for this fix.
* Fixes incorrect month name in `AposCellDate`, which can be optionally used in manage views of pieces. Thanks to [Miro Yovchev](https://www.corllete.com/) for this fix.

### Adds

* This version achieves localization (l10n) through a rich set of internationalization (i18n) features. For more information, [see the documentation](https://v3.docs.apostrophecms.org/).
* There is support for both static string localization and dynamic content localization.
* The home page, other parked pages, and the global document are automatically replicated to all configured locales at startup. Parked properties are refreshed if needed. Other pages and pieces are replicated if and when an editor chooses to do so.
* An API route has been added for voluntary replication, i.e. when deciding a document should exist in a second locale, or desiring to overwrite the current draft contents in locale `B` with the draft contents of locale `A`.
* Locales can specify `prefix` and `hostname` options, which are automatically recognized by middleware that removes the prefix dynamically where appropriate and sets `req.locale`. In 3.x this works more like the global site `prefix` option. This is a departure from 2.x which stored the prefix directly in the slug, creating maintenance issues.
* Locales are stateless: they are never recorded in the session. This eliminates many avenues for bugs and bad SEO. However, this also means the developer must fully distinguish them from the beginning via either `prefix` or `hostname`. A helpful error message is displayed if this is not the case.
* Switching locales preserves the user's editing session even if on separate hostnames. To enable this, if any locales have hostnames, all configured locales must have hostnames and/or baseUrl must be set for those that don't.
* An API route has been added to discover the locales in which a document exists. This provides basic information only for performance (it does not report `title` or `_url`).
* Editors can "localize" documents, copying draft content from one locale to another to create a corresponding document in a different locale. For convenience related documents, such as images and other pieces directly referenced by the document's structure, can be localized at the same time. Developers can opt out of this mechanism for a piece type entirely, check the box by default for that type, or leave it as an "opt-in" choice.
* The `@apostrophecms/i18n` module now uses `i18next` to implement static localization. All phrases in the Vue-based admin UI are passed through `i18next` via `this.$t`, and `i18next` is also available via `req.t()` in routes and `__t()` in templates. Apostrophe's own admin UI phrases are in the `apostrophe` namespace for a clean separation. An array of locale codes, such as `en` or `fr` or `en-au`, can be specified using the `locales` option to the `@apostrophecms/i18n` module. The first locale is the default, unless the `defaultLocale` option is set. If no locales are set, the locale defaults to `en`. The `i18next-http-middleware` locale guesser is installed and will select an available locale if possible, otherwise it will fall back to the default.
* In the admin UI, `v-tooltip` has been extended as `v-apos-tooltip`, which passes phrases through `i18next`.
* Developers can link to alternate locales by iterating over `data.localizations` in any page template. Each element always has `locale`, `label` and `homePageUrl` properties. Each element also has an `available` property (if true, the current context document is available in that locale), `title` and a small number of other document properties are populated, and `_url` redirects to the context document in that locale. The current locale is marked with `current: true`.
* To facilitate adding interpolated values to phrases that are passed as a single value through many layers of code, the `this.$t` helper provided in Vue also accepts an object argument with a `key` property. Additional properties may be used for interpolation.
* `i18next` localization JSON files can be added to the `i18n` subdirectory of *any* module, as long as its `i18n` option is set. The `i18n` object may specify `ns` to give an `i18next` namespace, otherwise phrases are in the default namespace, used when no namespace is specified with a `:` in an `i18next` call. The default namespace is yours for use at project level. Multiple modules may contribute to the same namespace.
* If `APOS_DEBUG_I18N=1` is set in the environment, the `i18next` debug flag is activated. For server-side translations, i.e. `req.t()` and `__t()`, debugging output will appear on the server console. For browser-side translations in the Vue admin UI, debugging output will appear in the browser console.
* If `APOS_SHOW_I18N=1` is set in the environment, all phrases passed through `i18next` are visually marked, to make it easier to find those that didn't go through `i18next`. This does not mean translations actually exist in the JSON files. For that, review the output of `APOS_DEBUG_I18N=1`.
* There is a locale switcher for editors.
* There is a backend route to accept a new locale on switch.
* A `req.clone(properties)` method is now available. This creates a clone of the `req` object, optionally passing in an object of properties to be set. The use of `req.clone` ensures the new object supports `req.get` and other methods of a true `req` object. This technique is mainly used to obtain a new request object with the same privileges but a different mode or locale, i.e. `mode: 'published'`.
* Fallback wrappers are provided for the `req.__()`, `res.__()` and `__()` localization helpers, which were never official or documented in 3.x but may be in use in projects ported from 2.x. These wrappers do not localize but do output the input they are given along with a developer warning. You should migrate them to use `req.t()` (in server-side javascript) or `__t()` (Nunjucks templates).

### Changes

* Bolsters the CSS that backs Apostrophe UI's typography to help prevent unintended style leaks at project-level code.
* Removes the 2.x series changelog entries. They can be found in the 2.0 branch in Github.

## 3.2.0 - 2021-08-13

### Fixes

* `req.hostname` now works as expected when `trustProxy: true` is passed to the `@apostrophecms/express` module.
* Apostrophe loads modules from npm if they exist there and are configured in the `modules` section of `app.js`. This was always intended only as a way to load direct, intentional dependencies of your project. However, since npm "flattens" the dependency tree, dependencies of dependencies that happen to have the same name as a project-level Apostrophe module could be loaded by default, crashing the site or causing unexpected behavior. So beginning with this release, Apostrophe scans `package.json` to verify an npm module is actually a dependency of the project itself before attempting to load it as an Apostrophe module.
* Fixes the reference to sanitize-html defaults in the rich text widget.
* Fixes the `toolbarToAllowedStyles` method in the rich text widget, which was not returning any configuration.
* Fixes the broken text alignment in rich text widgets.
* Adds a missing npm dependency on `chokidar`, which Apostrophe and Nunjucks use for template refreshes. In most environments this worked anyway due to an indirect dependency via the `sass` module, but for stability Apostrophe should depend directly on any npm module it uses.
* Fixes the display of inline range inputs, notably broken when using Palette
* Fixes occasional unique key errors from migrations when attempting to start up again with a site that experienced a startup failure before inserting its first document.
* Requires that locale names begin with a letter character to ensure order when looping over the object entries.
* Unit tests pass in MongoDB 5.x.

### Adds
* Adds Cut and Paste to area controls. You can now Cut a widget to a virtual clipboard and paste it in suitable areas. If an area
can include the widget on the clipboard, a special Clipboard widget will appear in area's Add UI. This works across pages as well.

### Changes
* Apostrophe's Global's UI (the @apostrophecms/global singleton has moved from the admin bar's content controls to the admin utility tray under a cog icon.
* The context bar's document Edit button, which was a cog icon, has been rolled into the doc's context menu.

## 3.1.3 - 2021-07-16

### Fixes

* Hotfix for an incompatibility between `vue-loader` and `webpack` 5.45.0 which causes a crash at startup in development, or asset build time in production. We have temporarily pinned our dependency to `webpack` 5.44.x. We are [contributing to the discussion around the best long-term fix for vue-loader](https://github.com/vuejs/vue-loader/issues/1854).

## 3.1.2 - 2021-07-14

### Changes

* Removes an unused method, `mapMongoIdToJqtreeId`, that was used in A2 but is no longer relevant.
* Removes deprecated and non-functional steps from the `edit` method in the `AposDocsManager.vue` component.
* Legacy migrations to update 3.0 alpha and 3.0 beta sites to 3.0 stable are still in place, with no functional changes, but have been relocated to separate source files for ease of maintenance. Note that this is not a migration path for 2.x databases. Tools for that are forthcoming.

## 3.1.1 - 2021-07-08

### Fixes

* Two distinct modules may each have their own `ui/src/index.scss` file, similar to the fix already applied to allow multiple `ui/src/index.js` files.

## 3.1.0 - 2021-06-30

### Fixes

* Corrects a bug that caused Apostrophe to rebuild the admin UI on every nodemon restart, which led to excessive wait times to test new code. Now this happens only when `package-lock.json` has been modified (i.e. you installed a new module that might contain new Apostrophe admin UI code). If you are actively developing Apostrophe admin UI code, you can opt into rebuilding all the time with the `APOS_DEV=1` environment variable. In any case, `ui/src` is always rebuilt in a dev environment.
* Updates `cheerio`, `deep-get-set`, and `oembetter` versions to resolve vulnerability warnings.
* Modules with a `ui/src` folder, but no other content, are no longer considered "empty" and do not generate a warning.
* Pushing a secondary context document now always results in entry to draft mode, as intended.
* Pushing a secondary context document works reliably, correcting a race condition that could cause the primary document to remain in context in some cases if the user was not already in edit mode.

### Changes

* Deprecates `self.renderPage` method for removal in next major version.
* Since `ui/src/index.js` files must export a function to avoid a browser error in production which breaks the website experience, we now detect this at startup and throw a more helpful error to prevent a last-minute discovery in production.

## 3.0.1 - 2021-06-17

### Fixes

* Fixes an error observed in the browser console when using more than one `ui/src/index.js` file in the same project. Using more than one is a good practice as it allows you to group frontend code with an appropriate module, or ship frontend code in an npm module that extends Apostrophe.
* Migrates all of our own frontend players and utilities from `ui/public` to `ui/src`, which provides a robust functional test of the above.
* Executes `ui/src` imports without waiting for next tick, which is appropriate as we have positioned it as an alternative to `ui/public` which is run without delay.

## 3.0.0 - 2021-06-16

### Breaks

* Previously our `a3-boilerplate` project came with a webpack build that pushed code to the `ui/public` folder of an `asset` module. Now the webpack build is not needed because Apostrophe takes care of compiling `ui/src` for us. This is good! However, **if you are transitioning your project to this new strategy, you will need to remove the `modules/asset/ui/public` folder from your project manually** to ensure that webpack-generated code originally intended for webpack-dev-server does not fail with a `publicPath` error in the console.
* The `CORE_DEV=1` environment setting has been changed to `APOS_DEV=1` because it is appropriate for anyone who is actively developing custom Apostrophe admin UI using `ui/apos` folders in their own modules.
* Apostrophe now uses Dart Sass, aka the `sass` npm module. The `node-sass` npm module has been deprecated by its authors for some time now. Most existing projects will be unaffected, but those writing their own Apostrophe UI components will need to change any `/deep/` selectors to `::v-deep` and consider making other Dart Sass updates as well. For more information see the [Dart Sass documentation](https://sass-lang.com/dart-sass). Those embracing the new `ui/src` feature should also bear in mind that Dart Sass is being used.

### Changes

* Relationship ids are now stored as aposDocIds (without the locale and mode part). The appropriate locale and mode are known from the request. This allows easy comparison and copying of these properties across locales and fixes a bug with reverse relationships when publishing documents. A migration has been added to take care of this conversion on first startup.
- The `attachment` field type now correctly limits file uploads by file type when using the `fileGroup` field option.
- Uploading SVG files is permitted in the Media Library by default.

### Adds

- Apostrophe now enables you to ship frontend JavaScript and Sass (using the SCSS syntax) without your own webpack configuration.
- Any module may contain modern JavaScript in a `ui/src/index.js` file, which may use `import` to bring in other files in the standard way. Note that **`ui/src/index.js must export a function`**. These functions are called for you in the order modules are initialized.
- Any module may contain a Sass (SCSS) stylesheet in a `ui/src/index.scss` file, which may also import other Sass (SCSS) files.
- Any project that requires IE11 support for `ui/src` JavaScript code can enable it by setting the `es5: true` option to the `@apostrophecms/asset` module. Apostrophe produces separate builds for IE11 and modern browsers, so there is no loss of performance in modern browsers. Code is automatically compiled for IE11 using `babel` and missing language features are polyfilled using `core-js` so you can use promises, `async/await` and other standard modern JavaScript features.
- `ui/public` is still available for raw JavaScript and CSS files that should be pushed *as-is* to the browser. The best use of this feature is to deliver the output of your own custom webpack build, if you have one.
- Adds browser-side `editMode` flag that tracks the state of the current view (edit or preview), located at `window.apos.adminBar.editMode`.
- Support for automatic inline style attribute sanitization for Rich Text widgets.
- Adds text align controls for Rich Text widgets. The following tools are now supported as part of a rich text widget's `toolbar` property:
-- `alignLeft`
-- `alignRight`
-- `alignCenter`
-- `alignJustify`
- `@apostrophecms/express` module now supports the `trustProxy: true` option, allowing your reverse proxy server (such as nginx) to pass on the original hostname, protocol and client IP address.

### Fixes

* Unit tests passing again. Temporarily disabled npm audit checks as a source of critical failures owing to upstream issues with third-party packages which are not actually a concern in our use case.
* Fixed issues with the query builder code for relationships. These issues were introduced in beta 3 but did not break typical applications, except for displaying distinct choices for existing values of a relationship field.
* Checkbox field types can now be used as conditional fields.
* Tracks references to attachments correctly, and introduces a migration to address any attachments previously tracked as part of documents that merely have a relationship to the proper document, i.e. pages containing widgets that reference an image piece.
* Tracks the "previously published" version of a document as a legitimate reference to any attachments, so that they are not discarded and can be brought back as expected if "Undo Publish" is clicked.
* Reverse relationships work properly for published documents.
* Relationship subfields are now loaded properly when `reverseOf` is used.
* "Discard Draft" is available when appropriate in "Manage Pages" and "Manage Pieces."
* "Discard Draft" disables the "Submit Updates" button when working as a contributor.
* Relationship subfields can now be edited when selecting in the full "manage view" browser, as well as in the compact relationship field view which worked previously.
* Relationship subfields now respect the `def` property.
* Relationship subfields are restored if you deselect a document and then reselect it within a single editing experience, i.e. accidentally deselect and immediately reselect, for instance.
* A console warning when editing subfields for a new relationship was fixed.
* Field type `color`'s `format` option moved out of the UI options and into the general options object. Supported formats are "rgb", "prgb", "hex6", "hex3", "hex8", "name", "hsl", "hsv". Pass the `format` string like:
```js
myColorField: {
  type: 'color',
  label: 'My Color',
  options: {
    format: 'hsl'
  }
}
```
* Restored Vue dependency to using semantic versioning now that Vue 2.6.14 has been released with a fix for the bug that required us to pin 2.6.12.
* Nunjucks template loader is fully compatible with Linux in a development environment.
* Improved template performance by reusing template loaders.
* `min` and `max` work properly for both string-like and number-like fields.
* Negative numbers, leading minus and plus signs, and trailing periods are accepted in the right ways by appropriate field types.
* If a user is inadvertently inserted with no password, set a random password on the backend for safety. In tests it appears that login with a blank password was already forbidden, but this provides an additional level of certainty.
* `data.page` and `data.contextOptions` are now available in `widget.html` templates in most cases. Specifically, they are available when loading the page, (2) when a widget has just been inserted on the page, and (3) when a widget has just been edited and saved back to the page. However, bear in mind that these parameters are never available when a widget is being edited "out of context" via "Page Settings", via the "Edit Piece" dialog box, via a dialog box for a parent widget, etc. Your templates should be written to tolerate the absence of these parameters.
* Double slashes in the slug cannot be used to trick Apostrophe into serving as an open redirect (fix ported to 3.x from 2.92.0).
* The global doc respects the `def` property of schema fields when first inserted at site creation time.
* Fixed fragment keyword arguments being available when not a part of the fragment signature.

## 3.0.0-beta.3.1 - 2021-06-07

### Breaks
- This backwards compatibility break actually occurred in 3.0.0-beta.3 and was not documented at that time, but it is important to know that the following Rich Text tool names have been updated to match Tiptap2's convention:
-- `bullet_list` -> `bulletList`
-- `ordered_list` -> `orderedList`
-- `code_block` -> `codeBlock`
-- `horizontal_rule` -> `horizontalRule`

### Fixes

- Rich Text default tool names updated, no longer broken. Bug introduced in 3.0.0-beta.3.
- Fixed Rich Text's tool cascade to properly account for core defaults, project level defaults, and area-specific options.

## 3.0.0-beta.3 - 2021-06-03

### Security Fixes

The `nlbr` and `nlp` Nunjucks filters marked their output as safe to preserve the tags that they added, without first escaping their input, creating a CSRF risk. These filters have been updated to escape their input unless it has already been marked safe. No code changes are required to templates whose input to the filter is intended as plaintext, however if you were intentionally leveraging this bug to output unescaped HTML markup you will need to make sure your input is free of CSRF risks and then use the `| safe` filter before the `| nlbr` or `| nlp` filter.

### Adds

- Added the `ignoreUnusedFolderWarning` option for modules that intentionally might not be activated or inherited from in a particular startup.
- Better explanation of how to replace macros with fragments, in particular how to call the fragments with `{% render fragmentName(args) %}`.

### Fixes

- Temporarily pinned to Vue 2.6.12 to fix an issue where the "New" button in the piece manager modals disappeared. We think this is a bug in the newly released Vue 2.6.13 but we are continuing to research it.
- Updated dependencies on `sanitize-html` and `nodemailer` to new major versions, causing no bc breaks at the ApostropheCMS level. This resolved two critical vulnerabilities according to `npm audit`.
- Removed many unused dependencies.
- The data retained for "Undo Publish" no longer causes slug conflicts in certain situations.
- Custom piece types using `localized: false` or `autopublish: true,` as well as singleton types, now display the correct options on the "Save" dropdown.
- The "Save and View," "Publish and View" and/or "Save Draft and Preview" options now appear only if an appropriate piece page actually exists for the piece type.
- Duplicating a widget now properly assigns new IDs to all copied sub-widgets, sub-areas and array items as well.

- Added the `ignoreUnusedFolderWarning` option for modules that intentionally might not be activated or inherited from in a particular startup.
- If you refresh the page while previewing or editing, you will be returned to that same state.

### Notices

- Numerous `npm audit` vulnerability warnings relating to `postcss` 7.x were examined, however it was determined that these are based on the idea of a malicious SASS coder attempting to cause a denial of service. Apostrophe developers would in any case be able to contribute JavaScript as well and so are already expected to be trusted parties. This issue must be resolved upstream in packages including both `stylelint` and `vue-loader` which have considerable work to do before supporting `postcss` 8.x, and in any case public access to write SASS is not part of the attack surface of Apostrophe.

### Changes

- When logging out on a page that only exists in draft form, or a page with access controls, you are redirected to the home page rather than seeing a 404 message.

- Rich text editor upgraded to [tiptap 2.x beta](https://www.tiptap.dev) :tada:. On the surface not a lot has changed with the upgrade, but tiptap 2 has big improvements in terms of speed, composability, and extension support. [See the technical differences of tiptap 1 and 2 here](https://www.tiptap.dev/overview/upgrade-guide#reasons-to-upgrade-to-tiptap-2x)

## 3.0.0-beta.2 - 2021-05-21

### **Breaks**

- The `updateModified: false` option, formerly supported only by `apos.doc.update`, has been renamed to `setModified: false` and is now supported by `apos.doc.insert` as well. If explicitly set to false, the insert and update methods will leave the `modified` property alone, rather than trying to detect or infer whether a change has been made to the draft relative to the published version.
- The `permission` module no longer takes an `interestingTypes` option. Instead, doc type managers may set their `showPermissions` option to `true` to always be broken out separately in the permissions explorer, or explicitly set it to `false` to never be mentioned at all, even on a list of typical piece types that have the same permissions. This allows module creators to ship the right options with their modules rather than requiring the developer to hand-configure `interestingTypes`.
- When editing users, the permissions explorer no longer lists "submitted draft" as a piece type.
- Removed `apos.adminBar.group` method, which is unlikely to be needed in 3.x. One can group admin bar items into dropdowns via the `groups` option.
- Raw HTML is no longer permitted in an `apos.notify` message parameter. Instead, `options.buttons` is available. If present, it must be an array of objects with `type` and `label` properties. If `type` is `'event'` then that button object must have `name` and `data` properties, and when clicked the button will trigger an apos bus event of the given `name` with the provided `data` object. Currently `'event'` is the only supported value for `type`.

### Adds

- The name `@apostrophecms/any-page-type` is now accepted for relationships that should match any page. With this change, the doc type manager module name and the type name are now identical for all types in 3.x. However, for backwards compatibility `@apostrophecms/page` is still accepted. `apos.doc.getManager` will accept either name.
- Sets the project root-level `views` directory as the default fallback views directory. This is no longer a necessary configuration in projects unless they want to change it on the `@apostrophecms/template` option `viewsFolderFallback`.
- The new `afterAposScripts` nunjucks block allows for pushing markup after Apostrophe's asset bundle script tag, at the end of the body. This is a useful way to add a script tag for Webpack's hot reload capabilities in development while still ensuring that Apostrophe's utility methods are available first, like they are in production.
- An `uploadfs` option may be passed to the `@apostrophecms/asset` module, in order to pass options configuring a separate instance of `uploadfs` specifically for the static assets. The `@apostrophecms/uploadfs` module now exports a method to instantiate an uploadfs instance. The default behavior, in which user-uploaded attachments and static assets share a single instance of uploadfs, is unchanged. Note that asset builds never use uploadfs unless `APOS_UPLOADFS_ASSETS=1` is set in the environment.
- `AposButtonSplit` is a new UI component that combines a button with a context menu. Users can act on a primary action or change the button's function via menu button to the right of the button itself.
- Developers can now pass options to the `color` schema field by passing a `pickerOptions` object through your field. This allows for modifying/removing the default color palette, changing the resulting color format, and disabling various UI. For full set of options [see this example](https://github.com/xiaokaike/vue-color/blob/master/src/components/Sketch.vue)
- `AposModal` now emits a `ready` event when it is fully painted and can be interacted with by users or code.
- The video widget is now compatible with vimeo private videos when the domain is on the allowlist in vimeo.

### Changes

- You can now override the parked page definition for the home page without copying the entirety of `minimumPark` from the source code. Specifically, you will not lose the root archive page if you park the home page without explicitly parking the archive page as well. This makes it easier to choose your own type for the home page, in lieu of `@apostrophecms/home-page`.

### Fixes

- Piece types like users that have a slug prefix no longer trigger a false positive as being "modified" when you first click the "New" button.
- The `name` option to widget modules, which never worked in 3.x, has been officially removed. The name of the widget type is always the name of the module, with the `-widget` suffix removed.
- The home page and other parked pages should not immediately show as "pending changes."
- In-context editing works properly when the current browser URL has a hash (portion beginning with `#`), enabling the use of the hash for project-specific work. Thanks to [https://stepanjakl.com/](Štěpán Jákl) for reporting the issue.
- When present, the `apos.http.addQueryToUrl` method preserves the hash of the URL intact.
- The home page and other parked pages should not immediately show as "pending changes."
- The browser-side `apos.http.parseQuery` function now handles objects and arrays properly again.
- The in-context menu for documents has been refactored as a smart component that carries out actions on its own, eliminating a great deal of redundant code, props and events.
- Added additional retries when binding to the port in a dev environment.
- The "Submit" button in the admin bar updates properly to "Submitted" if the submission happens in the page settings modal.
- Skipping positional arguments in fragments now works as expected.
- The rich text editor now supports specifying a `styles` array with no `p` tags properly. A newly added rich text widget initially contains an element with the first style, rather than always a paragraph. If no styles are configured, a `p` tag is assumed. Thanks to Stepan Jakl for reporting the issue.

### Changes
- Editor modal's Save button (publish / save draft / submit) now updated to use the `AposSplitButton` component. Editors can choose from several follow-up actions that occur after save, including creating another piece of content of the same type, being taken to the in-context version of the document, or being returned to the manager. Editor's selection is saved in localstorage, creating a remembered preference per content type.

## 3.0.0-beta.1.1 - 2021-05-07

### Fixes

- A hotfix for an issue spotted in beta 1 in our demo: all previously published pages of sites migrated from early alpha releases had a "Draft" label until published again.

## 3.0.0-beta.1 - 2021-05-06

### **Breaks**

- Removes the `firstName` and `lastName` fields in user pieces.
- The query parameters `apos-refresh`, `apos-edit`, `apos-mode` and `apos-locale` are now `aposRefresh`, `aposEdit`, `aposMode`and `aposLocale`. Going forward all query parameters will be camelCase for consistency with query builders.

### Changes

- Archiving a page or piece deletes any outstanding draft in favor of archiving the last published version. Previously the behavior was effectively the opposite.
- "Publish Changes" button label has been changes to "Update".
- Draft mode is no longer the default view for published documents.
- The page and piece manager views now display the title, etc. of the published version of a document, unless that document only exists in draft form. However a label is also provided indicating if a newer draft is in progress.
- Notifications have been updated with a new visual display and animation style.

### **Adds**

- Four permissions roles are supported and enforced: guest, contributor, editor and admin. See the documentation for details. Pre-existing alpha users are automatically migrated to the admin role.
- Documents in managers now have context sensitive action menus that allow actions like edit, discard draft, archive, restore, etc.
- A fragment call may now have a body using `rendercall`, just like a macro call can have a body using `call`. In addition, fragments can now have named arguments, just like macros. Many thanks to Miro Yovchev for contributing this implementation.
- Major performance improvement to the `nestedModuleSubdirs` option.
- Updates URL fields and oEmbed URL requests to use the `httpsFix` option in launder's `url()` method.
- Documents receive a state label based on their document state (draft, pending, pending updates)
- Contributors can submit drafts for review ("Submit" versus "Submit Updates").
- Editors and admins can manage submitted drafts.
- Editors and admins can easily see the number of proposed changes awaiting their attention.
- Support for virtual piece types, such as submitted drafts, which in actuality manage more than one type of doc.
- Confirm modals now support a schema which can be assessed after confirmation.
- When archiving and restoring pages, editors can chose whether the action affects only this document or this document + children
- Routes support the `before` syntax, allowing routes that are added to Express prior to the routes or middleware of another module. The syntax `before: 'middleware:moduleName'` must be used to add the route prior to the middleware of `moduleName`. If `middleware:` is not used, the route is added before the routes of `moduleName`. Note that normally all middleware is added before all routes.
- A `url` property can now optionally be specified when adding middleware. By default all middleware is global.
- The pieces REST GET API now supports returning only a count of all matching pieces, using the `?count=1` query parameter.
- Admin bar menu items can now specify a custom Vue component to be used in place of `AposButton`.
- Sets `username` fields to follow the user `title` field to remove an extra step in user creation.
- Adds default data to the `outerLayoutBase.html` `<title>` tag: `data.piece.title or data.page.title`.
- Moves the core UI build task into the start up process. The UI build runs automatically when `NODE_ENV` is *not* 'production' and when:
    1. The build folder does not yet exist.
    2. The package.json file is newer than the existing UI build.
    3. You explicitly tell it to by setting the environment variable `CORE_DEV=1`
- The new `._ids(_idOrArrayOfIds)` query builder replaces `explicitOrder` and accepts an array of document `_id`s or a single one. `_id` can be used as a multivalued query parameter. Documents are returned in the order you specify, and just like with single-document REST GET requests, the locale of the `_id`s is overridden by the `aposMode` query parameter if present.
- The `.withPublished(true)` query builder adds a `_publishedDoc` property to each returned draft document that has a published equivalent. `withPublished=1` can be used as a query parameter. Note this is not the way to fetch only published documents. For that, use `.locale('en:published')` or similar.
- The server-side implementation of `apos.http.post` now supports passing a `FormData` object created with the `[form-data](https://www.npmjs.com/package/form-data)` npm module. This keeps the API parallel with the browser-side implementation and allows for unit testing the attachments feature, as well as uploading files to internal and external APIs from the server.
- `manuallyPublished` computed property moved to the `AposPublishMixin` for the use cases where that mixin is otherwise warranted.
- `columns` specified for a piece type's manage view can have a name that uses "dot notation" to access a subproperty. Also, for types that are localized, the column name can begin with `draft:` or `published:` to specifically display a property of the draft or published version of the document rather than the best available. When a prefix is not used, the property comes from the published version of the document if available, otherwise from the draft.
- For page queries, the `children` query builder is now supported in query strings, including the `depth` subproperty. For instance you could fetch `/api/v1/@apostrophecms/page/id-of-page?children=1` or `/api/v1/@apostrophecms/page/id-of-page?children[depth]=3`.
- Setting `APOS_LOG_ALL_QUERIES=1` now logs the projection, skip, limit and sort in addition to the criteria, which were previously logged.

### **Fixes**

- Fragments can now call other fragments, both those declared in the same file and those imported, just like macros calling other macros. Thanks to Miro Yovchev for reporting the issue.
- There was a bug that allowed parked properties, such as the slug of the home page, to be edited. Note that if you don't want a property of a parked page to be locked down forever you can use the `_defaults` feature of parked pages.
- A required field error no longer appears immediately when you first start creating a user.
- Vue warning in the pieces manager due to use of value rather than name of column as a Vue key. Thanks to Miro Yovchev for spotting the issue.
- "Save Draft" is not an appropriate operation to offer when editing users.
- Pager links no longer break due to `aposRefresh=1` when in edit mode. Also removed superfluous `append` query parameter from these.
- You may now intentionally clear the username and slug fields in preparation to type a new value. They do not instantly repopulate based on the title field when you clear them.
- Language of buttons, labels, filters, and other UI updated and normalized throughout.
- A contributor who enters the page tree dialog box, opens the editor, and selects "delete draft" from within the editor of an individual page now sees the page tree reflect that change right away.
- The page manager listens for content change events in general and its refresh mechanism is robust in possible situations where both an explicit refresh call and a content change event occur.
- Automatically retries once if unable to bind to the port in a dev environment. This helps with occasional `EADDRINUSE` errors during nodemon restarts.
- Update the current page's context bar properly when appropriate after actions such as "Discard Draft."
- The main archive page cannot be restored, etc. via the context menu in the page tree.
- The context menu and "Preview Draft" are both disabled while errors are present in the editor dialog box.
- "Duplicate" should lead to a "Publish" button, not an "Update" button, "Submit" rather than "Submit Update," etc.
- When you "Duplicate" the home page you should be able to set a slug for the new page (parked properties of parked pages should be editable when making a duplicate).
- When duplicating the home page, the suggested slug should not be `/` as only one page can have that slug at a time.
- Attention is properly called to a slug conflict if it exists immediately when the document is opened (such as making a copy where the suggested slug has already been used for another copy).
- "Preview Draft" never appears for types that do not use drafts.
- The toggle state of admin bar utility items should only be mapped to an `is-active` class if, like palette, they opt in with `toggle: true`
- Fixed unique key errors in the migrate task by moving the parking of parked pages to a new `@apostrophecms/migrate:after` event handler, which runs only after migrations, whether that is at startup (in dev) or at the end of the migration task (in production).
- UI does not offer "Archive" for the home page, or other archived pages.
- Notification checks and other polling requests now occur only when the tab is in the foreground, resolving a number of problems that masqueraded as other bugs when the browser hit its connection limit for multiple tabs on the same site.
- Parked pages are now parked immediately after database migrations are checked and/or run. In dev this still happens at each startup. In production this happens when the database is brand new and when the migration task is manually run.

## 3.0.0-alpha.7 - 2021-04-07

### Breaks

* The `trash` property has been renamed `archived`, and throughout the UI we refer to "archiving" and the "archive" rather than "move to trash" and the "trash can." A database migration is included to address this for existing databases. However, **if you set the minimumPark option, or used a boilerplate in which it is set,** you will need to **change the settings for the `parkedId: 'trash'` page to match those [currently found in the `minimumPark` option setting in the `@apostrophecms/page` source code](https://github.com/apostrophecms/apostrophe/blob/481252f9bd8f42b62648a0695105e6e9250810d3/modules/%40apostrophecms/page/index.js#L25-L32).

### Adds

* General UX and UI improvements to the experience of moving documents to and from the archive, formerly known as the trash.
* Links to each piece are available in the manage view when appropriate.
* Search is implemented in the media library.
* You can now pass core widgets a `className` option when configuring them as part of an area.
* `previewDraft` for pieces, adds a Preview Draft button on creation for quick in-context editing. Defaults to true.

### Changes

* Do not immediately redirect to new pages and pieces.
* Restored pieces now restore as unpublished drafts.
* Refactored the admin bar component for maintainability.
* Notification style updates

### Fixes

* Advisory lock no longer triggers an update to the modification timestamp of a document.
* Attempts to connect Apostrophe 3.x to an Apostrophe 2.x database are blocked to prevent content loss.
* "Save as Draft" is now available as soon as a new document is created.
* Areas nested in array schema fields can now be edited in context.
* When using `apos.image.first`, the alt attribute of the image piece is available on the returned attachment object as `._alt`. In addition, `_credit` and `_creditUrl` are available.
* Fixes relating to the editing of widgets in nested areas, both on the page and in the modal.
* Removed published / draft switch for unpublished drafts.
* "Publish Changes" appears only at appropriate times.
* Notifications moved from the bottom right of the viewport to the bottom center, fixing some cases of UI overlap.

## 3.0.0-alpha.6.1 - 2021-03-26

### Fixes

* Conditional fields (`if`) and the "following values" mechanism now work properly in array item fields.
* When editing "Page Settings" or a piece, the "publish" button should not be clickable if there are errors.

## 3.0.0-alpha.6 - 2021-03-24

### Adds
* You can "copy" a page or a piece via the ⠇ menu.
* When moving the current page or piece to the trash, you are taken to the home page.
* `permissions: false` is supported for piece and page insert operations.
* Adds note to remove deprecated `allowedInChooser` option on piece type filters.
* UX improvement: "Move to Trash" and "Restore" buttons added for pieces, replacing the boolean field. You can open a piece that is in the trash in a read-only way in order to review it and click "Restore."
* Advisory lock support has been completed for all content types, including on-page, in-context editing. This prevents accidental conflicts between editors.
* Image widgets now accept a `size` context option from the template, which can be used to avoid sending a full-width image for a very small placement.
* Additional improvements.

### Fixes
* Fixes error from missing `select` method in `AposPiecesManager` component.
* No more migration messages at startup for brand-new sites.
* `max` is now properly implemented for relationships when using the manager dialog box as a chooser.
* "Trash" filter now displays its state properly in the piece manager dialog box.
* Dragging an image to the media library works reliably.
* Infinite loop warning when editing page titles has been fixed.
* Users can locate the tab that still contains errors when blocked from saving a piece due to schema field errors.
* Calling `insert` works properly in the `init` function of a module.
* Additional fixes.

### Breaks

* Apostrophe's instance of `uploadfs` has moved from `apos.attachment.uploadfs` to `apos.uploadfs`. The `uploadfs` configuration option has similarly moved from the `@apostrophecms/attachment` module to the `@apostrophecms/uploadfs` module. `imageSizes` is still an option to `@apostrophecms/attachment`.

## 3.0.0-alpha.5 - 2021-02-11

* Conditional fields are now supported via the new `if` syntax. The old 2.x `showFields` feature has been replaced with `if: { ... }`.
* Adds the option to pass context options to an area for its widgets following the `with` keyword. Context options for widgets not in that area (or that don't exist) are ignored. Syntax: `{% area data.page, 'areaName' with { '@apostrophecms/image: { size: 'full' } } %}`.
* Advisory locking has been implemented for in-context editing, including nested contexts like the palette module. Advisory locking has also been implemented for the media manager, completing the advisory locking story.
* Detects many common configuration errors at startup.
* Extends `getBrowserData` in `@apostrophecms/doc-type` rather than overwriting the method.
* If a select element has no default, but is required, it should default to the first option. The select elements appeared as if this were the case, but on save you would be told to make a choice, forcing you to change and change back. This has been fixed.
* Removes 2.x piece module option code, including for `contextual`, `manageViews`, `publishMenu`, and `contextMenu`.
* Removes admin bar module options related to 2.x slide-out UI: `openOnLoad`, `openOnHomepageLoad`, `closeDelay`.
* Fixed a bug that allowed users to appear to be in edit mode while looking at published content in certain edge cases.
* The PATCH API for pages can now infer the correct _id in cases where the locale is specified in the query string as an override, just like other methods.
* Check permissions for the delete and publish operations.
* Many bug fixes.

### Breaks
* Changes the `piecesModuleName` option to `pieceModuleName` (no "s") in the `@apostrophecms/piece-page-type` module. This feature is used only when you have two or more piece page types for the same piece type.

## 3.0.0-alpha.4.2 - 2021-01-27

* The `label` option is no longer required for widget type modules. This was already true for piece type and page type modules.
* Ability to namespace asset builds. Do not push asset builds to uploadfs unless specified.

### Breaking changes

* Removes the `browser` module option, which was only used by the rich text widget in core. All browser data should now be added by extending or overriding `getBrowserData` in a module. Also updates `getComponentName` to reference `options.components` instead of `options.browser.components`.

## 3.0.0-alpha.4.1

* Hotfix: the asset module now looks for a `./release-id` file (relative to the project), not a `./data/release-id` file, because `data` is not a deployed folder and the intent of `release-id` is to share a common release identifier between the asset build step and the deployed instances.

## 3.0.0-alpha.4

* **"Fragments" have been added to the Apostrophe template API, as an alternative to Nunjucks' macros, to fully support areas and async components.** [See the A3 alpha documentation](https://a3.docs.apos.dev/guide/widgets-and-templates/fragments.html) for instructions on how to use this feature.
* **CSS files in the `ui/public` subdirectory of any module are now bundled and pushed to the browser.** This allows you to efficiently deliver your CSS assets, just as you can deliver JS assets in `ui/public`. Note that these assets must be browser-ready JS and CSS, so it is customary to use your own webpack build to generate them. See [the a3-boilerplate project](https://github.com/apostrophecms/a3-boilerplate) for an example, especially `webpack.config.js`.
* **More support for rendering HTML in REST API requests.** See the `render-areas` query parameter in [piece and page REST API documentation](https://a3.docs.apos.dev/reference/api/pieces.html#get-api-v1-piece-name).
* **Context bar takeover capability,** for situations where a secondary document should temporarily own the undo/redo/publish UI.
* **Unpublished pages in the tree** are easier to identify
* **Range fields** have been added.
* **Support for npm bundles is back.** It works just like in 2.x, but the property is `bundle`, not `moogBundle`. Thanks to Miro Yovchev.

### Breaking changes

* **A3 now uses webpack 5.** For now, **due to a known issue with vue-loader, your own project must also be updated to use webpack 5.** The a3-boilerplate project has been updated accordingly, so you may refer to [the a3-boilerplate project](https://github.com/apostrophecms/a3-boilerplate) for an example of the changes to be made, notably in `webpack.config.js` and `package.json`. We are in communication with upstream developers to resolve the issue so that projects and apostrophe core can use different major versions of webpack.

## 3.0.0-alpha.3

Third alpha release of 3.x. Introduced draft mode and the "Publish Changes" button.

## 3.0.0-alpha.2

Second alpha release of 3.x. Introduced a distinct "edit" mode.

## 3.0.0-alpha.1

First alpha release of 3.x.<|MERGE_RESOLUTION|>--- conflicted
+++ resolved
@@ -4,20 +4,16 @@
 
 ### Adds
 
-<<<<<<< HEAD
 * Items can now be added to the user's personal menu in the
 admin bar, alongside the "Log Out" option. To do so, specify
 the `user: true` option when calling `self.apos.adminBar.add`.
 This should be reserved for items that manage personal settings.
-=======
 * When duplicating another document, the `_id` properties of
 array items, widgets and areas are still regenerated to ensure
 uniqueness across documents. However, an `_originalId` property
 is now available for reference while the document remains in memory.
 This facilitates change detection within array items in
 `beforeSave` handlers and the like.
-
->>>>>>> 8ced1e09
 * Adds the possibility to add custom admin bars via the `addBar()` method from the `admin-bar` module.
 
 ### Fixes
