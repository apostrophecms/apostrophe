# Changelog

## UNRELEASED

### Adds

* Add translation keys used by the multisite assembly module.
* Add side by side comparison support in AposSchema component.
<<<<<<< HEAD
* Add `beforeLocalize` and `afterLocalize` events.
* Add `translation` module to support document translations via external modules.
* Add custom manager indicators support via `apos.schema.addManagerIndicator({ component, props, if })`. The component registered this way will be automatically rendered in the manager modal.
=======
* Add the possibility to make widget modals wider, which can be useful for widgets that contain areas taking significant space. See [documentation](https://v3.docs.apostrophecms.org/reference/modules/widget-type.html#options).
>>>>>>> 51411185

### Fixes

* Adds `textStyle` to Tiptap types so that spans are rendered on RT initialization
* `field.help` and `field.htmlHelp` are now correctly translated when displayed in a tooltip.
* Bump the `he` package to most recent version.
* Notification REST APIs should not directly return the result of MongoDB operations.

## 3.63.2 (2024-03-01)

### Security

* Always validate that method names passed to the `external-condition` API actually appear in `if` or `requiredIf`
clauses for the field in question. This fix addresses a serious security risk in which arbitrary methods of
Apostrophe modules could be called over the network, without arguments, and the results returned to the caller.
While the lack of arguments mitigates the data exfiltration risk, it is possible to cause data loss by
invoking the right method. Therefore this is an urgent upgrade for all Apostrophe 3.x users. Our thanks to the Michelin
penetration test red team for disclosing this vulnerability. All are welcome to disclose security vulnerabilities
in ApostropheCMS code via [security@apostrophecms.com](mailto:security@apostrophecms.com).
* Disable the `alwaysIframe` query parameter of the oembed proxy. This feature was never used in Apostrophe core, and could be misused to carry out arbitrary GET requests in the context of an iframe, although it could not be used to exfiltrate any information other than the success or failure of the request, and the request was still performed by the user's browser only. Thanks to the Michelin team.
* Remove vestigial A2 code relating to polymorphic relationship fields. The code in question had no relevance to the way such a feature would be implemented in A3, and could be used to cause a denial of service by crashing and restarting the process. Thanks to the Michelin team.

## 3.63.1 (2024-02-22)

### Security

* Bump dependency on `sanitize-html` to `^2.12.1` at a minimum, to ensure that `npm update apostrophe` is sufficient to guarantee a security update is installed. This security update prevents specially crafted HTML documents from revealing the existence or non-existence of files on the server. The vulnerability did not expose any other information about those files. Thanks to the [Snyk Security team](https://snyk.io/) for the disclosure and to [Dylan Armstrong](https://dylan.is/) for the fix.

## 3.63.0 (2024-02-21)

### Adds

* Adds a `launder` method to the `slug` schema field query builder to allow for use in API queries.
* Adds support for browsing specific pages in a relationship field when `withType` is set to a page type, like `@apostrophecms/home-page`, `default-page`, `article-page`...
* Add support for `canCreate`, `canPreview` & `canShareDraft` in context operations conditions.
* Add support for `canCreate`, `canEdit`, `canArchive` & `canPublish` in utility operations definitions.
* Add `uponSubmit` requirement in the `@apostrophecms/login` module. `uponSubmit` requirements are checked each time the user submit the login form. See the documentation for more information.
* Add field metadata feature, where every module can add metadata to fields via public API offered by `apos.doc.setMeta()`, `apos.doc.getMeta()`, `apos.doc.getMetaPath()` and `apos.doc.removeMeta()`. The metadata is stored in the database and can be used to store additional information about a field.
* Add new `apos.schema.addFieldMetadataComponent(namespace, component)` method to allow adding custom components. They have access to the server-side added field metadata and can decide to show indicators on the admin UI fields. Currently supported fields are "string", "slug", "array", "object" and "area".

### Fixes

* When deleting a draft document, we remove related reverse IDs of documents having a relation to the deleted one.
* Fix publishing or moving published page after a draft page on the same tree level to work as expected.
* Check create permissions on create keyboard shortcut.
* Copy requires create and edit permission.
* Display a more informative error message when publishing a page because the parent page is not published and the current user has no permission to publish the parent page (while having permission to publish the current one).
* The `content-changed` event for the submit draft action now uses a complete document.
* Fix the context bar overlap on palette for non-admin users that have the permission to modify it.
* Show widget icons in the editor area context menu.

### Changes

* Share Drafts modal styles made larger and it's toggle input has a larger hitbox.

## 3.62.0 (2024-01-25)

### Adds

* Adds support for `type` query parameter for page autocomplete. This allows to filter the results by page type. Example: `/api/v1/@apostrophecms/page?autocomplete=something&type=my-page-type`.
* Add testing for the `float` schema field query builder.
* Add testing for the `integer` schema field query builder.
* Add support for link HTML attributes in the rich text widget via configurable fields `linkFields`, extendable on a project level (same as it's done for `fields`). Add an `htmlAttribute` property to the standard fields that map directly to an HTML attribute, except `href` (see special case below), and set it accordingly, even if it is the same as the field name. Setting `htmlAttribute: 'href'` is not allowed and will throw a schema validation exception (on application boot).
* Adds support in `can` and `criteria` methods for `create` and `delete`.
* Changes support for image upload from `canEdit` to `canCreate`.
* The media manager is compatible with per-doc permissions granted via the `@apostrophecms-pro/advanced-permission` module.
* In inline arrays, the trash icon has been replaced by a close icon.

### Fixes

* Fix the `launder` and `finalize` methods of the `float` schema field query builder.
* Fix the `launder` and `finalize` methods of the `integer` schema field query builder.
* A user who has permission to `publish` a particular page should always be allowed to insert it into the
published version of the site even if they could not otherwise insert a child of the published
parent.
* Display the "Browse" button in a relationship inside an inline array.

## 3.61.1 (2023-01-08)

### Fixes

* Pinned Vue dependency to 2.7.15. Released on December 24th, Vue 2.7.16 broke the rich text toolbar in Apostrophe.

## 3.61.0 (2023-12-21)

### Adds

* Add a `validate` method to the `url` field type to allow the use of the `pattern` property.
* Add `autocomplete` attribute to schema fields that implement it (cf. [HTML attribute: autocomplete](https://developer.mozilla.org/en-US/docs/Web/HTML/Attributes/autocomplete)).
* Add the `delete` method to the `@apostrophecms/cache` module so we don't have to rely on direct MongoDB manipulation to remove a cache item.
* Adds tag property to fields in order to show a tag next to the field title (used in advanced permission for the admin field). Adds new sensitive label color.
* Pass on the module name and the full, namespaced template name to external front ends, e.g. Astro.
Also make this information available to other related methods for future and project-level use.
* Fixes the AposCheckbox component to be used more easily standalone, accepts a single model value instead of an array.

### Fixes

* Fix `date` schema field query builder to work with arrays.
* Fix `if` on pages. When you open the `AposDocEditor` modal on pages, you now see an up to date view of the visible fields.
* Pass on complete annotation information for nested areas when adding or editing a nested widget using an external front, like Astro.
* We can now close the image modal in rich-text widgets when we click outside of the modal.
The click on the cancel button now works too.
* Fixes the `clearLoginAttempts` method to work with the new `@apostrophecms/cache` module `delete` method.

## 3.60.1 (2023-12-06)

### Fixes

* corrected an issue where the use of the doc template library can result in errors at startup when
replicating certain content to new locales. This was not a bug in the doc template library.
Apostrophe was not invoking `findForEditing` where it should have.

## 3.60.0 (2023-11-29)

### Adds

* Add the possibility to add custom classes to notifications.
Setting the `apos-notification--hidden` class will hide the notification, which can be useful when we only care about the event carried by it.
* Give the possibility to add horizontal rules from the insert menu of the rich text editor with the following widget option: `insert: [ 'horizontalRule' ]`.
Improve also the UX to focus back the editor after inserting a horizontal rule or a table.

### Fixes

* The `render-widget` route now provides an `options` property on the widget, so that
schema-level options of the widget are available to the external front end when
rendering a newly added or edited widget in the editor. Note that when rendering a full page,
this information is already available on the parent area: `area.options.widgets[widget.type]`
* Pages inserted directly in the published mode are now given a
correct `lastPublishedAt` property, correcting several bugs relating
to the page tree.
* A migration has been added to introduce `lastPublishedAt` wherever
it is missing for existing pages.
* Fixed a bug that prevented page ranks from renumbering properly during "insert after" operations.
* Added a one-time migration to make existing page ranks unique among peers.
* Fixes conditional fields not being properly updated when switching items in array editor.
* The `beforeSend` event for pages and the loading of deferred widgets are now
handled in `renderPage` with the proper timing so that areas can be annotated
successfully for "external front" use.
* The external front now receives 100% of the serialization-friendly data that Nunjucks receives,
including the `home` property etc. Note that the responsibility to avoid passing any nonserializable
or excessively large data in `req.data` falls on the developer when choosing to use the
`apos-external-front` feature.
* Wraps the group label in the expanded preview menu component in `$t()` to allow translation

## 3.59.1 (2023-11-14)

### Fixes

* Fix `if` and `requiredIf` fields inside arrays. With regard to `if`, this is a hotfix for a regression introduced in 3.59.0.

## 3.59.0 (2023-11-03)

### Changes

* Webpack warnings about package size during the admin UI build process have been turned off by default. Warnings are still enabled for the public build, where a large bundle can be problematic for SEO.

### Fixes

* Apostrophe warns you if you have more than one piece page for the same piece type and you have not overridden `chooseParentPage`
to help Apostrophe decide which page is suitable as the `_url` of each piece. Beginning with this release, Apostrophe can recognize
when you have chosen to do this via `extendMethods`, so that you can call `_super()` to fall back to the default implementation without
receiving this warning. The default implementation still just returns the first page found, but always following the
`_super()` pattern here opens the door to npm modules that `improve` `@apostrophecms/piece-page` to do something more
sophisticated by default.
* `newInstance` always returns a reasonable non-null empty value for area and
object fields in case the document is inserted without being passed through
the editor, e.g. in a parked page like the home page. This simplifies
the new external front feature.

### Adds

* An adapter for Astro is under development with support from Michelin.
Starting with this release, adapters for external fronts, i.e. "back for front"
frameworks such as Astro, may now be implemented more easily. Apostrophe recognizes the
`x-requested-with: AposExternalFront` header and the `apos-external-front-key` header.
If both are present and `apos-external-front-key` matches the `APOS_EXTERNAL_FRONT_KEY`
environment variable, then Apostrophe returns JSON in place of a normal page response.
This mechanism is also available for the `render-widget` route.
* Like `type`, `metaType` is always included in projections. This helps
ensure that `apos.util.getManagerOf()` can be used on any object returned
by the Apostrophe APIs.

## 3.58.1 (2023-10-18)

### Security

* Update `uploadfs` to guarantee users get a fix for a [potential security vulnerability in `sharp`](https://security.snyk.io/vuln/SNYK-JS-SHARP-5922108).
This was theoretically exploitable only by users with permission to upload media to Apostrophe
* Remove the webpack bundle analyzer feature, which had been nonfunctional for some time, to address a harmless npm audit warning
* Note: there is one remaining `npm audit` warning regarding `postcss`. This is not a true vulnerability because only developers
with access to the entire codebase can modify styles passed to `postcss` by Apostrophe, but we are working with upstream
developers to determine the best steps to clear the warning

### Fixes

* Automatically add `type` to the projection only if there are no exclusions in the projection. Needed to prevent `Cannot do
exclusion on field in inclusion projection` error.

## 3.58.0 (2023-10-12)

### Fixes

* Ensure Apostrophe can make appropriate checks by always including `type` in the projection even if it is not explicitly listed.
* Never try to annotate a widget with permissions the way we annotate a document, even if the widget is simulating a document.
* The `areas` query builder now works properly when an array of area names has been specified.

### Adds

* Widget schema can now follow the parent schema via the similar to introduced in the `array` field type syntax (`<` prefix). In order a parent followed field to be available to the widget schema, the area field should follow it. For example, if area follows the root schema `title` field via `following: ['title']`, any field from a widget schema inside that area can do `following: ['<title']`.
* The values of fields followed by an `area` field are now available in custom widget preview Vue components (registered with widget option `options.widget = 'MyComponentPreview'`). Those components will also receive additional `areaField` prop (the parent area field definition object).
* Allows to insert attachments with a given ID, as well as with `docIds` and `archivedDocIds` to preserve related docs.
* Adds an `update` method to the attachment module, that updates the mongoDB doc and the associated file.
* Adds an option to the `http` `remote` method to allow receiving the original response from `node-fetch` that is a stream.

## 3.57.0 2023-09-27

### Changes
* Removes a 25px gap used to prevent in-context widget UI from overlapping with the admin bar
* Simplifies the way in-context widget state is rendered via modifier classes
### Adds

* Widgets detect whether or not their in-context editing UI will collide with the admin bar and adjust it appropriately.
* Italian translation i18n file created for the Apostrophe Admin-UI. Thanks to [Antonello Zanini](https://github.com/Tonel) for this contribution.
* Fixed date in piece type being displayed as current date in column when set as undefined and without default value. Thanks to [TheSaddestBread](https://github.com/AllanKoder) for this contribution.

### Fixes

* Bumped dependency on `oembetter` to ensure Vimeo starts working again
for everyone with this release. This is necessary because Vimeo stopped
offering oembed discovery meta tags on their video pages.

### Fixes

* The `118n` module now ignores non-JSON files within the i18n folder of any module and does not crash the build process.

## 3.56.0 (2023-09-13)

### Adds

* Add ability for custom tiptap extensions to access the options passed to rich text widgets at the area level.
* Add support for [npm workspaces](https://docs.npmjs.com/cli/v10/configuring-npm/package-json#workspaces) dependencies. A workspace dependency can now be used as an Apostrophe module even if it is not a direct dependency of the Apostrophe project. Only direct workspaces dependencies of the Apostrophe project are supported, meaning this will only work with workspaces set in the Apostrophe project. Workspaces set in npm modules are not supported, please use [`bundle`](https://v3.docs.apostrophecms.org/reference/module-api/module-overview.html#bundle) instead. For instance, I have an Apostrophe project called `website`. `website` is set with two [npm workspaces](https://docs.npmjs.com/cli/v10/using-npm/workspaces), `workspace-a` & `workspace-b`. `workspace-a` `package.json` contains a module named `blog` as a dependency. `website` can reference `blog` as enabled in the Apostrophe `modules` configuration.
* The actual invocation of `renderPageForModule` by the `sendPage` method of all modules has been
factored out to `renderPage`, which is no longer deprecated. This provides a convenient override point
for those who wish to substitute something else for Nunjucks or just wrap the HTML in a larger data
structure. For consistent results, one might also choose to override the `renderWidget` and `render`
methods of the `@apostrophecms/area` module, which are used to render content while editing.
Thanks to Michelin for their support of this work.
* Add `@apostrophecms/rich-text-widget:lint-fix-figure` task to wrap text nodes in paragraph tags when next to figure tags. Figure tags are not valid children of paragraph tags.
* Add `@apostrophecms/rich-text-widget:remove-empty-paragraph` task to remove empty paragraphs from all existing rich-texts.

## 3.55.1 (2023-09-11)

### Fixes

* The structured logging for API routes now responds properly if an API route throws a `string` as an exception, rather than
a politely `Error`-derived object with a `stack` property. Previously this resulted in an error message about the logging
system itself, which was not useful for debugging the original exception.

## 3.55.0 (2023-08-30)

### Adds

* Add `publicApiCheckAsync` wrapper method (and use it internally) to allow for overrides to do async permission checks of REST APIs. This feature doesn't introduce any breaking changes because the default implementation still invokes `publicApiCheck` in case developers have overridden it.

### Fixes

* Refresh schema field with same name in `AposDocEditor` when the schema changes.
* Infer parent ID mode from the request when retrieving the parent (target) page to avoid `notfound`.
* Log the actual REST API error message and not the one meant for the user.
* Hide dash on autopublished pages title.

## 3.54.0 (2023-08-16)

### Adds

* Add `@apostrophecms/log` module to allow structured logging. All modules have `logDebug`, `logInfo`, `logWarn` and `logError` methods now. See the [documentation](https://v3.docs.apostrophecms.org/guide/logging.html) for more details.
* Add `@apostrophecms/settings` translations.
* Add the ability to have custom modals for batch operations.
* Add the possibility to display utility operations inside a 3-dots menu on the page manager, the same way it is done for the docs manager.
* Custom context operations now accept a `moduleIf` property, which tests options at the module level
the same way that `if` tests properties of the document to determine if the operation should be
offered for a particular document. Note that not all options are passed to the front end unless
`getBrowserData` is extended to suit the need.
* Move Pages Manager modal business logic to a mixin.
* Add `column.extraWidth` option (number) for `AposTreeHeader.vue` to allow control over the tree cell width.
* Move `AposDocContextMenu.vue` business logic to a mixin.
* Move Pages Manager modal business logic to a mixin. Add `column.extraWidth` option (number) for `AposTreeHeader.vue` to allow control over the tree cell width.

### Changes

* Rename misleading `projection` parameter into `options` in `self.find` method signature for
`@apostrophecms/any-doc-type`, `@apostrophecms/any-page-type` & `@apostrophecms/piece-type`.
**This was never really a projection in A3,** so it is not a backwards compatibility issue.
* Hide save button during in-context editing if the document is autopublished.
* Beginning with this release, the correct `moduleName` for typical
actions on the context document is automatically passed to the
modal associated with a custom context operation, unless `moduleName`
is explicitly specified. The `moduleName` parameter to `addContextOperation`
is no longer required and should not be passed at all in most cases
(just pass the object argument). If you do wish to specify a `moduleName`
to override that prop given to the modal, then it is recommended to pass
it as a `moduleName` property of the object, not as a separate argument.
For backwards compatibility the two-argument syntax is still permitted.

### Fixes

* Resolved data integrity issue with certain page tree operations by inferring the best peer to position the page relative to rather
than attempting to remember the most recent move operation.
* Fixes a downstream bug in the `getFieldsByCategory` method in the `AposEditorMixin.js` by checking for a property before accessing it.
* In Nunjucks templates, `data.url` now includes any sitewide and locale URL prefixes. This fixes local prefixing for pagination of piece-type index pages.
* Changes were detected in various fields such as integers, which caused the "Update" button to be active even when there was no actual modification in the doc.
* Fix a bug that prevented adding multiple operations in the same batch operation group.
* The `getTarget` method of the page module should use `findForEditing` to make sure it is able to see
pages that would be filtered out of a public view by project level or npm module overrides.

## 3.53.0 (2023-08-03)

### Adds

* Accessibility improved for navigation inside modals and various UI elements.
Pages/Docs Manager and Doc Editor modal now have better keyboard accessibility.
They keep the focus on elements inside modals and give it back to their parent modal when closed.
This implementation is evolving and will likely switch to use the `dialog` HTML element soon.
* Adds support for a new `if` property in `addContextOperation` in order to show or not a context operation based on the current document properties.
* Add `update-doc-fields` event to call `AposDocEditor.updateDocFields` method
* Add schema field `hidden` property to always hide a field
* Hide empty schema tabs in `AposDocEditor` when all fields are hidden due to `if` conditions
* The front end UI now respects the `_aposEditorModal` and `_aposAutopublish`
properties of a document if present, and otherwise falls back to module
configuration. This is a powerful addition to custom editor components
for piece and page types, allowing "virtual piece types" on the back end that
deal with many content types to give better hints to the UI.
* Respect the `_aposAutopublish` property of a document if present, otherwise
fall back to module configuration.
* For convenience in custom editor components, pass the new prop `type`, the original type of the document being copied or edited.
* For better results in custom editor components, pass the prop `copyOfId`, which implies
the custom editor should fetch the original itself by its means of choice.
For backwards compatibility `copyOf` is still passed, but it may be an
incomplete projection and should not be used in new code.
* Custom context operations now receive a `docId` prop, which should
be used in preference to `doc` because `doc` may be an incomplete
projection.
* Those creating custom context operations for documents can now
specify both a `props` object for additional properties to be passed to
their modal and a `docProps` object to map properties from the document
to props of their choosing.
* Adds support to add context labels in admin bar.
* Adds support for admin UI language configuration in the `@apostrophecms/i18n` module. The new options allow control over the default admin UI language and configures the list of languages, that any individual logged in user can choose from. See the [documentation](https://v3.docs.apostrophecms.org/reference/modules/i18n.html) for more details.
* Adds `adminLocale` User field to allow users to set their preferred admin UI language, but only when the `@apostrophecms/i18n` is configured accordingly (see above).
* Adds `@apostrophecms/settings` module and a "Personal Settings" feature. See the [documentation](https://v3.docs.apostrophecms.org/reference/modules/settings.html) for more details.
* Adds `$and` operator on `addContextOperation` `if` property in order to check multiple fields before showing or hiding a context operation.

### Fixes

* `AposDocEditor` `onSave` method signature. We now always expect an object when a parameter is passed to the function to check
the value of `navigate` flag.
* Fixes a problem in the rich text editor where the slash would not be deleted after item selectin from the insert menu.
* Modules that have a `public` or `i18n` subdirectory no longer generate a
warning if they export no code.
* Clean up focus parent event handlers when components are destroyed. Prevents a slow degradation of performance while editing.
Thanks to [Joshua N. Miller](https://github.com/jmiller-rise8).
* Fixes a visual discrepancy in the rich text editor where empty paragraphs would appear smaller in preview mode compared to edit mode.

### Changes

* To make life easier for module developers, modules that are `npm link`ed to
the project no longer have to be listed in `package.json` as
dependencies. To prevent surprises this is still a requirement for modules
that are not symlinked.

## 3.52.0 (2023-07-06)

### Changes

* Foreign widget UI no longer uses inverted theme styles.

### Adds

* Allows users to double-click a nested widget's breadcrumb entry and open its editor.
* Adds support for a new `conditions` property in `addContextOperation` and validation of `addContextOperation` configuration.

### Fixes

* The API now allows the user to create a page without defining the page target ID. By default it takes the Home page.
* Users are no longer blocked from saving documents when a field is hidden
by an `if` condition fails to satisfy a condition such as `min` or `max`
or is otherwise invalid. Instead the invalid value is discarded for safety.
Note that `required` has always been ignored when an `if` condition is not
satisfied.
* Errors thrown in `@apostrophecms/login:afterSessionLogin` event handlers are now properly passed back to Passport as such, avoiding a process restart.

## 3.51.1 (2023-06-23)

## Fixes

* Fix a regression introduced in 3.51.0 - conditional fields work again in the array editor dialog box.

## 3.51.0 (2023-06-21)

### Adds

* Items can now be added to the user's personal menu in the
admin bar, alongside the "Log Out" option. To do so, specify
the `user: true` option when calling `self.apos.adminBar.add`.
This should be reserved for items that manage personal settings.
* When duplicating another document, the `_id` properties of
array items, widgets and areas are still regenerated to ensure
uniqueness across documents. However, an `_originalId` property
is now available for reference while the document remains in memory.
This facilitates change detection within array items in
`beforeSave` handlers and the like.
* Adds the possibility to add custom admin bars via the `addBar()` method from the `admin-bar` module.
* Adds support for conditional fields within `array` and `object` field schema. See the [documentation](https://v3.docs.apostrophecms.org/guide/conditional-fields/) for more information.

### Fixes

* Uses `findForEditing` method in the page put route.
* The "Duplicate" option in the page or piece manager now correctly duplicates the
entire document. This was a regression introduced in 3.48.0. The "Duplicate" option
in the editor dialog box always worked correctly.

### Changes

* Browser URL now changes to reflect the slug of the document according to the mode that is being viewed.

## 3.50.0 (2023-06-09)

### Adds

* As a further fix for issues that could ensue before the improvements
to locale renaming support that were released in 3.49.0, an
`@apostrophecms/page:reattach` task has been added. This command line task
takes the `_id` or `slug` of a page and reattaches it to the page tree as
the last child of the home page, even if page tree data for that page
is corrupted. You may wish to use the `--new-slug` and `--locale` options. This task should not
be needed in normal circumstances.

## 3.49.0 (2023-06-08)

### Changes

* Updates area UX to not display Add Content controls when a widget is focused.
* Updates area UX to unfocus widget on esc key.
* Updates widget UI to use dashed outlines instead of borders to indicate bounds.
* Updates UI for Insert Menu.
* Updates Insert Menu UX to allow mid-node insertion.
* Rich Text Widget's Insert components are now expected to emit `done` and `cancel` for proper RT cleanup. `close` still supported for BC, acts as `done`.
* Migrated the business logic of the login-related Vue components to external mixins, so that the templates and styles can be overridden by
copying the component `.vue` file to project level without copying all of the business logic. If you have already copied the components to style them,
we encourage you to consider replacing your `script` tag with the new version, which just imports the mixin, so that fixes we make there will be
available in your project.

### Adds

* Adds keyboard accessibility to Insert menu.
* Adds regex pattern feature for string fields.
* Adds `pnpm` support. Introduces new optional Apostrophe root configuration `pnpm` to force opt-in/out when auto detection fails. See the [documentation](https://v3.docs.apostrophecms.org/guide/using-pnpm.html) for more details.
* Adds a warning if database queries involving relationships
are made before the last `apostrophe:modulesRegistered` handler has fired.
If you need to call Apostrophe's `find()` methods at startup,
it is best to wait for the `@apostrophecms/doc:beforeReplicate` event.
* Allow `@` when a piece is a template and `/@` for page templates (doc-template-library module).
* Adds a `prefix` option to the http frontend util module.
If explicitly set to `false`, prevents the prefix from being automatically added to the URL,
when making calls with already-prefixed URLs for instance.
* Adds the `redirectToFirstLocale` option to the `i18n` module to prevent users from reaching a version of their site that would not match any locale when requesting the site without a locale prefix in the URL.
* If just one instance of a piece type should always exist (per locale if localized), the
`singletonAuto` option may now be set to `true` or to an object with a `slug` option in
order to guarantee it. This implicitly sets `singleton: true` as well. This is now used
internally by `@apostrophecms/global` as well as the optional `@apostrophecms-pro/palette` module.

### Fixes

* Fix 404 error when viewing/editing a doc which draft has a different version of the slug than the published one.
* Fixed a bug where multiple home pages can potentially be inserted into the database if the
default locale is renamed. Introduced the `async apos.doc.bestAposDocId(criteria)` method to
help identify the right `aposDocId` when inserting a document that might exist in
other locales.
* Fixed a bug where singletons like the global doc might not be inserted at all if they
exist under the former name of the default locale and there are no other locales.

## 3.48.0 (2023-05-26)

### Adds

* For performance, add `apos.modules['piece-type']getManagerApiProjection` method to reduce the amount of data returned in the manager
    modal. The projection will contain the fields returned in the method in addition to the existing manager modal
    columns.
* Add `apos.schema.getRelationshipQueryBuilderChoicesProjection` method to set the projection used in
    `apos.schema.relationshipQueryBuilderChoices`.
* Rich-text inline images now copies the `alt` attribute from the original image from the Media Library.

### Changes

* Remove `stripPlaceholderBrs` and `restorePlaceholderBrs` from `AposRichTextWidgetEditor.vue` component.
* Change tiptap `Gapcursor` display to use a vertical blinking cursor instead of an horizontal cursor, which allow users to add text before and after inline images and tables.
* You can set `max-width` on `.apos-rich-text-toolbar__inner` to define the width of the rich-text toolbar. It will now
    flow on multiple lines if needed.
* The `utilityRail` prop of `AposSchema` now defaults to `false`, removing
the need to explicitly pass it in almost all contexts.
* Mark `apos.modules['doc-type']` methods `getAutocompleteTitle`, `getAutocompleteProjection` and `autocomplete` as
    deprecated. Our admin UI does not use them, it uses the `autocomplete('...')` query builder.
    More info at https://v3.docs.apostrophecms.org/reference/query-builders.html#autocomplete'.
* Print a warning with a clear explanation if a module's `index.js` file contains
no `module.exports` object (often due to a typo), or it is empty.

### Fixes

* Now errors and exits when a piece-type or widget-type module has a field object with the property `type`. Thanks to [NuktukDev](https://github.com/nuktukdev) for this contribution.
* Add a default page type value to prevent the dropdown from containing an empty value.

## 3.47.0 (2023-05-05)

### Changes

* Since Node 14 and MongoDB 4.2 have reached their own end-of-support dates,
we are **no longer supporting them for A3.** Note that our dependency on
`jsdom` 22 is incompatible with Node 14. Node 16 and Node 18 are both
still supported. However, because Node 16 reaches its
end-of-life date quite soon (September), testing and upgrading directly
to Node 18 is strongly recommended.
* Updated `sluggo` to version 1.0.0.
* Updated `jsdom` to version `22.0.0` to address an installation warning about the `word-wrap` module.

### Fixes

* Fix `extendQueries` to use super pattern for every function in builders and methods (and override properties that are not functions).

## 3.46.0 (2023-05-03)

### Fixes

* Adding or editing a piece no longer immediately refreshes the main content area if a widget editor is open. This prevents interruption of the widget editing process
when working with the `@apostrophecms/ai-helper` module, and also helps in other situations.
* Check that `e.doc` exists when handling `content-changed` event.
* Require updated `uploadfs` version with no dependency warnings.

### Adds

* Allow sub-schema fields (array and object) to follow parent schema fields using the newly introduced `following: '<parentField'` syntax, where the starting `<` indicates the parent level. For example `<parentField` follows a field in the parent level, `<<grandParentField` follows a field in the grandparent level, etc. The change is fully backward compatible with the current syntax for following fields from the same schema level.

### Changes

* Debounce search to prevent calling search on every key stroke in the manager modal.
* Various size and spacing adjustments in the expanded Add Content modal UI

## 3.45.1 (2023-04-28)

### Fixes

* Added missing styles to ensure consistent presentation of the rich text insert menu.
* Fixed a bug in which clicking on an image in the media manager would close the "insert
image" dialog box.
* Update `html-to-text` package to the latest major version.

## 3.45.0 (2023-04-27)

### Adds

* Rich text widgets now support the `insert` option, an array
which currently may contain the strings `image` and `table` in order to add a
convenient "insert menu" that pops up when the slash key is pressed.
This provides a better user experience for rich text features that shouldn't
require that the user select existing text before using them.
* Auto expand inline array width if needed using `width: max-content` in the admin UI.
* The "browse" button is now available when selecting pages and pieces
to link to in the rich text editor.
* The "browse" button is also available when selecting inline images
in the rich text editor.
* Images are now previewed in the relationship field's compact list view.
* The new `apos-refreshing` Apostrophe bus event can be used to prevent
Apostrophe from refreshing the main content zone of the page when images
and pieces are edited, by clearing the `refresh` property of the object
passed to the event.
* To facilitate custom click handlers, an `apos.modal.onTopOf(el1, el2)` function is now
available to check whether an element is considered to be "on top of" another element in
the modal stack.

### Changes

* The `v-click-outside-element` Vue directive now understands that modals "on top of"
an element should be considered to be "inside" the element, e.g. clicks on them
shouldn't close the link dialog etc.

### Fixes

* Fix various issues on conditional fields that were occurring when adding new widgets with default values or selecting a falsy value in a field that has a conditional field relying on it.
Populate new or existing doc instances with default values and add an empty `null` choice to select fields that do not have a default value (required or not) and to the ones configured with dynamic choices.
* Rich text widgets save more reliably when many actions are taken quickly just before save.
* Fix an issue in the `oembed` field where the value was kept in memory after cancelling the widget editor, which resulted in saving the value if the widget was nested and the parent widget was saved.
Also improve the `oembed` field UX by setting the input as `readonly` rather than `disabled` when fetching the video metadata, in order to avoid losing its focus when typing.

## 3.44.0 (2023-04-13)

### Adds

* `checkboxes` fields now support a new `style: 'combobox'` option for a better multiple-select experience when there
are many choices.
* If the new `guestApiAccess` option is set to `true` for a piece type or for `@apostrophecms/page`,
Apostrophe will allow all logged-in users to access the GET-method REST APIs of that
module, not just users with editing privileges, even if `publicApiProjection` is not set.
This is useful when the goal is to allow REST API access to "guest" users who have
project-specific reasons to fetch access content via REST APIs.
* `test-lib/utils.js` has new `createUser` and `loginAs` methods for the convenience of
those writing mocha tests of Apostrophe modules.
* `batchOperations` permissions: if a `permission` property is added to any entry in the `batchOperations` cascade of a piece-type module, this permission will be checked for every user. See `batchOperations` configuration in `modules/@apostrophecms/piece-type/index.js`. The check function `checkBatchOperationsPermissions` can be extended. Please note that this permission is checked only to determine whether to offer the operation.

### Fixes
* Fix child page slug when title is deleted

## 3.43.0 (2023-03-29)

### Adds

* Add the possibility to override the default "Add Item" button label by setting the `itemLabel` option of an `array` field.
* Adds `touch` task for every piece type. This task invokes `update` on each piece, which will execute all of the same event handlers that normally execute when a piece of that type is updated. Example usage: `node app article:touch`.

### Fixes

* Hide the suggestion help from the relationship input list when the user starts typing a search term.
* Hide the suggestion hint from the relationship input list when the user starts typing a search term except when there are no matches to display.
* Disable context menu for related items when their `relationship` field has no sub-[`fields`](https://v3.docs.apostrophecms.org/guide/relationships.html#providing-context-with-fields) configured.
* Logic for checking whether we are running a unit test of an external module under mocha now uses `includes` for a simpler, safer test that should be more cross-platform.

## 3.42.0 (2023-03-16)

### Adds

* You can now set `style: table` on inline arrays. It will display the array as a regular HTML table instead of an accordion.
See the [array field documentation](https://v3.docs.apostrophecms.org/reference/field-types/array.html#settings) for more information.
* You can now set `draggable: false` on inline arrays. It will disable the drag and drop feature. Useful when the order is not significant.
See the [array field documentation](https://v3.docs.apostrophecms.org/reference/field-types/array.html#settings) for more information.
* You can now set the label and icon to display on inline arrays when they are empty.
See the [array field documentation](https://v3.docs.apostrophecms.org/reference/field-types/array.html#whenEmpty) for more information.
* We have added a new and improved suggestion UI to relationship fields.
* The `utilityOperations` feature of piece types now supports additional properties:
`relationship: true` (show the operation only when editing a relationship), `relationship: false` (never show
the operation when editing a relationship), `button: true`, `icon` and `iconOnly: true`.
When `button: true` is specified, the operation appears as a standalone button rather than
being tucked away in the "more" menu.
* In addition, `utilityOperations` can now specify `eventOptions` with an `event` subproperty
instead of `modalOptions`. This is useful with the new `edit` event (see below).
* Those extending our admin UI on the front end can now open a modal to create or edit a page or piece by calling
`await apos.doc.edit({ type: 'article' })` (the type here is an example). To edit an existing document add an
`_id` property. To copy an existing document (like our "duplicate" feature) add a `copyOf`
property. When creating new pages, `type` can be sent to `@apostrophecms/page` for convenience
(note that the `type` property does not override the default or current page type in the editor).
* The `edit` Apostrophe event is now available and takes an object with the same properties
as above. This is useful when configuring `utilityOperations`.
* The `content-changed` Apostrophe event can now be emitted with a `select: true` property. If a
document manager for the relevant content type is open, it will attempt to add the document to the
current selection. Currently this works best with newly inserted documents.
* Localized strings in the admin UI can now use `$t(key)` to localize a string inside
an interpolated variable. This was accomplished by setting `skipOnVariables` to false
for i18next, solely on the front end for admin UI purposes.
* The syntax of the method defined for dynamic `choices` now accepts a module prefix to get the method from, and the `()` suffix.
This has been done for consistency with the external conditions syntax shipped in the previous release. See the documentation for more information.
* Added the `viewPermission` property of schema fields, and renamed `permission` to `editPermission` (with backwards
compatibility) for clarity. You can now decide if a schema field requires permissions to be visible or editable.
See the documentation for more information.
* Display the right environment label on login page. By default, based on `NODE_ENV`, overriden by `environmentLabel` option in `@apostrophecms/login` module. The environment variable `APOS_ENV_LABEL` will override this. Note that `NODE_ENV` should generally only be set to `development` (the default) or `production` as many Node.js modules opt into optimizations suitable for all deployed environments when it is set to `production`. This is why we offer the separate `APOS_ENV_LABEL` variable.

### Fixes

* Do not log unnecessary "required" errors for hidden fields.
* Fixed a bug that prevented "Text Align" from working properly in the rich text editor in certain cases.
* Fix typo in `@apostrophecms/doc-type` and `@apostrophecms/submitted-drafts` where we were using `canCreate` instead of `showCreate` to display the `Create New` button or showing the `Copy` button in `Manager` modals.
* Send external condition results in an object so that numbers are supported as returned values.

## 3.41.1 (2023-03-07)

No changes. Publishing to make sure 3.x is tagged `latest` in npm, rather than 2.x.

## 3.41.0 (2023-03-06)

### Adds

* Handle external conditions to display fields according to the result of a module method, or multiple methods from different modules.
This can be useful for displaying fields according to the result of an external API or any business logic run on the server. See the documentation for more information.

### Fixes

* Replace `deep-get-set` dependency with `lodash`'s `get` and `set` functions to fix the [Prototype Pollution in deep-get-set](https://github.com/advisories/GHSA-mjjj-6p43-vhhv) vulnerability. There was no actual vulnerability in Apostrophe due to the way the module was actually used, and this was done to address vulnerability scan reports.
* The "soft redirects" for former URLs of documents now work better with localization. Thanks to [Waldemar Pankratz](https://github.com/waldemar-p).
* Destroy `AreaEditor` Vue apps when the page content is refreshed in edit mode. This avoids a leak of Vue apps components being recreated while instances of old ones are still alive.

### Security

* Upgrades passport to the latest version in order to ensure session regeneration when logging in or out. This adds additional security to logins by mitigating any risks due to XSS attacks. Apostrophe is already robust against XSS attacks. For passport methods that are internally used by Apostrophe everything is still working. For projects that are accessing the passport instance directly through `self.apos.login.passport`, some verifications may be necessary to avoid any compatibility issue. The internally used methods are `authenticate`, `use`, `serializeUser`, `deserializeUser`, `initialize`, `session`.

## 3.40.1 (2023-02-18)

* No code change. Patch level bump for package update.

## 3.40.0 (2023-02-17)

### Adds

* For devops purposes, the `APOS_BASE_URL` environment variable is now respected as an override of the `baseUrl` option.

### Fixes

* Do not display shortcut conflicts at startup if there are none.
* Range field correctly handles the `def` attribute set to `0` now. The `def` property will be used when the field has no value provided; a value going over the max or below the min threshold still returns `null`.
* `select` fields now work properly when the `value` of a choice is a boolean rather than a string or a number.

## 3.39.2 (2023-02-03)

### Fixes
* Hotfix for a backwards compatibility break in webpack that triggered a tiptap bug. The admin UI build will now succeed as expected.

## 3.39.1 (2023-02-02)

### Fixes

* Rescaling cropped images with the `@apostrophecms/attachment:rescale` task now works correctly. Thanks to [Waldemar Pankratz](https://github.com/waldemar-p) for this contribution.

## 3.39.0 (2023-02-01)

### Adds

* Basic support for editing tables by adding `table` to the rich text toolbar. Enabling `table` allows you to create tables, including `td` and `th` tags, with the ability to merge and split cells. For now the table editing UI is basic, all of the functionality is there but we plan to add more conveniences for easy table editing soon. See the "Table" dropdown for actions that are permitted based on the current selection.
* `superscript` and `subscript` may now be added to the rich text widget's `toolbar` option.
* Early beta-quality support for adding inline images to rich text, by adding `image` to the rich text toolbar. This feature works reliably, however the UI is not mature yet. In particular you must search for images by typing part of the title. We will support a proper "browse" experience here soon. For good results you should also configure the `imageStyles` option. You will also want to style the `figure` tags produced. See the documentation for more information.
* Support for `div` tags in the rich text toolbar, if you choose to include them in `styles`. This is often necessary for A2 content migration and can potentially be useful in new work when combined with a `class` if there is no suitable semantic block tag.
* The new `@apostrophecms/attachment:download-all --to=folder` command line task is useful to download all of your attachments from an uploadfs backend other than local storage, especially if you do not have a more powerful "sync" utility for that particular storage backend.
* A new `loadingType` option can now be set for `image-widget` when configuring an `area` field. This sets the `loading` attribute of the `img` tag, which can be used to enable lazy loading in most browsers. Thanks to [Waldemar Pankratz](https://github.com/waldemar-p) for this contribution.
* Two new module-level options have been added to the `image-widget` module: `loadingType` and `size`. These act as fallbacks for the same options at the area level. Thanks to [Waldemar Pankratz](https://github.com/waldemar-p) for this contribution.

### Fixes

* Adding missing require (`bluebird`) and fallback (`file.crops || []`) to `@apostrophecms/attachment:rescale`-task

## 3.38.1 (2023-01-23)

### Fixes

* Version 3.38.0 introduced a regression that temporarily broke support for user-edited content in locales with names like `de-de` (note the lowercase country name). This was inadvertently introduced in an effort to improve support for locale fallback when generating static translations of the admin interface. Version 3.38.1 brings back the content that temporarily appeared to be missing for these locales (it was never removed from the database), and also achieves the original goal. **However, if you created content for such locales using `3.38.0` (released five days ago) and wish to keep that content,** rather than reverting to the content from before `3.38.0`, see below.

### Adds

* The new `i18n:rename-locale` task can be used to move all content from one locale name to another, using the `--old` and `--new` options. By default, any duplicate keys for content existing in both locales will stop the process. However you can specify which content to keep in the event of a duplicate key error using the `--keep=localename` option. Note that the value of `--new` should match the a locale name that is currently configured for the `@apostrophecms/i18n` module.

Example:

```
# If you always had de-de configured as a locale, but created
# a lot of content with Apostrophe 3.38.0 which incorrectly stored
# it under de-DE, you can copy that content. In this case we opt
# to keep de-de content in the event of any conflicts
node app @apostrophecms/i18n:rename-locale --old=de-DE --new=de-de --keep=de-de
```

## 3.38.0 (2023-01-18)

### Adds

* Emit a `beforeSave` event from the `@apostrophecms:notification` module, with `req` and the `notification` as arguments, in order to give the possibility to override the notification.
* Emit a `beforeInsert` event from the `@apostrophecms:attachment` module, with `req` and the `doc` as arguments, in order to give the possibility to override the attachment.
* Emit a `beforeSaveSafe` event from the `@apostrophecms:user` module, with `req`, `safeUser` and `user` as arguments, in order to give the possibility to override properties of the `safeUser` object which contains password hashes and other information too sensitive to be stored in the aposDocs collection.
* Automatically convert failed uppercase URLs to their lowercase version - can be disabled with `redirectFailedUpperCaseUrls: false` in `@apostrophecms/page/index.js` options. This only comes into play if a 404 is about to happen.
* Automatically convert country codes in locales like `xx-yy` to `xx-YY` before passing them to `i18next`, which is strict about uppercase country codes.
* Keyboard shortcuts conflicts are detected and logged on to the terminal.

### Fixes

* Invalid locales passed to the i18n locale switching middleware are politely mapped to 400 errors.
* Any other exceptions thrown in the i18n locale switching middleware can no longer crash the process.
* Documents kept as the `previous` version for undo purposes were not properly marked as such, breaking the public language switcher in some cases. This was fixed and a migration was added for existing data.
* Uploading an image in an apostrophe area with `minSize` requirements will not trigger an unexpected error anymore. If the image is too small, a notification will be displayed with the minimum size requirements. The `Edit Image` modal will now display the minimum size requirements, if any, above the `Browse Images` field.
* Some browsers saw the empty `POST` response for new notifications as invalid XML. It will now return an empty JSON object with the `Content-Type` set to `application/json`.

## 3.37.0 (2023-01-06)

### Adds

* Dynamic choice functions in schemas now also receive a data object with their original doc id for further inspection by your function.
* Use `mergeWithCustomize` when merging extended source Webpack configuration. Introduce overideable asset module methods `srcCustomizeArray` and `srcCustomizeObject`, with reasonable default behavior, for fine tuning Webpack config arrays and objects merging. More info - [the Webpack mergeWithCustomize docs](https://github.com/survivejs/webpack-merge#mergewithcustomize-customizearray-customizeobject-configuration--configuration)
* The image widget now accepts a `placeholderImage` option that works like `previewImage` (just specify a file extension, like `placeholderImage: 'jpg'`, and provide the file `public/placeholder.jpg` in the module). The `placeholderUrl` option is still available for backwards compatibility.

### Fixes

* `docId` is now properly passed through array and object fields and into their child schemas.
* Remove module `@apostrophecms/polymorphic-type` name alias `@apostrophecms/polymorphic`. It was causing warnings
    e.g. `A permission.can() call was made with a type that has no manager: @apostrophecms/polymorphic-type`.
* The module `webpack.extensions` configuration is not applied to the core Admin UI build anymore. This is the correct and intended behavior as explained in the [relevant documentation](https://v3.docs.apostrophecms.org/guide/webpack.html#extending-webpack-configuration).
* The `previewImage` option now works properly for widget modules loaded from npm and those that subclass them. Specifically, the preview image may be provided in the `public/` subdirectory of the original module, the project-level configuration of it, or a subclass.

## 3.36.0 (2022-12-22)

### Adds

* `shortcut` option for piece modules, allowing easy re-mapping of the manager command shortcut per module.

### Fixes

* Ensure there are no conflicting command shortcuts for the core modules.

## 3.35.0 (2022-12-21)

### Adds

* Introduced support for linking directly to other Apostrophe documents in a rich text widget. The user can choose to link to a URL, or to a page. Linking to various piece types can also be enabled with the `linkWithType` option. This is equivalent to the old `apostrophe-rich-text-permalinks` module but is included in the core in A3. See the [documentation](https://v3.docs.apostrophecms.org/guide/core-widgets.html#rich-text-widget) for details.
* Introduced support for the `anchor` toolbar control in the rich text editor. This allows named anchors to be inserted. These are rendered as `span` tags with the given `id` and can then be linked to via `#id`, providing basic support for internal links. HTML 4-style named anchors in legacy content (`name` on `a` tags) are automatically migrated upon first edit.
* German translation i18n file created for the Apostrophe Admin-UI. Thanks to [Noah Gysin](https://github.com/NoahGysin) for this contribution.
* Introduced support for keyboard shortcuts in admin UI. Hitting `?` will display the list of available shortcuts. Developpers can define their own shortcuts by using the new `@apostrophecms/command-menu` module and the `commands` property. Please check the [keyboard shortcut documentation](https://v3.docs.apostrophecms.org/guide/command-menu.html) for more details.

### Fixes

* The `bulletList` and `orderedList` TipTap toolbar items now work as expected.
* When using the autocomplete/typeahead feature of relationship fields, typing a space at the start no longer results in an error.
* Replace [`credential`](https://www.npmjs.com/package/credential) package with [`credentials`](https://www.npmjs.com/package/credentials) to fix the [`mout` Prototype Pollution vulnerability](https://cve.mitre.org/cgi-bin/cvename.cgi?name=CVE-2020-7792). There was no actual vulnerability in Apostrophe or credential due to the way the module was actually used, and this was done to address vulnerability scan reports.
* Added a basic implementation of the missing "Paste from Clipboard" option to Expanded Widget Previews.


## 3.34.0 (2022-12-12)

### Fixes

* Nested areas work properly in widgets that have the `initialModal: false` property.
* Apostrophe's search index now properly incorporates most string field types as in A2.

### Adds

* Relationships load more quickly.
* Parked page checks at startup are faster.
* Tasks to localize and unlocalize piece type content (see `node app help [yourModuleName]:localize` and `node app help [yourModuleName]:unlocalize`).
## 3.33.0 (2022-11-28)

### Adds

* You can now set `inline: true` on schema fields of type `array`. This displays a simple editing interface in the context of the main dialog box for the document in question, avoiding the need to open an additional dialog box. Usually best for cases with just one field or just a few. If your array field has a large number of subfields the default behavior (`inline: false`) is more suitable for your needs. See the [array field](https://v3.docs.apostrophecms.org/reference/field-types/array.html) documentation for more information.
* Batch feature for publishing pieces.
* Add extensibility for `rich-text-widget` `defaultOptions`. Every key will now be used in the `AposRichTextWidgetEditor`.

### Fixes

* Prior to this release, widget templates that contained areas pulled in from related documents would break the ability to add another widget beneath.
* Validation of object fields now works properly on the browser side, in addition to server-side validation, resolving UX issues.
* Provisions were added to prevent any possibility of a discrepancy in relationship loading results under high load. It is not clear whether this A2 bug was actually possible in A3.

## 3.32.0 (2022-11-09)

### Adds

* Adds Reset Password feature to the login page. Note that the feature must be enabled and email delivery must be properly configured. See the [documentation](https://v3.docs.apostrophecms.org/reference/modules/login.html) for more details.
* Allow project-level developer to override bundling decisions by configuring the `@apostrophecms/asset` module. Check the [module documentation](https://v3.docs.apostrophecms.org/reference/modules/asset.html#options) for more information.

### Fixes

* Query builders for regular select fields have always accepted null to mean "do not filter on this property." Now this also works for dynamic select fields.
* The i18n UI state management now doesn't allow actions while it's busy.
* Fixed various localization bugs in the text of the "Update" dropdown menu.
* The `singleton: true` option for piece types now automatically implies `showCreate: false`.
* Remove browser console warnings by handling Tiptap Editor's breaking changes and duplicated plugins.
* The editor modal now allocates more space to area fields when possible, resolving common concerns about editing large widgets inside the modal.

## 3.31.0 (2022-10-27)

### Adds

* Adds `placeholder: true` and `initialModal: false` features to improve the user experience of adding widgets to the page. Checkout the [Widget Placeholders documentation](https://v3.docs.apostrophecms.org/guide/areas-and-widgets.html#adding-placeholder-content-to-widgets) for more detail.

### Fixes

* When another user is editing the document, the other user's name is now displayed correctly.

## 3.30.0 (2022-10-12)

### Adds

* New `APOS_LOG_ALL_ROUTES` environment variable. If set, Apostrophe logs information about all middleware functions and routes that are executed on behalf of a particular URL.
* Adds the `addFileGroups` option to the `attachment` module. Additionally it exposes a new method, `addFileGroup(group)`. These allow easier addition of new file groups or extension of the existing groups.

### Fixes

* Vue 3 may now be used in a separate webpack build at project level without causing problems for the admin UI Vue 2 build.
* Fixes `cache` module `clear-cache` CLI task message
* Fixes help message for `express` module `list-routes` CLI task

## 3.29.1 (2022-10-03)

### Fixes

* Hotfix to restore Node 14 support. Of course Node 16 is also supported.


## 3.29.0 (2022-10-03)

### Adds

* Areas now support an `expanded: true` option to display previews for widgets. The Expanded Widget Preview Menu also supports grouping and display columns for each group.
* Add "showQuery" in piece-page-type in order to override the query for the "show" page as "indexQuery" does it for the index page

### Fixes

* Resolved a bug in which users making a password error in the presence of pre-login checks such as a CAPTCHA were unable to try again until they refreshed the page.

## 3.28.1 (2022-09-15)

### Fixes

* `AposInputBoolean` can now be `required` and have the value `false`.
* Schema fields containing boolean filters can now list both `yes` and `no` choices according to available values in the database.
* Fix attachment `getHeight()` and `getWidth()` template helpers by changing the assignment of the `attachment._crop` property.
* Change assignment of `attachment._focalPoint` for consistency.

## 3.28.0 (2022-08-31)

### Fixes

* Fix UI bug when creating a document via a relationship.

### Adds

* Support for uploading `webp` files for display as images. This is supported by all current browsers now that Microsoft has removed IE11. For best results, you should run `npm update` on your project to make sure you are receiving the latest release of `uploadfs` which uses `sharp` for image processing. Thanks to [Isaac Preston](https://github.com/ixc7) for this addition.
* Clicking outside a modal now closes it, the same way the `Escape` key does when pressed.
* `checkboxes` fields now support `min` and `max` properties. Thanks to [Gabe Flores](https://github.com/gabeflores-appstem).

## 3.27.0 (2022-08-18)

### Adds

* Add `/grid` `POST` route in permission module, in addition to the existing `GET` one.
* New utility script to help find excessively heavy npm dependencies of apostrophe core.

### Changes

* Extract permission grid into `AposPermissionGrid` vue component.
* Moved `stylelint` from `dependencies` to `devDependencies`. The benefit may be small because many projects will depend on `stylelint` at project level, but every little bit helps install speed, and it may make a bigger difference if different major versions are in use.

## 3.26.1 (2022-08-06)

### Fixes

Hotfix: always waits for the DOM to be ready before initializing the Apostrophe Admin UI. `setTimeout` alone might not guarantee that every time. This issue has apparently become more frequent in the latest versions of Chrome.
* Modifies the `login` module to return an empty object in the API session cookie response body to avoid potential invalid JSON error if `response.json()` is retrieved.

## 3.26.0 (2022-08-03)

### Adds

* Tasks can now be registered with the `afterModuleReady` flag, which is more useful than `afterModuleInit` because it waits for the module to be more fully initialized, including all "improvements" loaded via npm. The original `afterModuleInit` flag is still supported in case someone was counting on its behavior.
* Add `/grid` `POST` route in permission module, in addition to the existing `GET` one, to improve extensibility.
* `@apostrophecms/express:list-routes` command line task added, to facilitate debugging.

### Changes

* Since Microsoft has ended support for IE11 and support for ES5 builds is responsible for a significant chunk of Apostrophe's installation time, the `es5: true` option no longer produces an IE11 build. For backwards compatibility, developers will receive a warning, but their build will proceed without IE11 support. IE11 ES5 builds can be brought back by installing the optional [@apostrophecms/asset-es5](https://github.com/apostrophecms/asset-es5) module.

### Fixes

* `testModule: true` works in unit tests of external Apostrophe modules again even with modern versions of `mocha`, thanks to [Amin Shazrin](https://github.com/ammein).
* `getObjectManager` is now implemented for `Object` field types, fixing a bug that prevented the use of areas found in `object` schema fields within templates. Thanks to [James R T](https://github.com/jamestiotio).

## 3.25.0 (2022-07-20)

### Adds

* `radio` and `checkboxes` input field types now support a server side `choices` function for supplying their `choices` array dynamically, just like `select` fields do. Future custom field types can opt into this functionality with the field type flag `dynamicChoices: true`.

### Fixes

* `AposSelect` now emits values on `change` event as they were originally given. Their values "just work" so you do not have to think about JSON anymore when you receive it.
* Unpinned tiptap as the tiptap team has made releases that resolve the packaging errors that caused us to pin it in 3.22.1.
* Pinned `vue-loader` to the `15.9.x` minor release series for now. The `15.10.0` release breaks support for using `npm link` to develop the `apostrophe` module itself.
* Minimum version of `sanitize-html` bumped to ensure a potential denial-of-service vector is closed.

## 3.24.0 (2022-07-06)

### Adds

* Handle `private: true` locale option in i18n module, preventing logged out users from accessing the content of a private locale.

### Fixes

* Fix missing title translation in the "Array Editor" component.
* Add `follow: true` flag to `glob` functions (with `**` pattern) to allow registering symlink files and folders for nested modules
* Fix disabled context menu for relationship fields editing ([#3820](https://github.com/apostrophecms/apostrophe/issues/3820))
* In getReq method form the task module, extract the right `role` property from the options object.
* Fix `def:` option in `array` fields, in order to be able to see the default items in the array editor modal

## 3.23.0 (2022-06-22)

### Adds

* Shared Drafts: gives the possibility to share a link which can be used to preview the draft version of page, or a piece `show` page.
* Add `Localize` option to `@apostrophecms/image`. In Edit mode the context bar menu includes a "Localize" option to start cloning this image into other locales.

### Fixes

* Update `sass` to [`1.52.3`+](https://github.com/sass/dart-sass/pull/1713) to prevent the error `RangeError: Invalid value: Not in inclusive range 0..145: -1`. You can now fix that by upgrading with `npm update`. If it does not immediately clear up the issue in development, try `node app @apostrophecms/asset:clear-cache`.
* Fix a potential issue when URLs have a query string, in the `'@apostrophecms/page:notFound'` handler of the `soft-redirect` module.

## 3.22.1 (2022-06-17)

* Hotfix: temporarily pin versions of tiptap modules to work around packaging error that breaks import of the most recent releases. We will unpin as soon as this is fixed upstream. Fixes a bug where `npm update` would fail for A3 projects.

## 3.22.0 (2022-06-08)

### Adds

* Possibility to pass options to webpack extensions from any module.

### Fixes

* Fix a Webpack cache issue leading to modules symlinked in `node_modules` not being rebuilt.
* Fixes login maximum attempts error message that wasn't showing the plural when lockoutMinutes is more than 1.
* Fixes the text color of the current array item's slat label in the array editor modal.
* Fixes the maximum width of an array item's slat label so as to not obscure the Remove button in narrow viewports.
* If an array field's titleField option is set to a select field, use the selected option's label as the slat label rather its value.
* Disable the slat controls of the attachment component while uploading.
* Fixes bug when re-attaching the same file won't trigger an upload.
* AposSlat now fully respects the disabled state.

## 3.21.1 (2022-06-04)

### Fixes

* Work around backwards compatibility break in `sass` module by pinning to `sass` `1.50.x` while we investigate. If you saw the error `RangeError: Invalid value: Not in inclusive range 0..145: -1` you can now fix that by upgrading with `npm update`. If it does not immediately clear up the issue in development, try `node app @apostrophecms/asset:clear-cache`.

## 3.21.0 (2022-05-25)

### Adds

* Trigger only the relevant build when in a watch mode (development). The build paths should not contain comma (`,`).
* Adds an `unpublish` method, available for any doc-type.
An _Unpublish_ option has also been added to the context menu of the modal when editing a piece or a page.
* Allows developers to group fields in relationships the same way it's done for normal schemas.

### Fixes

* Vue files not being parsed when running eslint through command line, fixes all lint errors in vue files.
* Fix a bug where some Apostrophe modules symlinked in `node_modules` are not being watched.
* Recover after webpack build error in watch mode (development only).
* Fixes an edge case when failing (throw) task invoked via `task.invoke` will result in `apos.isTask()` to always return true due to `apos.argv` not reverted properly.

## 3.20.1 (2022-05-17)

### Fixes

* Minor corrections to French translation.

## 3.20.0

### Adds

* Adds French translation of the admin UI (use the `fr` locale).

## 3.19.0

### Adds

* New schema field type `dateAndTime` added. This schema field type saves in ISO8601 format, as UTC (Universal Coordinated Time), but is edited in a user-friendly way in the user's current time zone and locale.
* Webpack disk cache for better build performance in development and, if appropriately configured, production as well.
* In development, Webpack rebuilds the front end without the need to restart the Node.js process, yielding an additional speedup. To get this speedup for existing projects, see the `nodemonConfig` section of the latest `package.json` in [a3-boilerplate](https://github.com/apostrophecms/a3-boilerplate) for the new "ignore" rules you'll need to prevent nodemon from stopping the process and restarting.
* Added the new command line task `apostrophecms/asset:clear-cache` for clearing the webpack disk cache. This should be necessary only in rare cases where the configuration has changed in ways Apostrophe can't automatically detect.
* A separate `publishedLabel` field can be set for any schema field of a page or piece. If present it is displayed instead of `label` if the document has already been published.

### 3.18.1

### Fixes

* The admin UI now rebuilds properly in a development environment when new npm modules are installed in a multisite project (`apos.rootDir` differs from `apos.npmRootDir`).

## 3.18.0 (2022-05-03)

### Adds

* Images may now be cropped to suit a particular placement after selecting them. SVG files may not be cropped as it is not possible in the general case.
* Editors may also select a "focal point" for the image after selecting it. This ensures that this particular point remains visible even if CSS would otherwise crop it, which is a common issue in responsive design. See the `@apostrophecms/image` widget for a sample implementation of the necessary styles.
* Adds the `aspectRatio` option for image widgets. When set to `[ w, h ]` (a ratio of width to height), images are automatically cropped to this aspect ratio when chosen for that particular widget. If the user does not crop manually, then cropping happens automatically.
* Adds the `minSize` option for image widgets. This ensures that the images chosen are at least the given size `[ width, height ]`, and also ensures the user cannot choose something smaller than that when cropping.
* Implements OpenTelemetry instrumentation.
* Developers may now specify an alternate Vue component to be used for editing the subfields of relationships, either at the field level or as a default for all relationships with a particular piece type.
* The widget type base module now always passes on the `components` option as browser data, so that individual widget type modules that support contextual editing can be implemented more conveniently.
* In-context widget editor components now receive a `focused` prop which is helpful in deciding when to display additional UI.
* Adds new configuration option - `beforeExit` async handler.
* Handlers listening for the `apostrophe:run` event are now able to send an exit code to the Apostrophe bootstrap routine.
* Support for Node.js 17 and 18. MongoDB connections to `localhost` will now successfully find a typical dev MongoDB server bound only to `127.0.0.1`, Apostrophe can generate valid ipv6 URLs pointing back to itself, and `webpack` and `vue-loader` have been updated to address incompatibilities.
* Adds support for custom context menus provided by any module (see `apos.doc.addContextOperation()`).
* The `AposSchema` component now supports an optional `generation` prop which may be used to force a refresh when the value of the object changes externally. This is a compromise to avoid the performance hit of checking numerous subfields for possible changes every time the `value` prop changes in response to an `input` event.
* Adds new event `@apostrophecms/doc:afterAllModesDeleted` fired after all modes of a given document are purged.

### Fixes

* Documentation of obsolete options has been removed.
* Dead code relating to activating in-context widget editors have been removed. They are always active and have been for some time. In the future they might be swapped in on scroll, but there will never be a need to swap them in "on click."
* The `self.email` method of modules now correctly accepts a default `from` address configured for a specific module via the `from` subproperty of the `email` option to that module. Thanks to `chmdebeer` for pointing out the issue and the fix.
* Fixes `_urls` not added on attachment fields when pieces API index is requested (#3643)
* Fixes float field UI bug that transforms the value to integer when there is no field error and the first number after the decimal is `0`.
* The `nestedModuleSubdirs` feature no longer throws an error and interrupts startup if a project contains both `@apostrophecms/asset` and `asset`, which should be considered separate module names.

## 3.17.0 (2022-03-31)

### Adds

* Full support for the [`object` field type](https://v3.docs.apostrophecms.org/reference/field-types/object.html), which works just like `array` but stores just one sub-object as a property, rather than an array of objects.
* To help find documents that reference related ones via `relationship` fields, implement backlinks of related documents by adding a `relatedReverseIds` field to them and keeping it up to date. There is no UI based on this feature yet but it will permit various useful features in the near future.
* Adds possibility for modules to [extend the webpack configuration](https://v3.docs.apostrophecms.org/guide/webpack.html).
* Adds possibility for modules to [add extra frontend bundles for scss and js](https://v3.docs.apostrophecms.org/guide/webpack.html). This is useful when the `ui/src` build would otherwise be very large due to code used on rarely accessed pages.
* Loads the right bundles on the right pages depending on the page template and the loaded widgets. Logged-in users have all the bundles on every page, because they might introduce widgets at any time.
* Fixes deprecation warnings displayed after running `npm install`, for dependencies that are directly included by this package.
* Implement custom ETags emission when `etags` cache option is enabled. [See the documentation for more information](https://v3.docs.apostrophecms.org/guide/caching.html).
It allows caching of pages and pieces, using a cache invalidation mechanism that takes into account related (and reverse related) document updates, thanks to backlinks mentioned above.
Note that for now, only single pages and pieces benefit from the ETags caching system (pages' and pieces' `getOne` REST API route, and regular served pages).
The cache of an index page corresponding to the type of a piece that was just saved will automatically be invalidated. However, please consider that it won't be effective when a related piece is saved, therefore the cache will automatically be invalidated _after_ the cache lifetime set in `maxAge` cache option.

### Fixes

* Apostrophe's webpack build now works properly when developing code that imports module-specific npm dependencies from `ui/src` or `ui/apos` when using `npm link` to develop the module in question.
* The `es5: true` option to `@apostrophecms/asset` works again.

## 3.16.1 (2022-03-21)

### Fixes

* Fixes a bug in the new `Cache-Control` support introduced by 3.16.0 in which we get the logged-out homepage right after logging in. This issue only came into play if the new caching options were enabled.

## 3.16.0 (2022-03-18)

### Adds

* Offers a simple way to set a Cache-Control max-age for Apostrophe page and GET REST API responses for pieces and pages. [See the documentation for more information](https://v3.docs.apostrophecms.org/guide/caching.html).
* API keys and bearer tokens "win" over session cookies when both are present. Since API keys and bearer tokens are explicitly added to the request at hand, it never makes sense to ignore them in favor of a cookie, which is implicit. This also simplifies automated testing.
* `data-apos-test=""` selectors for certain elements frequently selected in QA tests, such as `data-apos-test="adminBar"`.
* Offer a simple way to set a Cache-Control max-age for Apostrophe page and GET REST API responses for pieces and pages.
* To speed up functional tests, an `insecurePasswords` option has been added to the login module. This option is deliberately named to discourage use for any purpose other than functional tests in which repeated password hashing would unduly limit performance. Normally password hashing is intentionally difficult to slow down brute force attacks, especially if a database is compromised.

### Fixes

* `POST`ing a new child page with `_targetId: '_home'` now works properly in combination with `_position: 'lastChild'`.

## 3.15.0 (2022-03-02)

### Adds

* Adds throttle system based on username (even when not existing), on initial login route. Also added for each late login requirement, e.g. for 2FA attempts.

## 3.14.2 (2022-02-27)

* Hotfix: fixed a bug introduced by 3.14.1 in which non-parked pages could throw an error during the migration to fix replication issues.

## 3.14.1 (2022-02-25)

* Hotfix: fixed a bug in which replication across locales did not work properly for parked pages configured via the `_children` feature. A one-time migration is included to reconnect improperly replicated versions of the same parked pages. This runs automatically, no manual action is required. Thanks to [justyna1](https://github.com/justyna13) for identifying the issue.

## 3.14.0 (2022-02-22)

### Adds

* To reduce complications for those implementing caching strategies, the CSRF protection cookie now contains a simple constant string, and is not recorded in `req.session`. This is acceptable because the real purpose of the CSRF check is simply to verify that the browser has sent the cookie at all, which it will not allow a cross-origin script to do.
* As a result of the above, a session cookie is not generated and sent at all unless `req.session` is actually used or a user logs in. Again, this reduces complications for those implementing caching strategies.
* When logging out, the session cookie is now cleared in the browser. Formerly the session was destroyed on the server side only, which was sufficient for security purposes but could create caching issues.
* Uses `express-cache-on-demand` lib to make similar and concurrent requests on pieces and pages faster.
* Frontend build errors now stop app startup in development, and SCSS and JS/Vue build warnings are visible on the terminal console for the first time.

### Fixes

* Fixed a bug when editing a page more than once if the page has a relationship to itself, whether directly or indirectly. Widget ids were unnecessarily regenerated in this situation, causing in-context edits after the first to fail to save.
* Pages no longer emit double `beforeUpdate` and `beforeSave` events.
* When the home page extends `@apostrophecms/piece-page-type`, the "show page" URLs for individual pieces should not contain two slashes before the piece slug. Thanks to [Martí Bravo](https://github.com/martibravo) for the fix.
* Fixes transitions between login page and `afterPasswordVerified` login steps.
* Frontend build errors now stop the `@apostrophecms/asset:build` task properly in production.
* `start` replaced with `flex-start` to address SCSS warnings.
* Dead code removal, as a result of following up on JS/Vue build warnings.

## 3.13.0 - 2022-02-04

### Adds

* Additional requirements and related UI may be imposed on native ApostropheCMS logins using the new `requirements` feature, which can be extended in modules that `improve` the `@apostrophecms/login` module. These requirements are not imposed for single sign-on logins via `@apostrophecms/passport-bridge`. See the documentation for more information.
* Adds latest Slovak translation strings to SK.json in `i18n/` folder. Thanks to [Michael Huna](https://github.com/Miselrkba) for the contribution.
* Verifies `afterPasswordVerified` requirements one by one when emitting done event, allows to manage errors ans success before to go to the next requirement. Stores and validate each requirement in the token. Checks the new `askForConfirmation` requirement option to go to the next step when emitting done event or waiting for the confirm event (in order to manage success messages). Removes support for `afterSubmit` for now.

### Fixes

* Decodes the testReq `param` property in `serveNotFound`. This fixes a problem where page titles using diacritics triggered false 404 errors.
* Registers the default namespace in the Vue instance of i18n, fixing a lack of support for un-namespaced l10n keys in the UI.

## 3.12.0 - 2022-01-21

### Adds

* It is now best practice to deliver namespaced i18n strings as JSON files in module-level subdirectories of `i18n/` named to match the namespace, e.g. `i18n/ourTeam` if the namespace is `ourTeam`. This allows base class modules to deliver phrases to any namespace without conflicting with those introduced at project level. The `i18n` option is now deprecated in favor of the new `i18n` module format section, which is only needed if `browser: true` must be specified for a namespace.
* Brought back the `nestedModuleSubdirs` feature from A2, which allows modules to be nested in subdirectories if `nestedModuleSubdirs: true` is set in `app.js`. As in A2, module configuration (including activation) can also be grouped in a `modules.js` file in such subdirectories.

### Fixes

* Fixes minor inline documentation comments.
* UI strings that are not registered localization keys will now display properly when they contain a colon (`:`). These were previously interpreted as i18next namespace/key pairs and the "namespace" portion was left out.
* Fixes a bug where changing the page type immediately after clicking "New Page" would produce a console error. In general, areas and checkboxes now correctly handle their value being changed to `null` by the parent schema after initial startup of the `AposInputArea` or `AposInputCheckboxes` component.
* It is now best practice to deliver namespaced i18n strings as JSON files in module-level subdirectories of `i18n/` named to match the namespace, e.g. `i18n/ourTeam` if the namespace is `ourTeam`. This allows base class modules to deliver phrases to any namespace without conflicting with those introduced at project level. The `i18n` option is now deprecated in favor of the new `i18n` module format section, which is only needed if `browser: true` must be specified for a namespace.
* Removes the `@apostrophecms/util` module template helper `indexBy`, which was using a lodash method not included in lodash v4.
* Removes an unimplemented `csrfExceptions` module section cascade. Use the `csrfExceptions` *option* of any module to set an array of URLs excluded from CSRF protection. More information is forthcoming in the documentation.
* Fix `[Object Object]` in the console when warning `A permission.can() call was made with a type that has no manager` is printed.

### Changes

* Temporarily removes `npm audit` from our automated tests because of a sub-dependency of vue-loader that doesn't actually cause a security vulnerability for apostrophe.

## 3.11.0 - 2022-01-06

### Adds

* Apostrophe now extends Passport's `req.login` to emit an `afterSessionLogin` event from the `@apostrophecms:login` module, with `req` as an argument. Note that this does not occur at all for login API calls that return a bearer token rather than establishing an Express session.

### Fixes

* Apostrophe's extension of `req.login` now accounts for the `req.logIn` alias and the skippable `options` parameter, which is relied upon in some `passport` strategies.
* Apostrophe now warns if a nonexistent widget type is configured for an area field, with special attention to when `-widget` has been erroneously included in the name. For backwards compatibility this is a startup warning rather than a fatal error, as sites generally did operate successfully otherwise with this type of bug present.

### Changes

* Unpins `vue-click-outside-element` the packaging of which has been fixed upstream.
* Adds deprecation note to `__testDefaults` option. It is not in use, but removing would be a minor BC break we don't need to make.
* Allows test modules to use a custom port as an option on the `@apostrophecms/express` module.
* Removes the code base pull request template to instead inherit the organization-level template.
* Adds `npm audit` back to the test scripts.

## 3.10.0 - 2021-12-22

### Fixes

* `slug` type fields can now have an empty string or `null` as their `def` value without the string `'none'` populating automatically.
* The `underline` feature works properly in tiptap toolbar configuration.
* Required checkbox fields now properly prevent editor submission when empty.
* Pins `vue-click-outside-element` to a version that does not attempt to use `eval` in its distribution build, which is incompatible with a strict Content Security Policy.

### Adds

* Adds a `last` option to fields. Setting `last: true` on a field puts that field at the end of the field's widget order. If more than one field has that option active the true last item will depend on general field registration order. If the field is ordered with the `fields.order` array or field group ordering, those specified orders will take precedence.

### Changes

* Adds deprecation notes to the widget class methods `getWidgetWrapperClasses` and `getWidgetClasses` from A2.
* Adds a deprecation note to the `reorganize` query builder for the next major version.
* Uses the runtime build of Vue. This has major performance and bundle size benefits, however it does require changes to Apostrophe admin UI apps that use a `template` property (components should require no changes, just apps require an update). These apps must now use a `render` function instead. Since custom admin UI apps are not yet a documented feature we do not regard this as a bc break.
* Compatible with the `@apostrophecms/security-headers` module, which supports a strict `Content-Security-Policy`.
* Adds a deprecation note to the `addLateCriteria` query builder.
* Updates the `toCount` doc type query method to use Math.ceil rather than Math.floor plus an additional step.

## 3.9.0 - 2021-12-08

### Adds

* Developers can now override any Vue component of the ApostropheCMS admin UI by providing a component of the same name in the `ui/apos/components` folder of their own module. This is not always the best approach, see the documentation for details.
* When running a job, we now trigger the notification before to run the job, this way the progress notification ID is available from the job and the notification can be dismissed if needed.
* Adds `maxUi`, `maxLabel`, `minUi`, and `minLabel` localization strings for array input and other UI.

### Fixes

* Fully removes references to the A2 `self.partial` module method. It appeared only once outside of comments, but was not actually used by the UI. The `self.render` method should be used for simple template rendering.
* Fixes string interpolation for the confirmation modal when publishing a page that has an unpublished parent page.
* No more "cannot set headers after they are sent to the client" and "req.res.redirect not defined" messages when handling URLs with extra trailing slashes.
* The `apos.util.runPlayers` method is not called until all of the widgets in a particular tree of areas and sub-areas have been added to the DOM. This means a parent area widget player will see the expected markup for any sub-widgets when the "Edit" button is clicked.
* Properly activates the `apostropheI18nDebugPlugin` i18next debugging plugin when using the `APOS_SHOW_I18N` environment variable. The full set of l10n emoji indicators previously available for the UI is now available for template and server-side strings.
* Actually registers piece types for site search unless the `searchable` option is `false`.
* Fixes the methods required for the search `index` task.

### Changes

* Adds localization keys for the password field component's min and max error messages.

## 3.8.1 - 2021-11-23

### Fixes

* The search field of the pieces manager modal works properly. Thanks to [Miro Yovchev](https://github.com/myovchev) for pointing out the issue and providing a solution.
* Fixes a bug in `AposRichTextWidgetEditor.vue` when a rich text widget was specifically configured with an empty array as the `styles` option. In that case a new empty rich text widget will initiate with an empty paragraph tag.
* The`fieldsPresent` method that is used with the `presentFieldsOnly` option in doc-type was broken, looking for properties in strings and wasn't returning anything.

## 3.8.0 - 2021-11-15

### Adds

* Checkboxes for pieces are back, a main checkbox allows to select all page items. When all pieces on a page are checked, a banner where the user can select all pieces appears. A launder for mongo projections has been added.
* Registered `batchOperations` on a piece-type will now become buttons in the manager batch operations "more menu" (styled as a kebab icon). Batch operations should include a label, `messages` object, and `modalOptions` for the confirmation modal.
* `batchOperations` can be grouped into a single button with a menu using the `group` cascade subproperty.
* `batchOperations` can be conditional with an `if` conditional object. This allows developers to pass a single value or an array of values.
* Piece types can have `utilityOperations` configured as a top-level cascade property. These operations are made available in the piece manager as new buttons.
* Notifications may now include an `event` property, which the AposNotification component will emit on mount. The `event` property should be set to an object with `name` (the event name) and optionally `data` (data included with the event emission).
* Adds support for using the attachments query builder in REST API calls via the query string.
* Adds contextual menu for pieces, any module extending the piece-type one can add actions in this contextual menu.
* When clicking on a batch operation, it opens a confirmation modal using modal options from the batch operation, it also works for operations in grouped ones. operations name property has been renamed in action to work with AposContextMenu component.
* Beginning with this release, a module-specific static asset in your project such as `modules/mymodulename/public/images/bg.png` can always be referenced in your `.scss` and `.css` files as `/modules/mymodulename/images/bg.png`, even if assets are actually being deployed to S3, CDNs, etc. Note that `public` and `ui/public` module subdirectories have separate functions. See the documentation for more information.
* Adds AposFile.vue component to abstract file dropzone UI, uses it in AposInputAttachment, and uses it in the confirmation modal for pieces import.
* Optionally add `dimensionAttrs` option to image widget, which sets width & height attributes to optimize for Cumulative Layout Shift. Thank you to [Qiao Lin](https://github.com/qclin) for the contribution.

### Fixes

* The `apos.util.attachmentUrl` method now works correctly. To facilitate that, `apos.uploadsUrl` is now populated browser-side at all times as the frontend logic originally expected. For backwards compatibility `apos.attachment.uploadsUrl` is still populated when logged in.
* Widget players are now prevented from being played twice by the implementing vue component.

### Changes
* Removes Apostrophe 2 documentation and UI configuration from the `@apostrophecms/job` module. These options were not yet in use for A3.
* Renames methods and removes unsupported routes in the `@apostrophecms/job` module that were not yet in use. This was not done lightly, but specifically because of the minimal likelihood that they were in use in project code given the lack of UI support.
  * The deprecated `cancel` route was removed and will likely be replaced at a later date.
  * `run` was renamed `runBatch` as its purpose is specifically to run processes on a "batch selected" array of pieces or pages.
  * `runNonBatch` was renamed to `run` as it is the more generic job-running method. It is likely that `runBatch` will eventually be refactored to use this method.
  * The `good` and `bad` methods are renamed `success` and `failure`, respectively. The expected methods used in the `run` method were similarly renamed. They still increment job document properties called `good` and `bad`.
* Comments out the unused `batchSimpleRoute` methods in the page and piece-type modules to avoid usage before they are fully implemented.
* Optionally add `dimensionAttrs` option to image widget, which sets width & height attributes to optimize for Cumulative Layout Shift.
* Temporarily removes `npm audit` from our automated tests because of a sub-dependency of uploadfs that doesn't actually cause a security vulnerability for apostrophe.

## 3.7.0 - 2021-10-28

### Adds

* Schema select field choices can now be populated by a server side function, like an API call. Set the `choices` property to a method name of the calling module. That function should take a single argument of `req`, and return an array of objects with `label` and `value` properties. The function can be async and will be awaited.
* Apostrophe now has built-in support for the Node.js cluster module. If the `APOS_CLUSTER_PROCESSES` environment variable is set to a number, that number of child processes are forked, sharing the same listening port. If the variable is set to `0`, one process is forked for each CPU core, with a minimum of `2` to provide availability during restarts. If the variable is set to a negative number, that number is added to the number of CPU cores, e.g. `-1` is a good way to reserve one core for MongoDB if it is running on the same server. This is for production use only (`NODE_ENV=production`). If a child process fails it is restarted automatically.

### Fixes

* Prevents double-escaping interpolated localization strings in the UI.
* Rich text editor style labels are now run through a localization method to get the translated strings from their l10n keys.
* Fixes README Node version requirement (Node 12+).
* The text alignment buttons now work immediately in a new rich text widget. Previously they worked only after manually setting a style or refreshing the page. Thanks to Michelin for their support of this fix.
* Users can now activate the built-in date and time editing popups of modern browsers when using the `date` and `time` schema field types.
* Developers can now `require` their project `app.js` file in the Node.js REPL for debugging and inspection. Thanks to [Matthew Francis Brunetti](https://github.com/zenflow).
* If a static text phrase is unavailable in both the current locale and the default locale, Apostrophe will always fall back to the `en` locale as a last resort, which ensures the admin UI works if it has not been translated.
* Developers can now `require` their project `app.js` in the Node.js REPL for debugging and inspection
* Ensure array field items have valid _id prop before storing. Thanks to Thanks to [Matthew Francis Brunetti](https://github.com/zenflow).

### Changes

* In 3.x, `relationship` fields have an optional `builders` property, which replaces `filters` from 2.x, and within that an optional `project` property, which replaces `projection` from 2.x (to match MongoDB's `cursor.project`). Prior to this release leaving the old syntax in place could lead to severe performance problems due to a lack of projections. Starting with this release the 2.x syntax results in an error at startup to help the developer correct their code.
* The `className` option from the widget options in a rich text area field is now also applied to the rich text editor itself, for a consistently WYSIWYG appearance when editing and when viewing. Thanks to [Max Mulatz](https://github.com/klappradla) for this contribution.
* Adds deprecation notes to doc module `afterLoad` events, which are deprecated.
* Removes unused `afterLogin` method in the login module.

## 3.6.0 - 2021-10-13

### Adds

* The `context-editing` apostrophe admin UI bus event can now take a boolean parameter, explicitly indicating whether the user is actively typing or performing a similar active manipulation of controls right now. If a boolean parameter is not passed, the existing 1100-millisecond debounced timeout is used.
* Adds 'no-search' modifier to relationship fields as a UI simplification option.
* Fields can now have their own `modifiers` array. This is combined with the schema modifiers, allowing for finer grained control of field rendering.
* Adds a Slovak localization file. Activate the `sk` locale to use this. Many thanks to [Michael Huna](https://github.com/Miselrkba) for the contribution.
* Adds a Spanish localization file. Activate the `es` locale to use this. Many thanks to [Eugenio Gonzalez](https://github.com/egonzalezg9) for the contribution.
* Adds a Brazilian Portuguese localization file. Activate the `pt-BR` locale to use this. Many thanks to [Pietro Rutzen](https://github.com/pietro-rutzen) for the contribution.

### Fixes

* Fixed missing translation for "New Piece" option on the "more" menu of the piece manager, seen when using it as a chooser.
* Piece types with relationships to multiple other piece types may now be configured in any order, relative to the other piece types. This sometimes appeared to be a bug in reverse relationships.
* Code at the project level now overrides code found in modules that use `improve` for the same module name. For example, options set by the `@apostrophecms/seo-global` improvement that ships with `@apostrophecms/seo` can now be overridden at project level by `/modules/@apostrophecms/global/index.js` in the way one would expect.
* Array input component edit button label is now propertly localized.
* A memory leak on each request has been fixed, and performance improved, by avoiding the use of new Nunjucks environments for each request. Thanks to Miro Yovchev for pointing out the leak.
* Fragments now have access to `__t()`, `getOptions` and other features passed to regular templates.
* Fixes field group cascade merging, using the original group label if none is given in the new field group configuration.
* If a field is conditional (using an `if` option), is required, but the condition has not been met, it no longer throws a validation error.
* Passing `busy: true` to `apos.http.post` and related methods no longer produces an error if invoked when logged out, however note that there will likely never be a UI for this when logged out, so indicate busy state in your own way.
* Bugs in document modification detection have been fixed. These bugs caused edge cases where modifications were not detected and the "Update" button did not appear, and could cause false positives as well.

### Changes

* No longer logs a warning about no users if `testModule` is true on the app.

## 3.5.0 - 2021-09-23

* Pinned dependency on `vue-material-design-icons` to fix `apos-build.js` build error in production.
* The file size of uploaded media is visible again when selected in the editor, and media information such as upload date, dimensions and file size is now properly localized.
* Fixes moog error messages to reflect the recommended pattern of customization functions only taking `self` as an argument.
* Rich Text widgets now instantiate with a valid element from the `styles` option rather than always starting with an unclassed `<p>` tag.
* Since version 3.2.0, apostrophe modules to be loaded via npm must appear as explicit npm dependencies of the project. This is a necessary security and stability improvement, but it was slightly too strict. Starting with this release, if the project has no `package.json` in its root directory, the `package.json` in the closest ancestor directory is consulted.
* Fixes a bug where having no project modules directory would throw an error. This is primarily a concern for module unit tests where there are no additional modules involved.
* `css-loader` now ignores `url()` in css files inside `assets` so that paths are left intact, i.e. `url(/images/file.svg)` will now find a static file at `/public/images/file.svg` (static assets in `/public` are served by `express.static`). Thanks to Matic Tersek.
* Restored support for clicking on a "foreign" area, i.e. an area displayed on the page whose content comes from a piece, in order to edit it in an appropriate way.
* Apostrophe module aliases and the data attached to them are now visible immediately to `ui/src/index.js` JavaScript code, i.e. you can write `apos.alias` where `alias` matches the `alias` option configured for that module. Previously one had to write `apos.modules['module-name']` or wait until next tick. However, note that most modules do not push any data to the browser when a user is not logged in. You can do so in a custom module by calling `self.enableBrowserData('public')` from `init` and implementing or extending the `getBrowserData(req)` method (note that page, piece and widget types already have one, so it is important to extend in those cases).
* `options.testModule` works properly when implementing unit tests for an npm module that is namespaced.

### Changes

* Cascade grouping (e.g., grouping fields) will now concatenate a group's field name array with the field name array of an existing group of the same name. Put simply, if a new piece module adds their custom fields to a `basics` group, that field will be added to the default `basics` group fields. Previously the new group would have replaced the old, leaving inherited fields in the "Ungrouped" section.
* AposButton's `block` modifier now less login-specific

### Adds

* Rich Text widget's styles support a `def` property for specifying the default style the editor should instantiate with.
* A more helpful error message if a field of type `area` is missing its `options` property.

## 3.4.1 - 2021-09-13

No changes. Publishing to correctly mark the latest 3.x release as "latest" in npm.

## 3.4.0 - 2021-09-13

### Security

* Changing a user's password or marking their account as disabled now immediately terminates any active sessions or bearer tokens for that user. Thanks to Daniel Elkabes for pointing out the issue. To ensure all sessions have the necessary data for this, all users logged in via sessions at the time of this upgrade will need to log in again.
* Users with permission to upload SVG files were previously able to do so even if they contained XSS attacks. In Apostrophe 3.x, the general public so far never has access to upload SVG files, so the risk is minor but could be used to phish access from an admin user by encouraging them to upload a specially crafted SVG file. While Apostrophe typically displays SVG files using the `img` tag, which ignores XSS vectors, an XSS attack might still be possible if the image were opened directly via the Apostrophe media library's convenience link for doing so. All SVG uploads are now sanitized via DOMPurify to remove XSS attack vectors. In addition, all existing SVG attachments not already validated are passed through DOMPurify during a one-time migration.

### Fixes

* The `apos.attachment.each` method, intended for migrations, now respects its `criteria` argument. This was necessary to the above security fix.
* Removes a lodash wrapper around `@apostrophecms/express` `bodyParser.json` options that prevented adding custom options to the body parser.
* Uses `req.clone` consistently when creating a new `req` object with a different mode or locale for localization purposes, etc.
* Fixes bug in the "select all" relationship chooser UI where it selected unpublished items.
* Fixes bug in "next" and "previous" query builders.
* Cutting and pasting widgets now works between locales that do not share a hostname, provided that you switch locales after cutting (it does not work between tabs that are already open on separate hostnames).
* The `req.session` object now exists in task `req` objects, for better compatibility. It has no actual persistence.
* Unlocalized piece types, such as users, may now be selected as part of a relationship when browsing.
* Unpublished localized piece types may not be selected via the autocomplete feature of the relationship input field, which formerly ignored this requirement, although the browse button enforced it.
* The server-side JavaScript and REST APIs to delete pieces now work properly for pieces that are not subject to either localization or draft/published workflow at all the (`localize: false` option). UI for this is under discussion, this is just a bug fix for the back end feature which already existed.
* Starting in version 3.3.1, a newly added image widget did not display its image until the page was refreshed. This has been fixed.
* A bug that prevented Undo operations from working properly and resulted in duplicate widget _id properties has been fixed.
* A bug that caused problems for Undo operations in nested widgets, i.e. layout or multicolumn widgets, has been fixed.
* Duplicate widget _id properties within the same document are now prevented on the server side at save time.
* Existing duplicate widget _id properties are corrected by a one-time migration.

### Adds

* Adds a linter to warn in dev mode when a module name include a period.
* Lints module names for `apostrophe-` prefixes even if they don't have a module directory (e.g., only in `app.js`).
* Starts all `warnDev` messages with a line break and warning symbol (⚠️) to stand out in the console.
* `apos.util.onReady` aliases `apos.util.onReadyAndRefresh` for brevity. The `apos.util.onReadyAndRefresh` method name will be deprecated in the next major version.
* Adds a developer setting that applies a margin between parent and child areas, allowing developers to change the default spacing in nested areas.

### Changes

* Removes the temporary `trace` method from the `@apostrophecms/db` module.
* Beginning with this release, the `apostrophe:modulesReady` event has been renamed `apostrophe:modulesRegistered`, and the `apostrophe:afterInit` event has been renamed `apostrophe:ready`. This better reflects their actual roles. The old event names are accepted for backwards compatibility. See the documentation for more information.
* Only autofocuses rich text editors when they are empty.
* Nested areas now have a vertical margin applied when editing, allowing easier access to the parent area's controls.

## 3.3.1 - 2021-09-01

### Fixes

* In some situations it was possible for a relationship with just one selected document to list that document several times in the returned result, resulting in very large responses.
* Permissions roles UI localized correctly.
* Do not crash on startup if users have a relationship to another type. This was caused by the code that checks whether any users exist to present a warning to developers. That code was running too early for relationships to work due to event timing issues.

## 3.3.0 - 2021-08-30

### Fixes

* Addresses the page jump when using the in-context undo/redo feature. The page will immediately return users to their origin scroll position after the content refreshes.
* Resolves slug-related bug when switching between images in the archived view of the media manager. The slug field was not taking into account the double slug prefix case.
* Fixes migration task crash when parking new page. Thanks to [Miro Yovchev](https://www.corllete.com/) for this fix.
* Fixes incorrect month name in `AposCellDate`, which can be optionally used in manage views of pieces. Thanks to [Miro Yovchev](https://www.corllete.com/) for this fix.

### Adds

* This version achieves localization (l10n) through a rich set of internationalization (i18n) features. For more information, [see the documentation](https://v3.docs.apostrophecms.org/).
* There is support for both static string localization and dynamic content localization.
* The home page, other parked pages, and the global document are automatically replicated to all configured locales at startup. Parked properties are refreshed if needed. Other pages and pieces are replicated if and when an editor chooses to do so.
* An API route has been added for voluntary replication, i.e. when deciding a document should exist in a second locale, or desiring to overwrite the current draft contents in locale `B` with the draft contents of locale `A`.
* Locales can specify `prefix` and `hostname` options, which are automatically recognized by middleware that removes the prefix dynamically where appropriate and sets `req.locale`. In 3.x this works more like the global site `prefix` option. This is a departure from 2.x which stored the prefix directly in the slug, creating maintenance issues.
* Locales are stateless: they are never recorded in the session. This eliminates many avenues for bugs and bad SEO. However, this also means the developer must fully distinguish them from the beginning via either `prefix` or `hostname`. A helpful error message is displayed if this is not the case.
* Switching locales preserves the user's editing session even if on separate hostnames. To enable this, if any locales have hostnames, all configured locales must have hostnames and/or baseUrl must be set for those that don't.
* An API route has been added to discover the locales in which a document exists. This provides basic information only for performance (it does not report `title` or `_url`).
* Editors can "localize" documents, copying draft content from one locale to another to create a corresponding document in a different locale. For convenience related documents, such as images and other pieces directly referenced by the document's structure, can be localized at the same time. Developers can opt out of this mechanism for a piece type entirely, check the box by default for that type, or leave it as an "opt-in" choice.
* The `@apostrophecms/i18n` module now uses `i18next` to implement static localization. All phrases in the Vue-based admin UI are passed through `i18next` via `this.$t`, and `i18next` is also available via `req.t()` in routes and `__t()` in templates. Apostrophe's own admin UI phrases are in the `apostrophe` namespace for a clean separation. An array of locale codes, such as `en` or `fr` or `en-au`, can be specified using the `locales` option to the `@apostrophecms/i18n` module. The first locale is the default, unless the `defaultLocale` option is set. If no locales are set, the locale defaults to `en`. The `i18next-http-middleware` locale guesser is installed and will select an available locale if possible, otherwise it will fall back to the default.
* In the admin UI, `v-tooltip` has been extended as `v-apos-tooltip`, which passes phrases through `i18next`.
* Developers can link to alternate locales by iterating over `data.localizations` in any page template. Each element always has `locale`, `label` and `homePageUrl` properties. Each element also has an `available` property (if true, the current context document is available in that locale), `title` and a small number of other document properties are populated, and `_url` redirects to the context document in that locale. The current locale is marked with `current: true`.
* To facilitate adding interpolated values to phrases that are passed as a single value through many layers of code, the `this.$t` helper provided in Vue also accepts an object argument with a `key` property. Additional properties may be used for interpolation.
* `i18next` localization JSON files can be added to the `i18n` subdirectory of *any* module, as long as its `i18n` option is set. The `i18n` object may specify `ns` to give an `i18next` namespace, otherwise phrases are in the default namespace, used when no namespace is specified with a `:` in an `i18next` call. The default namespace is yours for use at project level. Multiple modules may contribute to the same namespace.
* If `APOS_DEBUG_I18N=1` is set in the environment, the `i18next` debug flag is activated. For server-side translations, i.e. `req.t()` and `__t()`, debugging output will appear on the server console. For browser-side translations in the Vue admin UI, debugging output will appear in the browser console.
* If `APOS_SHOW_I18N=1` is set in the environment, all phrases passed through `i18next` are visually marked, to make it easier to find those that didn't go through `i18next`. This does not mean translations actually exist in the JSON files. For that, review the output of `APOS_DEBUG_I18N=1`.
* There is a locale switcher for editors.
* There is a backend route to accept a new locale on switch.
* A `req.clone(properties)` method is now available. This creates a clone of the `req` object, optionally passing in an object of properties to be set. The use of `req.clone` ensures the new object supports `req.get` and other methods of a true `req` object. This technique is mainly used to obtain a new request object with the same privileges but a different mode or locale, i.e. `mode: 'published'`.
* Fallback wrappers are provided for the `req.__()`, `res.__()` and `__()` localization helpers, which were never official or documented in 3.x but may be in use in projects ported from 2.x. These wrappers do not localize but do output the input they are given along with a developer warning. You should migrate them to use `req.t()` (in server-side javascript) or `__t()` (Nunjucks templates).

### Changes

* Bolsters the CSS that backs Apostrophe UI's typography to help prevent unintended style leaks at project-level code.
* Removes the 2.x series changelog entries. They can be found in the 2.0 branch in Github.

## 3.2.0 - 2021-08-13

### Fixes

* `req.hostname` now works as expected when `trustProxy: true` is passed to the `@apostrophecms/express` module.
* Apostrophe loads modules from npm if they exist there and are configured in the `modules` section of `app.js`. This was always intended only as a way to load direct, intentional dependencies of your project. However, since npm "flattens" the dependency tree, dependencies of dependencies that happen to have the same name as a project-level Apostrophe module could be loaded by default, crashing the site or causing unexpected behavior. So beginning with this release, Apostrophe scans `package.json` to verify an npm module is actually a dependency of the project itself before attempting to load it as an Apostrophe module.
* Fixes the reference to sanitize-html defaults in the rich text widget.
* Fixes the `toolbarToAllowedStyles` method in the rich text widget, which was not returning any configuration.
* Fixes the broken text alignment in rich text widgets.
* Adds a missing npm dependency on `chokidar`, which Apostrophe and Nunjucks use for template refreshes. In most environments this worked anyway due to an indirect dependency via the `sass` module, but for stability Apostrophe should depend directly on any npm module it uses.
* Fixes the display of inline range inputs, notably broken when using Palette
* Fixes occasional unique key errors from migrations when attempting to start up again with a site that experienced a startup failure before inserting its first document.
* Requires that locale names begin with a letter character to ensure order when looping over the object entries.
* Unit tests pass in MongoDB 5.x.

### Adds
* Adds Cut and Paste to area controls. You can now Cut a widget to a virtual clipboard and paste it in suitable areas. If an area
can include the widget on the clipboard, a special Clipboard widget will appear in area's Add UI. This works across pages as well.

### Changes
* Apostrophe's Global's UI (the @apostrophecms/global singleton has moved from the admin bar's content controls to the admin utility tray under a cog icon.
* The context bar's document Edit button, which was a cog icon, has been rolled into the doc's context menu.

## 3.1.3 - 2021-07-16

### Fixes

* Hotfix for an incompatibility between `vue-loader` and `webpack` 5.45.0 which causes a crash at startup in development, or asset build time in production. We have temporarily pinned our dependency to `webpack` 5.44.x. We are [contributing to the discussion around the best long-term fix for vue-loader](https://github.com/vuejs/vue-loader/issues/1854).

## 3.1.2 - 2021-07-14

### Changes

* Removes an unused method, `mapMongoIdToJqtreeId`, that was used in A2 but is no longer relevant.
* Removes deprecated and non-functional steps from the `edit` method in the `AposDocsManager.vue` component.
* Legacy migrations to update 3.0 alpha and 3.0 beta sites to 3.0 stable are still in place, with no functional changes, but have been relocated to separate source files for ease of maintenance. Note that this is not a migration path for 2.x databases. Tools for that are forthcoming.

## 3.1.1 - 2021-07-08

### Fixes

* Two distinct modules may each have their own `ui/src/index.scss` file, similar to the fix already applied to allow multiple `ui/src/index.js` files.

## 3.1.0 - 2021-06-30

### Fixes

* Corrects a bug that caused Apostrophe to rebuild the admin UI on every nodemon restart, which led to excessive wait times to test new code. Now this happens only when `package-lock.json` has been modified (i.e. you installed a new module that might contain new Apostrophe admin UI code). If you are actively developing Apostrophe admin UI code, you can opt into rebuilding all the time with the `APOS_DEV=1` environment variable. In any case, `ui/src` is always rebuilt in a dev environment.
* Updates `cheerio`, `deep-get-set`, and `oembetter` versions to resolve vulnerability warnings.
* Modules with a `ui/src` folder, but no other content, are no longer considered "empty" and do not generate a warning.
* Pushing a secondary context document now always results in entry to draft mode, as intended.
* Pushing a secondary context document works reliably, correcting a race condition that could cause the primary document to remain in context in some cases if the user was not already in edit mode.

### Changes

* Deprecates `self.renderPage` method for removal in next major version.
* Since `ui/src/index.js` files must export a function to avoid a browser error in production which breaks the website experience, we now detect this at startup and throw a more helpful error to prevent a last-minute discovery in production.

## 3.0.1 - 2021-06-17

### Fixes

* Fixes an error observed in the browser console when using more than one `ui/src/index.js` file in the same project. Using more than one is a good practice as it allows you to group frontend code with an appropriate module, or ship frontend code in an npm module that extends Apostrophe.
* Migrates all of our own frontend players and utilities from `ui/public` to `ui/src`, which provides a robust functional test of the above.
* Executes `ui/src` imports without waiting for next tick, which is appropriate as we have positioned it as an alternative to `ui/public` which is run without delay.

## 3.0.0 - 2021-06-16

### Breaks

* Previously our `a3-boilerplate` project came with a webpack build that pushed code to the `ui/public` folder of an `asset` module. Now the webpack build is not needed because Apostrophe takes care of compiling `ui/src` for us. This is good! However, **if you are transitioning your project to this new strategy, you will need to remove the `modules/asset/ui/public` folder from your project manually** to ensure that webpack-generated code originally intended for webpack-dev-server does not fail with a `publicPath` error in the console.
* The `CORE_DEV=1` environment setting has been changed to `APOS_DEV=1` because it is appropriate for anyone who is actively developing custom Apostrophe admin UI using `ui/apos` folders in their own modules.
* Apostrophe now uses Dart Sass, aka the `sass` npm module. The `node-sass` npm module has been deprecated by its authors for some time now. Most existing projects will be unaffected, but those writing their own Apostrophe UI components will need to change any `/deep/` selectors to `::v-deep` and consider making other Dart Sass updates as well. For more information see the [Dart Sass documentation](https://sass-lang.com/dart-sass). Those embracing the new `ui/src` feature should also bear in mind that Dart Sass is being used.

### Changes

* Relationship ids are now stored as aposDocIds (without the locale and mode part). The appropriate locale and mode are known from the request. This allows easy comparison and copying of these properties across locales and fixes a bug with reverse relationships when publishing documents. A migration has been added to take care of this conversion on first startup.
- The `attachment` field type now correctly limits file uploads by file type when using the `fileGroup` field option.
- Uploading SVG files is permitted in the Media Library by default.

### Adds

- Apostrophe now enables you to ship frontend JavaScript and Sass (using the SCSS syntax) without your own webpack configuration.
- Any module may contain modern JavaScript in a `ui/src/index.js` file, which may use `import` to bring in other files in the standard way. Note that **`ui/src/index.js must export a function`**. These functions are called for you in the order modules are initialized.
- Any module may contain a Sass (SCSS) stylesheet in a `ui/src/index.scss` file, which may also import other Sass (SCSS) files.
- Any project that requires IE11 support for `ui/src` JavaScript code can enable it by setting the `es5: true` option to the `@apostrophecms/asset` module. Apostrophe produces separate builds for IE11 and modern browsers, so there is no loss of performance in modern browsers. Code is automatically compiled for IE11 using `babel` and missing language features are polyfilled using `core-js` so you can use promises, `async/await` and other standard modern JavaScript features.
- `ui/public` is still available for raw JavaScript and CSS files that should be pushed *as-is* to the browser. The best use of this feature is to deliver the output of your own custom webpack build, if you have one.
- Adds browser-side `editMode` flag that tracks the state of the current view (edit or preview), located at `window.apos.adminBar.editMode`.
- Support for automatic inline style attribute sanitization for Rich Text widgets.
- Adds text align controls for Rich Text widgets. The following tools are now supported as part of a rich text widget's `toolbar` property:
-- `alignLeft`
-- `alignRight`
-- `alignCenter`
-- `alignJustify`
- `@apostrophecms/express` module now supports the `trustProxy: true` option, allowing your reverse proxy server (such as nginx) to pass on the original hostname, protocol and client IP address.

### Fixes

* Unit tests passing again. Temporarily disabled npm audit checks as a source of critical failures owing to upstream issues with third-party packages which are not actually a concern in our use case.
* Fixed issues with the query builder code for relationships. These issues were introduced in beta 3 but did not break typical applications, except for displaying distinct choices for existing values of a relationship field.
* Checkbox field types can now be used as conditional fields.
* Tracks references to attachments correctly, and introduces a migration to address any attachments previously tracked as part of documents that merely have a relationship to the proper document, i.e. pages containing widgets that reference an image piece.
* Tracks the "previously published" version of a document as a legitimate reference to any attachments, so that they are not discarded and can be brought back as expected if "Undo Publish" is clicked.
* Reverse relationships work properly for published documents.
* Relationship subfields are now loaded properly when `reverseOf` is used.
* "Discard Draft" is available when appropriate in "Manage Pages" and "Manage Pieces."
* "Discard Draft" disables the "Submit Updates" button when working as a contributor.
* Relationship subfields can now be edited when selecting in the full "manage view" browser, as well as in the compact relationship field view which worked previously.
* Relationship subfields now respect the `def` property.
* Relationship subfields are restored if you deselect a document and then reselect it within a single editing experience, i.e. accidentally deselect and immediately reselect, for instance.
* A console warning when editing subfields for a new relationship was fixed.
* Field type `color`'s `format` option moved out of the UI options and into the general options object. Supported formats are "rgb", "prgb", "hex6", "hex3", "hex8", "name", "hsl", "hsv". Pass the `format` string like:
```js
myColorField: {
  type: 'color',
  label: 'My Color',
  options: {
    format: 'hsl'
  }
}
```
* Restored Vue dependency to using semantic versioning now that Vue 2.6.14 has been released with a fix for the bug that required us to pin 2.6.12.
* Nunjucks template loader is fully compatible with Linux in a development environment.
* Improved template performance by reusing template loaders.
* `min` and `max` work properly for both string-like and number-like fields.
* Negative numbers, leading minus and plus signs, and trailing periods are accepted in the right ways by appropriate field types.
* If a user is inadvertently inserted with no password, set a random password on the backend for safety. In tests it appears that login with a blank password was already forbidden, but this provides an additional level of certainty.
* `data.page` and `data.contextOptions` are now available in `widget.html` templates in most cases. Specifically, they are available when loading the page, (2) when a widget has just been inserted on the page, and (3) when a widget has just been edited and saved back to the page. However, bear in mind that these parameters are never available when a widget is being edited "out of context" via "Page Settings", via the "Edit Piece" dialog box, via a dialog box for a parent widget, etc. Your templates should be written to tolerate the absence of these parameters.
* Double slashes in the slug cannot be used to trick Apostrophe into serving as an open redirect (fix ported to 3.x from 2.92.0).
* The global doc respects the `def` property of schema fields when first inserted at site creation time.
* Fixed fragment keyword arguments being available when not a part of the fragment signature.

## 3.0.0-beta.3.1 - 2021-06-07

### Breaks
- This backwards compatibility break actually occurred in 3.0.0-beta.3 and was not documented at that time, but it is important to know that the following Rich Text tool names have been updated to match Tiptap2's convention:
-- `bullet_list` -> `bulletList`
-- `ordered_list` -> `orderedList`
-- `code_block` -> `codeBlock`
-- `horizontal_rule` -> `horizontalRule`

### Fixes

- Rich Text default tool names updated, no longer broken. Bug introduced in 3.0.0-beta.3.
- Fixed Rich Text's tool cascade to properly account for core defaults, project level defaults, and area-specific options.

## 3.0.0-beta.3 - 2021-06-03

### Security Fixes

The `nlbr` and `nlp` Nunjucks filters marked their output as safe to preserve the tags that they added, without first escaping their input, creating a CSRF risk. These filters have been updated to escape their input unless it has already been marked safe. No code changes are required to templates whose input to the filter is intended as plaintext, however if you were intentionally leveraging this bug to output unescaped HTML markup you will need to make sure your input is free of CSRF risks and then use the `| safe` filter before the `| nlbr` or `| nlp` filter.

### Adds

- Added the `ignoreUnusedFolderWarning` option for modules that intentionally might not be activated or inherited from in a particular startup.
- Better explanation of how to replace macros with fragments, in particular how to call the fragments with `{% render fragmentName(args) %}`.

### Fixes

- Temporarily pinned to Vue 2.6.12 to fix an issue where the "New" button in the piece manager modals disappeared. We think this is a bug in the newly released Vue 2.6.13 but we are continuing to research it.
- Updated dependencies on `sanitize-html` and `nodemailer` to new major versions, causing no bc breaks at the ApostropheCMS level. This resolved two critical vulnerabilities according to `npm audit`.
- Removed many unused dependencies.
- The data retained for "Undo Publish" no longer causes slug conflicts in certain situations.
- Custom piece types using `localized: false` or `autopublish: true,` as well as singleton types, now display the correct options on the "Save" dropdown.
- The "Save and View," "Publish and View" and/or "Save Draft and Preview" options now appear only if an appropriate piece page actually exists for the piece type.
- Duplicating a widget now properly assigns new IDs to all copied sub-widgets, sub-areas and array items as well.

- Added the `ignoreUnusedFolderWarning` option for modules that intentionally might not be activated or inherited from in a particular startup.
- If you refresh the page while previewing or editing, you will be returned to that same state.

### Notices

- Numerous `npm audit` vulnerability warnings relating to `postcss` 7.x were examined, however it was determined that these are based on the idea of a malicious SASS coder attempting to cause a denial of service. Apostrophe developers would in any case be able to contribute JavaScript as well and so are already expected to be trusted parties. This issue must be resolved upstream in packages including both `stylelint` and `vue-loader` which have considerable work to do before supporting `postcss` 8.x, and in any case public access to write SASS is not part of the attack surface of Apostrophe.

### Changes

- When logging out on a page that only exists in draft form, or a page with access controls, you are redirected to the home page rather than seeing a 404 message.

- Rich text editor upgraded to [tiptap 2.x beta](https://www.tiptap.dev) :tada:. On the surface not a lot has changed with the upgrade, but tiptap 2 has big improvements in terms of speed, composability, and extension support. [See the technical differences of tiptap 1 and 2 here](https://www.tiptap.dev/overview/upgrade-guide#reasons-to-upgrade-to-tiptap-2x)

## 3.0.0-beta.2 - 2021-05-21

### **Breaks**

- The `updateModified: false` option, formerly supported only by `apos.doc.update`, has been renamed to `setModified: false` and is now supported by `apos.doc.insert` as well. If explicitly set to false, the insert and update methods will leave the `modified` property alone, rather than trying to detect or infer whether a change has been made to the draft relative to the published version.
- The `permission` module no longer takes an `interestingTypes` option. Instead, doc type managers may set their `showPermissions` option to `true` to always be broken out separately in the permissions explorer, or explicitly set it to `false` to never be mentioned at all, even on a list of typical piece types that have the same permissions. This allows module creators to ship the right options with their modules rather than requiring the developer to hand-configure `interestingTypes`.
- When editing users, the permissions explorer no longer lists "submitted draft" as a piece type.
- Removed `apos.adminBar.group` method, which is unlikely to be needed in 3.x. One can group admin bar items into dropdowns via the `groups` option.
- Raw HTML is no longer permitted in an `apos.notify` message parameter. Instead, `options.buttons` is available. If present, it must be an array of objects with `type` and `label` properties. If `type` is `'event'` then that button object must have `name` and `data` properties, and when clicked the button will trigger an apos bus event of the given `name` with the provided `data` object. Currently `'event'` is the only supported value for `type`.

### Adds

- The name `@apostrophecms/any-page-type` is now accepted for relationships that should match any page. With this change, the doc type manager module name and the type name are now identical for all types in 3.x. However, for backwards compatibility `@apostrophecms/page` is still accepted. `apos.doc.getManager` will accept either name.
- Sets the project root-level `views` directory as the default fallback views directory. This is no longer a necessary configuration in projects unless they want to change it on the `@apostrophecms/template` option `viewsFolderFallback`.
- The new `afterAposScripts` nunjucks block allows for pushing markup after Apostrophe's asset bundle script tag, at the end of the body. This is a useful way to add a script tag for Webpack's hot reload capabilities in development while still ensuring that Apostrophe's utility methods are available first, like they are in production.
- An `uploadfs` option may be passed to the `@apostrophecms/asset` module, in order to pass options configuring a separate instance of `uploadfs` specifically for the static assets. The `@apostrophecms/uploadfs` module now exports a method to instantiate an uploadfs instance. The default behavior, in which user-uploaded attachments and static assets share a single instance of uploadfs, is unchanged. Note that asset builds never use uploadfs unless `APOS_UPLOADFS_ASSETS=1` is set in the environment.
- `AposButtonSplit` is a new UI component that combines a button with a context menu. Users can act on a primary action or change the button's function via menu button to the right of the button itself.
- Developers can now pass options to the `color` schema field by passing a `pickerOptions` object through your field. This allows for modifying/removing the default color palette, changing the resulting color format, and disabling various UI. For full set of options [see this example](https://github.com/xiaokaike/vue-color/blob/master/src/components/Sketch.vue)
- `AposModal` now emits a `ready` event when it is fully painted and can be interacted with by users or code.
- The video widget is now compatible with vimeo private videos when the domain is on the allowlist in vimeo.

### Changes

- You can now override the parked page definition for the home page without copying the entirety of `minimumPark` from the source code. Specifically, you will not lose the root archive page if you park the home page without explicitly parking the archive page as well. This makes it easier to choose your own type for the home page, in lieu of `@apostrophecms/home-page`.

### Fixes

- Piece types like users that have a slug prefix no longer trigger a false positive as being "modified" when you first click the "New" button.
- The `name` option to widget modules, which never worked in 3.x, has been officially removed. The name of the widget type is always the name of the module, with the `-widget` suffix removed.
- The home page and other parked pages should not immediately show as "pending changes."
- In-context editing works properly when the current browser URL has a hash (portion beginning with `#`), enabling the use of the hash for project-specific work. Thanks to [https://stepanjakl.com/](Štěpán Jákl) for reporting the issue.
- When present, the `apos.http.addQueryToUrl` method preserves the hash of the URL intact.
- The home page and other parked pages should not immediately show as "pending changes."
- The browser-side `apos.http.parseQuery` function now handles objects and arrays properly again.
- The in-context menu for documents has been refactored as a smart component that carries out actions on its own, eliminating a great deal of redundant code, props and events.
- Added additional retries when binding to the port in a dev environment.
- The "Submit" button in the admin bar updates properly to "Submitted" if the submission happens in the page settings modal.
- Skipping positional arguments in fragments now works as expected.
- The rich text editor now supports specifying a `styles` array with no `p` tags properly. A newly added rich text widget initially contains an element with the first style, rather than always a paragraph. If no styles are configured, a `p` tag is assumed. Thanks to Stepan Jakl for reporting the issue.

### Changes
- Editor modal's Save button (publish / save draft / submit) now updated to use the `AposSplitButton` component. Editors can choose from several follow-up actions that occur after save, including creating another piece of content of the same type, being taken to the in-context version of the document, or being returned to the manager. Editor's selection is saved in localstorage, creating a remembered preference per content type.

## 3.0.0-beta.1.1 - 2021-05-07

### Fixes

- A hotfix for an issue spotted in beta 1 in our demo: all previously published pages of sites migrated from early alpha releases had a "Draft" label until published again.

## 3.0.0-beta.1 - 2021-05-06

### **Breaks**

- Removes the `firstName` and `lastName` fields in user pieces.
- The query parameters `apos-refresh`, `apos-edit`, `apos-mode` and `apos-locale` are now `aposRefresh`, `aposEdit`, `aposMode`and `aposLocale`. Going forward all query parameters will be camelCase for consistency with query builders.

### Changes

- Archiving a page or piece deletes any outstanding draft in favor of archiving the last published version. Previously the behavior was effectively the opposite.
- "Publish Changes" button label has been changes to "Update".
- Draft mode is no longer the default view for published documents.
- The page and piece manager views now display the title, etc. of the published version of a document, unless that document only exists in draft form. However a label is also provided indicating if a newer draft is in progress.
- Notifications have been updated with a new visual display and animation style.

### **Adds**

- Four permissions roles are supported and enforced: guest, contributor, editor and admin. See the documentation for details. Pre-existing alpha users are automatically migrated to the admin role.
- Documents in managers now have context sensitive action menus that allow actions like edit, discard draft, archive, restore, etc.
- A fragment call may now have a body using `rendercall`, just like a macro call can have a body using `call`. In addition, fragments can now have named arguments, just like macros. Many thanks to Miro Yovchev for contributing this implementation.
- Major performance improvement to the `nestedModuleSubdirs` option.
- Updates URL fields and oEmbed URL requests to use the `httpsFix` option in launder's `url()` method.
- Documents receive a state label based on their document state (draft, pending, pending updates)
- Contributors can submit drafts for review ("Submit" versus "Submit Updates").
- Editors and admins can manage submitted drafts.
- Editors and admins can easily see the number of proposed changes awaiting their attention.
- Support for virtual piece types, such as submitted drafts, which in actuality manage more than one type of doc.
- Confirm modals now support a schema which can be assessed after confirmation.
- When archiving and restoring pages, editors can chose whether the action affects only this document or this document + children
- Routes support the `before` syntax, allowing routes that are added to Express prior to the routes or middleware of another module. The syntax `before: 'middleware:moduleName'` must be used to add the route prior to the middleware of `moduleName`. If `middleware:` is not used, the route is added before the routes of `moduleName`. Note that normally all middleware is added before all routes.
- A `url` property can now optionally be specified when adding middleware. By default all middleware is global.
- The pieces REST GET API now supports returning only a count of all matching pieces, using the `?count=1` query parameter.
- Admin bar menu items can now specify a custom Vue component to be used in place of `AposButton`.
- Sets `username` fields to follow the user `title` field to remove an extra step in user creation.
- Adds default data to the `outerLayoutBase.html` `<title>` tag: `data.piece.title or data.page.title`.
- Moves the core UI build task into the start up process. The UI build runs automatically when `NODE_ENV` is *not* 'production' and when:
    1. The build folder does not yet exist.
    2. The package.json file is newer than the existing UI build.
    3. You explicitly tell it to by setting the environment variable `CORE_DEV=1`
- The new `._ids(_idOrArrayOfIds)` query builder replaces `explicitOrder` and accepts an array of document `_id`s or a single one. `_id` can be used as a multivalued query parameter. Documents are returned in the order you specify, and just like with single-document REST GET requests, the locale of the `_id`s is overridden by the `aposMode` query parameter if present.
- The `.withPublished(true)` query builder adds a `_publishedDoc` property to each returned draft document that has a published equivalent. `withPublished=1` can be used as a query parameter. Note this is not the way to fetch only published documents. For that, use `.locale('en:published')` or similar.
- The server-side implementation of `apos.http.post` now supports passing a `FormData` object created with the `[form-data](https://www.npmjs.com/package/form-data)` npm module. This keeps the API parallel with the browser-side implementation and allows for unit testing the attachments feature, as well as uploading files to internal and external APIs from the server.
- `manuallyPublished` computed property moved to the `AposPublishMixin` for the use cases where that mixin is otherwise warranted.
- `columns` specified for a piece type's manage view can have a name that uses "dot notation" to access a subproperty. Also, for types that are localized, the column name can begin with `draft:` or `published:` to specifically display a property of the draft or published version of the document rather than the best available. When a prefix is not used, the property comes from the published version of the document if available, otherwise from the draft.
- For page queries, the `children` query builder is now supported in query strings, including the `depth` subproperty. For instance you could fetch `/api/v1/@apostrophecms/page/id-of-page?children=1` or `/api/v1/@apostrophecms/page/id-of-page?children[depth]=3`.
- Setting `APOS_LOG_ALL_QUERIES=1` now logs the projection, skip, limit and sort in addition to the criteria, which were previously logged.

### **Fixes**

- Fragments can now call other fragments, both those declared in the same file and those imported, just like macros calling other macros. Thanks to Miro Yovchev for reporting the issue.
- There was a bug that allowed parked properties, such as the slug of the home page, to be edited. Note that if you don't want a property of a parked page to be locked down forever you can use the `_defaults` feature of parked pages.
- A required field error no longer appears immediately when you first start creating a user.
- Vue warning in the pieces manager due to use of value rather than name of column as a Vue key. Thanks to Miro Yovchev for spotting the issue.
- "Save Draft" is not an appropriate operation to offer when editing users.
- Pager links no longer break due to `aposRefresh=1` when in edit mode. Also removed superfluous `append` query parameter from these.
- You may now intentionally clear the username and slug fields in preparation to type a new value. They do not instantly repopulate based on the title field when you clear them.
- Language of buttons, labels, filters, and other UI updated and normalized throughout.
- A contributor who enters the page tree dialog box, opens the editor, and selects "delete draft" from within the editor of an individual page now sees the page tree reflect that change right away.
- The page manager listens for content change events in general and its refresh mechanism is robust in possible situations where both an explicit refresh call and a content change event occur.
- Automatically retries once if unable to bind to the port in a dev environment. This helps with occasional `EADDRINUSE` errors during nodemon restarts.
- Update the current page's context bar properly when appropriate after actions such as "Discard Draft."
- The main archive page cannot be restored, etc. via the context menu in the page tree.
- The context menu and "Preview Draft" are both disabled while errors are present in the editor dialog box.
- "Duplicate" should lead to a "Publish" button, not an "Update" button, "Submit" rather than "Submit Update," etc.
- When you "Duplicate" the home page you should be able to set a slug for the new page (parked properties of parked pages should be editable when making a duplicate).
- When duplicating the home page, the suggested slug should not be `/` as only one page can have that slug at a time.
- Attention is properly called to a slug conflict if it exists immediately when the document is opened (such as making a copy where the suggested slug has already been used for another copy).
- "Preview Draft" never appears for types that do not use drafts.
- The toggle state of admin bar utility items should only be mapped to an `is-active` class if, like palette, they opt in with `toggle: true`
- Fixed unique key errors in the migrate task by moving the parking of parked pages to a new `@apostrophecms/migrate:after` event handler, which runs only after migrations, whether that is at startup (in dev) or at the end of the migration task (in production).
- UI does not offer "Archive" for the home page, or other archived pages.
- Notification checks and other polling requests now occur only when the tab is in the foreground, resolving a number of problems that masqueraded as other bugs when the browser hit its connection limit for multiple tabs on the same site.
- Parked pages are now parked immediately after database migrations are checked and/or run. In dev this still happens at each startup. In production this happens when the database is brand new and when the migration task is manually run.

## 3.0.0-alpha.7 - 2021-04-07

### Breaks

* The `trash` property has been renamed `archived`, and throughout the UI we refer to "archiving" and the "archive" rather than "move to trash" and the "trash can." A database migration is included to address this for existing databases. However, **if you set the minimumPark option, or used a boilerplate in which it is set,** you will need to **change the settings for the `parkedId: 'trash'` page to match those [currently found in the `minimumPark` option setting in the `@apostrophecms/page` source code](https://github.com/apostrophecms/apostrophe/blob/481252f9bd8f42b62648a0695105e6e9250810d3/modules/%40apostrophecms/page/index.js#L25-L32).

### Adds

* General UX and UI improvements to the experience of moving documents to and from the archive, formerly known as the trash.
* Links to each piece are available in the manage view when appropriate.
* Search is implemented in the media library.
* You can now pass core widgets a `className` option when configuring them as part of an area.
* `previewDraft` for pieces, adds a Preview Draft button on creation for quick in-context editing. Defaults to true.

### Changes

* Do not immediately redirect to new pages and pieces.
* Restored pieces now restore as unpublished drafts.
* Refactored the admin bar component for maintainability.
* Notification style updates

### Fixes

* Advisory lock no longer triggers an update to the modification timestamp of a document.
* Attempts to connect Apostrophe 3.x to an Apostrophe 2.x database are blocked to prevent content loss.
* "Save as Draft" is now available as soon as a new document is created.
* Areas nested in array schema fields can now be edited in context.
* When using `apos.image.first`, the alt attribute of the image piece is available on the returned attachment object as `._alt`. In addition, `_credit` and `_creditUrl` are available.
* Fixes relating to the editing of widgets in nested areas, both on the page and in the modal.
* Removed published / draft switch for unpublished drafts.
* "Publish Changes" appears only at appropriate times.
* Notifications moved from the bottom right of the viewport to the bottom center, fixing some cases of UI overlap.

## 3.0.0-alpha.6.1 - 2021-03-26

### Fixes

* Conditional fields (`if`) and the "following values" mechanism now work properly in array item fields.
* When editing "Page Settings" or a piece, the "publish" button should not be clickable if there are errors.

## 3.0.0-alpha.6 - 2021-03-24

### Adds
* You can "copy" a page or a piece via the ⠇ menu.
* When moving the current page or piece to the trash, you are taken to the home page.
* `permissions: false` is supported for piece and page insert operations.
* Adds note to remove deprecated `allowedInChooser` option on piece type filters.
* UX improvement: "Move to Trash" and "Restore" buttons added for pieces, replacing the boolean field. You can open a piece that is in the trash in a read-only way in order to review it and click "Restore."
* Advisory lock support has been completed for all content types, including on-page, in-context editing. This prevents accidental conflicts between editors.
* Image widgets now accept a `size` context option from the template, which can be used to avoid sending a full-width image for a very small placement.
* Additional improvements.

### Fixes
* Fixes error from missing `select` method in `AposPiecesManager` component.
* No more migration messages at startup for brand-new sites.
* `max` is now properly implemented for relationships when using the manager dialog box as a chooser.
* "Trash" filter now displays its state properly in the piece manager dialog box.
* Dragging an image to the media library works reliably.
* Infinite loop warning when editing page titles has been fixed.
* Users can locate the tab that still contains errors when blocked from saving a piece due to schema field errors.
* Calling `insert` works properly in the `init` function of a module.
* Additional fixes.

### Breaks

* Apostrophe's instance of `uploadfs` has moved from `apos.attachment.uploadfs` to `apos.uploadfs`. The `uploadfs` configuration option has similarly moved from the `@apostrophecms/attachment` module to the `@apostrophecms/uploadfs` module. `imageSizes` is still an option to `@apostrophecms/attachment`.

## 3.0.0-alpha.5 - 2021-02-11

* Conditional fields are now supported via the new `if` syntax. The old 2.x `showFields` feature has been replaced with `if: { ... }`.
* Adds the option to pass context options to an area for its widgets following the `with` keyword. Context options for widgets not in that area (or that don't exist) are ignored. Syntax: `{% area data.page, 'areaName' with { '@apostrophecms/image: { size: 'full' } } %}`.
* Advisory locking has been implemented for in-context editing, including nested contexts like the palette module. Advisory locking has also been implemented for the media manager, completing the advisory locking story.
* Detects many common configuration errors at startup.
* Extends `getBrowserData` in `@apostrophecms/doc-type` rather than overwriting the method.
* If a select element has no default, but is required, it should default to the first option. The select elements appeared as if this were the case, but on save you would be told to make a choice, forcing you to change and change back. This has been fixed.
* Removes 2.x piece module option code, including for `contextual`, `manageViews`, `publishMenu`, and `contextMenu`.
* Removes admin bar module options related to 2.x slide-out UI: `openOnLoad`, `openOnHomepageLoad`, `closeDelay`.
* Fixed a bug that allowed users to appear to be in edit mode while looking at published content in certain edge cases.
* The PATCH API for pages can now infer the correct _id in cases where the locale is specified in the query string as an override, just like other methods.
* Check permissions for the delete and publish operations.
* Many bug fixes.

### Breaks
* Changes the `piecesModuleName` option to `pieceModuleName` (no "s") in the `@apostrophecms/piece-page-type` module. This feature is used only when you have two or more piece page types for the same piece type.

## 3.0.0-alpha.4.2 - 2021-01-27

* The `label` option is no longer required for widget type modules. This was already true for piece type and page type modules.
* Ability to namespace asset builds. Do not push asset builds to uploadfs unless specified.

### Breaking changes

* Removes the `browser` module option, which was only used by the rich text widget in core. All browser data should now be added by extending or overriding `getBrowserData` in a module. Also updates `getComponentName` to reference `options.components` instead of `options.browser.components`.

## 3.0.0-alpha.4.1

* Hotfix: the asset module now looks for a `./release-id` file (relative to the project), not a `./data/release-id` file, because `data` is not a deployed folder and the intent of `release-id` is to share a common release identifier between the asset build step and the deployed instances.

## 3.0.0-alpha.4

* **"Fragments" have been added to the Apostrophe template API, as an alternative to Nunjucks' macros, to fully support areas and async components.** [See the A3 alpha documentation](https://a3.docs.apos.dev/guide/widgets-and-templates/fragments.html) for instructions on how to use this feature.
* **CSS files in the `ui/public` subdirectory of any module are now bundled and pushed to the browser.** This allows you to efficiently deliver your CSS assets, just as you can deliver JS assets in `ui/public`. Note that these assets must be browser-ready JS and CSS, so it is customary to use your own webpack build to generate them. See [the a3-boilerplate project](https://github.com/apostrophecms/a3-boilerplate) for an example, especially `webpack.config.js`.
* **More support for rendering HTML in REST API requests.** See the `render-areas` query parameter in [piece and page REST API documentation](https://a3.docs.apos.dev/reference/api/pieces.html#get-api-v1-piece-name).
* **Context bar takeover capability,** for situations where a secondary document should temporarily own the undo/redo/publish UI.
* **Unpublished pages in the tree** are easier to identify
* **Range fields** have been added.
* **Support for npm bundles is back.** It works just like in 2.x, but the property is `bundle`, not `moogBundle`. Thanks to Miro Yovchev.

### Breaking changes

* **A3 now uses webpack 5.** For now, **due to a known issue with vue-loader, your own project must also be updated to use webpack 5.** The a3-boilerplate project has been updated accordingly, so you may refer to [the a3-boilerplate project](https://github.com/apostrophecms/a3-boilerplate) for an example of the changes to be made, notably in `webpack.config.js` and `package.json`. We are in communication with upstream developers to resolve the issue so that projects and apostrophe core can use different major versions of webpack.

## 3.0.0-alpha.3

Third alpha release of 3.x. Introduced draft mode and the "Publish Changes" button.

## 3.0.0-alpha.2

Second alpha release of 3.x. Introduced a distinct "edit" mode.

## 3.0.0-alpha.1

First alpha release of 3.x.<|MERGE_RESOLUTION|>--- conflicted
+++ resolved
@@ -6,13 +6,10 @@
 
 * Add translation keys used by the multisite assembly module.
 * Add side by side comparison support in AposSchema component.
-<<<<<<< HEAD
 * Add `beforeLocalize` and `afterLocalize` events.
 * Add `translation` module to support document translations via external modules.
 * Add custom manager indicators support via `apos.schema.addManagerIndicator({ component, props, if })`. The component registered this way will be automatically rendered in the manager modal.
-=======
 * Add the possibility to make widget modals wider, which can be useful for widgets that contain areas taking significant space. See [documentation](https://v3.docs.apostrophecms.org/reference/modules/widget-type.html#options).
->>>>>>> 51411185
 
 ### Fixes
 
