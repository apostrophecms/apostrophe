# Changelog

<<<<<<< HEAD
## UNRELEASED

### Adds

* The home page, other parked pages, and the global document are automatically replicated to all configured locales at startup. Parked properties are refreshed if needed.
* An API route has been added for voluntary replication, i.e. when deciding a document should exist in a second locale, or desiring to overwrite the current draft contents in locale `B` with the draft contents of locale `A`.
* Locales can specify `prefix` and `hostname` options, which are automatically recognized by middleware that removes the prefix dynamically where appropriate and sets `req.locale`. In 3.x this works more like the global site `prefix` option. This is a departure from 2.x which stored the prefix directly in the slug, creating maintenance issues.
* Locales are stateless: they are never recorded in the session. This eliminates many avenues for bugs and bad SEO. However, this also means the developer must fully distinguish them from the beginning via either `prefix` or `hostname`. A helpful error message is displayed if this is not the case.
* Switching locales preserves the user's editing session even if on separate hostnames. To enable this, if any locales have hostnames, all configured locales must have hostnames and/or baseUrl must be set for those that don't.
* An API route has been added to discover the locales in which a document exists. This provides basic information only for performance (it does not report `title` or `_url`).
* The `@apostrophecms/i18n` module now uses `i18next` to implement static localization. All phrases in the Vue-based admin UI are passed through `i18next` via `this.$t`, and `i18next` is also available via `req.t()` in routes and `__t()` in templates. Apostrophe's own admin UI phrases are in the `apostrophe` namespace for a clean separation. An array of locale codes, such as `en` or `fr` or `en-au`, can be specified using the `locales` option to the `@apostrophecms/i18n` module. The first locale is the default, unless the `defaultLocale` option is set. If no locales are set, the locale defaults to `en`. The `i18next-http-middleware` locale guesser is installed and will select an available locale if possible, otherwise it will fall back to the default.
* In the admin UI, `v-tooltip` has been extended as `v-apos-tooltip`, which passes phrases through `i18next`.
* `i18next` localization JSON files can be added to the `i18n` subdirectory of *any* module, as long as its `i18n` option is set. The `i18n` object may specify `ns` to give an `i18next` namespace, otherwise phrases are in the default namespace, used when no namespace is specified with a `:` in an `i18next` call. The default namespace is yours for use at project level. Multiple modules may contribute to the same namespace.
* If `APOS_DEBUG_I18N=1` is set in the environment, the `i18next` debug flag is activated. For server-side translations, i.e. `req.t()` and `__t()`, debugging output will appear on the server console. For browser-side translations in the Vue admin UI, debugging output will appear in the browser console.
* If `APOS_SHOW_I18N=1` is set in the environment, all phrases passed through `i18next` are visually marked, to make it easier to find those that didn't go through `i18next`. This does not mean translations actually exist in the JSON files. For that, review the output of `APOS_DEBUG_I18N=1`.
* There is a bare bones, unstyled locale switcher (so far, will update this entry).
* There is a backend route to accept a new locale on switch, on refresh you currently have a 404, but we'll fix this when we do replication in content localization.
* We ditched the i18next middleware in favor of simpler i18next-based middleware better for our needs.
* A `req.clone(properties)` method is now available. This creates a clone of the `req` object, optionally passing in an object of properties to be set. The use of `req.clone` ensures the new object supports `req.get` and other methods of a true `req` object. This technique is mainly used to obtain a new request object with the same privileges but a different mode or locale, i.e. `mode: 'published'`.

### Fixes

* `req.hostname` now works as expected when `trustProxy: true` is passed to the `@apostrophecms/express` module.
=======
## UNANNOUNCED

### Fixes

* Apostrophe loads modules from npm if they exist there and are configured in the `modules` section of `app.js`. This was always intended only as a way to load direct, intentional dependencies of your project. However, since npm "flattens" the dependency tree, dependencies of dependencies that happen to have the same name as a project-level Apostrophe module could be loaded by default, crashing the site or causing unexpected behavior. So beginning with this release, Apostrophe scans `package.json` to verify an npm module is actually a dependency of the project itself before attempting to load it as an Apostrophe module.
* Fixes the reference to sanitize-html defaults in the rich text widget.
* Fixes the `toolbarToAllowedStyles` method in the rich text widget, which was not returning any configuration.
* Fixes the broken text alignment in rich text widgets.
* Adds a missing npm dependency on `chokidar`, which Apostrophe and Nunjucks use for template refreshes. In most environments this worked anyway due to an indirect dependency via the `sass` module, but for stability Apostrophe should depend directly on any npm module it uses.
* Fixes the display of inline range inputs, notably broken when using Palette
* Fixes occasional unique key errors from migrations when attempting to start up again with a site that experienced a startup failure before inserting its first document.

## 3.1.3 - 2021-07-16

### Fixes

* Hotfix for an incompatibility between `vue-loader` and `webpack` 5.45.0 which causes a crash at startup in development, or asset build time in production. We have temporarily pinned our dependency to `webpack` 5.44.x. We are [contributing to the discussion around the best long-term fix for vue-loader](https://github.com/vuejs/vue-loader/issues/1854).
>>>>>>> ab1ebcf7

## 3.1.2 - 2021-07-14

### Changes

* Removes an unused method, `mapMongoIdToJqtreeId`, that was used in A2 but is no longer relevant.
* Removes deprecated and non-functional steps from the `edit` method in the `AposDocsManager.vue` component.
* Legacy migrations to update 3.0 alpha and 3.0 beta sites to 3.0 stable are still in place, with no functional changes, but have been relocated to separate source files for ease of maintenance. Note that this is not a migration path for 2.x databases. Tools for that are forthcoming.

## 3.1.1 - 2021-07-08

### Fixes

* Two distinct modules may each have their own `ui/src/index.scss` file, similar to the fix already applied to allow multiple `ui/src/index.js` files.

## 3.1.0 - 2021-06-30

### Fixes

* Corrects a bug that caused Apostrophe to rebuild the admin UI on every nodemon restart, which led to excessive wait times to test new code. Now this happens only when `package-lock.json` has been modified (i.e. you installed a new module that might contain new Apostrophe admin UI code). If you are actively developing Apostrophe admin UI code, you can opt into rebuilding all the time with the `APOS_DEV=1` environment variable. In any case, `ui/src` is always rebuilt in a dev environment.
* Updates `cheerio`, `deep-get-set`, and `oembetter` versions to resolve vulnerability warnings.
* Modules with a `ui/src` folder, but no other content, are no longer considered "empty" and do not generate a warning.
* Pushing a secondary context document now always results in entry to draft mode, as intended.
* Pushing a secondary context document works reliably, correcting a race condition that could cause the primary document to remain in context in some cases if the user was not already in edit mode.

### Changes

* Deprecates `self.renderPage` method for removal in next major version.
* Since `ui/src/index.js` files must export a function to avoid a browser error in production which breaks the website experience, we now detect this at startup and throw a more helpful error to prevent a last-minute discovery in production.

## 3.0.1 - 2021-06-17

### Fixes

* Fixes an error observed in the browser console when using more than one `ui/src/index.js` file in the same project. Using more than one is a good practice as it allows you to group frontend code with an appropriate module, or ship frontend code in an npm module that extends Apostrophe.
* Migrates all of our own frontend players and utilities from `ui/public` to `ui/src`, which provides a robust functional test of the above.
* Executes `ui/src` imports without waiting for next tick, which is appropriate as we have positioned it as an alternative to `ui/public` which is run without delay.

## 3.0.0 - 2021-06-16

### Breaks

* Previously our `a3-boilerplate` project came with a webpack build that pushed code to the `ui/public` folder of an `asset` module. Now the webpack build is not needed because Apostrophe takes care of compiling `ui/src` for us. This is good! However, **if you are transitioning your project to this new strategy, you will need to remove the `modules/asset/ui/public` folder from your project manually** to ensure that webpack-generated code originally intended for webpack-dev-server does not fail with a `publicPath` error in the console.
* The `CORE_DEV=1` environment setting has been changed to `APOS_DEV=1` because it is appropriate for anyone who is actively developing custom Apostrophe admin UI using `ui/apos` folders in their own modules.
* Apostrophe now uses Dart Sass, aka the `sass` npm module. The `node-sass` npm module has been deprecated by its authors for some time now. Most existing projects will be unaffected, but those writing their own Apostrophe UI components will need to change any `/deep/` selectors to `::v-deep` and consider making other Dart Sass updates as well. For more information see the [Dart Sass documentation](https://sass-lang.com/dart-sass). Those embracing the new `ui/src` feature should also bear in mind that Dart Sass is being used.

### Changes

* Relationship ids are now stored as aposDocIds (without the locale and mode part). The appropriate locale and mode are known from the request. This allows easy comparison and copying of these properties across locales and fixes a bug with reverse relationships when publishing documents. A migration has been added to take care of this conversion on first startup.
- The `attachment` field type now correctly limits file uploads by file type when using the `fileGroup` field option.
- Uploading SVG files is permitted in the Media Library by default.

### Adds

- Apostrophe now enables you to ship frontend JavaScript and Sass (using the SCSS syntax) without your own webpack configuration.
- Any module may contain modern JavaScript in a `ui/src/index.js` file, which may use `import` to bring in other files in the standard way. Note that **`ui/src/index.js must export a function`**. These functions are called for you in the order modules are initialized.
- Any module may contain a Sass (SCSS) stylesheet in a `ui/src/index.scss` file, which may also import other Sass (SCSS) files.
- Any project that requires IE11 support for `ui/src` JavaScript code can enable it by setting the `es5: true` option to the `@apostrophecms/asset` module. Apostrophe produces separate builds for IE11 and modern browsers, so there is no loss of performance in modern browsers. Code is automatically compiled for IE11 using `babel` and missing language features are polyfilled using `core-js` so you can use promises, `async/await` and other standard modern JavaScript features.
- `ui/public` is still available for raw JavaScript and CSS files that should be pushed *as-is* to the browser. The best use of this feature is to deliver the output of your own custom webpack build, if you have one.
- Adds browser-side `editMode` flag that tracks the state of the current view (edit or preview), located at `window.apos.adminBar.editMode`.
- Support for automatic inline style attribute sanitization for Rich Text widgets.
- Adds text align controls for Rich Text widgets. The following tools are now supported as part of a rich text widget's `toolbar` property:
-- `alignLeft`
-- `alignRight`
-- `alignCenter`
-- `alignJustify`
- `@apostrophecms/express` module now supports the `trustProxy: true` option, allowing your reverse proxy server (such as nginx) to pass on the original hostname, protocol and client IP address.

### Fixes

* Unit tests passing again. Temporarily disabled npm audit checks as a source of critical failures owing to upstream issues with third-party packages which are not actually a concern in our use case.
* Fixed issues with the query builder code for relationships. These issues were introduced in beta 3 but did not break typical applications, except for displaying distinct choices for existing values of a relationship field.
* Checkbox field types can now be used as conditional fields.
* Tracks references to attachments correctly, and introduces a migration to address any attachments previously tracked as part of documents that merely have a relationship to the proper document, i.e. pages containing widgets that reference an image piece.
* Tracks the "previously published" version of a document as a legitimate reference to any attachments, so that they are not discarded and can be brought back as expected if "Undo Publish" is clicked.
* Reverse relationships work properly for published documents.
* Relationship subfields are now loaded properly when `reverseOf` is used.
* "Discard Draft" is available when appropriate in "Manage Pages" and "Manage Pieces."
* "Discard Draft" disables the "Submit Updates" button when working as a contributor.
* Relationship subfields can now be edited when selecting in the full "manage view" browser, as well as in the compact relationship field view which worked previously.
* Relationship subfields now respect the `def` property.
* Relationship subfields are restored if you deselect a document and then reselect it within a single editing experience, i.e. accidentally deselect and immediately reselect, for instance.
* A console warning when editing subfields for a new relationship was fixed.
* Field type `color`'s `format` option moved out of the UI options and into the general options object. Supported formats are "rgb", "prgb", "hex6", "hex3", "hex8", "name", "hsl", "hsv". Pass the `format` string like:
```js
myColorField: {
  type: 'color',
  label: 'My Color',
  options: {
    format: 'hsl'
  }
}
```
* Restored Vue dependency to using semantic versioning now that Vue 2.6.14 has been released with a fix for the bug that required us to pin 2.6.12.
* Nunjucks template loader is fully compatible with Linux in a development environment.
* Improved template performance by reusing template loaders.
* `min` and `max` work properly for both string-like and number-like fields.
* Negative numbers, leading minus and plus signs, and trailing periods are accepted in the right ways by appropriate field types.
* If a user is inadvertently inserted with no password, set a random password on the backend for safety. In tests it appears that login with a blank password was already forbidden, but this provides an additional level of certainty.
* `data.page` and `data.contextOptions` are now available in `widget.html` templates in most cases. Specifically, they are available when loading the page, (2) when a widget has just been inserted on the page, and (3) when a widget has just been edited and saved back to the page. However, bear in mind that these parameters are never available when a widget is being edited "out of context" via "Page Settings", via the "Edit Piece" dialog box, via a dialog box for a parent widget, etc. Your templates should be written to tolerate the absence of these parameters.
* Double slashes in the slug cannot be used to trick Apostrophe into serving as an open redirect (fix ported to 3.x from 2.92.0).
* The global doc respects the `def` property of schema fields when first inserted at site creation time.
* Fixed fragment keyword arguments being available when not a part of the fragment signature.

## 3.0.0-beta.3.1 - 2021-06-07

### Breaks
- This backwards compatibility break actually occurred in 3.0.0-beta.3 and was not documented at that time, but it is important to know that the following Rich Text tool names have been updated to match Tiptap2's convention:
-- `bullet_list` -> `bulletList`
-- `ordered_list` -> `orderedList`
-- `code_block` -> `codeBlock`
-- `horizontal_rule` -> `horizontalRule`

### Fixes

- Rich Text default tool names updated, no longer broken. Bug introduced in 3.0.0-beta.3.
- Fixed Rich Text's tool cascade to properly account for core defaults, project level defaults, and area-specific options.

## 3.0.0-beta.3 - 2021-06-03

### Security Fixes

The `nlbr` and `nlp` Nunjucks filters marked their output as safe to preserve the tags that they added, without first escaping their input, creating a CSRF risk. These filters have been updated to escape their input unless it has already been marked safe. No code changes are required to templates whose input to the filter is intended as plaintext, however if you were intentionally leveraging this bug to output unescaped HTML markup you will need to make sure your input is free of CSRF risks and then use the `| safe` filter before the `| nlbr` or `| nlp` filter.

### Adds

- Added the `ignoreUnusedFolderWarning` option for modules that intentionally might not be activated or inherited from in a particular startup.
- Better explanation of how to replace macros with fragments, in particular how to call the fragments with `{% render fragmentName(args) %}`.

### Fixes

- Temporarily pinned to Vue 2.6.12 to fix an issue where the "New" button in the piece manager modals disappeared. We think this is a bug in the newly released Vue 2.6.13 but we are continuing to research it.
- Updated dependencies on `sanitize-html` and `nodemailer` to new major versions, causing no bc breaks at the ApostropheCMS level. This resolved two critical vulnerabilities according to `npm audit`.
- Removed many unused dependencies.
- The data retained for "Undo Publish" no longer causes slug conflicts in certain situations.
- Custom piece types using `localized: false` or `autopublish: true,` as well as singleton types, now display the correct options on the "Save" dropdown.
- The "Save and View," "Publish and View" and/or "Save Draft and Preview" options now appear only if an appropriate piece page actually exists for the piece type.
- Duplicating a widget now properly assigns new IDs to all copied sub-widgets, sub-areas and array items as well.

- Added the `ignoreUnusedFolderWarning` option for modules that intentionally might not be activated or inherited from in a particular startup.
- If you refresh the page while previewing or editing, you will be returned to that same state.

### Notices

- Numerous `npm audit` vulnerabily warnings relating to `postcss` 7.x were examined, however it was determined that these are based on the idea of a malicious SASS coder attempting to cause a denial of service. Apostrophe developers would in any case be able to contribute JavaScript as well and so are already expected to be trusted parties. This issue must be resolved upstream in packages including both `stylelint` and `vue-loader` which have considerable work to do before supporting `postcss` 8.x, and in any case public access to write SASS is not part of the attack surface of Apostrophe.

### Changes

- When logging out on a page that only exists in draft form, or a page with access controls, you are redirected to the home page rather than seeing a 404 message.

- Rich text editor upgraded to [tiptap 2.x beta](https://www.tiptap.dev) :tada:. On the surface not a lot has changed with the upgrade, but tiptap 2 has big improvements in terms of speed, composability, and extension support. [See the technical differences of tiptap 1 and 2 here](https://www.tiptap.dev/overview/upgrade-guide#reasons-to-upgrade-to-tiptap-2x)

## 3.0.0-beta.2 - 2021-05-21

### **Breaks**

- The `updateModified: false` option, formerly supported only by `apos.doc.update`, has been renamed to `setModified: false` and is now supported by `apos.doc.insert` as well. If explicitly set to false, the insert and update methods will leave the `modified` property alone, rather than trying to detect or infer whether a change has been made to the draft relative to the published version.
- The `permission` module no longer takes an `interestingTypes` option. Instead, doc type managers may set their `showPermissions` option to `true` to always be broken out separately in the permissions explorer, or explicitly set it to `false` to never be mentioned at all, even on a list of typical piece types that have the same permissions. This allows module creators to ship the right options with their modules rather than requiring the developer to hand-configure `interestingTypes`.
- When editing users, the permissions explorer no longer lists "submitted draft" as a piece type.
- Removed `apos.adminBar.group` method, which is unlikely to be needed in 3.x. One can group admin bar items into dropdowns via the `groups` option.
- Raw HTML is no longer permitted in an `apos.notify` message parameter. Instead, `options.buttons` is available. If present, it must be an array of objects with `type` and `label` properties. If `type` is `'event'` then that button object must have `name` and `data` properties, and when clicked the button will trigger an apos bus event of the given `name` with the provided `data` object. Currently `'event'` is the only supported value for `type`.

### Adds

- The name `@apostrophecms/any-page-type` is now accepted for relationships that should match any page. With this change, the doc type manager module name and the type name are now identical for all types in 3.x. However, for backwards compatibility `@apostrophecms/page` is still accepted. `apos.doc.getManager` will accept either name.
- Sets the project root-level `views` directory as the default fallback views directory. This is no longer a necessary configuration in projects unless they want to change it on the `@apostrophecms/template` option `viewsFolderFallback`.
- The new `afterAposScripts` nunjucks block allows for pushing markup after Apostrophe's asset bundle script tag, at the end of the body. This is a useful way to add a script tag for Webpack's hot reload capabilities in development while still ensuring that Apostrophe's utility methods are available first, like they are in production.
- An `uploadfs` option may be passed to the `@apostrophecms/asset` module, in order to pass options configuring a separate instance of `uploadfs` specifically for the static assets. The `@apostrophecms/uploadfs` module now exports a method to instantiate an uploadfs instance. The default behavior, in which user-uploaded attachments and static assets share a single instance of uploadfs, is unchanged. Note that asset builds never use uploadfs unless `APOS_UPLOADFS_ASSETS=1` is set in the environment.
- `AposButtonSplit` is a new UI component that combines a button with a context menu. Users can act on a primary action or change the button's function via menu button to the right of the button itself.
- Developers can now pass options to the `color` schema field by passing a `pickerOptions` object through your field. This allows for modifying/removing the default color palette, changing the resulting color format, and disabling various UI. For full set of options [see this example](https://github.com/xiaokaike/vue-color/blob/master/src/components/Sketch.vue)
- `AposModal` now emits a `ready` event when it is fully painted and can be interacted with by users or code.
- The video widget is now compatible with vimeo private videos when the domain is on the allowlist in vimeo.

### Changes

- You can now override the parked page definition for the home page without copying the entirety of `minimumPark` from the source code. Specifically, you will not lose the root archive page if you park the home page without explicitly parking the archive page as well. This makes it easier to choose your own type for the home page, in lieu of `@apostrophecms/home-page`.

### Fixes

- Piece types like users that have a slug prefix no longer trigger a false positive as being "modified" when you first click the "New" button.
- The `name` option to widget modules, which never worked in 3.x, has been officially removed. The name of the widget type is always the name of the module, with the `-widget` suffix removed.
- The home page and other parked pages should not immediately show as "pending changes."
- In-context editing works properly when the current browser URL has a hash (portion beginning with `#`), enabling the use of the hash for project-specific work. Thanks to [https://stepanjakl.com/](Štěpán Jákl) for reporting the issue.
- When present, the `apos.http.addQueryToUrl` method preserves the hash of the URL intact.
- The home page and other parked pages should not immediately show as "pending changes."
- The browser-side `apos.http.parseQuery` function now handles objects and arrays properly again.
- The in-context menu for documents has been refactored as a smart component that carries out actions on its own, eliminating a great deal of redundant code, props and events.
- Added additional retries when binding to the port in a dev environment.
- The "Submit" button in the admin bar updates properly to "Submitted" if the submission happens in the page settings modal.
- Skipping positional arguments in fragments now works as expected.
- The rich text editor now supports specifying a `styles` array with no `p` tags properly. A newly added rich text widget initially contains an element with the first style, rather than always a paragraph. If no styles are configured, a `p` tag is assumed. Thanks to Stepan Jakl for reporting the issue.

### Changes
- Editor modal's Save button (publish / save draft / submit) now updated to use the `AposSplitButton` component. Editors can choose from several follow-up actions that occur after save, including creating another piece of content of the same type, being taken to the in-context version of the document, or being returned to the manager. Editor's selection is saved in localstorage, creating a remembered preference per content type.

## 3.0.0-beta.1.1 - 2021-05-07

### Fixes

- A hotfix for an issue spotted in beta 1 in our demo: all previously published pages of sites migrated from early alpha releases had a "Draft" label until published again.

## 3.0.0-beta.1 - 2021-05-06

### **Breaks**

- Removes the `firstName` and `lastName` fields in user pieces.
- The query parameters `apos-refresh`, `apos-edit`, `apos-mode` and `apos-locale` are now `aposRefresh`, `aposEdit`, `aposMode`and `aposLocale`. Going forward all query parameters will be camelCase for consistency with query builders.

### Changes

- Archiving a page or piece deletes any outstanding draft in favor of archiving the last published version. Previously the behavior was effectively the opposite.
- "Publish Changes" button label has been changes to "Update".
- Draft mode is no longer the default view for published documents.
- The page and piece manager views now display the title, etc. of the published version of a document, unless that document only exists in draft form. However a label is also provided indicating if a newer draft is in progress.
- Notifications have been updated with a new visual display and animation style.

### **Adds**

- Four permissions roles are supported and enforced: guest, contributor, editor and admin. See the documentation for details. Pre-existing alpha users are automatically migrated to the admin role.
- Documents in managers now have context sensitive action menus that allow actions like edit, discard draft, archive, restore, etc.
- A fragment call may now have a body using `rendercall`, just like a macro call can have a body using `call`. In addition, fragments can now have named arguments, just like macros. Many thanks to Miro Yovchev for contributing this implementation.
- Major performance improvement to the `nestedModuleSubdirs` option.
- Updates URL fields and oEmbed URL requests to use the `httpsFix` option in launder's `url()` method.
- Documents receive a state label based on their document state (draft, pending, pending updates)
- Contributors can submit drafts for review ("Submit" versus "Submit Updates").
- Editors and admins can manage submitted drafts.
- Editors and admins can easily see the number of proposed changes awaiting their attention.
- Support for virtual piece types, such as submitted drafts, which in actuality manage more than one type of doc.
- Confirm modals now support a schema which can be assessed after confirmation.
- When archiving and restoring pages, editors can chose whether the action affects only this document or this document + children
- Routes support the `before` syntax, allowing routes that are added to Express prior to the routes or middleware of another module. The syntax `before: 'middleware:moduleName'` must be used to add the route prior to the middleware of `moduleName`. If `middleware:` is not used, the route is added before the routes of `moduleName`. Note that normally all middleware is added before all routes.
- A `url` property can now optionally be specified when adding middleware. By default all middleware is global.
- The pieces REST GET API now supports returning only a count of all matching pieces, using the `?count=1` query parameter.
- Admin bar menu items can now specify a custom Vue component to be used in place of `AposButton`.
- Sets `username` fields to follow the user `title` field to remove an extra step in user creation.
- Adds default data to the `outerLayoutBase.html` `<title>` tag: `data.piece.title or data.page.title`.
- Moves the core UI build task into the start up process. The UI build runs automatically when `NODE_ENV` is *not* 'production' and when:
    1. The build folder does not yet exist.
    2. The package.json file is newer than the existing UI build.
    3. You explicitly tell it to by setting the environment variable `CORE_DEV=1`
- The new `._ids(_idOrArrayOfIds)` query builder replaces `explicitOrder` and accepts an array of document `_id`s or a single one. `_id` can be used as a multivalued query parameter. Documents are returned in the order you specify, and just like with single-document REST GET requests, the locale of the `_id`s is overridden by the `aposMode` query parameter if present.
- The `.withPublished(true)` query builder adds a `_publishedDoc` property to each returned draft document that has a published equivalent. `withPublished=1` can be used as a query parameter. Note this is not the way to fetch only published documents. For that, use `.locale('en:published')` or similar.
- The server-side implementation of `apos.http.post` now supports passing a `FormData` object created with the `[form-data](https://www.npmjs.com/package/form-data)` npm module. This keeps the API parallel with the browser-side implementation and allows for unit testing the attachments feature, as well as uploading files to internal and external APIs from the server.
- `manuallyPublished` computed property moved to the `AposPublishMixin` for the use cases where that mixin is otherwise warranted.
- `columns` specified for a piece type's manage view can have a name that uses "dot notation" to access a subproperty. Also, for types that are localized, the column name can begin with `draft:` or `published:` to specifically display a property of the draft or published version of the document rather than the best available. When a prefix is not used, the property comes from the published version of the document if available, otherwise from the draft.
- For page queries, the `children` query builder is now supported in query strings, including the `depth` subproperty. For instance you could fetch `/api/v1/@apostrophecms/page/id-of-page?children=1` or `/api/v1/@apostrophecms/page/id-of-page?children[depth]=3`.
- Setting `APOS_LOG_ALL_QUERIES=1` now logs the projection, skip, limit and sort in addition to the criteria, which were previously logged.

### **Fixes**

- Fragments can now call other fragments, both those declared in the same file and those imported, just like macros calling other macros. Thanks to Miro Yovchev for reporting the issue.
- There was a bug that allowed parked properties, such as the slug of the home page, to be edited. Note that if you don't want a property of a parked page to be locked down forever you can use the `_defaults` feature of parked pages.
- A required field error no longer appears immediately when you first start creating a user.
- Vue warning in the pieces manager due to use of value rather than name of column as a Vue key. Thanks to Miro Yovchev for spotting the issue.
- "Save Draft" is not an appropriate operation to offer when editing users.
- Pager links no longer break due to `aposRefresh=1` when in edit mode. Also removed superfluous `append` query parameter from these.
- You may now intentionally clear the username and slug fields in preparation to type a new value. They do not instantly repopulate based on the title field when you clear them.
- Language of buttons, labels, filters, and other UI updated and normalized throughout.
- A contributor who enters the page tree dialog box, opens the editor, and selects "delete draft" from within the editor of an individual page now sees the page tree reflect that change right away.
- The page manager listens for content change events in general and its refresh mechanism is robust in possible situations where both an explicit refresh call and a content change event occur.
- Automatically retries once if unable to bind to the port in a dev environment. This helps with occasional `EADDRINUSE` errors during nodemon restarts.
- Update the current page's context bar properly when appropriate after actions such as "Discard Draft."
- The main archive page cannot be restored, etc. via the context menu in the page tree.
- The context menu and "Preview Draft" are both disabled while errors are present in the editor dialog box.
- "Duplicate" should lead to a "Publish" button, not an "Update" button, "Submit" rather than "Submit Update," etc.
- When you "Duplicate" the home page you should be able to set a slug for the new page (parked properties of parked pages should be editable when making a duplicate).
- When duplicating the home page, the suggested slug should not be `/` as only one page can have that slug at a time.
- Attention is properly called to a slug conflict if it exists immediately when the document is opened (such as making a copy where the suggested slug has already been used for another copy).
- "Preview Draft" never appears for types that do not use drafts.
- The toggle state of admin bar utility items should only be mapped to an `is-active` class if, like palette, they opt in with `toggle: true`
- Fixed unique key errors in the migrate task by moving the parking of parked pages to a new `@apostrophecms/migrate:after` event handler, which runs only after migrations, whether that is at startup (in dev) or at the end of the migration task (in production).
- UI does not offer "Archive" for the home page, or other archived pages.
- Notification checks and other polling requests now occur only when the tab is in the foreground, resolving a number of problems that masqueraded as other bugs when the browser hit its connection limit for multiple tabs on the same site.
- Parked pages are now parked immediately after database migrations are checked and/or run. In dev this still happens at each startup. In production this happens when the database is brand new and when the migration task is manually run.

## 3.0.0-alpha.7 - 2021-04-07

### Breaks

* The `trash` property has been renamed `archived`, and throughout the UI we refer to "archiving" and the "archive" rather than "move to trash" and the "trash can." A database migration is included to address this for existing databases. However, **if you set the minimumPark option, or used a boilerplate in which it is set,** you will need to **change the settings for the `parkedId: 'trash'` page to match those [currently found in the `minimumPark` option setting in the `@apostrophecms/page` source code](https://github.com/apostrophecms/apostrophe/blob/481252f9bd8f42b62648a0695105e6e9250810d3/modules/%40apostrophecms/page/index.js#L25-L32).

### Adds

* General UX and UI improvements to the experience of moving documents to and from the archive, formerly known as the trash.
* Links to each piece are available in the manage view when appropriate.
* Search is implemented in the media library.
* You can now pass core widgets a `className` option when configuring them as part of an area.
* `previewDraft` for pieces, adds a Preview Draft button on creation for quick in-context editing. Defaults to true.

### Changes

* Do not immediately redirect to new pages and pieces.
* Restored pieces now restore as unpublished drafts.
* Refactored the admin bar component for maintainability.
* Notification style updates

### Fixes

* Advisory lock no longer triggers an update to the modification timestamp of a document.
* Attempts to connect Apostrophe 3.x to an Apostrophe 2.x database are blocked to prevent content loss.
* "Save as Draft" is now available as soon as a new document is created.
* Areas nested in array schema fields can now be edited in context.
* When using `apos.image.first`, the alt attribute of the image piece is available on the returned attachment object as `._alt`. In addition, `_credit` and `_creditUrl` are available.
* Fixes relating to the editing of widgets in nested areas, both on the page and in the modal.
* Removed published / draft switch for unpublished drafts.
* "Publish Changes" appears only at appropriate times.
* Notifications moved from the bottom right of the viewport to the bottom center, fixing some cases of UI overlap.

## 3.0.0-alpha.6.1 - 2021-03-26

### Fixes

* Conditional fields (`if`) and the "following values" mechanism now work properly in array item fields.
* When editing "Page Settings" or a piece, the "publish" button should not be clickable if there are errors.

## 3.0.0-alpha.6 - 2021-03-24

### Adds
* You can "copy" a page or a piece via the ⠇ menu.
* When moving the current page or piece to the trash, you are taken to the home page.
* `permissions: false` is supported for piece and page insert operations.
* Adds note to remove deprecated `allowedInChooser` option on piece type filters.
* UX improvement: "Move to Trash" and "Restore" buttons added for pieces, replacing the boolean field. You can open a piece that is in the trash in a read-only way in order to review it and click "Restore."
* Advisory lock support has been completed for all content types, including on-page, in-context editing. This prevents accidental conflicts between editors.
* Image widgets now accept a `size` context option from the template, which can be used to avoid sending a full-width image for a very small placement.
* Additional improvements.

### Fixes
* Fixes error from missing `select` method in `AposPiecesManager` component.
* No more migration messages at startup for brand-new sites.
* `max` is now properly implemented for relationships when using the manager dialog box as a chooser.
* "Trash" filter now displays its state properly in the piece manager dialog box.
* Dragging an image to the media library works reliably.
* Infinite loop warning when editing page titles has been fixed.
* Users can locate the tab that still contains errors when blocked from saving a piece due to schema field errors.
* Calling `insert` works properly in the `init` function of a module.
* Additional fixes.

### Breaks

* Apostrophe's instance of `uploadfs` has moved from `apos.attachment.uploadfs` to `apos.uploadfs`. The `uploadfs` configuration option has similarly moved from the `@apostrophecms/attachment` module to the `@apostrophecms/uploadfs` module. `imageSizes` is still an option to `@apostrophecms/attachment`.

## 3.0.0-alpha.5 - 2021-02-11

* Conditional fields are now supported via the new `if` syntax. The old 2.x `showFields` feature has been replaced with `if: { ... }`.
* Adds the option to pass context options to an area for its widgets following the `with` keyword. Context options for widgets not in that area (or that don't exist) are ignored. Syntax: `{% area data.page, 'areaName' with { '@apostrophecms/image: { size: 'full' } } %}`.
* Advisory locking has been implemented for in-context editing, including nested contexts like the palette module. Advisory locking has also been implemented for the media manager, completing the advisory locking story.
* Detects many common configuration errors at startup.
* Extends `getBrowserData` in `@apostrophecms/doc-type` rather than overwriting the method.
* If a select element has no default, but is required, it should default to the first option. The select elements appeared as if this were the case, but on save you would be told to make a choice, forcing you to change and change back. This has been fixed.
* Removes 2.x piece module option code, including for `contextual`, `manageViews`, `publishMenu`, and `contextMenu`.
* Removes admin bar module options related to 2.x slide-out UI: `openOnLoad`, `openOnHomepageLoad`, `closeDelay`.
* Fixed a bug that allowed users to appear to be in edit mode while looking at published content in certain edge cases.
* The PATCH API for pages can now infer the correct _id in cases where the locale is specified in the query string as an override, just like other methods.
* Check permissions for the delete and publish operations.
* Many bug fixes.

### Breaks
* Changes the `piecesModuleName` option to `pieceModuleName` (no "s") in the `@apostrophecms/piece-page-type` module. This feature is used only when you have two or more piece page types for the same piece type.

## 3.0.0-alpha.4.2 - 2021-01-27

* The `label` option is no longer required for widget type modules. This was already true for piece type and page type modules.
* Ability to namespace asset builds. Do not push asset builds to uploadfs unless specified.

### Breaking changes

* Removes the `browser` module option, which was only used by the rich text widget in core. All browser data should now be added by extending or overriding `getBrowserData` in a module. Also updates `getComponentName` to reference `options.components` instead of `options.browser.components`.

## 3.0.0-alpha.4.1

* Hotfix: the asset module now looks for a `./release-id` file (relative to the project), not a `./data/release-id` file, because `data` is not a deployed folder and the intent of `release-id` is to share a common release identifier between the asset build step and the deployed instances.

## 3.0.0-alpha.4

* **"Fragments" have been added to the Apostrophe template API, as an alternative to Nunjucks' macros, to fully support areas and async components.** [See the A3 alpha documentation](https://a3.docs.apos.dev/guide/widgets-and-templates/fragments.html) for instructions on how to use this feature.
* **CSS files in the `ui/public` subdirectory of any module are now bundled and pushed to the browser.** This allows you to efficiently deliver your CSS assets, just as you can deliver JS assets in `ui/public`. Note that these assets must be browser-ready JS and CSS, so it is customary to use your own webpack build to generate them. See [the a3-boilerplate project](https://github.com/apostrophecms/a3-boilerplate) for an example, especially `webpack.config.js`.
* **More support for rendering HTML in REST API requests.** See the `render-areas` query parameter in [piece and page REST API documentation](https://a3.docs.apos.dev/reference/api/pieces.html#get-api-v1-piece-name).
* **Context bar takeover capability,** for situations where a secondary document should temporarily own the undo/redo/publish UI.
* **Unpublished pages in the tree** are easier to identify
* **Range fields** have been added.
* **Support for npm bundles is back.** It works just like in 2.x, but the property is `bundle`, not `moogBundle`. Thanks to Miro Yovchev.

### Breaking changes

* **A3 now uses webpack 5.** For now, **due to a known issue with vue-loader, your own project must also be updated to use webpack 5.** The a3-boilerplate project has been updated accordingly, so you may refer to [the a3-boilerplate project](https://github.com/apostrophecms/a3-boilerplate) for an example of the changes to be made, notably in `webpack.config.js` and `package.json`. We are in communication with upstream developers to resolve the issue so that projects and apostrophe core can use different major versions of webpack.

## 3.0.0-alpha.3

Third alpha release of 3.x. Introduced draft mode and the "Publish Changes" button.

## 3.0.0-alpha.2

Second alpha release of 3.x. Introduced a distinct "edit" mode.

## 3.0.0-alpha.1

First alpha release of 3.x.

## 2.220.1 (2021-06-09)

### Fixes

* Simply a version bump.

## 2.220.0 (2021-06-02)

### Added

* Adds `autoCommitPageMoves` flag in workflow to commit only pages moves automatically, manages error notification.

## 2.119.1 (2021-05-27)

### Security Fixes

The `nlbr` and `nlp` Nunjucks filters marked their output as safe to preserve the tags that they added, without first escaping their input, creating a CSRF risk. These filters have been updated to escape their input unless it has already been marked safe. No code changes are required to templates whose input to the filter is intended as plaintext, however if you were intentionally leveraging this bug to output unescaped HTML markup you will need to make sure your input is free of CSRF risks and then use the `| safe` filter before the `| nlbr` or `| nlp` filter.

### Fixes

* Updates uses of "whitelist" to "allowlist" to follow project practices.

## 2.119.0 (2021-05-20)

### Fixes

* Send the `Referer` header with oembed requests. This allows vimeo private videos locked down by domain name to be embedded.

### Added
* When `enableAltField` option is set to `true`, we now copy the `alt` field from `apostrophe-images` schema to the `attachment` piece when using `apos.images.first` or `apos.attachments.first`.

## 2.118.0 (2021-05-05)

### Added
* It's now possible to set the status code when redirecting using `req.redirect` by setting `req.statusCode`. When it it is not set, `apostrophe-pages` will fallback to 302 (Found) as previously. Thanks to Jonathan Garijo for contributing this feature.

## 2.117.1 (2021-04-07)

### Fixes
* Deleted unnecessary assignment of choices in the `joinByArray` field type definition. Thanks to [Eduardo Correal](https://github.com/ecb34) for the contribution.
* Documents with locales and those without have always been considered to have different locales for purposes of the unique slug index, but the UI feature to detect slug conflicts and offer help regarded them as in the same namespace, preventing save operations in the UI.

## 2.117.0 (2021-03-24)
* The browser-pushed versions of jQuery and lodash have been updated to address security scanner reports. jQuery is now on its latest release, 3.6.0. lodash is now on version 3.10.4 as found in the [maintained branch of lodash 3.x](https://github.com/sailshq/lodash) provided by the [Sails](https://sailsjs.com) team. Note that in "lean mode," we do not push these libraries at all except when a user is logged in. If you do not want the overhead we encourage you to learn about lean mode.
* Fixes `options.arrangeFields` for `apostrophe-html-widgets`
* Address low-risk denial-of-service vulnerability. It was possible to cause a restart by attempting to get an advisory lock on a document for which a lock already existed, without logging in. This could occur only if an editor happened to be working with that document or had worked with it within the advisory lock timeout time.
* Adds suggestions list for pieces search bar, it uses autocomplete cursor and displays matching words from `highSearchWords`.

## 2.116.1 (2021-03-10)
* Fixes a user interface bug in the chooser modals where the footer pagination was hidden behind the left column.
* Fixes page slug updated twice when committing a page move.
* Eliminated potential race condition while inserting groups if Apostrophe is starting up for the very first time in two processes simultaneously.

## 2.116.0 (2021-02-25)
* Eliminated 75% of database operations required to track attachments referenced in a document when inserted or updated. This yields a significant performance boost in very large databases.
* `skipAttachments` option added for `insert` and `update` operations in those situations where this is not enough and you are absolutely certain there can never be an attachment in the schema or in a widget schema present in the document, not even via an area that is only defined in a template.

Thanks to Michelin for their support of this work.

## 2.115.1 (2021-02-24)
* Fixes an error when saving an edited Tag in the Tag Manager.

## 2.115.0 (2021-02-02)
* When `enableAltField` option is set to `true`, add an `alt` field to `apostrophe-images` schema. And use it in `apostrophe-images-widget`, in `<img>` alt attributes.

## 2.114.0 (2021-01-13)
* Fixes image manager double-scroll bar bug.
* When a `styles` config with a single object is passed to an `apostrophe-rich-text` widget, use that as the default style. Thanks to [Fredrik Ekelund](https://github.com/fredrikekelund) for the contribution.
* The media library now offers filters by orientation (landscape, portrait, square) and by file type (jpg, png, gif). Thanks to Michelin for their support of this work.
* Orientation properties for attachments have been cleaned up, and a migration provided. All attachments for images will have correct `square`, `landscape` and `portrait` boolean flags.

## 2.113.2 (2020-12-14)
* Hotfixes for Node 14 compatibility issues relating to watching template files for modification.
* Improvements to README.

## 2.113.1 (2020-11-04)
* Updates the logo in the README.

## 2.113.0 (2020-10-21)
* Remove published columns in apostrophe-users and apostrophe-groups, the modules where this field does not exist.
* Add `type` to forbiddenFields for apostrophe-pieces schemas. Thanks to [Jose96GIT](https://github.com/Jose96GIT) for the contribution. If you are using Apostrophe Workflow, you must be on `2.38.2` or later of that module because of this update.

## 2.112.1 (2020-10-07)
* When configuring columns in the pieces manager, the `listProjection` option was accidentally altered in a way that would impact other subclasses of pieces. This has been fixed.

## 2.112.0 (2020-10-02)

* Security: Apostrophe's oembed support has always consulted a list of safe sites, however the fallback support for embedding site previews via Open Graph did not consult such a list. There was no XSS risk, but this could be exploited to scan for open ports behind a firewall, and potentially to obtain title tags and page body text from webpages behind a firewall as well, if they had no login provisions. Note that this risk existed only if the public Apostrophe site was running on a server that could "see" these Intranet sites, which is rare (a public website is usually not hosted on an Intranet, port forwarding would typically be needed to make that possible). However to eliminate the risk our Open Graph fallback support now consults the same list of safe sites used for oembed. This Open Graph embed feature is not actually used by Apostrophe's video widgets, so this change will only impact developers who discovered the feature and chose to use it independently. If you are affected, add additional sites to the `safeList` option of `apostrophe-oembed`. For backwards compatibility the `whitelist` option is also accepted. Thanks to Rudi van Hierden for reporting the issue.

* Security: the `uploadfs` module has been updated. Since this is a sub-dependency you must `npm update` your Apostrophe project to get this update, which eliminates `npm audit` warnings regarding Google Cloud Storage. Note that after this update Google Cloud Storage can no longer be used with Apostrophe if your server is still running Node 8. Other storage backends still work with Node 8 as of this writing.

* Node 8 deprecation notice: for the time being, Apostrophe does still run on Node 8. However, since Node 8 has passed its end of life date, this support is unofficial and may be terminated soon. All projects should upgrade to a current Long Term Support version of Node.

* Clean up `fs.watch` calls from the nunjucks loader properly when destroying an `apos` object, so that the process can close and/or memory be recovered.

## 2.111.4 (2020-09-23)

* The `View File` button now accesses the original version of an image, not a scaled version. This was always the intention, but 2.x defaults to the `full` size and we initially missed it. Thanks to Quentin Mouraret for this contribution.
* LESS compilation errors during `apostrophe:generation` are now reported properly, resulting in a clean process exit. Previously they resulted in a hung process.

## 2.111.3 (2020-08-26)

* When Apostrophe is running behind a proxy server like nginx, you can now instruct it to trust the `X-Forwarded-*` headers by passing the `trustProxy: true` option to `apostrophe-express`. If Apostrophe is generating `http:` URLs when they should be `https:`, this is most likely what you need.

## 2.111.2 (2020-08-19)

* Fixed a conflict between `express.static` and apostrophe's automatic removal of trailing slashes from possible page URLs. Apostrophe's intent in using `express.static` is only to deliver static assets. So we have made that intent clear by disabling the `redirect` option of `express.static`, which attempts to add a trailing slash whenever a folder exists on disk by that name, resulting in an infinite redirect loop.

## 2.111.1 (2020-08-17)

* Fixed an incompatibility between apostrophe-workflow and MongoDB 4.4. Prior to version 4.4, MongoDB allowed a projection to contain both a parent property and one of its children, for instance `workflowLastCommitted` and `workflowLastCommitted.at`. Beginning with version 4.4 this causes an error, breaking the list view of pieces when workflow is present. For backwards compatibility, version 2.111.1 of Apostrophe now checks all projections coming from Apostrophe's cursors for this issue and removes the projection for the sub-property on the fly. This does not cause any compatibility issues of its own because projecting the parent always gives you the sub-property anyway.

## 2.111.0 (2020-08-12)

* By popular request, "Add Widget" dropdown menus are better organized now, with support for categories of widgets. You can configure this optional feature like so:

```
apos.area(data.page, 'areaNameHere', {
  widgets: { ... you must configure your widgets as usual ... }
  widgetGroups: {
    'Content': [ 'apostrophe-rich-text', 'apostrophe-images' ],
    'Layout': [ 'one-column', 'two-column' ]
  }
}
```

Every widget type you specify for `widgetGroups` must still be configured in `widgets`.

If `widgetGroups` is not present the "add widget" dropdown menu will appear as it always did.

* Removes the `aposBody` template macro, which was unused.

## 2.110.0 (2020-07-29)

* Security: added support for throttling login attempts. If you set the `throttle` option of `apostrophe-login` to `{ allowedAttempts: 3, perMinutes: 1, lockoutMinutes: 1 }`, a user will be locked out and unable to try again for 1 minute after three failed login attempts in 1 minute. Thanks to Michelin for making this work possible via [Apostrophe Enterprise Support](https://apostrophecms.org/support/enterprise-support).
* Schemas: you may now set a regular expression to be used to validate any `string` schema field by setting the `pattern` property of the schema field. **Please note
that `pattern` must be a string,** not a regular expression literal. Otherwise it
will only be validated on the server side, causing confusion for the user when it
is not reported on the browser side. You may also set `patternErrorMessage` to
provide a clear explanation to the user when their input does not match. When
setting `pattern` as a string always remember to escape the `\` character properly
(you will often need two `\` characters, for instance `\\w`). To avoid Denial of Service attacks, take care to avoid [evil regular expressions](https://en.wikipedia.org/wiki/ReDoS).
* Security: added an `apostrophe-login:before` promise event which is emitted with `(req)` before a login attempt is evaluated. If a handler throws a string as an error, that string is internationalized and displayed as a login error, otherwise login proceeds normally. This can be used to implement features like the new `apostrophe-login-recaptcha` module, which you can install separately.
* Security: to ease implementation of `apostrophe-login-recaptcha`, the login form now has `data-apos-login-form` and `data-apos-login-submit-button` attributes on the appropriate elements.
* Security: when requiring Google Authenticator or a similar app for login (TOTP), you may now limit the requirement to certain groups, by passing a setting like `totp: { groups: true }` to the `apostrophe-login` module rather than just `totp: true`. Admins may then select which groups actually require TOTP by selecting it when editing the group (look at the permissions tab). In addition, the existing `totp` option has been added to the module documentation.

## 2.109.0 (2020-07-15)

* Add [heic-to-jpeg-middleware](https://github.com/boutell/heic-to-jpeg-middleware) to support uploading `heic/heif` images (the standard format for recent iPhones/iPads). Many thanks to Gabriel L. Maljkovich for their contributions to the underlying middleware as well as the integration with Apostrophe.
* Add CSS to maintain spacing of admin UI.

## 2.108.1 (2020-07-01)

* Updates documentation of the `clonePermanent` utility method.
* The http response to dismissing a notification should not include any information about the mongodb connection. The response previously included relatively low-risk information, including the IP address of the MongoDB server but not enough to make an unauthorized connection when the MongoDB server and/or firewall are properly configured.

## 2.108.0 (2020-06-07)

* UX improvement: if a piece type has the `contextual: true` option set and workflow is present, do not default published to `false`. There is already a good opportunity to review before the public sees the piece afforded by workflow.

* If called with a scalar argument, `apos.utils.clonePermanent` now returns scalars (strings, booleans, numbers) as-is. This makes it easier to use the method when the argument might or might not be an object that requires cloning.

## 2.107.2 (2020-06-10)

* Fixed a regression that caused difficulty saving array fields with `color` subfields in their schema. This regression was introduced in 2.107.0.

## 2.107.1 (2020-06-03)

* The `distinctCounts` feature (also known as `counts: true` for `piecesFilters`) is now compatible with the `apostrophe-db-mongo-3-driver` module, when in use. Note that there is little benefit to that module now that `emulate-mongo-2-driver` is standard in Apostrophe and employs the MongoDB 3.x driver under the hood but provides a 2.x-compatible API. However those who strongly prefer the 3.x driver APIs for direct MongoDB queries may use `apostrophe-db-mongo-3-driver` with more confidence given this fix.

## 2.107.0 (2020-05-20)

* CKEditor has been updated to version 4.14, addressing a low-risk XSRF vulnerability. The vulnerability required that the source code editor feature be activated and that a user with editing privileges be convinced to import specially crafted markup, which is unlikely in practice.
* Users may now intentionally clear a `time` field, whether or not it has a `def` setting, in which case it is stored as `null` (unless `required: true` is present). The inability to do this was a regression introduced in version 2.102.0.
* Developers can now pass a `spectrumOptions` object to a `color` field and take full control of Spectrum, the plugin that powers Apostrophe's color picker. [Documentation for this configuration here.](https://docs.apostrophecms.org/reference/field-types/color.html#example)
* Activating the `objectNotation` option to `i18n` no longer causes problems for certain strings in Apostrophe's admin interface, which does not use it. You will see alternate Unicode characters for the `:` and `.` characters in these strings if you do choose to translate them. These are transformed back for end users.

## 2.106.3 (2020-05-06)

* Fixes a page tree interface bug that would cause pages to be lost when they
were trashed with their parent, then the parent was dragged out of the trash.
This only effected projects with `trashInSchema: true` set in the
`apostrophe-docs` module, however that includes anything using
`apostrophe-workflow`.

## 2.106.2 (2020-04-22)

* The icons of custom CKEditor plugins now appear properly. Previously they were hidden.
* Switched the continuous integration testing service to CircleCI from Travis.

## 2.106.1 (2020-04-20)

* Fixed a regression that broke the thumbnail display of images in "Manage Images." This regression was introduced in version 2.106.0, which was otherwise an important security update, so you should definitely update to 2.106.1 to get the benefit of that security fix if you haven't already.

## 2.106.0 (2020-04-17)

**Security:** the `list` route of the `apostrophe-pieces` module and the `info` route of the `apostrophe-pages` module formerly allowed site visitors to obtain the complete contents of publicly accessible pages and pieces. While there was no inappropriate access to documents that were unpublished, restricted to certain users, etc., properties not normally visible to end users were exposed. Since the global document can be fetched as part of requests made by the public, this means that any credentials in the schema of the global document are vulnerable to being viewed until your site is updated to at least Apostrophe 2.106.0. Note that if you are using Apostrophe Workflow you must also update that module to Apostrophe 2.34.0, otherwise the "Manage Workflow" view will not work.

The most important change made to resolve this issue is the use of a projection to populate the "Manage" view of pieces (the "list" route). While Apostrophe will automatically include any extra columns configured with `addColumns` in the projection, you may need to add additional properties to the projection if you have overridden the manage list view template entirely for some of your pieces to display additional information.

The easiest way to do that is to configure the `addToListProjection` option for your custom piece type, like so:

```javascript
// in lib/modules/my-module
module.exports = {
  extend: 'apostrophe-pieces',
  addToListProjection: {
    myExtraProperty: 1
  }
  // other configuration here as usual
}
```

You can also apply the `super` pattern to the new `getListProjection` method of `apostrophe-pieces`.

Many thanks to Kristian Mattila for bringing the issue to our attention, allowing us to patch the vulnerability
before any public disclosure was made. If you become aware of a security issue in Apostrophe, please contact
us via email at [security@apostrophecms.com](mailto:security@apostrophecms.com).

## 2.105.2 (2020-04-09)

* `apos.utils.emit` now works properly in IE11, addressing an issue that impacted `apostrophe-forms` submissions in IE11 in 2.105.0.
* IE11 now respects the `prefix` option properly in `apos.utils.get` and `apos.utils.post` (lean mode helpers for making API calls).

## 2.105.1 (2020-04-08)

* When using lean mode, video widgets did not support Internet Explorer 11. This issue has been fixed. Non-lean mode video widgets have always supported Internet Explorer 11.
* If the `jQuery: 3` option is not passed to `apostrophe-assets` a developer warning is now printed at startup. The use of jQuery 1.x is deprecated. All Apostrophe-published modules work fine with the `jQuery: 3` option. You may need to review the jQuery 3 changelogs for a few changes required for your own legacy code.
* Users may now intentionally clear a `date` field, whether or not it has a `def` setting, in which case it is stored as `null` (unless `required: true` is present). The inability to do this was a regression introduced in verion 2.102.0.
* The `objectNotation: true` option to `apostrophe-i18n`, which we pass on to the `i18n` module, is now compatible with the `namespaces: true` option. When both are active, the namespace separator defaults to `<@>` to avoid a conflict with the `:` character used to begin the default value when using object notation.
* Various documentation corrections and minor aesthetic improvements.

## 2.105.0 (2020-03-26)

* Security: Node 6.x has not been supported by its creators since April 2019, and Node 8.x reached its end of support date in December 2019. **As of this release of Apostrophe, we are officially acknowledging that it is not possible to maintain support for Node 6.x in Apostrophe and it is unlikely to work on that version,** since both the testing frameworks on which we rely and common sub-dependencies of essential open source modules used by Apostrophe now require Node 8 at a minimum. While we will make a good-faith effort to maintain Node 8.x usability as long as possible, we expect to similarly be forced to drop Node 8 compatibility soon. **Both Node 6 and Node 8 might not be safe to use for reasons entirely unrelated to Apostrophe**, so you should upgrade your servers as soon as practical. Few or no code changes should be needed in Apostrophe 2.x projects. **We strongly recommend moving to Node 12.x,** the most up to date LTS (Long-Term Support) release of Node. In the future, we recommend becoming familiar with the [Node.js release schedule](https://nodejs.org/en/about/releases/) so you can better plan for such upgrades.
* Security: all of the recently new `npm audit` warnings were fixed. These were considered `low` risk according to the `npm audit` tool. In the process we removed dependencies on the `tar` and `prompt` modules in favor of simpler solutions with fewer moving parts.
* Lean mode: the `apos.utils.get` and `apos.utils.post` methods no longer prepend the site's global `prefix` when the call targets a different origin (another site's API, for instance). This is a bug fix to match the behavior of `$.jsonCall()` which set the standard for this in Apostrophe.
* Lean mode: `apos.utils.emit(el, name, data)` has been introduced. This method emits a custom DOM event with the given `name` and adds the properties of the `data` object to the event. The event is emitted on `el`. When emitting events with global significance, our convention is to emit them on `document.body`. To listen for such events one uses the standard browser method `document.body.addEventListener('eventname', function(event) { ... })`.
* Lean mode: `apos.utils.get` now emits an `apos-before-get` event with `uri`, `data` and `request` properties just before the request is actually sent. You may use this hook to add headers to `request`.
* Cloud deployment: when starting up a site with `APOS_BUNDLE=1`, the asset bundle is by default extracted to the root of the project so that the assets can be found in the filesystem of each server if needed. New feature: for the benefit of environments in which the bundle files are already present and the root of the project is not writable, `APOS_EXTRACT_BUNDLE=0` may now be set to disable the extraction (note `0`, not `1`).
* Localization: Apostrophe's static i18n of its user interface can now be "namespaced," opening the door to giving your translators better guidance on whether to translate it or ignore it when working with the JSON files in the `locales/` folder of your site. You can turn this on by enabling the `namespaces: true` option for the `apostrophe-i18n` module. When you do, Apostrophe's i18n phrases will be prefaced with `apostrophe<:>` in the JSON files (not in the browser). You can create your own namespaced translations by calling `__ns('namespacename', 'phrase')` rather than `__('phrase')`, `__ns_n` rather than `__n`, etc. Note that if the namespaces option is not actually turned on, these new helpers are still available in templates; they just don't prefix a namespace. The forthcoming `apostrophe-static-i18n` module, which allows for editing static translations as pieces, will also have an option to ignore a namespace, which is helpful if you wish to avoid showing our user interface phrases to your translation team at all.

## 2.104.0 (2020-03-11)

* `apos.utils.get` and `apos.utils.post` now return a promise if invoked without a callback. This means you may use `await` with them. *It is up to you to provide a `Promise` polyfill if you use this feature without callbacks and intend to support IE11. For instance you could use the `core-js` library.* These methods are similar to `$.get` and `$.post` but do not require jQuery. `apos.utils.post` supports Apostrophe's CSRF protection natively so you do not have to add an exception if you use it. These methods are available in [lean frontend mode](https://docs.apostrophecms.org/apostrophe/core-concepts/front-end-assets/lean-frontend-assets).
* `apos.utils.get` no longer adds an unnecessary `?` to the URL it fetches if `data` has no properties. In addition, `apos.utils.get` leaves the URL unchanged if `data` is null.
* Recursion warnings now include a hint to add a projection to pieces-widgets as well as more obvious joins.
* Dependencies updated to reflect latest version of `emulate-mongo-2-driver`, which contains an important fix to `count`.

## 2.103.1 (2020-03-04)

* An incompatibility with apostrophe-headless was introduced in Apostrophe 2.102.0. This version addresses that incompatibility, however you must also upgrade apostrophe-headless to version 2.9.3. The issue had to do with a change that was made to allow users to intentionally clear default values in forms. We are updating our regression test procedures to ensure that if a new release of apostrophe would break the unit tests of apostrophe-headless, it will not be published until that issue is resolved.

## 2.103.0 (2020-03-02)

* Frustrations with conflict resolution have been much improved. First, Apostrophe no longer displays the "another user has taken control of the document" message multiple times in a row. Second, due to changes in what browsers allow to happen when you leave the page, beginning in version 2.102.0 Apostrophe displayed too many messages about a conflict with your **own** work in another tab. We no longer display these messages. However, if there really *is* work lost for the same document in another tab, Apostrophe will still tell you what happened in order to teach the habit of not editing the same page in two tabs simultaneously.
* You may now use `select` schema field with dynamic choices as a filter in "Manage Pieces."
* `required` is now enforced on the server side for `joinByOne`. However, note that it is always possible for the document you joined with to be moved to the trash at a later time. You must therefore always check that the join was really loaded before relying on it. Thanks to Ricardo José Rodríguez Álvarez.
* Hidden information at the bottom of certain modals has been restored to view.

## 2.102.5 (2020-02-26)

* Explicitly require emulate-mongo-2-driver 1.2.1 or better, to address a bug in 1.2.0.

## 2.102.4 (2020-02-25)

* Explicitly require emulate-mongo-2-driver 1.2.0 or better, which provides a deprecation-free wrapper for `count` and fixes bugs in the wrapper for `aggregate`.

## 2.102.3 (2020-02-24)

* Security fix for [Prototype Override Protection Bypass vulnerability in the qs module](https://snyk.io/vuln/npm:qs:20170213). It appears this risk only occurs when our `build` Nunjucks filter is used in conjunction with a URL based on what the browser sent, rather than starting with the `_url` property of the page and adding parameters to that with `build`, thus it is not an issue "out of the box" in all or most ApostropheCMS sites. However the vulnerability should be patched promptly because it could definitely exist in current or future project level code that uses `build`. To eliminate the risk, update to this version of Apostrophe and make sure you "npm update" to get the required updated version of `qs` via Apostrophe's dependencies.

* This version also corrects a bug that prevented the recently released disableInactiveAccounts feature from working.

## 2.102.2 (2020-02-11)

* Removed the restriction preventing the use of `mongodb+srv` connection
URIs with MongoDB. `emulate-mongo-2-driver` has no problem with these, since
it passes them on to the 3.x driver.
* Updated dependency to `emulate-mongo-2-driver` 1.1.0, which knocks out 100% of the common MongoDB deprecation warnings when using Apostrophe, with one exception: you should set the `useUnifiedTopology: true` option yourself. We do not do this for you because we cannot break legacy configurations using other topologies. However most of you can just turn this option on and enjoy more reliable connections and no more warnings.

Here is how to configure that in Apostrophe:

```javascript
// in app.js, where your modules key is...
modules: {
  'apostrophe-db': {
    connect: {
      useUnifiedTopology: true
    }
  }
}
```

## 2.102.1 (2020-02-10)

* Temporarily pinned to `less` version 3.10.x to work around an
[upstream bug](https://github.com/less/less.js/issues/3469) that broke
deployments.

## 2.102.0 (2020-01-30)

* Apostrophe now displays "Saving... Saved" indicators near the context
menu in the lower left indicator. In our UX tests, users often did not
realize Apostrophe automatically saved their work and were concerned
by the lack of an explicit save button. In addition, Apostrophe no longer
attempts to save your remaining changes via a synchronous HTTP request when you
close the page, because this is deprecated in all browsers and disabled
in many. Instead, Apostrophe uses the standard "you have unsaved changes,
are you sure you wish to leave this page?" dialog. Together with the
"saving... saved" indicator, this provides a mechanism for preventing
lost work that is robust in modern browsers.

This does impact Apostrophe's "advisory locking" mechanism that warns users
if another user is already editing. Since we cannot guarantee a synchronous
request to unlock the page will ever be received, we have instead
shortened the expiration time for document locks to 30 seconds. Since
these are refreshed every 5 seconds there should be no negative impacts
in typical use.

Thanks to Freshworks for making this improvement possible via [Apostrophe Enterprise Support](https://apostrophecms.org/support/enterprise-support).

* New `disableInactiveAccounts` option, which can be set like so:
```javascript
  'apostrophe-users': {
    disableInactiveAccounts: true
  }
```

By default, users from the "admin" group are whitelisted and the inactivity period is 90 days. This can be changed:

```javascript
{
  // in your project level lib/modules/apostrophe-users/index.js file
  disableInactiveAccounts: {
    neverDisabledGroups: [ 'test', 'otherGroup' ],
    // After 30 days without logging in, the account is marked disabled
    // on next login attempt, until an admin explicitly enables it again
    inactivityDuration: 30
  }
}
```

* A longstanding bug relating to schemas has been fixed. Previously, if you attempted to clear a string field that had a `def` property, that field would be repopulated with the `def` value. This was never intended; `def` is only for the initial population of a newly created object. If you were relying on this bug, update your code to use `apos.schemas.newInstance(schema)` from the start so that you begin with an object that has the right defaults for each field. Note that pieces, pages, etc. already do this.

* Added a `bodyAttributes` block to `outerLayoutBase.html`. You may override this block to add new attributes to `body` without overriding the entire `outerLayoutBase.html` template. It is a best practice to not override this template, use the provided blocks.

* Fields of type `attachment` with `required` not set to `true` now work properly.

* You may now set the `loginUrl` option of the `apostrophe-login` module to change the login URL from `/login` to something else. Thanks to Giuseppe Monteleone for this contribution.

* `help` property is now supported for array fields.

* Uploads with a capitalized file extension are now accepted where appropriate. Thanks to Fernando Figaroli for this contribution.

* When editing a join with pages, a nonfunctional edit pencil icon is no longer displayed. Actual inline editing of page settings from another page may be a 3.0 feature.

## 2.101.1 (2020-01-08)

* Dependency on `emulate-mongo-2-driver` is now explicitly set to require at least version 1.0.3 to bring in various fixes.
* Reported `landscape` and `portrait` properties of an image attachment object now correspond to the crop in use, if any.

## 2.101.0 (2019-12-14)

* Due to `npm audit` security vulnerability warnings and the end of upstream support, the 2.x version of the `mongodb` npm module (the driver we used to connect to MongoDB, not MongoDB itself) can no longer be responsibly used in Apostrophe. Therefore we have replaced it with the new [emulate-mongo-2-driver](https://www.npmjs.com/package/emulate-mongo-2-driver) module, which strives to match the interface of the MongoDB driver version 2.x while acting as a wrapper for the official, supported MongoDB driver version 3.x. This has been tested in many projects. Therefore no code changes should be required for your project to `npm update` to version 2.101.0. However if you encounter incompatibilities, most likely in driver features not used in Apostrophe, please [contribute additional wrappers and test coverage to emulate-mongo-2-driver](https://www.npmjs.com/package/emulate-mongo-2-driver). Another option is to use [apostrophe-db-mongo-3-driver](https://www.npmjs.com/package/apostrophe-db-mongo-3-driver), which allows you to use the 3.x driver API directly and also provides a `findWithProjection` collection method as a migration path for quickly patching legacy code.
* The `def` property of schema fields associated with specific page types is now displayed in the editor when creating new pages. Thanks to Michelin for making this work possible via [Apostrophe Enterprise Support](https://apostrophecms.org/support/enterprise-support).
* A schema field named `fields` can now be included in a projection without surprising behavior.
* EPS (`.eps`) files are now accepted as Apostrophe attachments and categorized in the `office` group, meaning they can be uploaded as "files."
* The `aspectRatio` option, when specified directly for attachment schema field properties, now implies permission to crop as forced center-cropping differed from what we do when applying aspect ratios to image widgets.
* Cross-browser fix for the back button when using our page-refresh-free AJAX features for browsing pieces. Thanks to sergiodop92 for this fix.

## 2.100.3 (2019-12-03)

* The `aspectRatio` option to the `attachments` schema field type is now fully implemented. We always had this for selecting images, e.g. in our `apostrophe-images-widgets` module, but it is now also available when directly using an `attachment` schema field as a property of your own doc. You can also set `crop: true` to allow manual cropping in that case. This is a useful technique when including the image in a reusable media library does not make sense.

## 2.100.2 (2019-12-02)

* Corrected a significant performance problem with the `apostrophe-users:add` command line task when thousands of users exist.

## 2.100.1 (2019-11-21)

* Must confirm when resetting password, since there are no do-overs if we do not have the email confirmation method available (with `resetLegacyPassword: true`) and since it's generally a pain not to have this.
* Fixed the "Reset TOTP authentication" feature of "Manage Users".

## 2.100.0 (2019-11-21)

* New feature: Google Authenticator two-factor authentication (TOTP) support for Apostrophe accounts. Set the `totp: true` option of the `apostrophe-login` module. When enabled, users (including admins) are required to set up and complete authentication with Google Authenticator or a compatible TOTP app on their mobile device. On the user's next login they set up Google Authenticator; after that they must supply a code from Google Authenticator at each login. If a user loses their device, an admin can reset their access by editing that user via "Manage Users" and selecting "Reset TOTP 2-Factor Authentication." If the admin loses their device, they can use the new `apostrophe-users:reset-totp` command line task. Thanks to Michelin for making this work possible via [Apostrophe Enterprise Support](https://apostrophecms.org/support/enterprise-support).
* New feature: `resetLegacyPassword: true` option for `apostrophe-login`. When the `passwordRules` and `passwordMinLength` options are present, enabling `resetLegacyPassword` permits the user to change their password right away at login time if it is correct, but does not meet your new standards for adequate passwords. This does not require receiving a confirmation email; if you are concerned by that, consider enabling `passwordReset` instead if you are willing to [configure email delivery](https://docs.apostrophecms.org/apostrophe/tutorials/howtos/email). Thanks to Michelin for making this work possible via [Apostrophe Enterprise Support](https://apostrophecms.org/support/enterprise-support).
* New feature: `resetKnownPassword: true` option for `apostrophe-login`. When enabled, a currently logged-in user is permitted to change their own password without receiving an email, as long as they know their current password. This adds an additional admin bar item, which you may want to group. Thanks to Michelin for making this work possible via [Apostrophe Enterprise Support](https://apostrophecms.org/support/enterprise-support).
* Performance: Apostrophe is now much faster when editing a piece with hundreds of areas in its schema. Thanks to Bharathkumar Chandrasekaran of Freshworks for his contributions to finding the solution.
* Bug fix: `passwordRules` and `passwordMinLength` no longer break support for new users created via `apostrophe-passport` who use single sign-on and do not have explicit passwords in Apostrophe.
* Developer warning: a module that implements a widget must have a name ending in `-widgets` or the editor will not work properly in the browser. We now display a warning.
* Developer warning: if the developer tries to configure `piecesFilters` for the pieces module, rather than the corresponding pieces-pages module, a warning is displayed.
* UI fix: modal dialog box height corrected. Thanks to Paul Grieselhuber for this contribution.
* UI fix: better Microsoft Edge support. Thanks to Denis Lysenko.

## 2.99.0 (2019-10-30)

* Optional password complexity rules. You may set `passwordMinLength` to a number of your choice. You may also set `passwordRules` to an array of rule names. Those available by default are `noSlashes`, `noSpaces`, `mixedCase`, `digits`, and `noTripleRepeats`. To block **existing** passwords that don't meet this standard, you should also set `passwordRulesAtLoginTime: true`. Additional password rules may be registered by calling `apos.login.addPasswordRule('name', { test: fn, message: 'error message' })`. The function will receive the password and must return `true` if it is acceptable. Thanks to Michelin for making this work possible via [Apostrophe Enterprise Support](https://apostrophecms.org/support/enterprise-support).
* `apos.utils.attachmentUrl` has been added to lean mode. It works exactly like `apos.attachments.url`, which is not available in lean mode, with one exception: to avoid adding more overhead to lean mode, the default size is the original. So you must take care to specify the `size` option for performance when working with images.
* When an in-page edit is made and an area is updated as a result, the `update` method of the appropriate module is now called, rather than `apos.docs.update`. This allows for `beforeSave`, etc. to fire in this situation. Thanks to Kalia Martin of swiss4ward for this contribution.
* Apostrophe now provides a `res.rawRedirect` method, which performs a redirect without adding the sitewide prefix. On sites without a prefix it is equivalent to `res.redirect`. This is useful when working with a URL that is already prefixed, such as the `_url` property of a page or piece.
* Using the `groups` option to `apostrophe-users` together with a very large database can lead to slow startup because the groups are found by title, and title is not an indexed field. You may now specify the `slug` for each group in the array, in which case they are found by `slug` instead, which is an optimized query. However most very large sites would be better off removing the `groups` option and allowing groups to be managed flexibly via the admin bar.
* `apos.tasks.getReq` now provides more simulated i18n support.
* The occasional but irritating "not blessed" bug when editing content on the page has been fixed via a new "reinforced blessing" mechanism.

## 2.98.1 (2019-10-21)

* When selecting pages for a join, you are now permitted to choose any page you have access to view. This was never intended to be locked down to pages you can edit. For instance, you should be able to link to any page you can see when editing a navigation widget. Thanks to Freshworks for making this fix possible via [Apostrophe Enterprise Support](https://apostrophecms.org/support/enterprise-support).
* Beginning with this version we are whitelisting `npm audit` advisories that are not relevant to Apostrophe. Specifically, advisory `1203` has no bearing on Apostrophe because end users cannot specify collection names to MongoDB via Apostrophe.

## 2.98.0 (2019-10-11)

* Bug fix: the `sendPage` method now emits the `apostrophe-pages:beforeSend` promise event no matter which module is calling `self.sendPage`. This was always the intention, as shown by the fact that the legacy `pageBeforeSend` method is called. The purpose of `sendPage` has always been to allow a custom route to render a page exactly as Apostrophe normally does, and that includes calling all `apostrophe-pages:beforeSend` handlers.
* Bug fix: the `title` field is now required in the `apostrophe-users` module. Thanks to Jose Garcia of swiss4ward.
* The `apostrophe-templates` module now has an internal `i18n` method intended to be overridden by those who want to monitor and/or alter static internationalization results. This will be used by the forthcoming `apostrophe-i18n-debugger` module. You don't need to call this method, you can use the standard [i18n](https://www.npmjs.com/package/i18n) helpers.

## 2.97.2 (2019-10-03)

* All [i18n](https://www.npmjs.com/package/i18n) helpers are now available in templates, not just the `__` helper. See the [i18n module documentation](https://www.npmjs.com/package/i18n) for more information. Test coverage was added to ensure this remains in place.
* UX improvements in "reorganize" (Manage Pages).
* contributing.md now points to the [apostrophecms Discord chat community](https://chat.apostrophecms.org) for live community help, rather than Gitter, which has been retired.

## 2.97.1 (2019-09-26)

* Hotfix for a potential Denial Of Service issue reported by NPM. A user with login privileges could eventually exhaust available memory by submitting thousands of batch job requests.

## 2.97.0 (2019-09-25)

* The simplified `APOS_BUNDLE=1` feature for asset deployment in the cloud now uses the actual `tar` utility when extracting assets locally, rather than the `tar` npm module, as a blocking bug was encountered and the actual utility is faster.
* Improved support for subclasses of `apostrophe-rich-text-widgets`. These now receive the same CSS UX considerations and store their content under the appropriate widget name. This opens the door to the new `tiptap` option offered by the latest release of [apostrophe-tiptap-rich-text-widgets](https://github.com/apostrophecms/apostrophe-tiptap-rich-text-widgets), which can be used to selectively enable or disable the use of tiptap as an alternative to CKEditor for some subclasses but not others.
* Low-level support for namespacing asset themes. By default this has no effect, however if getThemeName is overridden to return a theme name then asset masters, minified assets, bundles in the collection, etc. all get namespaced to play side by side with other themes used by other apos objects in the same project. Meant for use with apostrophe-multisite, this is not equivalent to a Wordpress or Drupal theme as such.
* The widget editor's `afterShow` method takes no callback; removed an invocation that did not make sense. Thanks to Amin Shazrin for this contribution.
* Improved sizing for video widgets. This is now based on the parent element. Also added empty alt tag to the placeholder image as a hint not to read it aloud.

Thanks to Michelin for making much of this work possible via [Apostrophe Enterprise Support](https://apostrophecms.org/support/enterprise-support).

## 2.96.2 (2019-09-17)

* Bug fix: missing required fields nested in `array` or `object` fields hidden fvia `showFields` no longer result in a server-side error. They adhere to the usual rule that if you can't see it, you're not expected to enter it.
* Bug fix: autocomplete now works again for tags and joins. This was caused by a difference of z-index introduced by an upgrade of jQuery UI in July.
* Better UX for drag and drop.
* The `findTestModule` method now works properly in Windows, opening the door to testing Apostrophe modules more easily on Windows. Thanks to Amin Shazrin for this contribution.
* The base name of the master stylesheet has been factored out to a `getStylesheetsMasterBase` method in `apostrophe-assets`, for easier overrides in multisite projects.
* Thanks to refactoring of the implementation, it is now possible to override the behavior of the `apostrophe-email` module to use different transports in different circumstances. Thanks to Aurélien Wolz for this contribution.

## 2.96.1 (2019-09-09)

* Setting PORT to `0`, or passing `0` as the `port` option to `apostrophe-express`, now works per the TCP documentation: you get a random port number. You can access that port number as `apos.modules['apostrophe-express'].port`. Thanks to J. Garijo for this contribution.
* The ability to add a new image while selecting one for a widget has been restored. Similar scenarios while editing other joins are also fixed.
* Double-clicking the "Edit" button of a widget no longer causes a race condition. Thanks to Mayank Bansal for pointing out the issue and how to reproduce it.
* Undisplayed tooltips no longer take up space in a way that causes interface frustration.

## 2.96.0 (2019-09-04)

* Reverse joins no longer result in an empty tab when they are the only unarranged field, since they have no editing UI in any case.
* The "context menu" (aka "Page Settings," "Published," etc.) has been cleaned up in several ways. It no longer appears unless the user at least has edit access to either `data.page` or `data.piece`. This deciding factor can be altered by overriding `apos.templates.showContextMenu`, which accepts `req` and must return `true` or `false`. In addition, the "Unpublished" dropdown works properly in all cases.
* Notifications now have an explicit "close" button to help those who did not realize they were clickable. Also, they display the proper cursor when hovered and use a suitable HTML tag for improved accessibility.

## 2.95.1 (2019-09-01)

* Drag and drop operations within an area, and various other operations, no longer result in a race condition where the same document is locked more than once and content can be lost. This is especially noticeable on slower connections but can happen anytime. This was a longstanding problem. Thanks to Eric Wong for his patient reporting and testing of this issue.
* eslint has been updated, addressing npm audit complaints.

## 2.95.0 (2019-08-21)

* Nested content in sub-areas is no longer lost when editing schema properties of the widget that contains the areas.
* The `slugPrefix` option for pieces modules now works correctly. This option prefixes the slugs of all pieces of that type with the given string. It is recommended, but not required, that the prefix end in `-`. The editor requires that the slug be prefixed with the `slugPrefix`, the editor suggests slugs that include the prefix, and a migration now runs to add the `slugPrefix` to pieces that lack the prefix. If this results in a slug conflict the offending piece is left alone and flagged for your manual attention. A slug without the prefix does not cause any harm, other than cluttering up the namespace of slugs.
* `apostrophe-images` and `apostrophe-files` now use the `slugPrefix` option to prefix their slugs. This will result in a **one-time** migration for each at startup, after which your image and file slugs will no longer be in frequent conflict with other pieces when you try to give them friendly slugs. Note that **image and file slugs are not used in actual media asset filenames**, so there is no bc break there. And although most sites don't have an `apostrophe-images-pages` or `apostrophe-files-pages` module, those that do will experience no 404 errors due to Apostrophe's robust redirect features.
* Apostrophe migrations are now more stable in MongoDB Atlas and other environments in which it is unwise to keep a single MongoDB cursor alive for long periods. To achieve greater stability, the `apos.migrations.eachDoc` method now fetches the `_id` properties of all relevant docs first, and they are then processed in small batches.
* The `APOS_TRACE_DB=1` environment variable, which is useful for tracking down MongoDB issues, now includes traces for `distinct` calls.
* A division-by-zero error in the migration progress display was fixed, correcting some strange-looking output.
* In `apostrophe-assets`, the logic to determine the dev environment asset generation id was factored out to the `determineDevGeneration` method to simplify overriding it in `apostrophe-multisite`.
* `apos.utils.post` and `apos.utils.get` now report HTTP errors (status >= 400) properly to their callbacks. The object provided as the error includes a `status` property with the HTTP status code. The body is still available in the second argument to the callback.

## 2.94.1 (2019-08-12)

* Bug fix for a regression that impacted the ability to edit an array field again after cancelling the first time. Thanks to Amin Shazrin for this contribution.

## 2.94.0 (2019-08-09)

* Bug fix for the new simplified static asset bundling: URLs beginning with `/` in CSS files are correctly rewritten to point to the bundle in the cloud when using the simple bundle feature (`APOS_BUNDLE=1`). This was already done for the old method.
* In the browser, the lean methods `apos.utils.post` and `apos.utils.get` now accept non-JSON responses from APIs. To maximize bc, if the response has the `application/json` content type, it is always parsed for you; if not, it is still parsed for you if it is valid JSON, but otherwise it is delivered to you as-is (as a string).
* When you edit the slug of a piece or page manually and a slug conflict with another piece or page is created, you can now optionally click a button in order to edit the conflicting piece or page, and change its slug to eliminate the conflict.

## 2.93.0 (2019-07-25)

* New, simplified static asset bundling feature for deploying to cloud hosts like Heroku. See the [ApostropheCMS Heroku HOWTO](https://docs.apostrophecms.org/apostrophe/tutorials/howtos/deploying-apostrophe-in-the-cloud-with-heroku) for details. There is more to successful Heroku deployment than just static assert bundling.

First, make sure the `APOS_BUNDLE=1` environment variable is set in your production environment, i.e. in your Heroku environment settings.

Next, set up a ["release tasks" script](https://devcenter.heroku.com/articles/release-phase):

```
# Remember, APOS_BUNDLE=1 must be set globally in your Heroku
# environment settings already - not just this script but also
# the regular dyno startup must see it

node app apostrophe:generation
node app apostrophe-migrations:migrate
```

And that's all you have to do! No more creating named bundles and committing them to git. That technique still works, but it is much more work for you.

This new method does require that the release tasks script have access to the production database, as MongoDB is used to store the bundle until the Heroku dynos have a chance to unpack it locally.

> Due to the temporary storage of the bundle in MongoDB, if your asset bundle is larger than 16MB this technique will not work... and your users will be miserable, waiting for a 16MB asset bundle to download on their phones! So please, just don't push that much code to the browser. If you must though, you can use the old technique.

Again, see the [ApostropheCMS Heroku HOWTO](https://docs.apostrophecms.org/apostrophe/tutorials/howtos/deploying-apostrophe-in-the-cloud-with-heroku) for details. There is more to successful Heroku deployment than just static assert bundling, most importantly you need to use S3 for media storage.

* In the lean library (`apos.utils.post`), use the csrf-fallback value for the csrf token if there is no csrf cookie name, same as the regular jquery library would. This achieves compatibility with the `disableAnonSessions: true` option of `apostrophe-express`.

* When copying the permissions of a parent page to subpages, you now have the option to append them rather than replacing all existing permissions. Thanks to Siddharth Joshi.

## 2.92.1 (2019-07-09)

Unit tests passing.

Regression tests passing.

* Fixes for several bugs relating to tooltips persisting on the page longer than they should.
* Fixes for three bugs relating to array fields: a `required` array field that is hidden by `showFields` is now correctly treated as not required (like other fields). Clicking "cancel" when editing an array now correctly reverts to the original contents of the array. And dynamic choice methods for `select` and `checkboxes` fields now work correctly when nested in an `array` or `object` field.
* Nested areas can now be edited properly when found inside a dialog box, such as the "Edit" dialog box of a piece type.
* Upgraded `diff` package to continue passing `npm audit`.
* Upgraded `jQuery` from version 3.3.1 to version 3.4.1, for those who have set `jQuery: 3` as an option to `apostrophe-assets`. This addresses a minor prototype pollution bug in jQuery. Please note that if you are not using `jQuery: 3`, you are still using jQuery 1.x. If you have jQuery code that will not work with 3.x, you should take the plunge and fix it, as there are no new fixes forthcoming for any issues with jQuery 1.x. You can also use the new `lean: true` option to eliminate jQuery altogether when no user is logged in (in Apostrophe 3.x this will be the behavior all the time).

## 2.92.0 (2019-06-26)

Unit tests passing.

Regression tests passing.

* Bug fix: an open redirect vulnerability has been fixed. It was possible to convince Apostrophe to redirect to a third-party website by appending an escaped URL with a trailing slash added at the end. Apostrophe's trailing-slash remover would then cause a redirect to the un-escaped version of the slug part of the URL. The fix removes all multiple-slash sequences from the slug part of the URL. Thanks to Bharath for reporting this issue.
* Bug fix: attempting to save a doc with a `required` `array` field without ever opening the array editor formerly caused strange behavior. You now get a standard indication that the field is required.
* Feature: the method that supplies the choices for a dynamic `select` element may be a simple synchronous function, if desired. Formerly returning a promise (or using an async function) was mandatory.
* Feature: `apos.utils.post` will now accept a `FormData` object as the `data` prameter. In this situation JSON encoding is not used. This may be used to easily submit file uploads with Apostrophe's CSRF protection and is supported at least back to IE11.

## 2.91.1 (2019-06-05)

Unit tests passing.

Regression tests passing.

* Bug fix: the `apos.utils.post` method introduced in version 2.90.0 now correctly submits the CSRF header.

## 2.91.0 (2019-06-05)

* Feature: it is much easier to write sites with **no jQuery, lodash, etc.** on the front end. The `apostrophe-lean-frontend` module has been deprecated and its functionality has been merged into the core. All of the functionality of the `apos.lean` object is now available on the `apos.utils` object at all times. And if you set the `lean: true` option for the `apostrophe-assets` module, **only lean JavaScript is pushed** when logged out (assets pushed with `when: 'lean'`, including the lean methods of `apos.utils`). This creates a migration path to a leaner frontend: developers can write NPM modules that rely only the lean `apos.utils` methods without worrying about whether they are present or not. Note that this is also the official frontend library for the forthcoming Apostrophe 3.x (Of course, as always, you can choose to push more code, use webpack, etc.)
* Bug fix: a regression introduced in 2.90.0 caused all uses of "Copy Page" to copy the home page. This is fixed.
* Bug fix: copying a page with custom fields now copies those fields properly.
* Bug fix: "Copy Page" now correctly copies parked page fields to the new, unparked page and then allows them to be edited for the new page.
* Bug fix: addressed browser errors that occurred when using an empty rich text toolbar. Unfortunately it is not possible to completely eliminate the ckeditor 4 toolbar when there are no tools present. This is due to a ckeditor bug.

Thanks to Michelin for making much of this work possible via [Apostrophe Enterprise Support](https://apostrophecms.org/support/enterprise-support).

## 2.90.0 (2019-05-23)

Unit tests passing.

Regression tests passing.

* New feature: `select` schema fields now support dynamic choices. To use this feature, set `choices` to the name of a method of your module. Apostrophe will invoke that method on the fly to get the choices. Your method receives `(req)` and must return an array of choices. **Your method can be an `async` function, or return a promise for the choices array.** This means you can contact external APIs to obtain the choices. The choices array is in the same format as ever (objects with `label` and `value` properties). Note that if you just want to choose Apostrophe objects of various types, there is a better way: use `joinByOne` or `joinByArray` fields. Fields with dynamic choices do not support the `showFields` option.
* New feature: `checkboxes` schema fields also support dynamic choices. The syntax is exactly the same as above. This allows multiple selection.
* New feature: any `select` or `checkboxes` field in the schema of a widget can be moved to a compact select element that appears "in context" on the page, among the widget's controls. To do that, just set `widgetControls: true` in the schema field definition. If you wish, you can also set `contextual: true` so that the field no longer appears in the schema's editing dialog box. By default the field appears in both places. For space reasons, the interface for `checkboxes` is also powered by a select element, but you can add multiple choices by selecting the dropdown more than once. Each time you make a change via one of these fields, the widget is refreshed to show the impact of the change. **You may use dynamic choices as described above.**
* New feature: the `viewsFolderFallback` option to `apostrophe-templates` may now be an array. Thanks to Amin Shazrin.
* New feature: help has been added to the video widget explaining that what is needed is a URL to a YouTube or other oEmbed-friendly video.
* New feature: you may now specify `htmlHelp` as a schema field option if you want to include simple markup, like links. The existing `help` option expects plaintext and escapes accordingly.
* New feature: the `req` objects returned by `apos.tasks.getReq` and `apos.tasks.getAnonReq` now include a `session` object for broader compatibility with methods that expect a proper `req`. It is a plain object and does not remember anything beyond the lifetime of the `req`.
* Bug fix: copying the "Home" page works properly.
* Bug fix: the Apostrophe migrations progress meter no longer crashes if the operation reports more steps than the expected total.
* Bug fix: watch all inlined stylesheets for changes, not just those implicitly inlined due to the use of the `css` extension when pushing them.
* Bug fix: improved clearing of tooltips. Addresses various situations where a tooltip could linger on the screen.
* Developer warnings: warning at startup if your module tries to use "extends" rather than "extend" to extend another module.
* Developer warnings: warning at startup if your module attempts to "extend" `apostrophe-assets` or one of a few other core modules that are normally singletons, and probably should not ever have a competing instance under another name. Advice is given to write project level code for the module without `extend`, or to use `improve` when enhancing it via an npm module.

## 2.89.1 (2019-05-13)

Unit tests passing.

Regression tests passing.

* `getSchemaOptions` method no longer throws inappropriate errors when the alternate form of `apos.area` or `apos.singleton` is used. Bug introduced in 2.89.0.
* The CSRF cookie is once again always reset on each request, to ensure no discrepancy between the session (and session cookie) lifespan and the CSRF cookie lifespan. This does not force sessions to exist unnecessarily, it just ensures CSRF errors do not mysteriously begin to appear in long-idle sessions, or when making cross-domain locale switches via the editing interface in apostrophe-workflow.
* Edits to raw .css files once again trigger less-middleware to recognize a change has occurred and avoid sending a stale cached file in development. When `.css` (rather than `.less`) assets are pushed inline, which is necessary to match the behavior we formerly received from clean-css and avoid crashes on CSS that the LESS parser cannot handle, we now monitor them for changes ourselves and "touch" the master LESS file to help the `less-middleware` module figure out that they have been changed.

Thanks to Michelin for making this work possible via [Apostrophe Enterprise Support](https://apostrophecms.org/support/enterprise-support). Your organization can also take advantage of the opportunity to fund development of the features you would like to see as well as receiving fast, personal support from Apostrophe's core development team.

## 2.89.0 (2019-05-01)

Unit tests passing.

Regression tests passing.

* Many significant improvements to make crashes and restarts less likely.
* The most frequently used methods now sanity-check their arguments and invoke their callback, or as appropriate, if they are not valid. This replaces many full-process crashes with polite 500 errors.
* New, safer and easier alternatives to `self.route`:
  * `self.apiRoute`, which accepts a `next` function that can be passed either an error, or `(null, value)`, where `value` is an object to be sent to the browser with a `status: 'ok'` property automatically added — the convention for APIs in Apostrophe 2.x. In addition, errors reported to `next` are converted to `status` properties and/or logged gracefully, including more complete information about where the error took place for easier debugging. Most core routes have been refactored to use it. This approach extends Express 4.0's concept of error handlers with the ability to handle success as well. You can still use `res` if you need to, for instance to issue a redirect.
  * `self.renderRoute`, which accepts a `next` function that can be passed either an error that will be mapped to an appropriate HTTP status code, or `(null, { template: 'templateName', data: { ... props for the template ... })`. The named template is rendered with `self.render`, and any exceptions thrown are caught properly and logged as errors without a process crash — unlike what frequently happened before in such routes.
  * `self.htmlRoute`, similar to renderRoute but it does not render the markup for you; instead you pass markup as the second argument to `next()`. Useful if you are rendering by some means other than `self.render`.
* For template errors, a great deal of redundant error logging has been removed.
* Introduced `apos.utils.warnDevOnce`, refactored some existing warnings to use it, and added a call for CSRF errors to help developers understand what these mean.
* New trace feature to help debug crashes in Apostrophe's startup process. Try: `APOS_TRACE_STARTUP=1 node app`

Thanks to Michelin for making this work possible via [Apostrophe Enterprise Support](https://apostrophecms.org/support/enterprise-support). Your organization can also take advantage of the opportunity to fund development of the features you would like to see as well as receiving fast, personal support from Apostrophe's core development team.

## 2.88.1 (2019-04-25)

Unit tests passing.

Regression tests passing.

* Fix: widgets are not lost when dragged to a different area.
* Fix: widgets are not duplicated when dragged to a different area.
* Fix: area save operations now use a lock to avoid lost information if several requests are made simultaneously for different areas, as can happen when dragging a widget between areas, which modifies both.
* Fix: widgets can be edited again after being dragged, without a page refresh.
* Fix: the "purple screen of death" error page now has a 500 status code, not 200.

## 2.88.0 (2019-04-23)

Unit tests passing.

Regression tests passing.

* An optional improvement to eliminate the use of session storage for most site visitors. By default, Apostrophe creates a session for every site visitor, even an anonymous visitor, to provide full CSRF protection. You may now optionally disable this for anonymous visitors:

```javascript
modules: {
  'apostrophe-express': {
    csrf: {
      disableAnonSession: true
    }
  }
}
```

When you do this, anonymous visitors receive only basic CSRF protection based on a known header value and the fact that the Same Origin Policy does not allow requests to be made by JavaScript unless the page is on the proper site.

For performance reasons the largest sites will likely find this to be a valuable option.

* `apos.global.findGlobal` now officially supports returning a promise. This was an unofficial side effect in earlier releases that ceased to work in recent releases.

* Updated the version of `moment` that ships on the front end to the latest minor release.

* Eliminated unnecessary arrangeFields warnings. `apostrophe-groups` is set up properly, the `trash` field no longer generates warnings when workflow is active, and reverse joins no longer generate warnings as they have no editing UI.

* `null` values were able to crash the schema converters for strings, integers and floats when those fields were `required`. This has been fixed.

## 2.87.0 (2019-04-10)

Unit tests passing.

Regression tests passing.

* Tooltips have been added to improve the editor experience. For instance, tooltips appear on hover for the "up," "down," "clone" and "trash" buttons when working with areas.
* Building on the performance work in version 2.86.0, all `ensureIndex` calls have been moved to the `migrate` startup phase and can thus be skipped with `APOS_NO_MIGRATE=1`. Note that as with the other recent changes, this means that if your site is *always* run with `APOS_NO_MIGRATE=1`, including at the time the database is created, it is imperative that you run `node app apostrophe-migrations:migrate` at least once. If your database starts out in a dev environment and is later moved to a production environment, or you use stagecoach or a similar deployment tool that guarantees migrations are run on all code deployments (and you should definitely do that), then this will not be an issue.
* Building on the support for namespaced npm modules as apostrophe modules added in 2.86.0, the `testModule: true` flag used to test apostrophe in the context of an npm module like `apostrophe-workflow` can now be used in a namespaced npm module. Thanks to Aurélien Wolz for this contribution.

Thanks to Michelin for making much of this work possible through [Apostrophe Enterprise Support](https://apostrophecms.org/support/enterprise-support).

## 2.86.0 (2019-04-03)

Unit tests passing.

Regression tests passing.

* Apostrophe now supports namespaced NPM modules as apostrophe modules. This allows NPM private modules to be used to deliver, for instance, an apostrophe piece type, page type or widget type. Here is an example of valid configuration:

```javascript
require('apostrophe', {
  modules: {
    // ordinary npm module
    'apostrophe-blog': {},
    // namespaced npm module
    '@somenamespace/somemodule': {}
  }
}
```

```javascript
// in lib/modules/@somenamespace/somemodule/index.js
module.exports = {
  nifty: true
};
```

* In addition, modules may be namespaced NPM-style inside a [bundle](https://docs.apostrophecms.org/apostrophe/other/more-modules#packaging-apostrophe-modules-together-creating-bundles). You will need to use a subdirectory structure, as seen above. As a best practice, you should only use this for module names you would have to publish to npm if the bundle feature did not exist. The "lead module" of the bundle should be in the same npm namespace.
* If you are using the `partial` feature of `addColumn` with your pieces, you can now accept `piece` as a second argument. For bc, the value of that particular column property is still the first argument.
* All of Apostrophe's "sanity-checking" database operations at startup, plus all Apostrophe migrations, now execute during a new `migrate` startup phase. This phase emits the `apostrophe:migrate` promise event. This phase occurs immediately after `afterInit` is invoked for modules, but before it is invoked for the global `afterInit` hook, if any. This change ensures there is a "sane" database before any interaction with the site takes place, and means that developers no longer have to remember to run `apostrophe-migrations:migrate` when upgrading during development.
* You can also suppress these database operations at startup completely by setting the `APOS_NO_MIGRATE` environment variable to `1`, or by passing the `migrate: false` top-level option to Apostrophe. In this case, these operations all occur only when the `apostrophe-migrations:migrate` command line task is run. This option saves a great deal of startup time for the enterprise customers with the largest databases. Thus the best practice in production is the same as ever: run `node app apostrophe-migrations:migrate` before launching the new version of the app. In addition, you may set `APOS_NO_MIGRATE=1` in your production environment to save valuable startup time, especially during process restarts, etc.
* Apostrophe now always instructs `less` to import CSS (not LESS) files `inline`. This is necessary because CleanCSS, which we no longer use, formerly automatically did it and without it import paths are incorrect. Thanks to Fredrik Ekelund for this fix.
* UX improvement: if you edit a page, then follow a link from that page, and then click the "back" button, you should see your changes intact without the need to click "Refresh" thanks to the use of cachebusting headers. Thanks to Fredrik Ekelund for recommending an approach to the problem.
* Bug fix: if your site startup or migration task invokes multiple time-consuming operations you'll now see a progress meter for each one, not just the first.
* To save space and make sure developers don't just tune out, the warning about fields not properly arranged into tabs now appears at startup just for the first such module, unless you pass `--all-unarranged-fields` to get more information.

Thanks to Michelin for making many of these features possible through [Apostrophe Enterprise Support](https://apostrophecms.org/support/enterprise-support).

## 2.85.0 (2019-03-27)

Unit tests passing.

Regression tests passing.

* If a JPEG file has EXIF data such as the description, credit, etc. this information is
now copied into new properties of the attachment field and made available automatically
on corresponding new schema properties of `apostrophe-images` pieces.
* `req.data.global` now becomes available even before its joins and area loaders are
executed, as `req.aposGlobalCore`. This allows modules such as `apostrophe-pieces-orderings-bundle` to avoid recursive scenarios and performance problems.
* Sortable columns in the manage view can now indicate whether the first click sorts forwards
or backwards, simply by specifying the sort direction in the usual MongoDB way with `1` or
`-1`.
* Sortable columns can now be toggled from "no sort" to "forward" to "backward" and back to "no sort" again, and the hover state indicates all of these "next" states.
* The `limitByAll` and `limitByTag` options of the `apostrophe-pieces-widgets` module now correctly remove these fields from the `showFields` of the select element that chooses how the widget will select content to display.
* To select many consecutive pieces or pages quickly in the "Manage Pieces" and "Reorganize Pages" views, hold down the shift button while clicking a second piece. All pieces between the two pieces selected so far will be chosen.
* Fixed a bug where removing an array item other than the last could cause a failure of the array field editor if the last array item were active. Thanks to anwarhussain93.

## 2.84.1 (2019-03-25)

* Documentation issue only. No code changes.

## 2.84.0 (2019-03-25)

Unit tests passing.

Regression tests passing.

* `npm audit` issue: `nunjucks`
  * Created maintenance-only fork of `nunjucks` 2.x as `@apostrophecms/nunjucks`
  * We will use Nunjucks 3.x in Apostrophe 3.x, this is a maintenance fork only
  * Addressed dependency on old version of `chokidar` in `nunjucks` 2.x

* `npm audit` issue: `clean-css`
  * Verified this module offers no significant improvement in minification over the `compress` flag of `less`
  * Removed this module from ApostropheCMS
  * Verified CSS still minifies

* You may now sort the "Manage Pieces" view by clicking on any column that has a `sort`
property. By default `title` and `updatedAt` are now sortable. When using `addColumns`
specify a `sort` property like:

```javascript
sort: {
  title: 1
}
```

For more information see [custom columns and sortable columns for the "manage pieces"
modal](https://apostrophecms.org/docs/tutorials/getting-started/reusable-content-with-pieces.html#custom-columns-and-sortable-columns-for-the-quot-manage-quot-modal).

* Fixed several situations formerly requiring a page refresh before editing. More
such fixes to come. Thanks to `hexitex` for the bug reports and insight into the
causes.

* A recent change broke the display of the minimum image size to the user. This
has been fixed.

* A new warning has been added for failure to use `arrangeFields` comprehensively for
all of your fields to make the "manage pieces" modal as clear as possible for the user.

* Fixes were made allowing contextual editing of more types of content nested in `object` fields on the page. Thanks to bharathkumarc.

Many thanks to Michelin for making much of this work possible via [Apostrophe Enterprise Support](https://apostrophecms.org/support/enterprise-support).

## 2.83.1 (2019-03-13)

Unit tests passing.

Regression tests passing.

* Bug fix: a crash in the lock refresh route was possible if an advisory lock was taken away by another tab or user. Thanks to `hexitex` for the report and the solution.

## 2.83.0 (2019-03-12)

Unit tests passing.

Regression tests passing.

* When using the `apostrophe-pieces-import` module, you may now set the `importAsRichText: true` option on an `area` or `singleton` field to import markup rather than treating it as plaintext. With this setting in place the behavior matches `apostrophe-pieces-export`. Also note that both `apostrophe-pieces-import` and `apostrophe-pieces-export` have been updated to be more compatible with one another.

## 2.82.0 (2019-03-08)

Unit tests passing.

Regression tests passing.

* If the `APOS_ALWAYS_COPY_ASSETS` environment variable is set, always copy assets rather than symlinking them. This is useful when running under Docker. Thanks to hexitex for this contribution. See also [building Docker images for Apostrophe projects](https://apostrophecms.org/docs/tutorials/howtos/docker.html).

## 2.81.2 (2019-03-06)

Unit tests passing.

Regression tests passing.

* Stability improvement: search index method of the `tags` type will not crash if the `tags` type is somehow truthy without being an array.

## 2.81.1 (2019-03-05)

Unit tests passing.

Regression tests passing.

* Default values are now respected by the global doc. Specifically, if your field has a `def` property when the global doc is first created, it will be set accordingly. In addition, if a field is added to the schema and your site is restarted, it will also be added with the correct default at this time. Tests coverage has been added for this scenario.

## 2.81.0 (2019-03-04)

Unit tests passing.

Regression tests passing.

* The conflict resolution mechanism for simultaneous edits has been improved. Previously, Apostrophe tracked how long it had been since the "last edit" by the previous person. But if the browser window closed without sending an "unlock" message, that "last edit" might be a very long time ago. This led to nuisance confirmation prompts and a tendency to ignore their message.

Beginning with this release, the browser instead actively refreshes the lock periodically. And if the browser does not do so for 5 minutes, the lock is automatically discarded.

This greatly reduces the chance that you will see a "someone else is editing that document" message when this is not actually the case.

However, do note that you will no longer see an indication of the "last edit" time. This is because this time was never really meaningful for the "Edit Piece" dialog box, and often misleading for on-page editing as well. Instead, you may assume that the other person is still at the very least on the page in question if you see this message at all.

* Although it was released separately as part of the `launder` module, and an `npm update` should fetch it for you automatically, it should be mentioned that `launder` version 1.1.1 has been released and prevents crashes if the `value` of some of your select element choices is null or undefined. Such choices do not work and cannot be selected reliably (only strings and numbers are supported, including the empty string), but since versions prior to 1.1.0 did not crash on such choices, we have patched 1.1.1 to also tolerate their presence.

Thanks to our [Apostrophe Enterprise Support](https://apostrophecms.org/support/enterprise-support) clients for making these enhancements possible.

* The case-insensitive sort for filter choices no longer crashes if a choice cannot be converted to a string. Thanks to Fawzi Fakhro.

## 2.80.0 (2019-02-28)

Unit tests passing.

Regression tests passing.

* A recently introduced change broke the filtering that prevented users from selecting too-small images when `minSize` is in effect. This has been corrected. Note that site visitors never actually saw too-small images because filtering did take effect later in the process.
* Numbers (in addition to strings) are now permissible choices for select elements. If the choice selected is a number, a number will be stored in the field. Most of this fix is in the `launder` module but there is a small fix in apostrophe core as well.
* If a doc is in the trash already, the edit dialog box should have a "Rescue" button rather than a "Trash" button on the "More" dropdown menu.
* `boolean` fields can now be made `mandatory`. If a boolean field is mandatory, the form will not validate unless the user selects "Yes." This is useful for simple "terms and conditions" forms. You must specify a message to be shown to the user if they do not select "Yes," like this:

```
{
  name: 'toc',
  label: 'Accept the Terms and Conditions',
  type: 'boolean',
  // Displayed if you try to save without picking Yes
  mandatory: 'You must accept the Terms and Conditions to continue.',
  // Always displayed
  help: 'I have read and accept the Terms and Conditions.'
}
```

Although the documentation formerly claimed that `required: true` would have this effect for boolean fields, it was pointed out that this functionality did not work, and as a result far too many sites already use `required: true` for booleans in a way that would break if we implemented the original documented behavior. Therefore we are changing the documentation to match this new implementation that maintains backwards compatibility.

## 2.79.0 (2019-02-22)

Unit tests passing.

Regression tests passing.

* Built-in migration progress meter is much improved. The new implementation:
  * Does not display anything if the task completes within 1 second;
  * Allows work to begin even before the total number of items is known;
  * Has a much more stable ETA;
  * Does not crop the total off the far end;
  * Displays steps/sec (very useful metric for development); and
  * Has highly stable formatting (not distracting to the eye).
* Eliminates unnecessary warnings about unconsumed promises in migrations.

## 2.78.0 (2019-02-15)

Unit tests passing.

Regression tests passing.

* You can now set permissions for many pieces at once via the new "set permissions for..."
batch operation in the "manage pieces" dialog box. Batch operations are accessible via a
dropdown at the bottom of the dialog box after you check the boxes to select various pieces.
Note that if you check the box to select all the pieces on this page, you will be asked
if you want to select *all* pieces. So it is possible to set the permissions of all of the
pieces at once.

Note that **permissions have no effect on file attachment URLs unless you use
the optional [apostrophe-secure-attachments](https://github.com/apostrophecms/apostrophe-secure-attachments) module.** Once you add that module, the new batch operation becomes a powerful
way to lock down all of your PDFs at once.

* The "Select Everything" checkbox for pieces, which becomes accessible after you "Select All"
pieces on the current page, now operates much faster on large databases and does not block
the main thread of browser execution for an extended time.

Thanks to our [enterprise clients](https://apostrophecms.org/support/enterprise-support),
including Michelin, for their support of our work on these items.

## 2.77.2 (2019-02-12)

Unit tests passing.

Regression tests passing (including new migrations test).

* Most migrations were failing when run in a non-interactive session.
This was due to a stray piece of code that tried to interact with the
progress meter when it was not available. This has been fixed. This
was the underlying major issue in version 2.77.0.
* The recent migration to set the `docIds` and `trashDocIds` properties of
attachments correctly, allowing them to become inaccessible at the
proper time, now runs and completes correctly, at the end of which
all attachment permissions are properly restored. This resolves the issue
that began with version 2.77.0.
* The migration was also updated to avoid any chance of needlessly
disabling permissions on a temporary basis during the migration run.
* **If you temporarily lost access to your media due to running migrations
with 2.77.0, which was available for a few hours today, you can restore access**
with the following command line task:

```
node app apostrophe-attachments:recompute-all-doc-references
```

**If you manually set your permissions globally as a workaround**, you should run
this task to reset them appropriately:

```
node app apostrophe-attachments:reset-uploadfs-permissions
```

Although there is no reason to expect a recurrence of this issue, these
command line tasks will continue to be available going forward, just in case.

### Regression test updates

Our regression tests are being updated to prevent a recurrence by
noninteractively invoking `apostrophe-migrations:migrate`
and checking for a clean exit code.

## 2.77.1 (2019-02-12)

Unit tests passing.

Regression tests passing.

* Unfortunately the new migration in 2.77.0 appears to have caused
all permissions to revert to 000 on uploaded media on at least one site.
In an abundance of caution we have pushed out 2.77.1 which does not
carry out that migration. We are working on 2.77.2 which will carry it out
properly. You may restore your permissions with
`chmod 644 public/uploads/attachments/*`, if you are using S3 you
can do this by restoring public access to each file, for Azure the
suffix added to the name to disable each file would need to be removed.
Fortunately this issue was caught quickly so there are probably no
instances of the latter two in the wild.

We apologize for this serious issue and will provide a complete postmortem
with 2.77.2.

## 2.77.0 (2019-02-12)

* **The home page now works correctly when it is a pieces-page** powered by
`apostrophe-pieces-pages`. Specifically, the URLs of pieces are generated
correctly in this situation. This allows the home page to be a blog page,
for example. Regression tests have been added to ensure this does
not break in the future.

* **Attachments (files) now become inaccessible properly** when the
last file or image piece that directly contains them moves to the trash.
Formerly, attachments were incorrectly marked as "part of" pages that
merely loaded them as part of a join or similar relationship. **A migration
has been added** to correctly reset the `docIds` and `trashDocIds` arrays
of all attachments on a one-time basis after which they will be tracked
properly going forward.

* **Migrations now have a progress display when iterating over all
documents.** This progress display automatically goes away if the
migrations task is not running with access to a TTY (for instance,
it is running in a deployment pipeline). You may note that not all
migrations use this feature; generally the most time-consuming will however.

* **You can now specify a projection for a reverse join without the need to explicitly include the `idsField`, or even know what it is.** This was one of several reasons why developers often gave up on projections for reverse joins, or went back to the old approach of specifying `idsField` rather than using `reverseOf`.

Here is an example from the [apostrophe-samples](https://github.com/apostrophecms/apostrophe-samples) project:

```javascript
// Forward join: in schema of products
{
  name: '_specialists',
  type: 'joinByArray',
  withType: 'specialist',
  label: 'Specialists',
  help: 'The right people to ask about this product.'
}
```

```javascript
// Reverse join: in schema of specialists
{
  name: '_products',
  type: 'joinByArrayReverse',
  withType: 'product',
  reverseOf: '_specialists',
  projection: {
    _url: 1,
    title: 1
  }
}
```

> Note that we can also project `_url: 1` to get all the fields necessary
to populate `_url` when the product is fetched, even though it is not
a real property in the database.

* Unnecessary schema validation errors are no longer thrown when using
`joinByOneReverse` with `reverseOf`.

* Schema fields named `format` are now allowed for pieces. There was a
conflict with the UI code and backend routes of the "Manage Pieces" dialog box.

* "Drag and drop" now works properly for widgets that have just been
added to the page. There is no need to refresh the page first.

## 2.76.1 (2019-02-06)

Unit tests passing.

Regression tests passing.

* Removed unneeded call to `self.apos.utils.readOnlySession` in `apos.notify`, preventing crashes when this is invoked from a command line task. This fixes `apostrophe-favicons`.
* Also updated `self.apos.utils.readOnlySession` so it will gracefully ignore calls made with no session in `req` (typically command line tasks).
* Eliminated uses of `async/await` in core unit tests. This module still supports Node 6.x, so we use promises directly, not via async/await, in core code; of course you can still `await` most of our APIs in your own projects, because `await` works with anything that returns a promise.
* Fixed a bug that prevented page permissions from propagating properly when "Apply to Subpages" is checked in "Page Settings." Thanks to Mayank Bansal. Unit tests were also added to prevent a regression in the future.
* A bug that prevented the home page type from being changed via the UI in certain situations has been fixed.

## 2.76.0 (2019-02-01)

Unit tests passing.

Regression tests passing.

* Email schema field type added. Thanks to Andrea Di Mario.
* Developer warnings for bad `showFields` configuration now apply to all field types that support `showFields`.
* Schemas are now validated for nested `array` and `object` schemas, giving developers more information to help them fix their code.
* The `poll-notifications` API now runs as middleware that is scheduled as early as `req.user` becomes available, avoiding the overhead of loading `req.data.global` in this frequently polled API.
* The `poll-notifications` API does not crash if the `apos` object has been destroyed. This is not an issue for typical sites. However, this fix removes scary error messages displayed by the very useful [apostrophe-monitor](https://github.com/apostrophecms/apostrophe-monitor) module, which is similar to `nodemon` but specialized to Apostrophe for much faster restarts.
* Although technically released in the `moog-require` module, not here, a recent fix in that module bears mentioning because it prevents both `apostrophe-monitor` and `apostrophe-multisite` from misbehaving when the options objects of modules are modified. Specifically, the modifications are now reliably distinct for each `apos` object.
*
* The logic that removes certain typically unwanted buttons from CKEditor is now conditional and does not remove them when they are explicitly requested in the toolbar. Thanks to Fredrik Ekelund.
* Placeholder markup when a pieces widget is empty. Although not often used directly, this template is often copied as a starting point.
* An open "add widget" area menu now appears above any hovered widget controls rather than being lost behind them.
* `showFields` support for fields of type `checkboxes` has been restored.
* The "recursion warning" that appears when the same doc is loaded more than 5 times in a single request can now be suppressed on a per-request basis by setting `req.suppressAreaLoaderRecursionWarnings` to `true`. However the runaway loading process is still prevented. This is mainly of use for workflow API routes that examine many documents but are OK with stopping in this situation without generating extra log messages.

Thanks to Michelin for sponsoring much of this work through [Apostrophe Enterprise Support](https://apostrophecms.org/support/enterprise-support).

## 2.75.1 (2019-01-24)

Unit tests passing.

Regression tests passing.

* If a user has the type-specific `admin-product` permission, they should always be able to view a `product`, no matter whether it is published or not. This logic was correct for editing but not for viewing. Fixed a bug that led to crashes with the workflow module in this scenario.

Thanks to Michelin for making this fix possible via [Apostrophe Enterprise Support](https://apostrophecms.org/support/enterprise-support).

## 2.75.0 (2019-01-15)

Unit tests passing.

Regression tests passing.

* An "Undo" button has been added for the "Remove Widget" feature. Although such changes can be undone via "Page Versions," that feature is advanced and somewhat hard to find, whereas this simple "Undo" button is immediately helpful to most users.
* Apostrophe now displays warnings for several common developer errors. Previously it was difficult to understand why a module didn't work if `extend` was missing for certain common cases, like a `-widgets` or `-pieces-pages` subclass module. We will expand these warnings over time; options are provided to disable them if they do not apply to your situation.
* The server side notification persistence feature introduced in version 2.74.0 led to an intermittent bug: the "long polling" used to deliver notifications quickly interacted badly with the "resave" behavior of Express sessions, resulting in frequent loss of other session changes, such as draft/live mode switching. This has been fixed. Since we cannot disable `resave` with the standard session store in Apostrophe 2.x, an `apos.utils.readOnlySession(req)` method was added, and the route that "long polls" for new notifications now uses it to disable any modification to the session for the duration of the request.
* `limitByAll`, `limitByTag` and `limitById` options for `apostrophe-pieces-widgets`. When set the user is not prompted to choose their own maximum.
* Fixed conditions in which editing the first or last name of a new `apostrophe-user` did not affect their `slug` in the expected way.
* Fixed bug: if trashInSchema is in effect, subpages should not have their trash status overridden to match the new parent when their ancestor is moved. This is important when using "Reorganize" with workflow. Additional improvements to better integrate "Reorganize" into the workflow module are separately forthcoming.
* Fixed a bug that prevented `view` permissions from being given out programmatically in certain edge cases.
* The `slug` cursor filter now has a `launder` method, for use when marking it safe for `req.query`. Thanks to Anthony Tarlao.

Thanks to our customers at Michelin and NPM for making much of the above work possible via [Apostrophe Enterprise Support](https://apostrophecms.org/support/enterprise-support).

## 2.74.0 (2018-12-13)

Unit tests passing.

Manual regression tests passing.

* Server-side code may now call `apos.notify(req, 'This is a message')` to send a message to the logged-in user associated with `req`. That message will pop up on the browser and will remain visible until they dismiss it. If the user is not logged in right now, they will see it when they do log in.

You may use `%s` to interpolate additional string arguments, and you may pass an `options` object with `dismiss: true` for a self-dismissing notification. You may also set the `type` option to `error`, `warn` or `success` for different visual treatments. For example:

```
apos.notify(req, 'Sorry, you did not win a shiny new %s!', req.piece.title, { type: 'error' });
```

The API is identical to that for `apos.notify` on the browser side, except that `req` must be passed as the first argument. Also the method returns a promise, which resolves when the notification has reached the database. You may also optionally pass a final callback for the same purpose. This is useful when sending a notification just before a task exits the process. The rest of the time you won't need to worry about it.

* In `2.73.0`, an optional second argument, `locale`, was added to the `date` Nunjucks filter. As it turns out this was done in a way that could have a knock-on effect on later uses of `date` that did not specify a locale. This has been fixed and unit tests have been added. Thanks to Fredrik Ekelund.

* The values of fields hidden via `showFields` are now saved to the database, as long as they contain no errors. This allows you to return to an old setting and discover all of its sub-settings intact.

* By default, Apostrophe deletes old asset bundles from uploadfs (S3, azure, etc.) five minutes after the launch of the site. The assumption is that the deployment of static assets has reached all peer servers and there is no need to keep old assets around. The `uploadfsBundleCleanup` option to `apostrophe-assets` may now be set explicitly to `false` to prevent this, as may be needed if asset bundles are shared between sub-deployments that are made at greatly varying times.

* When `apostrophe-workflow` is present, "Batch Commit" and other inappropriate options are no longer offered for groups, which are not subject to workflow.

Thanks to Michelin for making much of the above work possible via [Apostrophe Enterprise Support](https://apostrophecms.org/support/enterprise-support).

## 2.73.0 (2018-12-06)

Unit tests passing.

Regression tests passing.

* Added in-context editing support, support for the `contextual` flag, and `skipInitialModal` support for areas and singletons nested in fields of type `object`. Many thanks to Michelin for making this feature possible through their participation in [Apostrophe Enterprise Support](https://apostrophecms.org/support/enterprise-support).
* The `date` Nunjucks filter now accepts `locale` as a second argument. If `locale` is not present and `req.locale` is set, that locale is used, rather than the default system locale. Thanks to Tim Otlik.
* Removed nuisance warnings about tolerant sanitization.
* When using the `passwordReset: true` feature of `apostrophe-login`, you may also set the `passwordResetSubject` option to a custom subject line for the password reset email message.
* The mechanism that sends the password reset request confirmation email has been factored out to the `apos.login.sendPasswordResetEmail(req, user)` method, so you can trigger it for your own reasons. This method returns a promise; when that promise resolves the password reset email has been successfully handed off for delivery. Note that the promise will be rejected if the user object has no `email` property.

## 2.72.3 (2018-12-03)

Unit tests passing.

Regression tests passing.

* The "apply to subpages" feature for page permissions has been greatly simplified and made easier to understand. There is now just one shared "copy these permissions to subpages now?" dropdown, which applies to ALL current permissions for the current page: "who can view this page," "these users can view," "these groups can edit," etc.

As the help text now properly explains, if you pick "yes" and save page settings as usual, the permissions of all subpages are updated to match **on a one-time basis.** After that, you can edit them normally for the subpages. This is an action that takes place at "save" time, it is not a setting that is remembered.

This is good for laying down a baseline and then making fine-tuned adjustments per page, which is typical practice.

Previously this choice appeared in several places, including as a highly confusing and visually cluttered dropdown within the list of permissions per user and group. While theoretically this allowed for propagating fine-tuned adjustments to subpages one at a time, in practice users did not understand it, including many enterprise customers who invest significant time in Apostrophe. Therefore a simpler solution is of greater overall value.

* Regression fix: support for in-context, on-page editing of areas in array fields has been restored.

* Attempts to save a field of type `object` with a missing `required` field now behave sensibly, you no longer see a spinner forever on a grayed-out page. Note that the use of `required` for the object itself has no meaning because there is always an object; you should make its fields required, or not, as you see fit.

* "Move" and "Trash" operations on widgets now emit the Apostrophe events `widgetMoved` and `widgetTrashed`. The widget's container div is emitted as the argument to the event.

## 2.72.2 (2018-11-28)

Unit tests passing.

Regression tests passing.

* The `apostrophe-jobs` `runNonBatch` method no longer crashes if the job-runner function provided does not return an object (for instance, because it takes a callback so its return value does not matter).
* `apostrophe-attachments:list` task lists the URLs of all valid attachments, including all crops in all sizes.
* `array` fields may be used in the `relationship` of a join. Thanks to Anthony Tarlao.
* Added missing callback to asset bundle cleanup for cloud deployments, ensuring that the lock is eventually released and the old bundles are eventually removed.
* Fixed documentation for `apos.jobs` methods re: the `labels` option.

## 2.72.1 (2018-11-07)

Unit tests passing.

Regression tests passing.

* Moving a page beneath a parent that happens to be considered "not trash" should not automatically cause the child to be considered "not trash" when workflow is in effect, or when the `trashInSchema` flag has been opted into for `apostrophe-docs`. In these cases the trash flag is just another schema property. This bug led to pages inadvertently becoming live across all locales when moved in the page tree.
* The server-side video schema field converter no longer crashes the process if given a `null` property, and correctly flags the field as in error if it is `required` and not present.
* Any missing values for join relationships relating to permissions are now handled in a proper migration in apostrophe core, rather than a hack in apostrophe-workflow that adds significant startup time in certain situations.
* Migration completion is now logged.
* UX fix: UI/area controls no longer compete with "Add Content."

Thanks to our enterprise support customers for their support of this work.

## 2.72.0 (2018-10-30)

Unit tests passing.

Regression tests passing.

* Support for subdirectories of `lib/modules`. You must set the `nestedModuleSubdirs` option to `true` in `app.js`. You can then place your modules in nested subdirectories of `lib/modules`. **The names of the parent folders do not matter,** and **the name of the actual module folder must still match the name of the module.**

In addition, when using this feature you may optionally move part of your `modules` configuration into a `modules.js` file in each directory. Here is an example:

```javascript
module.exports = {
  'module-name': {},
  'other-module-name': {}
};
```

By following through with this approach you can make `app.js` much shorter. Configuration of Apostrophe modules installed via `npm` must still be done in `app.js`.

* The `apostrophe-html-widgets` module now properly concatenates fields to the standard HTML field when `addFields` is used with it.

* Fixed a crashing bug when an API was used in an atypical way. Thanks to Max Schlueter.

## 2.71.1 (2018-10-24)

Unit tests passing.

Regression tests passing.

Recent changes to the markup for buttons broke drag and drop for widgets. This has been fixed.

## 2.71.0 (2018-10-23)

Unit tests passing.

Regression tests passing.

* When two pieces or pages would have the same slug as the result of an insert or update, Apostrophe automatically appends a unique string. This makes sense for data integrity but as a user experience it leaves something to be desired.

Beginning with this release, if you are editing the title in the piece or page settings editor and apostrophe is making automatic slug suggestions, these suggestions will *now include the suffix* needed to avoid a conflict. This gives you a chance to see what will happen, and decide to change the title or the slug in a better way. However, you can disable this by setting the `deconflictSlugs` option of the `apostrophe-docs` module explicitly to `false`. If you do, then from now on you will *receive a straightforward error message if the suggested slug is in conflict with another slug on the site.*

* If you edit the slug directly and try to save it with a conflict, Apostrophe will always report a straightforward error in the editor, requiring you to fix it manually. This makes sense when you are editing the slug yourself, because it means you care about the exact value.

For backwards compatibility and to resolve race conditions, the server will still automatically modify the slug to be unique in the rare event that a conflict arises during the save operation itself.

* A simpler yet even better slug prevention feature, in many ways: all `apostrophe-pieces` modules now accept a `slugPrefix` option. For instance, if you set this option to `people-` for your `people` module and to `image-` for the `apostrophe-images` module, the slugs for your people and the photos of them you are uploading will never be in conflict.

We appreciate our enterprise customers and their support of this work.

## 2.70.1 (2018-10-18)

Unit tests passing.

Regression tests passing.

* Bug fix: when you attempt to edit a piece that someone else has open in the edit dialog box, you should receive a warning, and the option to take over or leave it alone. This worked, however the "advisory lock" was not released when *closing* the dialog box. So users saw superfluous warnings. The bug was related to calling `$.jsonCall` with the wrong order of arguments.
* Bug fix: a user without permissions to lock a particular document could cause a process restart by attempting to lock it. No inappropriate access was granted.
* When configuring the `csrf` option of `apostrophe-express`, you may now pass the `cookie` subproperty in order to pass configuration options to `res.cookie`, such as `secure: true`.
* The jQuery `onSafe` plugin now respects the return value of the event handler, allowing the use of `return false;` in such handlers. Thanks to Fredrik Ekelund.
* The Apostrophe `button` macro now renders a `button` rather than an anchor tag, except when the `url` option is present. Thanks to Fredrik Ekelund.

## 2.70.0 (2018-10-08)

Unit tests passing.

Regression tests passing.

Apostrophe now allows direct import of unparsed CSS files via import flags of LESS. The best use of this option is to push a CSS file created by a SASS compiler or other LESS alternative.

To push a CSS asset *without* compiling it as LESS, you may write:

```
self.pushAsset('stylesheet', {
  name: 'bundle',
  import: {
    inline: true
  }
});
```

Or, if you are pushing assets via the `stylesheets` option of the `apostrophe-assets` module, you may write:

```
'apostrophe-assets': {
  stylesheets: [
    {
      name: 'bundle',
      import: {
        inline: true
      }
    }
  ]
}
```

The extension of the file may be either `.css` or `.less`; either way it is imported with no LESS compilation. Apostrophe will still modify URLs to accommodate the global `prefix` option, if present.

## 2.69.1 (2018-10-04)

Unit tests passing.

Regression tests passing.

* In-context editing of areas nested in arrays now works correctly when the widget containing the array has just been added to the page for the first time.

## 2.69.0 (2018-10-03)

Unit tests passing.

Regression tests passing.

* Promisified all of the apis for migrations, including the option of iterators that return promises, and implemented migrations for old piece and page slugs that have not been deduplicated and thus can block new pages or pieces from taking a slug even though we have logic for this for new pages and pieces.
* In-context editing support for areas and singletons that are schema fields of arrays. Leaves other, noncontextual data alone. Creating and editing entire array items contextually is outside the scope of this change; use an area rather than an array for that. Directly nested arrays are not supported, but you may use an area in an array in a widget in an array, etc.
* `.jpeg` files were slipping through with that extension. All new uploads will be correctly converted to `.jpg` and go through the proper sizing process.
* The `enableShowFields` option was missing some of its logic for fields of type `checkboxes`. Thanks to Anthony Tarlao.
* A `_title` property is now included in attachments returned by `apos.images.all` and `apos.images.first`.
* When apostrophe cannot fix a unique key error, it is helpful to be able to see the last error, as well as the original one. This helps you figure it out if both a unique slug error and an unrelated unique key error are part of the puzzle. We still throw the original error, but we also attach the last error as a property of it, so you can see both.
* The `apos.areas.fromPlaintext` method now takes an `options` parameter. You may set the `el` property to an element name, in which case the markup is wrapped in that HTML element. `options` may be omitted.

## 2.68.1 (2018-09-27)

Unit tests passing.

Regression tests passing.

* When we introduced allowedSubpageTypes and allowedHomepageTypes in 2.67.0, we  broke support for different schemas in different page types. Those regressions are fixed here.
* The default page type choice offered for a new page is the first type permitted by its parent page.

## 2.68.0 (2018-09-26)

Unit tests passing.

Regression tests passing.

* The `lateCriteria` cursor filter now works properly, allowing special mongodb criteria that are not allowed inside `$and` to be merged into the criteria object at the last minute.
* A noisy warning produced on every page send by the latest version of Bluebird has been silenced.
* Performance: explicitly shut off `sort()` for certain cases where we know only one document will be returned. This allows MongoDB to select a more efficient index more often.
* `nlbr` Nunjucks filter no longer results in double-escaped markup. Thanks to Ulf Seltmann.
* The `apostrophe-global` module now supports the `separateWhileBusyMiddleware` option. Iby separate middleware that checks for the lock flag in apostrophe-global even if the regular middleware of this method has been disabled and/or overridden to cache in such a way as to make it unsuitable for this purpose. For normal use this option is not necessary.
* Fixes made to further reduce conflicts between sites with `apostrophe-multisite`. For instance, the `apostrophe-workflow` module no longer breaks the dashboard.
* The home page can now be copied. If you copy the home page, you get a new child of the home page with the same content. Thanks to Tim Otlik.

## 2.67.0

Unit tests passing.

Regression tests passing.

* Pages can now be locked down with the `allowedHomepageTypes` and `allowedSubpageTypes` options, like this:

```javascript
// Only one type allowed for the home page
allowedHomepageTypes: [ 'home' ],

allowedSubpageTypes: {
  // Two subpage types allowed for the home page
  'home': [ 'default', 'apostrophe-blog-page' ],
  // No subpages for the blog page ("show pages" don't count)
  'apostrophe-blog-page': [],
  // default page type can only have another default page as a subpage
  'default': [ 'default' ]
}
```

These options make it easy to prevent users from creating unintended scenarios, like nesting pages too deeply for your navigation design.

* Pages now support batch operations, just like pieces do. The initial set includes trash, rescue, publish, unpublish, tag and untag. You can only rescue pages in this way if you are using the `trashInSchema` option of the docs module, which is always the case with `apostrophe-workflow`. With the conventional trash can, it is unclear what should happen because you have not indicated where you want each page to be restored. New batch operations for pages can be added in the same way that they are added for pieces.

* Important performance fix needed for those using the `apostrophe-pieces-orderings-bundle` module to create custom sort orders for pieces. Without this fix it is also possible to get a loader error and stop fetching content prematurely.

* The "revert" button for versions is now labeled "Revert to" to emphasize that it reverts to what you had at the end of that operation, not its beginning. Thanks to Fredrik Ekelund.

## 2.66.0

* Updated to CKEditor version 4.10.0. The CKEditor build now includes the CKEditor "widgets" feature (not to be confused with Apostrophe widgets). These are essential for modules like the forthcoming `apostrophe-rich-text-merge-tags`.
* `apos.areas.richText` and `apos.areas.plaintext` no longer produce duplicate text. To achieve this, the `apos.docs.walk` method no longer walks through the `_originalWidgets` property. This property is only used to preserve the previous versions of widgets that the user lacks permission to edit due to schema field permissions. Exploration of this property by `apos.docs.walk` led to the observed bug.
* The browser-side implementation of `apos.utils.escapeHtml` now works properly.

## 2.65.0

Unit tests passing.

Regression tests passing.

* **Important fix for MongoDB replica sets:** previously we used the `autoReconnect` option of the MongoDB driver by default. From now on, we use it only if the MongoDB URI does not refer to a replica set. The use of `autoReconnect` is [inappropriate with a replica set](https://github.com/apostrophecms/apostrophe/issues/1508) because it will keep trying to connect to the node that went down. Leaving this option out results in automatic use of nodes that are up. Also see the [apostrophe-db-mongo-3-driver](https://npmjs.org/package/apostrophe-db-mongo-3-driver) module for a way to use the newer `mongodb+srv` URIs. Thanks to Matt Broadstone of MongoDB for his advice.

* An `apostrophe-file` now has a default URL. The default `_url` property of an `apostrophe-file` piece is simply the URL of the file itself. This allows `apostrophe-file` to be included in your configuration for [apostrophe-permalinks](https://npmjs.org/package/apostrophe-permalinks); picking a PDF in this way generates a direct link to the PDF, which is what the user expects. Note that if the developer elects to set up an `apostrophe-files-pages` module that extends `apostrophe-pieces-pages`, that will still take precedence, so there is no bc break.

* Clicking directly from one rich text widget into another did not work properly; the toolbar did not appear in this situation. This bug has been fixed. The bug only occurred when clicking in a second rich text widget without any intervening clicks outside of all rich text widgets.

* Also see expanded notes on version `2.64.1`, below, which contained several features missed in the original changelog.

## 2.64.1

Unit tests passing.

Regression tests passing.

* Improved Apostrophe's ability to redisplay the appropriate widget, array element, and field and call the user's attention to it when a schema field error is not detected until server-side validation takes place. This addresses problems that come up when fields become `required` at a later time, and/or data was originally created with an earlier release of Apostrophe that did not enforce `required` in all situations. Browser-side validation is still preferred for ease of use but server-side validation no longer creates situations the user cannot easily resolve.

* Introduced the `apos.global.whileBusy` method. This method accepts a function to be run *while no one is permitted to access the site.* The provided function may return a promise, and that promise resolves before the site becomes accessible again. In the presence of `apostrophe-workflow` it is possible to mark only one locale as busy.

* By default, the `apos.locks.lock` method waits until the lock is available before proceeding. However there is now a `wait` option which can be set to `false` to avoid waiting at all, or to any number of milliseconds. If the method fails because of `wait`, the error is the string `locked`.

* The `apos.locks.lock` method also now accepts a `waitForSelf` option. By default, if the same process invokes `apos.locks.lock` for the same lock in two requests simultaneously, one of the two will receive an error. With `waitForSelf`, the second invocation will wait for the first to resolve and then obtain the lock.

## 2.64.0

Unit tests passing.

Regression tests passing.

* Apostrophe's "search suggestions" feature for `notFound.html` templates is now fully baked. It only takes two steps:

1. Include an element like this in your `notFound.html` template:

```
<div data-apos-notfound-search-results></div>
```

2. Set the `suggestions` option to `true` for the `apostrophe-search` module.

With `suggestions: true`, this feature no longer requires that you have a `/search` page, it uses a dedicated route. See the documentation of the `apostrophe-search` module for more information.

* The `showFields` option is now available for checkboxes. The syntax is as follows:

```
{
  "name": "awesomeBoolean",
  "label": "Awesome Boolean",
  "type": "boolean",
  "choices": [
    {
      "value": true,
      "showFields": ["otherField1"]
    },
    {
      "value": false,
      "showFields": ["otherField2"]
    }
  ]
}
```

Thanks to falkodev.

* A useful error message appears if you try to use a `mongodb+srv` URL. These are meant for newer versions of the MongoDB driver. You **can** use them, but you must install the [apostrophe-db-mongo-3-driver](https://npmjs.com/package/apostrophe-db-mongo-3-driver) module first. The error message now explains this, addressing a common question on stackoverflow.
* Basic styles added for the most common rich text markup tags when within the bounds of an Apostrophe modal. Thanks to Lars Houmark.
* Fixed UI overlap issue when joining with `apostrophe-page`.
* `apos.images.all`, `apos.images.first`, etc. now include `_description`, `_credit` and `_creditUrl` when they can be inferred from an `apostrophe-image` containing the attachment.
* `apos.images.srcset` helper improved. It is now smart enough to limit the image sizes it offers based on what it knows about the size of the original. Thanks to Fredrik Ekelund.
* Fixes to CSS asset URL generation to pass validation.
* Performance: eliminated use of `$or` MongoDB queries with regard to pages in the trash. MongoDB tests demonstrate that `$ne: true` is faster than `$or` for our purposes.

## 2.63.0

Unit tests passing.

Regression tests passing.

* “Promise events” have arrived. This is a major feature. Promise events will completely
replace `callAll` in Apostrophe 3.x. For 2.x, all existing invocations of `callAll` in the
core Apostrophe module now also emit a promise event. For instance, when the `docBeforeInsert`
callAll method is invoked, Apostrophe also emits the `beforeInsert` promise event on the
apostrophe-docs` module.

Other modules may listen for this event by writing code like this:

```javascript
`self.on('apostrophe-docs:beforeInsert', 'chooseASpecialist', function(req, doc, options) {
  // Modify `doc` here. You may return a promise, and it will resolve before
  // any more handlers run. Then the doc is inserted
});
```

The above code adds a new `chooseASpecialist` method to your module. This way, the method can be overridden by assigning a new function to `self.chooseASpecialist` in a module that
extends it, or its behavior can be extended in the usual way following the `super` pattern.

But, since it does not have the same name as
the event (attempting to register a method of the same name will throw an error), it is unlikely
that parent class modules and subclass modules will have unintentional conflicts.

See the [original github issue](https://github.com/apostrophecms/apostrophe/issues/1415) for a more
complete description of the feature and the reasoning behind it.

**Your existing callAll methods will still work.** But, we recommend you start migrating to be
ready to move to 3.x in the future... and because returning promises is just a heck of
a lot nicer. You will have fewer problems.

* Optional SVG support for `apostrophe-attachments`. To enable it, set the `svgImages` option to
`true` when configuring the `apostrophe-attachments` module. SVG files can be uploaded just like
other image types. Manual cropping is not available. However, since most SVG files play very well
with backgrounds, the SVG file is displayed in its entirety without distortion at the largest size
that fits within the aspect ratio of the widget in question, if any (`background-size: contain`
is used). If you have overridden `widget.html` for `apostrophe-images-widgets`, you will want
to refer to the latest version of `widgetBase.html` for the technique we used here to ensure
SVG files do not break the slideshow’s overall height.
* New `apos.templates.prepend` and `apos.templates.append` methods. Call
`apos.templates.prepend('head', function(req) { ... })` to register a function to be called just after
the head tag is opened each time a page is rendered. The output of your function is inserted into
the markup. The standard named locations are `head`, `body`, `contextMenu` and `main`. This is
convenient when writing modules that add new features to Apostrophe. For project level work also see the
named Nunjucks blocks already provided in `outerLayoutBase.html`.
* `apos.singleton` now accepts an `areaOptions` option, which can receive any option that can be
passed to `apos.area`. Thanks to Manoj Krishnan.
* Apostrophe’s “projector” jQuery plugin now respects the `outerHeight` of the tallest slideshow item,
not just the inner height.
* `apos.area` now accepts an `addLabel` option for each widget type in the area. Thanks to
Fredrik Ekelund.
* UI improvements to versioning. Thanks to Lars Houmark.
* Button to revert to the current version has been replaced with a label indicating it is current,
since reverting to the current version has no effect.
* “Page settings” can now be accessed for any page in the trash via “reorganize.” When
working with `apostrophe-workflow`, this is
often required to commit the fact that a page is in the trash.
* The `uploadfs` module now has a `prefix` option. If present, the prefix is prepended to all uploadfs paths before they reach the storage layer, and is also prepended to URLs. In practice, this means that a single S3 bucket can be used to host multiple sites without all of the uploaded media jumbling together in `/attachments`. The `apostrophe-multisite` module now leverages this.

## 2.62.0

Unit tests passing.

Regression tests passing.

* Introduced a `findWithProjection()` method that is added to all MongoDB collection objects. All Apostrophe core modules are migrating towards using this method rather than `find()` when working **directly with MongoDB collections**. If you are using the standard MongoDB 2.x driver that is included with Apostrophe, this just calls regular `find()`. When using the forthcoming `apostrophe-db-mongo-3-driver` module to replace that with a newer driver that supports the full features of MongoDB 3.6, 4.0 and beyond, this method will provide backwards compatibility by accepting a projection as the second argument like `find()` did until the 3.x driver was released. Developers wishing to be compatible with both drivers will want to start using this method. Again, this **only concerns you if you are querying MongoDB directly and passing a projection to find() as the second argument**. And if you don't care about using the 3.x driver, you **do not have to change anything**.
* Various UX improvements and bug fixes to the page versions dialog box. Thanks to Lars Houmark.
* The widget wrapper is updated on the fly with new classes if they change due to edits. Thanks to Fredrik Ekelund.
* When configuring a `date` field, you may pass a `pikadayOptions` property. This object is passed on to the `pikaday` library. Thanks to Lars Houmark.
* The `counts: true` option for `piecesFilters` now works properly with joins.

## 2.61.0

Unit tests passing.

Regression tests passing.

* New "secrets" feature in `apostrophe-users` makes it easy to hash other "secrets" similar in spirit to passwords.
* This feature is now used for password reset tokens, making them more secure.
* Additional joins can now be added to the schema of a widget that extends `apostrophe-pieces-widgets`.
* Brute force password attacks against an Apostrophe server are now more difficult. Thanks to Lars Houmark.
* Tolerant sanitization of array items while they are still in the editor. This avoids confusion caused by `required` fields in the array editor.
* Error messages now behave sensibly when multiple label elements appear in a field. Thanks to Lars Houmark.
* Fix background color on notification on uploads when file extension is not accepted. Thanks to Lars Houmark.
* If you can't move a widget out of an area, you can no longer move widgets into that area either (movable: false is fully enforced). Thanks to Fredrik Ekelund.
* New browser-side events are emitted during the attachment upload process, and the built-in facility that delays the saving of a form until attachment uploads are complete has been fixed. Thanks to Lars Houmark.
* Fixes to the active state display of array items. Thanks to Lars Houmark.
* [Contributor Guide](https://github.com/apostrophecms/apostrophe/blob/master/CONTRIBUTING.md) expanded with lots of new information about practical ways to contribute to Apostrophe.
* [Contributor Covenant Code of Conduct](https://github.com/apostrophecms/apostrophe/blob/master/CODE_OF_CONDUCT.md) added to the project. The Apostrophe community is a welcoming place, and now is a great time to lock that in for the future.

## 2.60.4

Unit tests passing.

Regression tests passing.

* Shallowly clone the required definition in defineRelatedType to prevent yet more crosstalk between instances of apos when `apostrophe-multisite` is used. No other changes.

## 2.60.3

Unit tests passing.

Regression tests passing.

* Improved support for nested areas and widgets. Apostrophe now pushes the correct doc id and dot path all the way to the page in various situations where this could previously have led to errors at save time.
* The new `apos.locks.withLock(lockName, fn)` method can be used to execute a function while the process has the named lock. This ensures that other processes cannot run that function simultaneously. You may optionally pass a callback, otherwise a promise is returned. Similarly `fn` may take a callback, or no arguments at all, in which case it is expected to return a promise.
* Cleanup: don't call `server.close` unless we've succeeded in listening for connections.

## 2.60.2

Unit tests passing.

Regression tests passing.

* Version 2.60.1 broke validation of schema fields which were
`required`, but blank because they were hidden by `showFields`.
This is of course permitted, `required` applies only if the field
is active according to `showFields` or not addressed by any
`showFields` possibilities at all. Comprehensive unit testing was
added for this issue to prevent a recurrence.
* Version 2.60.1 also introduced a more subtle issue: if constraints
like `required` or `min`, or general improvements to validation such
as NaN detection for integers and floats, were added to a widget schema later
after content already existed then it became impossible to open a widget
editor and correct the issues. Validation tolerance was added for this
situation.
* When a user edits an area "in context" on the page, the server now
reports errors using a path that can be used to identify the widget
responsible and open its editing dialog box. A more relevant notification
is also displayed. This remains a secondary mechanism. Server-side
validation is mostly about preventing intentional abuse. Browser-side
validation is still the best way to provide feedback during data entry.

## 2.60.1

Unit tests passing.

Regression tests passing.

* Fields of type `checkboxes` now play nicely with the `live/draft` toggle of `apostrophe-workflow`.
* Improved validation of integers and floats. Thanks to Lars Houmark.
* The "Global" dialog box now follows the same pattern as that for other piece types, which means that the workflow dropdown menu is available if workflow is present.
* Options may be passed to the `express.static` middleware that serves the `public` folder, via the `static` option of the `apostrophe-express` module. Thanks to Leonhard Melzer.
* `apostrophe` now depends on `bluebird` properly and there are no lingering references to the wrong version fo `lodash`. Formerly we got away with this because some of our dependencies did depend on these, and npm flattens dependencies. Thanks to Leonhard Melzer.
* The new `eslint-config-punkave` ruleset is in place, and includes a check for "unofficial dependencies" in `require` calls that could go away suddenly.
* `fieldClasses` and `fieldAttributes` may be set on form fields themselves, similar to the existing `classes` and `attributes` properties that are applied to the `fieldset`. Thanks to Lars Houmark.
* The "Pages" admin UI now includes a "New Page" button, in addition to the usual "reorganize" functionality. Thanks to Lars Houmark.
* Fixed a crash when an `apostrophe-pieces-widget` is configured to always show all pieces via `by: 'all'`. Thanks to Aurélien Wolz.
* General UI styling improvements and fixes.

## 2.60.0

Unit tests passing.

Regression tests passing.

* New feature: you can now display counts for each tag, joined item, etc. when using the `piecesFilters` option of `apostrophe-pieces-pages`. Just add `counts: true` to the configuration for that filter. The count is then available in a `.count` property for each value in the array. See [creating filter UI with apostrophe-pieces-pages](https://apostrophecms.org/docs/tutorials/intermediate/cursors.html#creating-filter-u-i-with-code-apostrophe-pieces-pages-code) for more information.
* New feature: command line tasks such as `apostrophe-blog:generate` may now be run programmatically, for example: `apos.tasks.invoke('apostrophe-blog:generate', { total: 50 })`. A promise is returned if a callback is not passed. Note that not all tasks are written to behave politely and invoke their callback normally, however most do. This feature is most useful when writing tasks that logically should incorporate other tasks.
* Many UX and UI improvements that make the experience more pleasant in subtle and not-so-subtle ways. Thanks to Carsten, Marco Arnone and the prolific Lars Houmark for their contributions. This was an excellent week for Apostrophe PRs.
* The full set of controls for joined items are again available in the chooser, as well as in the browse modal.
* The automatic opening of the admin bar menu on page load can now be configured with the `openOnLoad`, `openOnHomepageLoad`, and `closeDelay` options.
* `autocomplete="off"` for date fields prevents chrome autocomplete suggestions from wrecking calendar UI.
* Always remove .apos-global-busy on unlock, even if the transition event never fires. Yes, that is sadly a thing. Prevents the UI from becoming unusable in rare situations (less rare inside functional tests).
* Use `one` to reduce the overhead of .apos-global-busy's transition event handler. We could do more here to reduce overhead, i.e. unhooking it entirely.
* Much-improved validation of `min`, `max` and `required` for strings, integers and floats on both the server and the browser side. Thanks to Lars Houmark.

## 2.59.1

Unit tests passing.

Regression tests passing.

* Widget schemas now support the `def` property for fields. This always worked for pieces and pages.
* Accommodations for functional testing in nightwatch. The currently active Apostrophe modal, and all of its proxies such as its controls that are in a separate div for presentation reasons, now has the attribute `data-apos-modal-current` which is set to the class name of the modal. This powers the new [apostrophe-nightwatch-tools](https://npmjs.org/package/apostrophe-nightwatch-tools) module, which provides reusable commands and steps that can be used to create test projects similar to our [apostrophe-enterprise-testbed](https://github.com/apostrophecms/apostrophe-enterprise-testbed). Testing with the enterprise testbed project is a standard part of our release process.
* Previously if workflow was in use slugs could not be reused by new pages when the original page was in the trash. This has been addressed; the slug is now deduplicated in the same way that email addresses and usernames of users are when in the trash.
* The infinite scroll feature of `apostrophe-pieces-pages` now works as documented with the styles provided. The code is also more efficient and scroll events are throttled for performance. Thanks to Lars Houmark.
* Various UX fixes, thanks to Lars Houmark and various members of the Apostrophe team.

## 2.59.0

Unit tests passing.

Regression tests passing.

* Fixed nested widget editing for existing widgets whose modal dialog boxes have been accessed (#1428).
* A clear warning message with instructions has been added for those who are seeing "unblessed" messages due to widget schemas and in-template `apos.area` calls that do not match (#1429). The easiest way to avoid this is to just mark the area `contextual: true` in your widget schema so it is edited *only* on the page. But if you really want to do both, the widget options must match.
* The mechanism that automatically makes slugs, paths and other keys unique now gives up eventually and reports the original duplicate key error. This makes it easier to debug your code if you are violating your own custom indexes that feature unique keys. It is possible to make the deduplicator aware of your own own properties that need to be made more unique on inserts if you wish, by implementing a `docFixUniqueError` method. *Please note:* this change is not a regression. Code that formerly never completed its task in this situation will simply report an error promptly rather than retrying inserts forever while degrading your database performance.
* A new profiling API has been added: the `apos.utils.profile` method. This method can be called to report how long code takes to run for later analysis. It does nothing in the default implementation; modules like our forthcoming profiler override it to give feedback on the speed of your code.

## 2.58.0

Unit tests passing.

Regression tests passing.

* Polymorphic joins have arrived! You may now create joins like this:

```javascript
{
  name: '_items',
  type: 'joinByArray',
  withType: [ 'apostrophe-blog', 'product', 'apostrophe-page' ]
}
```

When you join with more than one type, Apostrophe presents a chooser that allows you to pick between tabs for each type. Note that `apostrophe-page` can be included, so you can pick a mix of pages and pieces for the same join.

This feature is useful for creating navigation that may point to a variety of document types, without the need for an array of items with several different joins and a `select` element to choose between them.

Polymorphic joins work for both `joinByOne` and `joinByArray`. Currently they are **not** available for `joinByOneReverse`, `joinByArrayReverse`, or pieces filters. Their primary use case is creating navigation widgets.

* `apos.images.srcset` helper function added. You can use this function to generate a `srcset` attribute for responsive display of an image. Just pass an attachment to the helper:

`<img srcset="{{ apos.images.srcset(apos.images.first(data.piece.thumbnail)) }}" />`

A `src` attribute for backwards compatibility is always advisable too.

Thanks to Fredrik Ekelund for this contribution.

* Fast forms for big schemas are back! The issue with tags has been resolved.

* A single MongoDB connection may be reused by several `apos` objects for separate sites, a feature which is exploited by the [apostrophe-multisite](https://github.com/apostrophecms/apostrophe-multisite) module. Note that this only reuses the connection, it does not share a single MongoDB database. It *does* allow you to keep potentially hundreds of sites on a single MongoDB server or replica set, as the overhead of multiple logical "databases" is small in MongoDB's modern WiredTiger storage engine. To reuse a connection, pass it to the `apostrophe-db` module as the `db` option.

* Fixed a MongoDB 3.6 incompatibility in the "Apply to Subpages" feature for permissions. Also made this feature available again when *removing* someone's permissions. We plan further UX work here to make this feature easier to understand and use.

* UX fix to the "manage tags" dialog box: don't attempt to add an empty tag. Thanks to Anthony Tarlao.

* Warn developers if they use bad area names.

* For those deploying asset bundles to S3: the command line task that builds an asset bundle no longer requires access to your production database, although it still needs to start up normally with access to a database in the pre-production environment where you are building the bundle.

* Refactoring of the trash field deduplication features, in preparation to extend them to pages as well in an upcoming release.

## 2.57.2

Unit tests passing.

Relevant regression tests passing.

* New `extraHtml` block in `outerLayoutBase.html` allows your `outerLayout.html` to add attributes to the outer `html` element without the need to completely override the layout. It is a best practice to avoid completely overriding the layout because this maximizes your compatibility with future updates to our admin markup, etc.

## 2.57.1

Unit tests passing.

* Hotfix for bug in 2.57.0 that broke saving tags. We have reverted the "fast forms" change until the cause is understood.

## 2.57.0

Unit tests passing.

Functional tests passing.

* Displaying and saving schema-driven forms is much, much faster.
This becomes very noticeable with 100 or more fields. With about
250 fields, this formerly took about 4.5 seconds to load or to
save such a form on a fast Mac. It now takes about 250 milliseconds.
* Users may re-order the items they have selected via drag and drop
when using "Browse" to select pieces, images, etc.
* Prior to this release, asset generation ids were surprisingly short and
made up only of digits due to an accidental holdover from an old version.
Conflicts were rare, but possible. Asset generation ids are now proper cuids,
no conflicts should occur.
* IDs may be added to notifications as a simple way to give other
code access to them.
* The `apos.global.addGlobalToData` method may now be called
with just `req` (returns a promise), with `req, callback` (invokes
the callback), or as middleware (which Apostrophe does by default).
This method is handy in command line tasks and other places
where middleware does not run and `req.data.global` is not populated
by default.

## 2.56.0

Unit tests passing.

Functional tests passing.

* **Security:** numerous issues formerly flagged by the new `npm audit` command have been addressed. We are now using a [maintained branch of lodash 3.x](https://github.com/sailshq/lodash) to keep bc while addressing security (many thanks to the Sails team). We are also using LESS 3.x, which has caused no issues in our testing and corrects security concerns with LESS 2.x. Numerous `npm audit` security reports regarding `imagemin` modules were addressed by removing `imagemin` from `uploadfs` itself, however you may opt into it via the new [`postprocessors` option of `uploadfs`](https://github.com/punkave/uploadfs). As of this writing, one `npm audit` complaint remains: the `azure-storage` module needs to update a dependency to address a possible vulnerability. You may mitigate this issue by not using the `azure` backend of `uploadfs` with Apostrophe until it is resolved upstream.
* Many UI enhancements when choosing, browsing and managing items which reduce user confusion. For instance: moving items up and down in a selection no longer refreshes the entire list and forces the user to scroll down again. Trashed pages are easier to distinguish in "reorganize." "More" dropdown for pieces is again fully visible when clicked. Placeholder helpers make the search field for joins easier to understand. Chevrons added to various select elements which were difficult to identify as dropdowns before.
* Deeply nested areas now save properly. Formerly in certain situations the same widget might be duplicated.
* `apos.tasks.getReq` now supplies an empty `req.data` object for easier use with code expecting an Express request, Apostrophe-style.
* Bedeviled by case-sensitive sorting? The `sortify: true` property for `string` schema fields is now documented and automatically creates a database migration to ensure it is available for your existing data as well. When used, this flag ensures that any `sort('fieldname')` call for that field in Apostrophe is case-insensitive, ignores punctuation and otherwise behaves as end users expect.

## 2.55.2

Unit tests passing.

Relevant functional tests passing.

* Reverted change to date formatting. `moment` will produce warnings again, but dates will not be a day old in some time zones, which is more important. We are working on a better fix for this problem.

## 2.55.1

Unit tests passing.

Relevant functional tests passing.

* `apos.migrations.eachArea` no longer crashes the stack when iterating over a large number of documents without areas.

## 2.55.0

Unit tests passing.

Regression tests passing.

* Security fix: uploaded images "in the trash" were still accessible at the same URL in most sizes. This has been corrected. As documented, the only size that now remains accessible is the `one-sixth` size, and this choice can be changed or eliminated entirely. **This bug did not affect other file attachments, such as PDFs.**

As always, be sure to run the `apostrophe-migrations:migrate` task. This will make sure the permissions of your files are correct. Harmless warnings may appear for those that were already correct.

* The `apostrophe-attachments:migrate-to-disabled-file-key` and `apostrophe-attachments:migrate-from-disabled-file-key` have been added for the convenience of those using the `disabledFileKey` option to `uploadfs` to rename disabled files in a cryptographically sound way rather than changing their permissions. These are relevant only with the `local` storage option of `uploadfs`, since since the option is neither available nor necessary for S3, and is mandatory for Azure from the beginning.

* Although technically part of UploadFS 1.9.0, we'd like to note that the `azure` storage backend is now available and can be part of your `uploadfs` configuration for the `apostrophe-attachments` module.

* Server-side modules can now extend the buttons available in the "manage" modal of pieces without overriding templates, similar to the way they are extensible in the "edit" modal.

* UX fixes.

* Cropping an image through Apostrophe now works when attachments are stored in S3, Azure, etc.

* Date parsing does not generate `momentjs` warnings.

* Overrideable block in the outerLayout for the context menu.

* The `apostrophe-soft-redirects` module now accepts a `statusCode` option, which you may change to `301` to use hard redirects. Thanks to Leo Melzer.

## 2.54.3

Unit tests passing.

Regression tests passing.

* Contextual editing of pieces found in a `widget.html` template saves properly, as does contextual editing of a nested area added to the page for the first time.

* Previously executed migrations are remembered in a collection that persists, not just in a cache, avoiding extra work which could be extensive in a large database. Migrations are still required to be idempotent (they should detect whether they have any work to do, and do no harm if they are not needed again for a particular document).

* `apos.migrations.eachWidget` now delivers an accurate `dotPath`, which is crucial for the use of `apos.docs.db.update` with `$set`. No standard migrations in Apostrophe were using the feature until now.

## 2.54.2

Unit tests passing.

Regression tests passing.

* A bug in the recently introduced `apostrophe-soft-redirects` module caused crashes in cases where the context page or piece had no `_url` property... which is an unusual situation (how did you get there exactly? Overrides are clearly involved), but it can happen in customized projects. Fixed.

## 2.54.1

Unit tests passing.

Regression tests passing.

* A bug in Chrome 66 causes problems when selecting images in Apostrophe's media library. This bug did not appear before Chrome 66 and does not appear in other browsers. We resolved it by migrating to the use of the CSS grid feature in compatible browsers.

## 2.54.0

Unit tests passing.

Regression tests passing.

* Several performance improvements. In situations where Apostrophe formerly made expensive "matching nothing" queries, Apostrophe now either skips the entire query or uses an efficient query for a nonexistent `_id`, depending on whether the method in question has the right to cancel the entire operation.
* Resources released more completely by `apos.destroy`, which can now satisfy the expectations of `mocha` 5.x (no timeouts left active, etc). This was done by adding a `destroy` method to `uploadfs`.
* `range` schema fields behave better when there is no existing value.
* Save operation of a modal now triggers the global busy state to prevent race conditions and other unwanted behavior.
* Global busy state can now be pushed and popped, and modals utilize this, so that a modal can be used to gather information during the `saveContent` method of another modal.

## 2.53.0

Unit tests passing.

Regression tests passing.

* Do not send X-XSRF-TOKEN headers in an OPTIONS request. This change was mistakenly left out of the 2.52.0 release.
* The named anchor `main` can now be overridden via the `mainAnchor` nunjucks block.
* The `npmRootDir` option can be used to cause Apostrophe's module loading mechanism to seek npm modules in a location other than that specified by `rootDir` (or the project root). The new `localesDir` option of `apostrophe-i18n` does the same for localization. This makes it possible to use `rootDir` to specify an alternate location for everything else, i.e. the parent of `public`, `data`, `modules`, etc. A necessary accommodation for the evolving `apostrophe-multisite` module.
* Raw HTML widgets now offer help text out of the box.
* The `express.static` middleware now runs before the `apostrophe-global` middleware and other "standard" Apostrophe middleware.
* Your own module-level `expressMiddleware` object can specify `{ when: 'beforeRequired', middleware: function(req, res, next) { ... })` to run before the required middleware as well. Note that this means no sessions, no users and no body parser. Most of the time you'll want those things.
* CSS adjustment to tabs in modals so they don't scroll in Firefox.
* Dropzones for empty areas are easier to drop onto.

## 2.52.0

Unit tests passing.

Regression tests passing.

* No more 404's when slugs change for pages and pieces. Apostrophe now automatically implements "soft redirects" to the new URL of a page or piece. This is a major SEO improvement, with good support for any page or piece with a `._url` property. Note that this feature "learns" URLs over time as the pages and pieces are actually accessed, so if you decide to test it, remember that you must access the old URL at least once before you change it for the test. This feature can be disabled, if you really want to, by setting the `enable` option of the `apostrophe-soft-redirects` module to `false`.
* Indexed queries on the `parkedId` and `advisoryLock._id` properties. The lack of indexes for these properties could lead to full collection scans, so this is a significant performance boost on large databases.
* Apostrophe's anti-CSRF forgery X-XSRF-TOKEN header is no longer sent as part of an OPTIONS request, or as part of a cross-domain request. In the first case, cookies cannot be set by the server anyway, and in the second, we are communicating with a server that cannot see our session to verify it. In both cases, sending the headers was causing configuration headaches for developers. Thanks to Priyansh Gupta.
* A UI bug fix: the recently added "clone" button for widgets is no longer displayed for singletons, or for areas whose `limit` has been reached. Also, the `cloneable: false` option can be used to disable this feature for a particular area.
* UI bug fix: no more conflicts between the "Add Content" menu and the up/down/remove/etc. buttons for widgets.
* Clearer warnings and error messages.

## 2.51.1

Unit tests passing.

Regression tests passing.

* Do not crash when updating a doc if widgets exist but `_originalWidget` does not. This can happen in workflow scenarios where Apostrophe's `find` is bypassed.
* Accommodations for the forthcoming `apostrophe-optimizer` module.

## 2.51.0

Unit tests passing.

Regression tests passing.

* Widget fields may now have a `permission` property. If present, the user must have the named permission (such as `admin`), or they will not see that particular field in the editing dialog box. This is useful when a widget should be authorable by most users but has a sensitive field that should be restricted to a smaller group of users. Note that this feature already existed for schema fields of pieces and pages.
* Apostrophe again allows a named pipe to be specified via the `PORT` environment variable, for compatibility with Windows. Thanks to Jørgen M. Skogås for this fix.
* Apostrophe's default settings for the `bodyParser` option are now generous enough, in the case of JSON request bodies, to cover all reasonable editing scenarios in Apostrophe. This change also benefits the `apostrophe-headless` module.
* When Apostrophe must generate a `path` for a new page, it will look at the provided `slug` before it looks at the provided `title`. This is useful when titles in an import are of poor quality but slugs are unique. Prevents unnecessary numbered suffixes after both slugs and paths.
* The dropdown menu to add a widget no longer has a conflict with the hover menu offering widget controls such as "up," "down," etc. The hover menu does not appear while the dropdown menu is open.

## 2.50.0

Unit tests passing.

Regression tests passing.

* Clone button for widgets in areas, to save time when editing.
* New features for displaying the titles of array items when editing fields of type `array`. `titleField` may now use dot notation. In addition, if that isn't enough, you may use `listItemTemplate` to point to an alternative to the standard `arrayListItem.html` template, which you may use as a reference. In addition, both `titleField` dot notation and the custom `listItemTemplate` have full access to joins. Be sure to use cross-module include syntax if you don't want to put the template in `modules/apostrophe-schemas/views`. For instance, you may write `listItemTemplate: 'my-module-name:listItemTemplate.html'`.
* Bug fix: modals are the right height when jQuery 3 is in use.
* CSS class added to the `h4` that displays the title in an `apostrophe-images` widget, for your CSS styling convenience. Thanks to Gareth Cooper.

## 2.49.0

Unit tests passing.

Regression tests passing.

* New password reset feature. You will need to configure `apostrophe-email` and opt into this feature. See the new [Apostrophe password reset HOWTO](https://apostrophecms.org/docs/tutorials/howtos/password-reset.html).
* Significant performance boost to the "reorganize" modal in situations where numerous pages are in the trash when using the `apostrophe-workflow` module.
* If widget ids are not provided when inserting new documents they are automatically generated. This makes [apostrophe-headless](https://npmjs.org/package/apostrophe-headless) easier to use.

## 2.48.0

Unit tests passing.

Regression tests passing.

* New `color` and `range` schema field types. `color` provides a color picker field allowing values compatible with CSS, etc. `range` provides an `<input type="range">` element and respects `min` and `max` options.
* New `apos.utils.log`, `apos.utils.info`, `apos.utils.debug`, `apos.utils.warn` and `apos.utils.error` methods. These are now used consistently throughout Apostrophe core, both in the server and in the browser. On the server, these methods wrap the corresponding methods of a `logger` object and you can inject your own via the `logger` option of the `apostrophe-utils` module. By default a logger object that wraps the `console` object is created. For convenience, if your logger has no `log` method, `apos.utils.log` will call `logger.info`. This allows many popular loggers like `winston` to be used without modification "out of the box."
* `modulesSubdir` option to specify subdir where local modules come from, overriding `modules`. Useful when more than one `apos` object exists in a project.
* Major speedup to parked pages. Also eliminates spurious warnings about inefficient joins at startup.
* Refactored autocollapse behavior of admin bar into its own method for easier overrides.
* CSS fixes for improved usability.

## 2.47.0

Unit tests passing.

Regression tests passing.

* Developers now have the option to use jQuery 3. To enable jQuery 3, set the `jQuery` option of the `apostrophe-assets` module to the number `3`. We have packaged specific versions of jQuery 3 and jQuery UI which are known to be compatible with and tested with Apostrophe's UI, and we plan to use these in our own projects going forward. We will be making this change in the apostrophe boilerplate project. Of course Apostrophe's UI remains compatible with the older version of jQuery that loads by default. There is no bc break.

* When you join with pages, by using the virtual doc type `apostrophe-page`, the user is now invited to choose a page via a version of the reorganize dialog box, which has been made more user-friendly for this purpose. Autocomplete is still supported too.

* The reorganize dialog box is more pleasant to use. This dialog will continue to evolve to offer more of the functionality found in the "manage" dialog boxes for piece types.

* The page parking mechanism has been overhauled and improved. From now on, it is our recommendation that you set a unique `parkedId` for each parked page you configure for `apostrophe-pages`. This ensures that even if you change the slug in the configuration of the parked page, Apostrophe will still be able to understand that the page already exists and a new one should not be inserted. This is especially critical if using `apostrophe-workflow`, since you might decide to add or change locale prefixes at some point.

* The database connection keepalive mechanism now uses a query against an empty collection, rather than a server status call that the database user might not have permission to make.

* The `apos.utils.cssName` helper now preserves double dashes, as they are a common feature in modern CSS frameworks.

* There is now an `apostrophe-areas:widgetBase.html` file which can be extended block by block in a project-level `modules/apostrophe-areas/views/widget.html` file. New overrideable methods have also been added to simplify adding custom classes programmatically to the wrapper and the widget itself without overriding any templates.

* It is now possible to configure select elements (we do not recommend more than one) to be displayed inline with the other widget controls, i.e. up, down, delete, etc. The back end of this is left to the developer, however you can check out the still-evolving [apostrophe-personas](https://github.com/apostrophecms/apostrophe-personas) module for an example. This feature is primarily meant for modules like `apostrophe-personas` that impact all widgets in a general way.

## 2.46.1

Unit tests passing.

Regression tests passing.

* Attachment fields now save properly when directly part of the schema of a widget. A bug was introduced in version 2.42.0 when the `length` property was added to attachments. A fix made long ago to `apos.utils.clonePermanent` on the server side was also needed on the browser side.

## 2.46.0

Unit tests passing.

Regression tests passing.

* The "Copy" button of pieces now copies areas that do not explicitly appear in the schema, and works correctly when an `apostrophe-pieces` module is set `contextual: true`. Overrideable methods are provided for those who need to copy more than schema fields and top-level areas. We do not copy every property by default because this could have unforeseen consequences; we copy only what is in the schema, plus top-level areas because these have always been supported without an explicit schema in templates.

* It is now possible to secure widget properties so that they are not visible to end users if you do not choose to output them in the markup. To do that, set the `playerData` option of your widget module to `false`, or to an array of properties that **should** be visible in the `data` JSON attribute so that they are passed to the `play()` method. Normally widget properties are public information, intended for display, but this technique is useful if you have a `username` and `password` for use in fetching an external feed in a server-side `load` method, for instance. **Note that to allow widget editing to function, everything is still passed in `data` if the user has editing privileges for the widget.** So if you seek to verify this feature, be sure to check as a logged-out user, or a user without editing permissions for that content.

* It is now easy to override the `fieldset` markup for Apostrophe schemas. Just copy `modules/apostrophe-schemas/views/fieldset.html` to your project-level version of that path and edit it. However, please note that you must continue to have an outer wrapper element with the given attributes.

* Apostrophe's codebase now passes `eslint`. In the process many cases of callback errors being ignored were fixed, as well as global variable leaks.

* Apostrophe's `apos.locks.lock` and `apos.locks.unlock` methods now support promises.

## 2.45.0

Unit tests passing.

Regression tests passing.

* The `apostrophe-caches` module has better, clearer documentation and it now supports promises.
* All modules can now conveniently send email using [Nodemailer](https://nodemailer.com/about/). The new `email` method of all modules renders a template in that module's `views` folder, exactly as you would hope it would, and also automatically generates a plaintext version for the occasional user who does not view HTML email. The automatically generated versions include links properly.
* Extending `apostrophe-images-widgets` and other pieces widgets is easier. If your widget name doesn't correspond to the kind of piece you are displaying, a helpful error appears explaining that you need to set `piecesModuleName`. Adding fields to these widgets now behaves reasonably. Also, if you add fields to `apostrophe-images` or `apostrophe-files` at project level, this now behaves as expected too.
* A locking mechanism has been added during the movement of pages in the page tree. This prevents rare race conditions that could previously have resulted in duplicate page ranks, although the design of the page tree is such that more serious consequences were always avoided.
* Text justification options for ckeditor are now standard in our build of ckeditor. Of course you still need to configure `sanitize-html` properly when using them.
* Any widgets module may now specify a `wrapperTemplate` option. That template is rendered instead of the standard `apostrophe-areas:widget.html` template, and can use `extends` and override blocks found in that template. This is useful if you need to set attributes of the outer wrapper element of the widget.
* The migration added in 2.43.0 to address file permissions for existing attachments in the trash has been greatly accelerated, helpful on large sites.
* Better error messages for `min` and `max` options of some schema field types; provisions for expanded error messages in general.
* For those using the `testModule` option to test their own npm modules in the context of Apostrophe, a default shortname is automatically provided.
* Fixed missing space in admin bar markup, thanks to arlecchino.

## 2.44.0

Unit tests passing.

Regression tests passing.

* Apostrophe's AJAX filter features for `apostrophe-pieces-pages` now support "Load More" buttons and infinite scroll.

To add a "Load More" button:

1. Wrap a new element inside your data-apos-ajax-context element around the content that makes up the current "page" of results. This should not wrap around filter links or the "Load More" button itself.
2. Give that new element the `data-apos-ajax-append` attribute.
3. Add `append=1` to the query string of your Load More button. Example:

```
{% if data.currentPage < data.totalPages %}
  <a href="{{ data.url }} | build({ page: data.currentPage + 1, append: 1 })">Load More...</a>
{% endif %}
```

To progressively enhance this for infinite scroll, add a `data-apos-ajax-infinite-scroll` attribute to the button.

Note that we do this via progressive enhancement of a "Load More" button so that Google can still reach and index all of the pages (SEO).

* Attachment schema fields now respect the new `fileGroup` and `fileGroups` properties. If `fileGroup` is set to `images`, then only image types (GIF, JPEG, PNG) are accepted; if it is set to `office` only typical business file types are accepted. Note that we have always rejected files that didn't appear on the list for either type. You can also specify `fileGroups` as an array.
* `fileGroup: 'image'` is now configured by default for `apostrophe-images`, as was always intended but incorrectly implemented in the past.
* Attachment schema fields now respect the new `extension` and `extensions` properties. The former is handy if you only want to allow one extension, the latter if you want to allow more than one. The extensions must be those specified for `fileGroups` in the default configuration of `apostrophe-attachments` or your override of it (all lower case; JPEG is `jpg`; no period).
* The `addDocReferences` migration has been parallelized, as this one-time migration can be time-consuming on a large site.
* Broken `less` calculation fixed, thanks to Antoine COMBES.

## 2.43.0

Unit tests passing.

Regression tests passing.

* When a "file" or "image" is moved to the trash, the attachment in question now becomes inaccessible. This is particularly important to stop access to obsolete PDFs, which Google loves to access. If the file or image is removed from the trash, the attachment becomes available again. In the case of images, the 1/6th size remains available by default to provide preview when viewing the trash. If the same attachment is referenced by more than one doc, which can happen due to "Copy" operations or `apostrophe-workflow`, it remains available until all such docs are in the trash.

* Parked properties are no longer editable in page settings. Since every site restart always wiped them out anyway, this is a bug fix, not a truly new behavior. With this change, you can finally set `type: 'home'` when `park`ing the home page, and remove `home` from your page types dropdown.

* The `apostrophe-jobs` module now offers a `runNonBatch` method, which is useful for long-running operations that don't involve iterating over many instances of the same type of object.

* Improvements to background image positioning for images widgets.

* A block has been added to override the `lang` attribute easily. Thanks to Ayho.

* The `imgAlt` block can now be used to conveniently override the `alt` attribute of images when overriding `widget.html` for `apostrophe-images-widgets`. Thanks to Raphaël DiRago.

* The `required` option now works properly for fields of type `array` (there must be at least one item in the array).

* Improved error messages for unblessed widget schemas. These are usually related to a widget that is no longer in the page template but appears in the database.

* A UI bug that caused tabs to become invisible when returning from nested dialog boxes has been fixed.

* Filters for "select" fields now default to "no opinion," rather than the default choice. This is the normal behavior for other field types.

* Even more promise support! `apos.attachments.insert`, `pieces.trash` and `pieces.rescue` all return promises if no callback is given.

* A YouTube embed unit test was removed to ensure consistent results in Travis CI, which is once again in routine use.

## 2.42.1

Unit tests passing.

* Use of a capitalized filename that should have been lowercase in a `require` briefly broke Apostrophe's initialization on Linux. We are correcting this by reinstating CI in a Linux environment.

## 2.42.0

Unit tests passing.

Regression tests passing.

* Promises have landed in Apostrophe. Calling `toArray`, `toObject`, `toDistinct` or `toMongo` on an Apostrophe cursor *without a callback* will return a promise. That promise will resolve to the expected result.

In addition, `docs.insert`, `docs.update`, `pieces.insert`, `pieces.update`, and `pages.insert` will all return a promise if invoked without a callback.

These are the most frequently invoked functions in Apostrophe that formerly required callbacks.

**As always with promises, be sure to catch errors with `.catch()`** at some level.

Note that **the `await` keyword can now be used with these methods**, as long as you're running Node.js 8.x or newer or using Babel to provide that language feature.

* Apostrophe's custom `Split` CKEditor toolbar control now works correctly in 2.x. You can give your users the `Split` control to allow them to break up a large rich text widget in order to insert other types of widget "in the middle." Note that the control name is now capitalized to match the way other CKEditor toolbar buttons are named.

* You may now specify `_url: 1` or `_nameOfJoin: 1` in a projection when using Apostrophe's `find()` methods. Native MongoDB projections naturally can't see these "computed properties" because they don't live in the database — they are computed "on the fly" after documents are fetched. However, Apostrophe now automatically adds the right underlying fields to the projection.

Only `_url` and the names of `joinByOne` or `joinByArray` fields are supported. It does not make sense to use a projection on `people` to locate IDs that are actually attached to `products` via `joinByOneReverse` or `joinByArrayReverse`.

*This feature does not conflict with legitimate uses of MongoDB projections because Apostrophe discards all properties beginning with `_` when writing to the database, except for `_id`.*

* The `length` property of an Apostrophe `attachment` object is now correctly populated with the original file size. Thanks to David Keita. Note that images are also made available in many scaled sizes. Also the original may be replaced with a correctly rotated version, in which case `length` will not match. So the most useful scenario for this property is likely to be in working with office formats, especially PDF which can sometimes be very large.

* Fixed bug in the `isEmpty` methods for areas and singletons. Thanks to David Keita.

## 2.41.0

Unit tests passing.

Regression tests passing.

* The new `apostrophe-jobs` module, part of the core of Apostrophe, provides a progress meter mechanism and the ability to stop long-running user-initiated operations, such as batch operations on pieces. See the [jobs module documentation](http://apostrophecms.org/docs/modules/apostrophe-jobs/index.html). You can also refer to the pieces module for examples if you wish to use this for your own long-running user-initiated operations.
* Batch operations now have more robust support for "select everything." A number of bugs related to multiple selection of pieces have been fixed in a refactoring that made this code much more maintainable and predictable.
* The option of pushing an asset of type `template`, which never worked in 2.x and was never used by Apostrophe, has been removed for clarity. Our preference is for rendering assets on the server side dynamically when needed, rather than pushing many templates into the DOM on every page load.
* An `.editorconfig` file has been added. Thanks to Fredrik Ekelund.
* Parking a page only pushes permanent properties. `_defaults` and `_children` should never have been in the database; they are of course still interpreted to decide what should happen, but the properties *themselves* did not belong in the database. (You may need to write a migration if they are already there and this is causing issues for you.)
* Scrolling UI behavior of pieces improved; various other UI touch-ups. Thanks to Fredrik Ekelund.
* `newBrowserCalls` helper for `push` module can be used when you want JavaScript calls queued up with `req.browserCall` to be executed in an AJAX update of just part of a page.
* Fixed bugs affecting access to the published/unpublished batch operations and similar.

## 2.40.0

Unit tests passing.

Regression tests passing.

* Support for "select everything" when managing pieces. Once you check the box to select everything on the current page, you are given a secondary option to select everything that matches your current criteria. This works both when choosing pieces for widgets and when working with batch operations like "trash" or "rescue."
* Fixed various bugs affecting combinations of "select all on page", the chooser and working with images.
* Improvements to batch operations on pieces. The `requiredField` property is checked correctly, and the new `onlyIf` property allows for passing a function that accepts the doc type name and decides whether the button should appear. Multiword action names are properly camelcased. New "success" and "dataSource" options to `batchSimple` allow for carrying out additional operations afterward as well as gathering input independently at the start. And batch operations are composed late so that other modules can add them.
* The `self.api` and `self.html` methods of `apostrophe-context` and `apostrophe-modal` now support a syntax for making cross-module API calls, just like templates.
* Addressed moog versioning issue with latest npm that caused errors about "synth.instanceOf" not being found depending on the state of your npm cache.

## 2.39.2

Unit tests passing.

Startup-related regression tests passing.

* The `APOS_MONGODB_LOG_LEVEL` environment variable can now be set to `debug`, `info` or anything else supported by the MongoDB driver's `Logger.setLevel` method. This is helpful for debugging database issues at the lowest level.

## 2.39.1

Unit tests passing.

Regression tests passing.

* Factored out a `getBaseUrl` method for `apostrophe-pages`, allowing
overrides of this that pay attention to `req`.
* Report `pageBeforeSend` errors and failures to load the global doc properly, don't silently tolerate them.
* Documentation corrections. Thanks to Frederik Ekelund.


## 2.39.0

Unit tests passing.

Regression tests passing.

* Easier access to options. Introduced the `getOption` method to all modules. Calling `self.getOption(req, 'sizes.large')` from your module's server-side JavaScript code, or just `module.getOption('sizes.large')` from Nunjucks, will return the value of `self.options.sizes.large` for that module. You may also pass an array of keys, i.e. `module.getOption([ 'sizes', 'large' ])`. This method is tolerant, it returns undefined if any part of the path does not exist. See also the new [apostrophe-override-options](https://npmjs.org/package/apostrophe-override-options) which extends this feature to support customizing the returned value for any option based on the current page type, page settings, piece settings and locale. * Helpful warning when maximum area/widget loader recursion level is reached. Always use projections when adding joins to your schema to avoid a performance hit due to runaway recursion.
* New `disabledTypes` option to `apostrophe-pages`, primarily for use with `apostrophe-override-options`.
* Fixed UI bug relating to area menus at the bottom of the page.
* Fixed bug that caused a crash when invalid usernames attempted to log in. Thanks to Arthur.

## 2.38.0

Unit tests passing.

Regression tests passing.

* Various schema field validators for required fields no longer crash on the browser side if a property is nonexistent, as opposed to being the expected empty string.
* Buttons for editing pieces widgets now use less confusing language.
* Accommodations for the `apostrophe-headless` module (arriving later today), including factoring out certain login-related and piece-related functionality to separate methods in order to make it easier to introduce RESTful APIs for the same features.
* Unit tests no longer drop the entire test database between suites; instead they drop the collections. Also the unit test timeout can be set via an environment variable. This accommodates testing against various cloud databases with security that precludes dropping entire databases.
* Lots of new content in the README to get folks who haven't been to the documentation site yet a little more excited.

## 2.37.2

Unit tests passing.

Conflict resolution and template extension-related regression tests passing.

* The conflict resolution feature, which helps users avoid conflicts in which neither is successfully able to save content reliably by explaining that two users are editing the same doc and offering the option of taking control, can now be disabled by setting the `conflictResolution` option of the `apostrophe-docs` module explicitly to `false`. **We do not recommend** the use of this option in normal practice, however it has valid applications in automated testing.

* Recently a bug was introduced in which extensions other than `.html` or `.njk` did not work in `include` statements, etc. in Nunjucks templates unless the file in question existed in the project-level version of the module including it. The full cascade of template folder paths is now supported for these explicit extensions, including searching `viewsFolderFallback`.

## 2.37.1

Unit tests passing.

Piece- and schema-related regression tests passing.

* Filters are now available for schema fields of type `integer`. You can configure these for the manage view, or for pieces-pages, exactly as you would for other field types. Previously this feature existed but did not function properly, so this is a patchlevel release rather than a minor version bump.
* Previously, when viewing pieces in the trash, the batch operation button initially read "Trash Items" rather than "Rescue Items." It did not match the selected operation in the select element, and did not perform the needed operation of rescuing items unless you switched operations and switched back again. This has been fixed.

## 2.37.0

Unit tests passing.

Regression tests passing.

* New feature: you may now use the `.njk` file extension in addition to `.html` for your Nunjucks templates. In order to maximize the usefulness of this feature in the context of existing Apostrophe code, `.njk` is still checked for even if `.html` was specified when calling the `render` method. `.njk` is a convention adopted by the Nunjucks community and is supported by some syntax highlighters.
* Bug fix: drag-and-drop reordering and movement of widgets is once again functional. (The arrows worked all along.)
* Bug fix: drag-and-drop targets for widgets residing in areas nested in other widgets now appear and function properly.


## 2.36.3

Unit tests passing.

Regression tests passing.

* If an oembed provider responds with an HTTP error and a response that is not parseable as XML or JSON, Apostrophe no longer crashes (this fix is actually in the oembetter npm module). This fixes crashes on non-embeddable YouTube videos.
* If the oembed provider issues a 401 or 404 error, a relevant error message is given. Otherwise the generic error icon is still given.

## 2.36.2

Unit tests passing.

Regression tests passing.

* Dragging and dropping will now automatically scroll the "reorganize" dialog box.
* Attempts to drag a page above or below the "Home" page in "reorganize" no longer cause a restart. Also, the interface rejects them gracefully.
* Attempts to drag a page below the trashcan are rejected gracefully.
* When `trashInSchema` is active, the "traditional" trash can sorts below "in-context" trash, and the traditional trash can receives the special label "Legacy Trash" to reduce confusion.
* When on page two (or higher) in the "manage" view of pieces, performing a text search now correctly resets to page one.
* Throw an error at startup if a forbidden schema field name is used in `addFields` configuration. For instance, `type` is forbidden for widget schemas, while `docPermissions` is forbidden for doc type schemas, and `_id` is forbidden for both. Note that field names like `title` that are already in the schema are *not* forbidden because re-adding a schema field replaces it, which is often done to change the label, etc. So we'll be adding more documentation about these to help developers avoid surprises if their intention was an entirely new field.

## 2.36.1

Unit tests passing.

Regression tests passing.

* Spurious conflict resolution warnings for pieces fixed.
* Notifications are spaced properly, and in the upper right corner as intended, on all screens.
* Reorganize feature: upgraded to jqtree 1.4.2. Regression testing found no bc breaks.
* A debugging convenience: the `log(true)` cursor filter logs MongoDB criteria objects resulting from the cursor in question to the console.

## 2.36.0

Unit tests passing.

Regression tests passing.

* You may now set the `skipInitialModal` option for any widget module to `true` in order to avoid displaying the editing dialog box when the widget is first added. This makes sense if the widget has a useful default behavior, or consists of a contextually editable rich text sub-widget with a "style" select element you might or might not need to set every time.
* Fields in Apostrophe's schema-driven forms now receive globally unique `id` attributes, and the `for` attributes of `label` elements now reference them properly.

## 2.35.1

Unit tests passing.

Regression tests passing.

* Intermittent "not blessed" errors when editing joins in widget schemas have been corrected by blessing all widget schemas at page serve time, just as we already bless all doc type schemas at page serve time. Blessing them when the individual routes fire is problematic because of probable race conditions with sessions.

## 2.35.0

Unit tests passing.

Regression tests passing.

* `apos.areas.isEmpty(data.page, 'body')` will now tell you if that area is considered empty (it contains no widgets, or the widgets consider themselves empty).

* The new `controls` option may be passed to any widget, via `apos.singleton` or via the configuration for that specific widget type in an `apos.area` call. In this example, the widget cannot be removed, cannot be moved, and has its controls positioned at the upper right instead of the upper left:

```
{{
  apos.singleton(data.page, 'footer', 'apostrophe-rich-text', {
    controls: {
      removable: false,
      movable: false,
      position: 'top-right'
      }
    }
  })
}}
```

The `position` suboption may be set to `top-left`, `top-right`, `bottom-left` or `bottom-right`.

The `removable` and `movable` suboptions are primarily intended for singletons.

* By popular demand, the `insert` and `update` methods of pieces now pass the piece to their callback as the second argument.

* Better CSS reset for Apostrophe's admin UI.

* `callOne` added for convenience when you want to invoke a method normally invoked by `callAll` in the same way, but for only one module. Thanks to Arthur.

* If an attachment does not exist, `apos.attachments.url` no longer results in a template error page. Instead a fallback icon is displayed and an error message is logged. Developers should still always check whether attachments and joined objects still exist in their templates. Thanks to Raphaël DiRago.

* Notifications within modals move to lower right corner of modal for readability.

* Cleaned up font paths.

* Accommodations for the latest release of the separately published apostrophe-workflow module.

## 2.34.3

Unit tests passing.

Regression tests passing.

A bug was fixed that prevented nested area editing. The bug appeared in version 2.34.0.

Note that editing an area on the page has never been possible when it is part of the schema of an array field. That is not a new issue. It is being tracked and discussed. Today's fix was for a regression that impacted all nested areas.

## 2.34.2

All tests passing.

Fixed a bug that generated an error message regarding conflict resolution when attempting to edit an area inside a piece editor dialog box.

## 2.34.1

All tests passing.

Fixed an issue impacting unit test harness only. It didn't come up initially because it had to do with automatically creating `test/node_modules`, which existed our dev environment.

No code changes outside of tests.

## 2.34.0

All tests passing.

* Conflict resolution has been added to Apostrophe. When two users attempt to edit the same document, whether "in context" on the page or via a dialog box, Apostrophe now makes the latecomer aware of the issue and gives them the option to take control of the document after warning that the first party could lose work.

Since the first user may have simply abandoned their work, Apostrophe also indicates how long it has been since the first user last made a change.

If the same user attempts to edit a document in two tabs or windows, something very similar happens, although the message is different.

* In a related change, Apostrophe does not begin attempting to save an area on the page until the user interacts with it for the first time. This fixes many commonly reported frustrating situations in which one user is editing and the other is logged in but merely looking at the page, creating a ping-pong exchange of save requests.

* Apostrophe's unit tests have been restructured so that a single test file can be run conveniently, via `mocha test/docs.js`, for instance, and there is no longer a need for us to update `test/test.js` every time a test is added. Also, the unit tests use the same `apos.tasks.getReq` and `apos.tasks.getAnonReq` methods that are used by real-life command line tasks, which provide a more faithful simulation of an Express request object and one we anticipate extending as needed.

## 2.33.1

All tests passing.

* Fixed potential crash in version pruning mechanism.

## 2.33.0

All tests passing.

* The login page can be disabled via the new `localLogin` option of the `apostrophe-login` module. Set it explicitly to `false` to disable the login URL completely.
* Refactoring: the `apostrophe-login` module now has an `afterLogin` method which takes care of invoking the `loginAfterLogin` callAll method on all modules that have one, and then redirecting appropriately. This code was factored out to make it easier to use in the new [apostrophe-passport](https://npmjs.org/package/apostrophe-passport) module, which allows the use of almost any [Passport](http://passportjs.org)-based strategy, such as Facebook login, Google login, Github login, etc.
* `apos.users.ensureGroup` now delivers the group to its callback as the second argument.

Thanks to Michelin for their support of this work.

## 2.32.0

All tests passing.

* Fixed an S3 asset bundle generation bug that caused `.less` files to be imported with the wrong file extension if the `public` folder did not yet exist at the time `--create-bundle` was used. Thanks to Michelin for their support of this work.

* Also added an `apostrophe-caches:clear` task to aid in testing various functionality. You must specify the cache name since caches may or may not even be known to Apostrophe at task startup time based on whether and when code calls `.get` for each cache name.

## 2.31.0

All tests passing.

* The new `testModule: true` option causes Apostrophe to supply much of the boilerplate for a published npm apostrophe module that wants to test itself as part of an apostrophe instance, i.e. apostrophe-workflow, apostrophe-caches-redis, etc. See those modules for examples of usage. This is a feature for those writing their own npm modules that wish to unit test by initializing Apostrophe and loading the module in question.

* Fixed caching bugs, notably the oembed cache, which is now operating properly. Oembed responses, such as YouTube iframe markup, are now cached for an hour as originally intended which improves frontend loading time.

* Page type changes only refreshed the schema fields on the first change — now they do it properly after every change.

* Page type changes use the "busy" mechanism while refreshing the schema fields to prevent user interface race conditions and avoid user confusion.

* `trash` is never offered as a schema field of the `global` doc (mainly a concern with `apostrophe-workflow`).

## 2.30.0

All tests passing.

It is now easier to set up Redis or another alternative session store:

```
'apostrophe-express': {
  session: {
    secret: 'your-secret-here',
    store: {
      name: 'connect-redis',
      options: {
        // redis-specific options here
      }
    }
  }
}
```

For bc, you can still pass a live instance of a store as the `store` option, but this way is easier; all you have to do is `npm install --save` your connect-compatible session store of choice and configure it.

Thanks to Michelin for their support of this work.

## 2.29.2

All tests passing.

* Overrideable widgetControlGroups method takes (req, widget, options) allowing for better control when customizing these buttons.
* The `createControls` option of the `apostrophe-pages` module is now respected properly.

## 2.29.1

All tests passing.

* Fixed a short-lived issue with the reorganize feature.

## 2.29.0

All tests passing.

This is a significant update containing various accommodations required by the shortly forthcoming Apostrophe 2.x version of the `apostrophe-workflow` module, as well as other recent enhancements in our queue.

* Editing an area "in context" on the page when it is part of a widget or piece will always work, even if `contextual: true` was not set. That property is optional and prevents the area from also appearing in the dialog box for editing the content type.

* Multiple select filters are now available for the "manage" view of any piece type. Just like configuring single-select filters, except that you'll add `multiple: true` to the relevant object in your `addFilters` configuration for the module. Thanks to Michelin for their support of this work.

* When editing a previous selection of pieces for a join or widget, you can also easily edit them without locating them again in the manage view.

* "Next" and "previous" links can now be easily added to your `show.html` pages for pieces. Just set the `next` and `previous` options for your `apostrophe-pieces-pages` subclass to `true`, or to an object with a `projection` property for best performance. This will populate `data.previous` and `data.next` in your `show.html` template. *For blogs they may seem backwards; they refer to relative position on the index page, and blogs are reverse-chronological. Just switch the terms on the front end in your template in cases where they appear confusing.*

* There is now a "pages" option on the admin bar, for cases where "reorganize" is not visible because "Page Settings" is not accessible to the user for the current page.

* If the `trashInSchema` option is set to `true` when configuring `apostrophe-docs`, pages that are in the trash retain their position in the page tree rather than moving to a separate "trash" subtree. In the "reorganize" interface, they are grouped into trash cans displayed beneath each parent page, rather than a single global trash can. This is necessary for the new workflow module and also helpful in any situation where trying to find pages in the trash is more troublesome than explaining this alternative approach.

When `trashInSchema` is `true`, users can also change the trash status of a piece or page via "Page Settings" or the "Edit" dialog box of the piece, and it is possible to access "Page Settings" for any page via "Reorganize."

* The buttons displayed for each widget in an Apostrophe area can be adjusted via the `addWidgetControlGroups` option of the `apostrophe-areas` module, which can be used to introduce additional buttons.

* Empty `beforeMove` and `afterMove` methods have been added to the `apostrophe-pages` module for the convenience of modules using `improve` to enhance it.

* The `apostrophe-doc-type-manager` module now has `getEditPermissionName` and `getAdminPermissionName` methods. These can be overridden by subclasses. For instance, all page subtypes return `edit-apostrophe-page` for the former because page types can be changed.

* `apos.destroy(function() { ... })` may be called to shut down a running Apostrophe instance. This does **not** delete any data. It simply releases the database connection, HTTP server port, etc. This mechanism is extensible by implementing an `apostropheDestroy` method in your own module.

* `before` option for `expressMiddleware`. As before any module can provide middleware via an `expressMiddleware` property which may be a function or array of functions. In addition, if that property is an object, it may also have a `before` subproperty specifying a module whose middleware should run after it. In this case the actual middleware function or functions must be in a `middleware` subproperty.

* `apos.instancesOf(name)` returns an array of modules that extend `name` or a subclass of it. `apos.instanceOf(object, name)` returns true if the given `object` is a moog instance of `name` or a subclass of it.

* `apos.permissions.criteria` can now supply MongoDB criteria restricted to the types the user can edit when a general permission name like `edit` or `edit-doc` is asked for. *This was never a security bug because permissions for actual editing were checked when individual edits occurred. The change makes it easier to display lists of editable content of mixed types.*

* Extending the indexes of Apostrophe's `aposDocs` collection is easier to achieve in modules that use `improve` to extend `apostrophe-docs`.

* Removed tests for obsolete, unsupported Node.js 0.10.x. Node.js 4.x is now the minimum version. *We do not intend to break ES5 compliance in 2.x, however testing old versions of Node that are not maintained with security patches in any freely available repository is not practical.*

* `insert` method for `apos.attachments`, mirroring the other modules better. Thanks to Arthur Agombart.

## 2.28.0

All tests passing.

* Notifications are available, replacing the use of `alert`. This feature is primarily for Apostrophe's own administrative features; you can use it when extending the editing UI. Call `apos.notify('message')` to display a simple message. You can specify several `type` options such as `error` and `info`, and you can also use `%s` wildcards. Everything is localized on the server side. [See the documentation for more information](http://apostrophecms.org/docs/modules/apostrophe-notifications/browser-apostrophe-notifications.html#trigger). Thanks to Michelin for their support of this work.
* The `apostrophe-images` widget now provides a focal point editor. See the new [responsive images HOWTO](http://apostrophecms.org/docs/tutorials/howtos/responsive-images.html). Thanks to Michelin for their support of this work.
* UX: clicking "edit" on an image you have already selected no longer deselects the image. Thanks to Michelin for their support of this work.
* Bug fix: corrected issue that sometimes prevented joins with pages from editing properly.
* Bug fix: added sort index on `level` and `rank`, preventing MongoDB errors on very large page trees.
* UX: a complete URL is suggested at startup when testing locally. Thanks to Alex Gleason.

## 2.27.1

All tests passing.

* Fixed recently introduced bug preventing page type switching.

## 2.27.0

All tests passing.

* Lazy schema field configuration, in general and especially for joins. No more need to specify `idField`, `idsField`, `relationshipsField` or even `label` for your schema fields. `withType` can be inferred too in many cases, depending on the name of the join field. You can still specify all of the details by hand.

Also, for reverse joins, there is a new `reverseOf` option, allowing you to just specify the name of the join you are reversing. This is much easier to understand than specifying the `idField` of the other join. However that is still permitted.

Lazy configuration is in place for doc types (like pages and pieces) and widget types. It can be extended to other uses of schemas by calling the new validation methods.

* ckeditor 4.6.2. Resolves #896: you can now create links properly in Microsoft Edge. Our policy is now to check in periodically with new ckeditor releases and just make sure they are compatible with our editor skin before releasing them.

* `apos.areas.fromRichText` can be used to create an area with a single rich text widget from a trusted string of HTML. Not intended for mixed media, just rich text. Related: both `fromRichText` and `fromPlaintext` now correctly give their widgets an `_id` property.

## 2.26.1

All tests passing.

* Fixed short-lived bug introduced in 2.26.0 re: detecting missing widget types.

## 2.26.0

All tests passing.

* Do not crash on missing widget types, print good warning messages.

* Complete implementation of the [explicitOrder](http://apostrophecms.org/docs/modules/apostrophe-docs/server-apostrophe-cursor.html#explicit-order) cursor filter, replacing a nonfunctional implementation.

* If the mongodb connection is lost, the default behavior is now to retry it forever, so when MongoDB does get restarted Apostrophe will find it. In addition, a `connect` object may be passed to the `apostrophe-db` module to be passed on to the MongoDB connect call.

* Spaces added between DOM attributes for better HTML5 compliance.

* `required` subfields are now enforced when editing fields of type `array`.

Thanks to Michelin for their support of much of the work in this release.

## 2.25.0

All tests passing.

* There is now a `readOnly` option for the standard schema field types. Thanks to Michelin for contributing this feature.

* Apostrophe now displays useful warnings and, in some cases, errors at startup when schemas are improperly configured. This is particularly useful if you have found it frustrating to configure joins correctly. We are continuing to deepen the coverage here.

* In the manage view, the "published" and "trash" filters now always offer both "yes" and "no," regardless of whether anything is available in those categories. This is necessary because these are the respective defaults, and these are also unusual cases in which it is actually interesting to know nothing is available.

## 2.24.0

All tests passing.

There is now an `object` schema field type. It works much like the `array` schema field type, however there is just one object, represented as an object property of the doc in the database. Thanks to Michelin's development team for contributing this feature.

## 2.23.2

All tests passing.

The options object of `enhanceDate` is now passed on to `pikaday`. Considered a bug fix since the options object was erroneously ignored.

* 2.23.1

All tests passing.

cleanCss needs to know that the output CSS files are going to live in apos-minified in order to correctly parse `@import` statements that pull in plain .css files. Also, the mechanism for prefixing URLs in CSS code was not applied at the correct stage of the bundling process (the minify stage), which broke the ability to reference fonts, images, etc. via URLs beginning with /modules when using an S3 asset bundle.

## 2.23.0

All tests passing.

* The "manage" view of `apostrophe-pieces` now supports robust filters, in the same way they were already supported on the front end for `apostrophe-pieces-pages`. Use the `addFilters` option to configure them. There is bc with existing filters that relied on the old assumption that manage filters have a boolean API. However now you can specify any field with a cursor filter, which includes most schema fields, notably including joins.

Note that since all of the options are presented in a dropdown, not all fields are good candidates for this feature.

The "manage" view filters now refresh to reflect only the options that still make sense based on the other filters you have selected, reducing user frustration.

See [reusable content with pieces](http://apostrophecms.org/docs/tutorials/getting-started/reusable-content-with-pieces.html) for more information and examples.

Thanks to Michelin for their support of this work.

* `apos.utils.isFalse` allows you to check for values that are strictly `=== false` in templates.

* `apos.utils.startCase` converts property names to English, roughly speaking. It is used as a fallback if a filter does not have a `label` property. This is primarily for bc, you should add a `label` property to your fields.

* Production now matches the dev environment with regard to relative URLs in LESS files, such as those used to specify background images or font files. Previously the behavior was different in dev and production, which is a bug.

* You can now pass a `less` option to `apostrophe-assets`, which is merged with the options given to `less.render` both in dev and production. You can use this, for instance, to enable `strictMath`.

* `apostrophe.oembed`'s `fetch` method now propagates its `options` object to `oembetter` correctly. Thanks to Fotis Paraskevopoulos.

## 2.22.0

All tests passing.

* Apostrophe now supports publishing CSS and JS assets via S3 rather than serving them directly.

Apostrophe already had an option to build asset "bundles" and deploy them at startup, as described in our [cloud HOWTO](http://apostrophecms.org/docs/tutorials/howtos/deploying-apostrophe-in-the-cloud.html). However this serves the assets from the cloud webserver, such as a Heroku dyno or EC2 instance. It is now possible to serve the assets from Amazon S3.

See the [updated cloud HOWTO](http://apostrophecms.org/docs/tutorials/howtos/deploying-apostrophe-in-the-cloud.html) for details.

Thanks to Michelin for their support of this work.

* Enforce string field `min` and `max` properties on server side.

* When validation of a form with tabs fails, such as a pieces edit modal, activate the correct tab and scroll to the first error in that tab.

* thanks to Ludovic Bret for fixing a bug in the admin bar markup.

## 2.21.0

All tests passing.

* For a small performance boost, `defer` option can be set to `true` when configuring any widget module.
This defers calls to the `load` method until just before the page is rendered, allowing a single query
to fetch them all in simple cases. This is best applied
to the `apostrophe-images-widgets` module and similar widgets. It should not be applied if you wish
to access the results of the join in asynchronous code, because they are not available until the last
possible moment.

Thanks to Michelin for their support of this work.

* You can also set `deferImageLoading` to `true` for the `apostrophe-globals` module if you want the
same technique to be applied when loading the `global` doc's widgets. This does not always yield a
performance improvement.

* Bug fix: if two crops of the same image were present in separate widgets on a page, only one of the crops would be seen in template code. This issue has been resolved.

## 2.20.3

All tests passing.

* The search filter is once again available when choosing images. This involved a deeper fix to modals: filters for sliding modals were not being properly captured and hoisted into the shared part of the outer div. This is now being done exactly as it is done for the controls (buttons) and the instructions.

To avoid incompatibility with existing uses of `self.$filters`, such as in the manage modal, they are captured to `self.$modalFilters`. A small change to the manage modal was needed to take advantage of this.

* Moved a warning message from `console.log` to `console.error`. `stdout` should never be used for warnings and errors. Moving toward clean output so that command line tasks can be safely used in pipelines.

## 2.20.2

All tests passing.

Improved UI for editing widgets. The edit button is no longer separate from the area-related controls such as up, down, etc. This reduces clutter and reduces difficulty in accessing widgets while editing.

## 2.20.1

All tests passing.

When autocompleting doc titles to add them to a join, Apostrophe again utilizes search result quality to display the best results first.

## 2.20.0

All tests passing.

This is a significant update with two useful new features and various minor improvements.

* Support for batch uploads. The `apostrophe-images` and `apostrophe-files` modules now implement batch uploads by default.

When you click "New File" or "New Image," you now go directly to the file browser, and if you select multiple files they are uploaded without a modal dialog appearing for each one; the title and slug are populated from the filename, and that's that.

You can also drag one or more files directly to the chooser/manager modal.

If you are choosing files or images for a widget, they are automatically selected after a batch upload.

This feature can be disabled by setting the `insertViaUpload` option to `false` for `apostrophe-images` or `apostrophe-files`. If you are adding `required` fields to `apostrophe-images` or `apostrophe-files`, then batch uploading is not the best option for you because it would bypass that.

**If you wish, you can enable the feature for your own `apostrophe-pieces` modules that have an `attachment` field in their schema by setting the `insertViaUpload` option to `true`.** However please note that this does not currently do anything for pieces that refer to an image or file indirectly via widget.

* Global preference editing, and a standard UI to roll back to earlier versions of global content. There is now a "Global Content" admin bar button. By default, this launches the version rollback dialog box for shared global content.

However, if you use `addFields` to add schema fields to the `apostrophe-global` module, this button instead launches an editing modal where you can edit those fields, and also offers a "Versions" button accessible from there.

Global preferences set in this way are accessible in all situations where `data.global` is available. This is very useful for creating project-wide preference settings.

All the usual features of schemas can be used, including `groupFields`. Of course, if you choose to use joins or widgets in global content, you should keep the performance impact in mind.

* Various UX fixes to the manager and chooser modals.

* If there is a `minSize` setting in play, that information is displayed to the user when choosing images.

* The `checkboxes` schema field type now supports the `browseFilters` feature.

* When batch file uploads fail, a more useful set of error messages are displayed.

## 2.19.1

All tests passing.

* When saving any doc with a schema, if an attachment field does not match a valid attachment that has actually been uploaded, that field is correctly nulled out. In addition, if the attachment's file extension is not in a valid fileGroup as configured via the attachments module, the field is nulled out. Finally, the `crop: true` option for attachments is saved successfully. This option allows for attachments to have a crop that is inherent to them, useful when there is no widget standing between the doc and the attachment.

All of these changes correct bugs in intended behavior. Certain checks were present in the code but not completely functional. If you need to update your configuration to add file extensions, [apostrophe-attachments](http://apostrophecms.org/docs/modules/apostrophe-attachments/).

## 2.19.0

All tests passing.

* As always, Apostrophe always populates `req.data.home`; when `req.data.page._ancestors[0]` exists that is used, otherwise Apostrophe carries out a separate query. However as a performance enhancement, you may now disable this additional query by passing the `home: false` option to the `apostrophe-pages` module. Note that `req.data.home` is not guaranteed to exist if you do this.

As for children of the home page, for performance you may now pass `home: { children: false }` option to the `apostrophe-pages` module. This option only comes into play when using `builders: { ancestors: false }`.

Thanks to Michelin for their support of this work.

## 2.18.2

All tests passing.

* Performance enhancement: when fetching `req.data.home` directly in the absence of `req.data.page._ancestors[0]`, such as on the home page itself or a non-page route like `/login`, we must apply the same default filters before applying the filter options, namely `.areas(false).joins(false)`, otherwise duplicate queries are made.

* Fixed bug in as-yet-unused `schemas.export` method caught by babel's linter.

Thanks to Michelin for their support of this work.

## 2.18.0

All tests passing.

* New batch editing features for pieces! You can now use the checkboxes to select many items and then carry out the following operations in one step: trash, rescue from trash, publish, unpublish, tag and untag.

In addition there is a clearly documented procedure for creating new batch editing features with a minimum of new code.

* Several bugs in the array editor were fixed. Up, down and remove buttons work properly again, an aesthetic glitch was resolved and redundant ordinal numbers do not creep in when managing the order of an array without the `titleField` option.

* Logging out completely destroys the session. While the standard behavior of `req.logout` in the Passport module is only to break the relationship between the `user` object and the session, users expect a clean break.

## 2.17.2

All tests passing.

* Members of a group that has the admin permission for a specific piece type can now move pieces of that type to and from the trash. (This was always intended, so this is a bug fix.)
* For better out-of-the-box SEO, an `alt` attribute with the title of the image is now part of the `img` markup of `apostrophe-images` widgets.

## 2.17.1

All tests passing.

* Fixed XSS (cross-site scripting) vulnerability in `req.browserCall` and `apos.push.browserCall`.

* Removed confusing strikethrough of "Apply to Subpages" subform when the permission is being removed rather than added.

* Improved UX of area widget controls.

* Improved modal array tab UI and CSS.

* The `oembedReady` Apostrophe event is now emitted correctly after `apostrophe-oembed` renders an oembed-based player, such as a YouTube video player for the `apostrophe-video` widget. This event can be listened for via `apos.on('apostrophe-oembed', fn)` and receives a jQuery object referring to the relevant element.

## 2.17.0

All tests passing.

* `array` schema fields now accept a `limit` option. They also support the `def` property to set defaults for individual fields. The array editor code has been refactored for better reliability and performance and documentation for the methods has been written.

* Relative `@import` statements now work when you push plain `.css` files as Apostrophe assets. There is no change in behavior for LESS files. Thanks to Fredrik Ekelund.

* Controls such as the "Finished" button of the reorganize modal were floating off the screen. This has been fixed.

## 2.16.1

All tests passing.

* If you have tried using `piecesFilters` with a `tags` field type, you may have noticed that when the query string parameter is present but empty, you get no results. This is suboptimal because that's a common result if you use an HTML form to drive the query. An empty string for a `tags` filter now correctly does nothing.

* In `apostrophe-rich-text-widgets`, initialize CKEditor on `instanceReady`, rather than via a dodgy timeout. Thanks to Frederik Ekelund for finding a better way!

## 2.16.0

All tests passing.

* Reintroduced the reorganize feature for editors who have permissions for some pages but not others. You are able to see the pages you can edit and also their ancestors, in order to navigate the tree. However you are able to drag pages only to parents you can edit.

* Introduced the new `deleteFromTrash` option to the `apostrophe-pages` module. If this option is enabled, a new icon appears in "reorganize" when looking at pages in the trash. This icon allows you to permanently delete a page and its descendants from the site.

The use of this option can lead to unhappy customers if they do not clearly understand it is a permanent action. For that reason, it is disabled by default. However it can be quite useful when transitioning from the initial site build to long-term support. We recommend enabling it during that period and disabling it again after cleanup.

* "Reorganize" no longer displays nonfunctional "view" and "trash" icons for the trash and pages inside it.

* The tests for the `apostrophe-locks` module are now deterministic and should always pass.

## 2.15.2

All tests passing.

Fixed a bug which could cause a crash if the `sort` filter was explicitly set to `search` and no search was actually present. Conditions existed in which this could happen with the autocomplete route.

## 2.15.1

Due to a miscommunication the version number 2.15.0 had been previously used. The description below was originally intended for 2.15.0 and has been published as 2.15.1 purely to address the version numbering conflict.

All tests passing.

* `apos.permissions.addPublic` accepts multiple arguments and array arguments,
adding all of the permission names given including any listed in the arrays.
* Permissions checks for pieces admin routes longer check for req.user, checking for the appropriate `edit-` permission is sufficient and makes addPublic more useful.
* Updated the `i18n` module to address a problem where labels that happened to be numbers rather than strings would crash the template if passed to `__()`.
* Documentation improvements.

## 2.14.3

All tests passing.

The mechanism that preserves text fields when performing AJAX refreshes was preserving
other types of `input` elements. Checkboxes, radio buttons and `type="submit"` are now
properly excluded from this mechanism.

## 2.14.2

Fixed [#385](https://github.com/punkave/apostrophe/issues/385): if a page is moved to the trash, its slug must always change, even if it has been edited so that it no longer has its parent's slug as a prefix. In addition, if the resulting slug of a descendant of the page moving to the trash conflicts with an existing page in the trash, steps are taken to ensure uniqueness.

## 2.14.1

All tests passing.

* The `apos.utils.clonePermanent` method no longer turns objects into long arrays of nulls if they happen to have a `length` property. `lodash` uses the `length` property as an indicator that the object should be treated as an array, but this would be an unrealistic restriction on Apostrophe schema field names. Instead, `clonePermanent` now uses `Array.isArray` to distinguish true arrays. This fixes a nasty bug when importing content from A1.5 and subsequently editing it.

* When a user is logged in there is an `apos.user` object on the browser side. Due to a bug this was an empty object. It now contains `title`, `_id` and `username` properties as intended.

## 2.14.0

All tests passing.

* A version rollback dialog box for the `global` doc is now opened if an element with the `data-apos-versions-global` attribute is clicked. There is currently no such element in the standard UI but you may introduce one in your own layout if you have mission-critical content in the `global` doc that is awkward to recreate after an accidental deletion, such as a custom sitewide nav.
* An error message is correctly displayed when login fails.
* Many UI messages are now passed through the `__()` internationalization helper correctly. Thanks to `timaebi`.

## 2.13.2

All tests passing.

The `data-apos-ajax-context` feature had a bug which prevented ordinary anchor links from performing AJAX refreshes correctly.

## 2.13.1

All tests passing.

The `apostrophe-attachments` module now calls `apos.ui.busy` correctly on the fieldset so that the busy and completed indicators are correctly shown and hidden. Previously the string `0` was passed, which is not falsy.

## 2.12.0

All tests passing.

* Developers are no longer required to set `instantiate: false` in `app.js` when configuring an npm module that uses the `improve` property to implicitly subclass and enhance a different module. In addition, bugs were fixed in the underlying `moog-require` module to ensure that assets can be loaded from the `public` and `views` folders of modules that use `improve`.
* `string` has replaced `csv` as the property name of the schema field converters that handle plaintext. Backwards compatibility has been implemented so that existing `csv` converters will work transparently and calls to `convert` with `csv` as the `from` argument still work as well. In all new custom field types you should say `string` rather than `csv`. There is no change in the functionality or implementation other than the name.

## 2.11.0

All tests passing.

You can now add middleware to your Apostrophe site via any module in your project. Just add an `self.expressMiddleware` method to your module, which takes the usual `req, res, next` arguments. Or, if it's more convenient, set `self.expressMiddleware` to an array of such functions. "Module middleware" is added immediately after the minimum required Apostrophe middleware (bodyParser, `req.data`, etc), and before any routes.

## 2.10.3

All tests passing.

Fixed bug in `autoPreserveText` feature of our `data-apos-ajax-context` mechanism; also, restricted it to text inputs and textareas that actually have the focus so that you can replace their values normally at other times

## 2.10.2

All tests passing.

A very minor fix, but 2.10.1 had a very noisy console.log statement left in.

## 2.10.1

All tests passing.

* The built-in cursor filters for `float` and `integer` no longer incorrectly default to filtering for docs with the value `0` if the value being filtered for is undefined or null. They default to not filtering at all, which is correct.

## 2.10.0

All tests passing.

* Apostrophe now automatically recompiles modified Nunjucks templates. This means you can hit refresh in your browser after hitting save in your editor when working on `.html` files. Also note that this has always worked for `.less` files.
* Fixed a longstanding bug in `joinByArrayReverse`, which now works properly.

## 2.9.2

All tests passing.

* Starting with MongoDB 3.3.x (?), it is an error to pass `safe: true` when calling `createIndex`, and it has never done anything in any version. In our defense, cargo-cult practice was probably adopted back in the days when MongoDB would invoke your write callback without actually confirming anything unless you passed `safe: true`, but apparently this was never a thing for indexes. Removed all the `safe: true` arguments from `createIndex` calls.
* Added a `beforeAjax` Apostrophe event to facilitate progress display and animations when using the new `data-apos-ajax-content` feature.

## 2.9.1

All tests passing.

* Fixed an omission that prevented the use of the back button to undo the very first click when using the new `data-apos-ajax-context`. Later clicks worked just fine, but for the first one to work we need a call to `replaceState` to make it possible to restore the original query.

## 2.9.0

All tests passing.

* Two major new features in this release: built-in filters for most schema fields, and built-in AJAX support for `apostrophe-pieces-pages`. These combine to eliminate the need for custom code in a wide array of situations where you wish to allow users to browse and filter blog posts, events, etc. In most cases there is no longer any need to write your own `cursor.js` or your own AJAX implementation. The provided AJAX implementation handles browser history operations, bookmarking and sharing properly and is SEO-friendly.

[See the official summary of the pull request for details and examples of usage.](https://github.com/punkave/apostrophe/pull/766)

* We also fixed a bug in the `refinalize` feature of cursors. state.criteria is now cloned before finalize and restored after it. Otherwise many criteria are added twice after refinalize which causes a fatal error with a few, like text search in mongodb.

In addition, we merged a contribution from Fotis Paraskevopoulos that allows a `bodyParser` option with `json` and `urlencoded` properties to be passed to the `apostrophe-express` module. Those properties are passed on to configure those two body parser middleware functions.

## 2.8.0

All tests passing.

* `APOS_MONGODB_URI` environment variable is used to connect to MongoDB if present. Helpful for cloud hosting. See the new [deploying Apostrophe in the cloud HOWTO](http://apostrophecms.org/docs/tutorials/howtos/deploying-apostrophe-in-the-cloud.html).
* `APOS_S3_BUCKET`, `APOS_S3_ENDPOINT` (optional), `APOS_S3_SECRET`, `APOS_S3_KEY`, and `APOS_S3_REGION` environment variables can be used to configure Apostrophe to use S3 for uploaded media storage. This behavior kicks in if `APOS_S3_BUCKET` is set. See the new [deploying Apostrophe in the cloud HOWTO](http://apostrophecms.org/docs/tutorials/howtos/deploying-apostrophe-in-the-cloud.html).
* New advisory locking API accessible via `apos.locks.lock` and `apos.locks.unlock`. `apostrophe-migrations:migrate` is now wrapped in a lock. More locks are coming, although Apostrophe was carefully designed for benign worst case outcomes during race conditions.
* Better asset deployment for Heroku and other cloud services. `node app apostrophe:generation --create-bundle=NAME` now creates a new folder, `NAME`, containing assets that would otherwise have been written to `public`. Launching a server with the `APOS_BUNDLE` environment variable set to `NAME` will then copy that bundle's contents into `public` before listening for connections. See the new [deploying Apostrophe in the cloud HOWTO](http://apostrophecms.org/docs/tutorials/howtos/deploying-apostrophe-in-the-cloud.html).
* `apostrophe-pieces-pages` index pages are about 2x faster; discovered we were inefficiently deep-cloning `req` when cloning a cursor.
* Helpful error message if you forget to set the `name` property of one of your `types` when configuring `apostrophe-pages`.

## 2.7.0

* We do a better job of defaulting to a sort by search match quality if full-text search is present in a query. Under the hood this is powered by the new `defaultSort` filter, which just stores a default value for the `sort` filter to be used only if `search` (and anything else with an implicit preferred sort order) is not present. No more lame search results for blog posts. You can explicitly set the `sort()` filter in a cursor override if you really want to, but trust us, when `search` is present sorting by anything but search quality produces poor results.
* Fixed bugs in the sanitizer for page slugs. It is now impossible to save a slug with trailing or consecutive slashes (except the home page slug which is allowed to consist of a single "trailing" slash). Added unit tests.
* Apostrophe's dropdown menus, etc. will more robustly maintain their font size in the presence of project-level CSS. There is an explicit default font size for `.apos-ui`.

## 2.6.2

All tests passing.

* The auto-suggestion of titles upon uploading files also suggests slugs.
* The auto-suggestion of titles and slugs applies to both "files" and "images."
* Reduce the clutter in the versions collection by checking for meaningful change on the server side, where final sanitization of HTML, etc. has taken place to iron out distinctions without a difference.
* Use the permission name `edit-attachment` consistently, so that calling `addPublic('edit-attachment')` has the intended effect.
* Manage view of pieces does not crash if `updatedAt` is missing from a piece.

## 2.6.1

All tests passing.

* Choosers and schema arrays play nicely with the new fixed-position tabs.
* Better CSS solution to positioning the attachment upload buttons which doesn't interfere with other styles.
* Images in the chooser choices column "stay in their lane."
* Better error message when an attempt to edit an area with a hyphenated name is used.
* Array edit button fixed.
* The `type()` cursor filter now has a finalizer and merges its criteria there at the very end, so that you can override a previous call to it at any time prior to invoking `toArray` or similar.
* Area controls no longer interfere with visibility of widget type selection menu.

## 2.6.0

All tests passing.

* `relationship` fields defined for `joinByArray` can now have an `inline: true` flag. If they are inline, they are presented right in the chooser, rather than appearing in a separate modal dialog reachable by clicking an icon. This feature should be used sparingly, but that's true of relationship fields in general.
* Permissions editing for pages now takes advantage of the new inline relationship fields to make the "apply to subpages" functionality easier to discover.
* When uploading files or images, the title field is automatically suggested based on the filename.
* Improvements in form field UX and design.
* When choosing pieces (including images), if you elect to create a new piece it is automatically added to the selection.
* When choosing pieces, if the `limit` is reached and it is greater than 1, a helpful message appears, and the UI changes to make clear that you cannot add items until you remove one. If the limit is exactly 1, a new selection automatically replaces the current selection, and singular language is used to clarify what is happening.
* Syntax errors in "related types" such as cursors now produce an improved error message with filename and line number.
* Showstopper errors during startup are reported in a less redundant way.

## 2.5.2

All tests passing.

* New `blockLevelControls: true` option to areas ensures controls for "blocks," i.e. "layout" widgets whose primary purpose is to contain other widgets, can be easily distinguished from controls for "regular" areas nested inside them. Think of a "two-column" or "three-column" widget with three areas in its template. The controls for these areas are displayed in a distinct color and various visual affordances are made to ensure they are accessible when things would otherwise be tightly spaces.
* General improvements to the usability of area-related controls.
* The search index now correctly includes the text of string and select schema fields found in widgets, pieces, pages, etc., as it always did before in 0.5. You may use `searchable: false` to disable this on a per-field basis.
* Search indexing has been refactored for clarity (no changes to working APIs).
* Checkboxes for the `checkboxes` schema field type are now styled.
* "View file" links in the file library are now styled as buttons.

## 2.5.1

All tests passing.

* The `minSize` option to `apostrophe-images` widgets now works properly when cropping.
* The cropper no longer starts out cropping to the entire image, as this made it unclear what was happening. However if you click the crop button and then just save you still get reasonable behavior.
* Bigger crop handles.
* Textarea focus state receives the same "glow" as a regular text input field.
* Small documentation updates.

## 2.5.0

All tests passing.

* Implemented `apos.areas.fromPlaintext`, which accepts a string of plaintext (not markup) and returns an area with a single `apostrophe-rich-text` widget in it, containing that text. Useful in implementing importers.
* The so-called `csv` import mode of `apos.schemas.convert` works properly for areas, using the above. Although it is called csv this mode is really suitable for any situation in which you have plaintext representations of each property in an object and would like those sanitized and converted to populate a doc.
* Bug fix: emit the `enhance` Apostrophe event only once on page load. This event is emitted only when there is new content that has been added to the page, e.g. once at page load, and also when a new widget is added or updated, etc. The first argument to your event handler will be a jQuery element which will contain only new elements.
* Legacy support for `data/port` and `data/address` files has been restored. (Note that `PORT` and `ADDRESS` environment variables supersede these. In modern Stagecoach deployments `data/port` is often a space-separated list of ports, and the `deployment/start` script parses these out and launches multiple processes with different PORT variables.)

## 2.4.0

All tests passing.

Workarounds for two limitations in MongoDB that impact the use of Apostrophe cursors:

* The `addLateCriteria` cursor filter has been introduced. This filter should be used only when
you need to invoke `$near` or another MongoDB operator that cannot be used within `$and`. The object
you pass to `addLateCriteria` is merged with the criteria object that is built normally by the cursor.
**Use of this filter is strongly discouraged unless you must use operators that do
not support `$and`.**
* Custom filters that invoke `$near` or other MongoDB operators that are incompatible
with `$text` queries may call `self.set('regexSearch', true)` to force the cursor to use
a regular expression search rather than full MongoDB full-text search, if and when the
`search()` filter is called on the same cursor. This was implemented to allow combination
of full-text and geographical searches, subject of course to the limitation that regular expression
search is not indexed. It also doesn't sort by quality, but `$near` provides its own sort
by distance.

Since these are new features a minor version level bump is appropriate. However neither of these is a feature that a typical site developer will need to call directly.

## 2.3.2

All tests passing.

* The quality of the autocomplete search results shown when selecting pages or pieces via a join was low. This has been corrected by calling the `.sort('search')` filter to sort by search result quality rather than the default sort order for the doc type manager in question.
* All of the autocomplete suggestions fit on the screen on reasonably sized displays. With the recent addition of the "flip" feature to push the suggestions up rather than down if the bottom of the screen would otherwise be reached, this is critical to show the first and best suggestion. Further discussion for future UX improvement in [issue 704](https://github.com/punkave/apostrophe/issues/704).

## 2.3.1

All tests passing.

* Fixed a bug in the new "copy page" feature that affects pages that have `null` properties.
* Improved the experience of using the widget controls to manage the widgets in an area.
* The `login` module now has an alias, `apos.login`, like other core modules.
* Updated the jquery projector plugin to the latest version.

## 2.3.0

All tests passing.

* Fixed a bug affecting the use of `arrangeFields` in modules that extend another module's use of `arrangeFields`. Added unit test based directly on a real-world project.
* `baseUrl` project-wide option added, yielding the same benefit as in 0.5: you get absolute URLs for all pages everywhere. (If you don't want absolute URLs, just don't set it.) This is very beneficial when generating `og:meta` tags for Facebook, or generating emails.
* A direct link to the original file has been added to the file manager's editor modal.

## 2.2.2

All tests passing.

* Addition of slugs to projection for autocomplete is now done in a way that still allows overrides at the doc level to add other properties.
* Addition of slugs to projection for autocomplete works for joins with a specific page type, too.
* Fixed a chicken-and-egg problem in the global module that kicked in if the "global" doc contains widgets powered by modules not yet initialized at the time the global module checks for the existence of the doc.

## 2.2.1

All tests passing.

Fixed an oversight: the new `pageBeforeCopy` global method now takes `req` as its first parameter. Since `2.2.0` was first published 5 minutes ago and this method has not yet been documented this is not regarded as a bc break.

## 2.2.0

All tests passing.

* Fixed bug that broke removal of permissions for pages.
* "Copy Page" feature added to the page menu.
* Automatically reposition the autocomplete dropdown for joins if it would collide with the bottom of the window.
* Include page slugs in the autocomplete dropdown for joins with pages.
* `chooserChoiceBase.html` restored; some projects were depending on extending it, which is a useful technique.

## 2.1.5

All tests passing.

* Admin bar: previously grouped fields can be re-grouped successfully, so concatenating admin bar configuration works just as well as concatenating `addFields` arrays
* Files widget displays upload button in the same user-friendly position as the images widget
* Font size for tabs and help labels is explicit to avoid side effects from project-level CSS

## 2.1.4

All tests passing.

* Previously chosen items that now reside in the trash no longer break the chooser for editing joins
* All joins editable; certain edge cases weren't getting blessed
* A field appears properly when two diferent choices list it for `showFields`
* As in 0.5, a required field hidden by `showFields` is not required (but will be if you elect the choice that shows it)

## 2.1.3

All tests passing.

* A typo in the unit tests caused unit tests to fail. This has been fixed.
* The recent addition of the HTML5 doctype caused the login page to be invisible in the sandbox project (not the boilerplate project). This has been fixed.
* The recent addition of the HTML5 doctype caused the admin bar to appear with a slight visual defect. This has been fixed.

## 2.1.2

Fix for [#668](https://github.com/punkave/apostrophe/issues/668), crash occurring when admin bar group leader starts out too close to the end of the admin bar items array.

## 2.1.1

Full Windows compatibility restored. The "recursively copy asset folders if on Windows" behavior from 0.5 was reimplemented. This is necessary to allow Apostrophe to run as a non-administrator on Windows. Running as administrator is the moral equivalent of running as root on Linux, which we would never recommend.

Since Apostrophe did not function previously on Windows and there is no behavior change on Mac/Linux this is effectively a bug fix rather than a new feature, thus 2.1.1.

## 2.1.0

* Introduced the new `apos.areas.richText` and `apos.areas.plaintext` methods, which are also available in templates by the same names.

* Added and documented the `addImageSizes` option of the `apostrophe-attachments` module.

## 2.0.4

* The `apostrophe-login` module now invokes `loginAfterLogin(req, callback)` on all modules that have such a method, via `apos.callAll`. Modules that do not need a callback can supply this method with only one argument. Afterwards, `apostrophe-login` redirects to `req.redirect`, as is supported elsewhere in Apostrophe. So you can assign to `req.redirect` in your callback to change the user's destination after a successful login. If `req.redirect` is not set, the user is redirected to the home page.

## 2.0.3

The `ancestors` and `children` filters defaulted to `areas(false)`, but `joins(false)` was omitted, contrary to documentation which has always indicated the information returned is limited for performance. This was fixed. You can still override freely with the `filters` option to `apostrophe-pages`.

The HTML5 doctype was added to `outerLayoutBase`. HTML5 was always assumed, and the absence of the doctype broke jQuery's support for distinguishing `$(window).height()` from `$(document).height()`, causing runaway infinite scroll loading.

Warning message instructions for configuring the session secret were fixed (the actual location has not changed).

## 2.0.2

Previously the `contextual` flag of a pieces module was not considered before deciding to redirect to the "show page" for the piece, which might not exist. This has been fixed. It should only happen when the module has `contextual: true`, creating a reasonable expectation that such a page must exist.

## 2.0.1

Packaging and documentation issues only.

## 2.0.0

Inaugural npm release of Apostrophe 2.x, which was used prior to that in many projects via git dependencies.<|MERGE_RESOLUTION|>--- conflicted
+++ resolved
@@ -1,6 +1,5 @@
 # Changelog
 
-<<<<<<< HEAD
 ## UNRELEASED
 
 ### Adds
@@ -16,19 +15,13 @@
 * `i18next` localization JSON files can be added to the `i18n` subdirectory of *any* module, as long as its `i18n` option is set. The `i18n` object may specify `ns` to give an `i18next` namespace, otherwise phrases are in the default namespace, used when no namespace is specified with a `:` in an `i18next` call. The default namespace is yours for use at project level. Multiple modules may contribute to the same namespace.
 * If `APOS_DEBUG_I18N=1` is set in the environment, the `i18next` debug flag is activated. For server-side translations, i.e. `req.t()` and `__t()`, debugging output will appear on the server console. For browser-side translations in the Vue admin UI, debugging output will appear in the browser console.
 * If `APOS_SHOW_I18N=1` is set in the environment, all phrases passed through `i18next` are visually marked, to make it easier to find those that didn't go through `i18next`. This does not mean translations actually exist in the JSON files. For that, review the output of `APOS_DEBUG_I18N=1`.
-* There is a bare bones, unstyled locale switcher (so far, will update this entry).
-* There is a backend route to accept a new locale on switch, on refresh you currently have a 404, but we'll fix this when we do replication in content localization.
-* We ditched the i18next middleware in favor of simpler i18next-based middleware better for our needs.
+* There is a locale switcher for editors.
+* There is a backend route to accept a new locale on switch.
 * A `req.clone(properties)` method is now available. This creates a clone of the `req` object, optionally passing in an object of properties to be set. The use of `req.clone` ensures the new object supports `req.get` and other methods of a true `req` object. This technique is mainly used to obtain a new request object with the same privileges but a different mode or locale, i.e. `mode: 'published'`.
 
 ### Fixes
 
 * `req.hostname` now works as expected when `trustProxy: true` is passed to the `@apostrophecms/express` module.
-=======
-## UNANNOUNCED
-
-### Fixes
-
 * Apostrophe loads modules from npm if they exist there and are configured in the `modules` section of `app.js`. This was always intended only as a way to load direct, intentional dependencies of your project. However, since npm "flattens" the dependency tree, dependencies of dependencies that happen to have the same name as a project-level Apostrophe module could be loaded by default, crashing the site or causing unexpected behavior. So beginning with this release, Apostrophe scans `package.json` to verify an npm module is actually a dependency of the project itself before attempting to load it as an Apostrophe module.
 * Fixes the reference to sanitize-html defaults in the rich text widget.
 * Fixes the `toolbarToAllowedStyles` method in the rich text widget, which was not returning any configuration.
@@ -42,7 +35,6 @@
 ### Fixes
 
 * Hotfix for an incompatibility between `vue-loader` and `webpack` 5.45.0 which causes a crash at startup in development, or asset build time in production. We have temporarily pinned our dependency to `webpack` 5.44.x. We are [contributing to the discussion around the best long-term fix for vue-loader](https://github.com/vuejs/vue-loader/issues/1854).
->>>>>>> ab1ebcf7
 
 ## 3.1.2 - 2021-07-14
 
