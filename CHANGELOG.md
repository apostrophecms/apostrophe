--- conflicted
+++ resolved
@@ -1,19 +1,10 @@
 # Changelog
 
-<<<<<<< HEAD
-### Changes
-
-* Removes Apostrophe 2 documentation and UI configuration from the `@apostrophecms/job` module. These options were not yet in use for A3.
-
-## Unreleased
-=======
 ## 3.7.0 - 2021-10-28
->>>>>>> 7c2a7586
 
 ### Adds
 
 * Schema select field choices can now be populated by a server side function, like an API call. Set the `choices` property to a method name of the calling module. That function should take a single argument of `req`, and return an array of objects with `label` and `value` properties. The function can be async and will be awaited.
-
 * Apostrophe now has built-in support for the Node.js cluster module. If the `APOS_CLUSTER_PROCESSES` environment variable is set to a number, that number of child processes are forked, sharing the same listening port. If the variable is set to `0`, one process is forked for each CPU core, with a minimum of `2` to provide availability during restarts. If the variable is set to a negative number, that number is added to the number of CPU cores, e.g. `-1` is a good way to reserve one core for MongoDB if it is running on the same server. This is for production use only (`NODE_ENV=production`). If a child process fails it is restarted automatically.
 * Checkboxes for pieces are back, a main checkbox allows to select all page items. When all pieces on a page are checked, a banner where the user can select all pieces appears. A launder for mongo projections has been added.
 * Registered `batchOperations` on a piece-type will now become buttons in the manager batch operations "more menu" (styled as a kebab icon). Batch operations should include a label as well as either a `route`, `schema` or `modal` property to lead into action execution.
@@ -37,6 +28,7 @@
 * The `className` option from the widget options in a rich text area field is now also applied to the rich text editor itself, for a consistently WYSIWYG appearance when editing and when viewing. Thanks to [Max Mulatz](https://github.com/klappradla) for this contribution.
 * Adds deprecation notes to doc module `afterLoad` events, which are deprecated.
 * Removes unused `afterLogin` method in the login module.
+* Removes Apostrophe 2 documentation and UI configuration from the `@apostrophecms/job` module. These options were not yet in use for A3.
 
 ## 3.6.0 - 2021-10-13
 
