# Changelog

## UNRELEASED

### Fixes

* The search field of the pieces manager modal works properly. Thanks to [Miro Yovchev](https://github.com/myovchev) for pointing out the issue and providing a solution.
<<<<<<< HEAD
* Fixes a bug in `AposRichTextWidgetEditor.vue` when a rich text widget was specifically configured with an empty array as the `styles` option. In that case a new empty rich text widget will initiate with an empty paragraph tag.
=======
* The`fieldsPresent` method that is used with the `presentFieldsOnly` option in doc-type was broken, looking for properties in strings and wasn't returning anything.
>>>>>>> f0e79793

## 3.8.0 - 2021-11-15

### Adds

* Checkboxes for pieces are back, a main checkbox allows to select all page items. When all pieces on a page are checked, a banner where the user can select all pieces appears. A launder for mongo projections has been added.
* Registered `batchOperations` on a piece-type will now become buttons in the manager batch operations "more menu" (styled as a kebab icon). Batch operations should include a label, `messages` object, and `modalOptions` for the confirmation modal.
* `batchOperations` can be grouped into a single button with a menu using the `group` cascade subproperty.
* `batchOperations` can be conditional with an `if` conditional object. This allows developers to pass a single value or an array of values.
* Piece types can have `utilityOperations` configured as a top-level cascade property. These operations are made available in the piece manager as new buttons.
* Notifications may now include an `event` property, which the AposNotification component will emit on mount. The `event` property should be set to an object with `name` (the event name) and optionally `data` (data included with the event emission).
* Adds support for using the attachments query builder in REST API calls via the query string.
* Adds contextual menu for pieces, any module extending the piece-type one can add actions in this contextual menu.
* When clicking on a batch operation, it opens a confirmation modal using modal options from the batch operation, it also works for operations in grouped ones. operations name property has been renamed in action to work with AposContextMenu component.
* Beginning with this release, a module-specific static asset in your project such as `modules/mymodulename/public/images/bg.png` can always be referenced in your `.scss` and `.css` files as `/modules/mymodulename/images/bg.png`, even if assets are actually being deployed to S3, CDNs, etc. Note that `public` and `ui/public` module subdirectories have separate functions. See the documentation for more information.
* Adds AposFile.vue component to abstract file dropzone UI, uses it in AposInputAttachment, and uses it in the confirmation modal for pieces import.
* Optionally add `dimensionAttrs` option to image widget, which sets width & height attributes to optimize for Cumulative Layout Shift. Thank you to [Qiao Lin](https://github.com/qclin) for the contribution.

### Fixes

* The `apos.util.attachmentUrl` method now works correctly. To facilitate that, `apos.uploadsUrl` is now populated browser-side at all times as the frontend logic originally expected. For backwards compatibility `apos.attachment.uploadsUrl` is still populated when logged in.
* Widget players are now prevented from being played twice by the implementing vue component.

### Changes
* Removes Apostrophe 2 documentation and UI configuration from the `@apostrophecms/job` module. These options were not yet in use for A3.
* Renames methods and removes unsupported routes in the `@apostrophecms/job` module that were not yet in use. This was not done lightly, but specifically because of the minimal likelihood that they were in use in project code given the lack of UI support.
  * The deprecated `cancel` route was removed and will likely be replaced at a later date.
  * `run` was renamed `runBatch` as its purpose is specifically to run processes on a "batch selected" array of pieces or pages.
  * `runNonBatch` was renamed to `run` as it is the more generic job-running method. It is likely that `runBatch` will eventually be refactored to use this method.
  * The `good` and `bad` methods are renamed `success` and `failure`, respectively. The expected methods used in the `run` method were similarly renamed. They still increment job document properties called `good` and `bad`.
* Comments out the unused `batchSimpleRoute` methods in the page and piece-type modules to avoid usage before they are fully implemented.
* Optionally add `dimensionAttrs` option to image widget, which sets width & height attributes to optimize for Cumulative Layout Shift.
* Temporarily removes `npm audit` from our automated tests because of a sub-dependency of uploadfs that doesn't actually cause a security vulnerability for apostrophe.

## 3.7.0 - 2021-10-28

### Adds

* Schema select field choices can now be populated by a server side function, like an API call. Set the `choices` property to a method name of the calling module. That function should take a single argument of `req`, and return an array of objects with `label` and `value` properties. The function can be async and will be awaited.
* Apostrophe now has built-in support for the Node.js cluster module. If the `APOS_CLUSTER_PROCESSES` environment variable is set to a number, that number of child processes are forked, sharing the same listening port. If the variable is set to `0`, one process is forked for each CPU core, with a minimum of `2` to provide availability during restarts. If the variable is set to a negative number, that number is added to the number of CPU cores, e.g. `-1` is a good way to reserve one core for MongoDB if it is running on the same server. This is for production use only (`NODE_ENV=production`). If a child process fails it is restarted automatically.

### Fixes

* Prevents double-escaping interpolated localization strings in the UI.
* Rich text editor style labels are now run through a localization method to get the translated strings from their l10n keys.
* Fixes README Node version requirement (Node 12+).
* The text alignment buttons now work immediately in a new rich text widget. Previously they worked only after manually setting a style or refreshing the page. Thanks to Michelin for their support of this fix.
* Users can now activate the built-in date and time editing popups of modern browsers when using the `date` and `time` schema field types.
* Developers can now `require` their project `app.js` file in the Node.js REPL for debugging and inspection. Thanks to [Matthew Francis Brunetti](https://github.com/zenflow).
* If a static text phrase is unavailable in both the current locale and the default locale, Apostrophe will always fall back to the `en` locale as a last resort, which ensures the admin UI works if it has not been translated.
* Developers can now `require` their project `app.js` in the Node.js REPL for debugging and inspection
* Ensure array field items have valid _id prop before storing. Thanks to Thanks to [Matthew Francis Brunetti](https://github.com/zenflow).

### Changes

* In 3.x, `relationship` fields have an optional `builders` property, which replaces `filters` from 2.x, and within that an optional `project` property, which replaces `projection` from 2.x (to match MongoDB's `cursor.project`). Prior to this release leaving the old syntax in place could lead to severe performance problems due to a lack of projections. Starting with this release the 2.x syntax results in an error at startup to help the developer correct their code.
* The `className` option from the widget options in a rich text area field is now also applied to the rich text editor itself, for a consistently WYSIWYG appearance when editing and when viewing. Thanks to [Max Mulatz](https://github.com/klappradla) for this contribution.
* Adds deprecation notes to doc module `afterLoad` events, which are deprecated.
* Removes unused `afterLogin` method in the login module.

## 3.6.0 - 2021-10-13

### Adds

* The `context-editing` apostrophe admin UI bus event can now take a boolean parameter, explicitly indicating whether the user is actively typing or performing a similar active manipulation of controls right now. If a boolean parameter is not passed, the existing 1100-millisecond debounced timeout is used.
* Adds 'no-search' modifier to relationship fields as a UI simplification option.
* Fields can now have their own `modifiers` array. This is combined with the schema modifiers, allowing for finer grained control of field rendering.
* Adds a Slovak localization file. Activate the `sk` locale to use this. Many thanks to [Michael Huna](https://github.com/Miselrkba) for the contribution.
* Adds a Spanish localization file. Activate the `es` locale to use this. Many thanks to [Eugenio Gonzalez](https://github.com/egonzalezg9) for the contribution.
* Adds a Brazilian Portuguese localization file. Activate the `pt-BR` locale to use this. Many thanks to [Pietro Rutzen](https://github.com/pietro-rutzen) for the contribution.

### Fixes

* Fixed missing translation for "New Piece" option on the "more" menu of the piece manager, seen when using it as a chooser.
* Piece types with relationships to multiple other piece types may now be configured in any order, relative to the other piece types. This sometimes appeared to be a bug in reverse relationships.
* Code at the project level now overrides code found in modules that use `improve` for the same module name. For example, options set by the `@apostrophecms/seo-global` improvement that ships with `@apostrophecms/seo` can now be overridden at project level by `/modules/@apostrophecms/global/index.js` in the way one would expect.
* Array input component edit button label is now propertly localized.
* A memory leak on each request has been fixed, and performance improved, by avoiding the use of new Nunjucks environments for each request. Thanks to Miro Yovchev for pointing out the leak.
* Fragments now have access to `__t()`, `getOptions` and other features passed to regular templates.
* Fixes field group cascade merging, using the original group label if none is given in the new field group configuration.
* If a field is conditional (using an `if` option), is required, but the condition has not been met, it no longer throws a validation error.
* Passing `busy: true` to `apos.http.post` and related methods no longer produces an error if invoked when logged out, however note that there will likely never be a UI for this when logged out, so indicate busy state in your own way.
* Bugs in document modification detection have been fixed. These bugs caused edge cases where modifications were not detected and the "Update" button did not appear, and could cause false positives as well.

### Changes

* No longer logs a warning about no users if `testModule` is true on the app.

## 3.5.0 - 2021-09-23

* Pinned dependency on `vue-material-design-icons` to fix `apos-build.js` build error in production.
* The file size of uploaded media is visible again when selected in the editor, and media information such as upload date, dimensions and file size is now properly localized.
* Fixes moog error messages to reflect the recommended pattern of customization functions only taking `self` as an argument.
* Rich Text widgets now instantiate with a valid element from the `styles` option rather than always starting with an unclassed `<p>` tag.
* Since version 3.2.0, apostrophe modules to be loaded via npm must appear as explicit npm dependencies of the project. This is a necessary security and stability improvement, but it was slightly too strict. Starting with this release, if the project has no `package.json` in its root directory, the `package.json` in the closest ancestor directory is consulted.
* Fixes a bug where having no project modules directory would throw an error. This is primarily a concern for module unit tests where there are no additional modules involved.
* `css-loader` now ignores `url()` in css files inside `assets` so that paths are left intact, i.e. `url(/images/file.svg)` will now find a static file at `/public/images/file.svg` (static assets in `/public` are served by `express.static`). Thanks to Matic Tersek.
* Restored support for clicking on a "foreign" area, i.e. an area displayed on the page whose content comes from a piece, in order to edit it in an appropriate way.
* Apostrophe module aliases and the data attached to them are now visible immediately to `ui/src/index.js` JavaScript code, i.e. you can write `apos.alias` where `alias` matches the `alias` option configured for that module. Previously one had to write `apos.modules['module-name']` or wait until next tick. However, note that most modules do not push any data to the browser when a user is not logged in. You can do so in a custom module by calling `self.enableBrowserData('public')` from `init` and implementing or extending the `getBrowserData(req)` method (note that page, piece and widget types already have one, so it is important to extend in those cases).
* `options.testModule` works properly when implementing unit tests for an npm module that is namespaced.

### Changes

* Cascade grouping (e.g., grouping fields) will now concatenate a group's field name array with the field name array of an existing group of the same name. Put simply, if a new piece module adds their custom fields to a `basics` group, that field will be added to the default `basics` group fields. Previously the new group would have replaced the old, leaving inherited fields in the "Ungrouped" section.
* AposButton's `block` modifier now less login-specific

### Adds

* Rich Text widget's styles support a `def` property for specifying the default style the editor should instantiate with.
* A more helpful error message if a field of type `area` is missing its `options` property.

## 3.4.1 - 2021-09-13

No changes. Publishing to correctly mark the latest 3.x release as "latest" in npm.

## 3.4.0 - 2021-09-13

### Security

* Changing a user's password or marking their account as disabled now immediately terminates any active sessions or bearer tokens for that user. Thanks to Daniel Elkabes for pointing out the issue. To ensure all sessions have the necessary data for this, all users logged in via sessions at the time of this upgrade will need to log in again.
* Users with permission to upload SVG files were previously able to do so even if they contained XSS attacks. In Apostrophe 3.x, the general public so far never has access to upload SVG files, so the risk is minor but could be used to phish access from an admin user by encouraging them to upload a specially crafted SVG file. While Apostrophe typically displays SVG files using the `img` tag, which ignores XSS vectors, an XSS attack might still be possible if the image were opened directly via the Apostrophe media library's convenience link for doing so. All SVG uploads are now sanitized via DOMPurify to remove XSS attack vectors. In addition, all existing SVG attachments not already validated are passed through DOMPurify during a one-time migration.

### Fixes

* The `apos.attachment.each` method, intended for migrations, now respects its `criteria` argument. This was necessary to the above security fix.
* Removes a lodash wrapper around `@apostrophecms/express` `bodyParser.json` options that prevented adding custom options to the body parser.
* Uses `req.clone` consistently when creating a new `req` object with a different mode or locale for localization purposes, etc.
* Fixes bug in the "select all" relationship chooser UI where it selected unpublished items.
* Fixes bug in "next" and "previous" query builders.
* Cutting and pasting widgets now works between locales that do not share a hostname, provided that you switch locales after cutting (it does not work between tabs that are already open on separate hostnames).
* The `req.session` object now exists in task `req` objects, for better compatibility. It has no actual persistence.
* Unlocalized piece types, such as users, may now be selected as part of a relationship when browsing.
* Unpublished localized piece types may not be selected via the autocomplete feature of the relationship input field, which formerly ignored this requirement, although the browse button enforced it.
* The server-side JavaScript and REST APIs to delete pieces now work properly for pieces that are not subject to either localization or draft/published workflow at all the (`localize: false` option). UI for this is under discussion, this is just a bug fix for the back end feature which already existed.
* Starting in version 3.3.1, a newly added image widget did not display its image until the page was refreshed. This has been fixed.
* A bug that prevented Undo operations from working properly and resulted in duplicate widget _id properties has been fixed.
* A bug that caused problems for Undo operations in nested widgets, i.e. layout or multicolumn widgets, has been fixed.
* Duplicate widget _id properties within the same document are now prevented on the server side at save time.
* Existing duplicate widget _id properties are corrected by a one-time migration.

### Adds

* Adds a linter to warn in dev mode when a module name include a period.
* Lints module names for `apostrophe-` prefixes even if they don't have a module directory (e.g., only in `app.js`).
* Starts all `warnDev` messages with a line break and warning symbol (⚠️) to stand out in the console.
* `apos.util.onReady` aliases `apos.util.onReadyAndRefresh` for brevity. The `apos.util.onReadyAndRefresh` method name will be deprecated in the next major version.
* Adds a developer setting that applies a margin between parent and child areas, allowing developers to change the default spacing in nested areas.

### Changes

* Removes the temporary `trace` method from the `@apostrophecms/db` module.
* Beginning with this release, the `apostrophe:modulesReady` event has been renamed `apostrophe:modulesRegistered`, and the `apostrophe:afterInit` event has been renamed `apostrophe:ready`. This better reflects their actual roles. The old event names are accepted for backwards compatibility. See the documentation for more information.
* Only autofocuses rich text editors when they are empty.
* Nested areas now have a vertical margin applied when editing, allowing easier access to the parent area's controls.

## 3.3.1 - 2021-09-01

### Fixes

* In some situations it was possible for a relationship with just one selected document to list that document several times in the returned result, resulting in very large responses.
* Permissions roles UI localized correctly.
* Do not crash on startup if users have a relationship to another type. This was caused by the code that checks whether any users exist to present a warning to developers. That code was running too early for relationships to work due to event timing issues.

## 3.3.0 - 2021-08-30

### Fixes

* Addresses the page jump when using the in-context undo/redo feature. The page will immediately return users to their origin scroll position after the content refreshes.
* Resolves slug-related bug when switching between images in the archived view of the media manager. The slug field was not taking into account the double slug prefix case.
* Fixes migration task crash when parking new page. Thanks to [Miro Yovchev](https://www.corllete.com/) for this fix.
* Fixes incorrect month name in `AposCellDate`, which can be optionally used in manage views of pieces. Thanks to [Miro Yovchev](https://www.corllete.com/) for this fix.

### Adds

* This version achieves localization (l10n) through a rich set of internationalization (i18n) features. For more information, [see the documentation](https://v3.docs.apostrophecms.org/).
* There is support for both static string localization and dynamic content localization.
* The home page, other parked pages, and the global document are automatically replicated to all configured locales at startup. Parked properties are refreshed if needed. Other pages and pieces are replicated if and when an editor chooses to do so.
* An API route has been added for voluntary replication, i.e. when deciding a document should exist in a second locale, or desiring to overwrite the current draft contents in locale `B` with the draft contents of locale `A`.
* Locales can specify `prefix` and `hostname` options, which are automatically recognized by middleware that removes the prefix dynamically where appropriate and sets `req.locale`. In 3.x this works more like the global site `prefix` option. This is a departure from 2.x which stored the prefix directly in the slug, creating maintenance issues.
* Locales are stateless: they are never recorded in the session. This eliminates many avenues for bugs and bad SEO. However, this also means the developer must fully distinguish them from the beginning via either `prefix` or `hostname`. A helpful error message is displayed if this is not the case.
* Switching locales preserves the user's editing session even if on separate hostnames. To enable this, if any locales have hostnames, all configured locales must have hostnames and/or baseUrl must be set for those that don't.
* An API route has been added to discover the locales in which a document exists. This provides basic information only for performance (it does not report `title` or `_url`).
* Editors can "localize" documents, copying draft content from one locale to another to create a corresponding document in a different locale. For convenience related documents, such as images and other pieces directly referenced by the document's structure, can be localized at the same time. Developers can opt out of this mechanism for a piece type entirely, check the box by default for that type, or leave it as an "opt-in" choice.
* The `@apostrophecms/i18n` module now uses `i18next` to implement static localization. All phrases in the Vue-based admin UI are passed through `i18next` via `this.$t`, and `i18next` is also available via `req.t()` in routes and `__t()` in templates. Apostrophe's own admin UI phrases are in the `apostrophe` namespace for a clean separation. An array of locale codes, such as `en` or `fr` or `en-au`, can be specified using the `locales` option to the `@apostrophecms/i18n` module. The first locale is the default, unless the `defaultLocale` option is set. If no locales are set, the locale defaults to `en`. The `i18next-http-middleware` locale guesser is installed and will select an available locale if possible, otherwise it will fall back to the default.
* In the admin UI, `v-tooltip` has been extended as `v-apos-tooltip`, which passes phrases through `i18next`.
* Developers can link to alternate locales by iterating over `data.localizations` in any page template. Each element always has `locale`, `label` and `homePageUrl` properties. Each element also has an `available` property (if true, the current context document is available in that locale), `title` and a small number of other document properties are populated, and `_url` redirects to the context document in that locale. The current locale is marked with `current: true`.
* To facilitate adding interpolated values to phrases that are passed as a single value through many layers of code, the `this.$t` helper provided in Vue also accepts an object argument with a `key` property. Additional properties may be used for interpolation.
* `i18next` localization JSON files can be added to the `i18n` subdirectory of *any* module, as long as its `i18n` option is set. The `i18n` object may specify `ns` to give an `i18next` namespace, otherwise phrases are in the default namespace, used when no namespace is specified with a `:` in an `i18next` call. The default namespace is yours for use at project level. Multiple modules may contribute to the same namespace.
* If `APOS_DEBUG_I18N=1` is set in the environment, the `i18next` debug flag is activated. For server-side translations, i.e. `req.t()` and `__t()`, debugging output will appear on the server console. For browser-side translations in the Vue admin UI, debugging output will appear in the browser console.
* If `APOS_SHOW_I18N=1` is set in the environment, all phrases passed through `i18next` are visually marked, to make it easier to find those that didn't go through `i18next`. This does not mean translations actually exist in the JSON files. For that, review the output of `APOS_DEBUG_I18N=1`.
* There is a locale switcher for editors.
* There is a backend route to accept a new locale on switch.
* A `req.clone(properties)` method is now available. This creates a clone of the `req` object, optionally passing in an object of properties to be set. The use of `req.clone` ensures the new object supports `req.get` and other methods of a true `req` object. This technique is mainly used to obtain a new request object with the same privileges but a different mode or locale, i.e. `mode: 'published'`.
* Fallback wrappers are provided for the `req.__()`, `res.__()` and `__()` localization helpers, which were never official or documented in 3.x but may be in use in projects ported from 2.x. These wrappers do not localize but do output the input they are given along with a developer warning. You should migrate them to use `req.t()` (in server-side javascript) or `__t()` (Nunjucks templates).

### Changes

* Bolsters the CSS that backs Apostrophe UI's typography to help prevent unintended style leaks at project-level code.
* Removes the 2.x series changelog entries. They can be found in the 2.0 branch in Github.

## 3.2.0 - 2021-08-13

### Fixes

* `req.hostname` now works as expected when `trustProxy: true` is passed to the `@apostrophecms/express` module.
* Apostrophe loads modules from npm if they exist there and are configured in the `modules` section of `app.js`. This was always intended only as a way to load direct, intentional dependencies of your project. However, since npm "flattens" the dependency tree, dependencies of dependencies that happen to have the same name as a project-level Apostrophe module could be loaded by default, crashing the site or causing unexpected behavior. So beginning with this release, Apostrophe scans `package.json` to verify an npm module is actually a dependency of the project itself before attempting to load it as an Apostrophe module.
* Fixes the reference to sanitize-html defaults in the rich text widget.
* Fixes the `toolbarToAllowedStyles` method in the rich text widget, which was not returning any configuration.
* Fixes the broken text alignment in rich text widgets.
* Adds a missing npm dependency on `chokidar`, which Apostrophe and Nunjucks use for template refreshes. In most environments this worked anyway due to an indirect dependency via the `sass` module, but for stability Apostrophe should depend directly on any npm module it uses.
* Fixes the display of inline range inputs, notably broken when using Palette
* Fixes occasional unique key errors from migrations when attempting to start up again with a site that experienced a startup failure before inserting its first document.
* Requires that locale names begin with a letter character to ensure order when looping over the object entries.
* Unit tests pass in MongoDB 5.x.

### Adds
* Adds Cut and Paste to area controls. You can now Cut a widget to a virtual clipboard and paste it in suitable areas. If an area
can include the widget on the clipboard, a special Clipboard widget will appear in area's Add UI. This works across pages as well.

### Changes
* Apostrophe's Global's UI (the @apostrophecms/global singleton has moved from the admin bar's content controls to the admin utility tray under a cog icon.
* The context bar's document Edit button, which was a cog icon, has been rolled into the doc's context menu.

## 3.1.3 - 2021-07-16

### Fixes

* Hotfix for an incompatibility between `vue-loader` and `webpack` 5.45.0 which causes a crash at startup in development, or asset build time in production. We have temporarily pinned our dependency to `webpack` 5.44.x. We are [contributing to the discussion around the best long-term fix for vue-loader](https://github.com/vuejs/vue-loader/issues/1854).

## 3.1.2 - 2021-07-14

### Changes

* Removes an unused method, `mapMongoIdToJqtreeId`, that was used in A2 but is no longer relevant.
* Removes deprecated and non-functional steps from the `edit` method in the `AposDocsManager.vue` component.
* Legacy migrations to update 3.0 alpha and 3.0 beta sites to 3.0 stable are still in place, with no functional changes, but have been relocated to separate source files for ease of maintenance. Note that this is not a migration path for 2.x databases. Tools for that are forthcoming.

## 3.1.1 - 2021-07-08

### Fixes

* Two distinct modules may each have their own `ui/src/index.scss` file, similar to the fix already applied to allow multiple `ui/src/index.js` files.

## 3.1.0 - 2021-06-30

### Fixes

* Corrects a bug that caused Apostrophe to rebuild the admin UI on every nodemon restart, which led to excessive wait times to test new code. Now this happens only when `package-lock.json` has been modified (i.e. you installed a new module that might contain new Apostrophe admin UI code). If you are actively developing Apostrophe admin UI code, you can opt into rebuilding all the time with the `APOS_DEV=1` environment variable. In any case, `ui/src` is always rebuilt in a dev environment.
* Updates `cheerio`, `deep-get-set`, and `oembetter` versions to resolve vulnerability warnings.
* Modules with a `ui/src` folder, but no other content, are no longer considered "empty" and do not generate a warning.
* Pushing a secondary context document now always results in entry to draft mode, as intended.
* Pushing a secondary context document works reliably, correcting a race condition that could cause the primary document to remain in context in some cases if the user was not already in edit mode.

### Changes

* Deprecates `self.renderPage` method for removal in next major version.
* Since `ui/src/index.js` files must export a function to avoid a browser error in production which breaks the website experience, we now detect this at startup and throw a more helpful error to prevent a last-minute discovery in production.

## 3.0.1 - 2021-06-17

### Fixes

* Fixes an error observed in the browser console when using more than one `ui/src/index.js` file in the same project. Using more than one is a good practice as it allows you to group frontend code with an appropriate module, or ship frontend code in an npm module that extends Apostrophe.
* Migrates all of our own frontend players and utilities from `ui/public` to `ui/src`, which provides a robust functional test of the above.
* Executes `ui/src` imports without waiting for next tick, which is appropriate as we have positioned it as an alternative to `ui/public` which is run without delay.

## 3.0.0 - 2021-06-16

### Breaks

* Previously our `a3-boilerplate` project came with a webpack build that pushed code to the `ui/public` folder of an `asset` module. Now the webpack build is not needed because Apostrophe takes care of compiling `ui/src` for us. This is good! However, **if you are transitioning your project to this new strategy, you will need to remove the `modules/asset/ui/public` folder from your project manually** to ensure that webpack-generated code originally intended for webpack-dev-server does not fail with a `publicPath` error in the console.
* The `CORE_DEV=1` environment setting has been changed to `APOS_DEV=1` because it is appropriate for anyone who is actively developing custom Apostrophe admin UI using `ui/apos` folders in their own modules.
* Apostrophe now uses Dart Sass, aka the `sass` npm module. The `node-sass` npm module has been deprecated by its authors for some time now. Most existing projects will be unaffected, but those writing their own Apostrophe UI components will need to change any `/deep/` selectors to `::v-deep` and consider making other Dart Sass updates as well. For more information see the [Dart Sass documentation](https://sass-lang.com/dart-sass). Those embracing the new `ui/src` feature should also bear in mind that Dart Sass is being used.

### Changes

* Relationship ids are now stored as aposDocIds (without the locale and mode part). The appropriate locale and mode are known from the request. This allows easy comparison and copying of these properties across locales and fixes a bug with reverse relationships when publishing documents. A migration has been added to take care of this conversion on first startup.
- The `attachment` field type now correctly limits file uploads by file type when using the `fileGroup` field option.
- Uploading SVG files is permitted in the Media Library by default.

### Adds

- Apostrophe now enables you to ship frontend JavaScript and Sass (using the SCSS syntax) without your own webpack configuration.
- Any module may contain modern JavaScript in a `ui/src/index.js` file, which may use `import` to bring in other files in the standard way. Note that **`ui/src/index.js must export a function`**. These functions are called for you in the order modules are initialized.
- Any module may contain a Sass (SCSS) stylesheet in a `ui/src/index.scss` file, which may also import other Sass (SCSS) files.
- Any project that requires IE11 support for `ui/src` JavaScript code can enable it by setting the `es5: true` option to the `@apostrophecms/asset` module. Apostrophe produces separate builds for IE11 and modern browsers, so there is no loss of performance in modern browsers. Code is automatically compiled for IE11 using `babel` and missing language features are polyfilled using `core-js` so you can use promises, `async/await` and other standard modern JavaScript features.
- `ui/public` is still available for raw JavaScript and CSS files that should be pushed *as-is* to the browser. The best use of this feature is to deliver the output of your own custom webpack build, if you have one.
- Adds browser-side `editMode` flag that tracks the state of the current view (edit or preview), located at `window.apos.adminBar.editMode`.
- Support for automatic inline style attribute sanitization for Rich Text widgets.
- Adds text align controls for Rich Text widgets. The following tools are now supported as part of a rich text widget's `toolbar` property:
-- `alignLeft`
-- `alignRight`
-- `alignCenter`
-- `alignJustify`
- `@apostrophecms/express` module now supports the `trustProxy: true` option, allowing your reverse proxy server (such as nginx) to pass on the original hostname, protocol and client IP address.

### Fixes

* Unit tests passing again. Temporarily disabled npm audit checks as a source of critical failures owing to upstream issues with third-party packages which are not actually a concern in our use case.
* Fixed issues with the query builder code for relationships. These issues were introduced in beta 3 but did not break typical applications, except for displaying distinct choices for existing values of a relationship field.
* Checkbox field types can now be used as conditional fields.
* Tracks references to attachments correctly, and introduces a migration to address any attachments previously tracked as part of documents that merely have a relationship to the proper document, i.e. pages containing widgets that reference an image piece.
* Tracks the "previously published" version of a document as a legitimate reference to any attachments, so that they are not discarded and can be brought back as expected if "Undo Publish" is clicked.
* Reverse relationships work properly for published documents.
* Relationship subfields are now loaded properly when `reverseOf` is used.
* "Discard Draft" is available when appropriate in "Manage Pages" and "Manage Pieces."
* "Discard Draft" disables the "Submit Updates" button when working as a contributor.
* Relationship subfields can now be edited when selecting in the full "manage view" browser, as well as in the compact relationship field view which worked previously.
* Relationship subfields now respect the `def` property.
* Relationship subfields are restored if you deselect a document and then reselect it within a single editing experience, i.e. accidentally deselect and immediately reselect, for instance.
* A console warning when editing subfields for a new relationship was fixed.
* Field type `color`'s `format` option moved out of the UI options and into the general options object. Supported formats are "rgb", "prgb", "hex6", "hex3", "hex8", "name", "hsl", "hsv". Pass the `format` string like:
```js
myColorField: {
  type: 'color',
  label: 'My Color',
  options: {
    format: 'hsl'
  }
}
```
* Restored Vue dependency to using semantic versioning now that Vue 2.6.14 has been released with a fix for the bug that required us to pin 2.6.12.
* Nunjucks template loader is fully compatible with Linux in a development environment.
* Improved template performance by reusing template loaders.
* `min` and `max` work properly for both string-like and number-like fields.
* Negative numbers, leading minus and plus signs, and trailing periods are accepted in the right ways by appropriate field types.
* If a user is inadvertently inserted with no password, set a random password on the backend for safety. In tests it appears that login with a blank password was already forbidden, but this provides an additional level of certainty.
* `data.page` and `data.contextOptions` are now available in `widget.html` templates in most cases. Specifically, they are available when loading the page, (2) when a widget has just been inserted on the page, and (3) when a widget has just been edited and saved back to the page. However, bear in mind that these parameters are never available when a widget is being edited "out of context" via "Page Settings", via the "Edit Piece" dialog box, via a dialog box for a parent widget, etc. Your templates should be written to tolerate the absence of these parameters.
* Double slashes in the slug cannot be used to trick Apostrophe into serving as an open redirect (fix ported to 3.x from 2.92.0).
* The global doc respects the `def` property of schema fields when first inserted at site creation time.
* Fixed fragment keyword arguments being available when not a part of the fragment signature.

## 3.0.0-beta.3.1 - 2021-06-07

### Breaks
- This backwards compatibility break actually occurred in 3.0.0-beta.3 and was not documented at that time, but it is important to know that the following Rich Text tool names have been updated to match Tiptap2's convention:
-- `bullet_list` -> `bulletList`
-- `ordered_list` -> `orderedList`
-- `code_block` -> `codeBlock`
-- `horizontal_rule` -> `horizontalRule`

### Fixes

- Rich Text default tool names updated, no longer broken. Bug introduced in 3.0.0-beta.3.
- Fixed Rich Text's tool cascade to properly account for core defaults, project level defaults, and area-specific options.

## 3.0.0-beta.3 - 2021-06-03

### Security Fixes

The `nlbr` and `nlp` Nunjucks filters marked their output as safe to preserve the tags that they added, without first escaping their input, creating a CSRF risk. These filters have been updated to escape their input unless it has already been marked safe. No code changes are required to templates whose input to the filter is intended as plaintext, however if you were intentionally leveraging this bug to output unescaped HTML markup you will need to make sure your input is free of CSRF risks and then use the `| safe` filter before the `| nlbr` or `| nlp` filter.

### Adds

- Added the `ignoreUnusedFolderWarning` option for modules that intentionally might not be activated or inherited from in a particular startup.
- Better explanation of how to replace macros with fragments, in particular how to call the fragments with `{% render fragmentName(args) %}`.

### Fixes

- Temporarily pinned to Vue 2.6.12 to fix an issue where the "New" button in the piece manager modals disappeared. We think this is a bug in the newly released Vue 2.6.13 but we are continuing to research it.
- Updated dependencies on `sanitize-html` and `nodemailer` to new major versions, causing no bc breaks at the ApostropheCMS level. This resolved two critical vulnerabilities according to `npm audit`.
- Removed many unused dependencies.
- The data retained for "Undo Publish" no longer causes slug conflicts in certain situations.
- Custom piece types using `localized: false` or `autopublish: true,` as well as singleton types, now display the correct options on the "Save" dropdown.
- The "Save and View," "Publish and View" and/or "Save Draft and Preview" options now appear only if an appropriate piece page actually exists for the piece type.
- Duplicating a widget now properly assigns new IDs to all copied sub-widgets, sub-areas and array items as well.

- Added the `ignoreUnusedFolderWarning` option for modules that intentionally might not be activated or inherited from in a particular startup.
- If you refresh the page while previewing or editing, you will be returned to that same state.

### Notices

- Numerous `npm audit` vulnerability warnings relating to `postcss` 7.x were examined, however it was determined that these are based on the idea of a malicious SASS coder attempting to cause a denial of service. Apostrophe developers would in any case be able to contribute JavaScript as well and so are already expected to be trusted parties. This issue must be resolved upstream in packages including both `stylelint` and `vue-loader` which have considerable work to do before supporting `postcss` 8.x, and in any case public access to write SASS is not part of the attack surface of Apostrophe.

### Changes

- When logging out on a page that only exists in draft form, or a page with access controls, you are redirected to the home page rather than seeing a 404 message.

- Rich text editor upgraded to [tiptap 2.x beta](https://www.tiptap.dev) :tada:. On the surface not a lot has changed with the upgrade, but tiptap 2 has big improvements in terms of speed, composability, and extension support. [See the technical differences of tiptap 1 and 2 here](https://www.tiptap.dev/overview/upgrade-guide#reasons-to-upgrade-to-tiptap-2x)

## 3.0.0-beta.2 - 2021-05-21

### **Breaks**

- The `updateModified: false` option, formerly supported only by `apos.doc.update`, has been renamed to `setModified: false` and is now supported by `apos.doc.insert` as well. If explicitly set to false, the insert and update methods will leave the `modified` property alone, rather than trying to detect or infer whether a change has been made to the draft relative to the published version.
- The `permission` module no longer takes an `interestingTypes` option. Instead, doc type managers may set their `showPermissions` option to `true` to always be broken out separately in the permissions explorer, or explicitly set it to `false` to never be mentioned at all, even on a list of typical piece types that have the same permissions. This allows module creators to ship the right options with their modules rather than requiring the developer to hand-configure `interestingTypes`.
- When editing users, the permissions explorer no longer lists "submitted draft" as a piece type.
- Removed `apos.adminBar.group` method, which is unlikely to be needed in 3.x. One can group admin bar items into dropdowns via the `groups` option.
- Raw HTML is no longer permitted in an `apos.notify` message parameter. Instead, `options.buttons` is available. If present, it must be an array of objects with `type` and `label` properties. If `type` is `'event'` then that button object must have `name` and `data` properties, and when clicked the button will trigger an apos bus event of the given `name` with the provided `data` object. Currently `'event'` is the only supported value for `type`.

### Adds

- The name `@apostrophecms/any-page-type` is now accepted for relationships that should match any page. With this change, the doc type manager module name and the type name are now identical for all types in 3.x. However, for backwards compatibility `@apostrophecms/page` is still accepted. `apos.doc.getManager` will accept either name.
- Sets the project root-level `views` directory as the default fallback views directory. This is no longer a necessary configuration in projects unless they want to change it on the `@apostrophecms/template` option `viewsFolderFallback`.
- The new `afterAposScripts` nunjucks block allows for pushing markup after Apostrophe's asset bundle script tag, at the end of the body. This is a useful way to add a script tag for Webpack's hot reload capabilities in development while still ensuring that Apostrophe's utility methods are available first, like they are in production.
- An `uploadfs` option may be passed to the `@apostrophecms/asset` module, in order to pass options configuring a separate instance of `uploadfs` specifically for the static assets. The `@apostrophecms/uploadfs` module now exports a method to instantiate an uploadfs instance. The default behavior, in which user-uploaded attachments and static assets share a single instance of uploadfs, is unchanged. Note that asset builds never use uploadfs unless `APOS_UPLOADFS_ASSETS=1` is set in the environment.
- `AposButtonSplit` is a new UI component that combines a button with a context menu. Users can act on a primary action or change the button's function via menu button to the right of the button itself.
- Developers can now pass options to the `color` schema field by passing a `pickerOptions` object through your field. This allows for modifying/removing the default color palette, changing the resulting color format, and disabling various UI. For full set of options [see this example](https://github.com/xiaokaike/vue-color/blob/master/src/components/Sketch.vue)
- `AposModal` now emits a `ready` event when it is fully painted and can be interacted with by users or code.
- The video widget is now compatible with vimeo private videos when the domain is on the allowlist in vimeo.

### Changes

- You can now override the parked page definition for the home page without copying the entirety of `minimumPark` from the source code. Specifically, you will not lose the root archive page if you park the home page without explicitly parking the archive page as well. This makes it easier to choose your own type for the home page, in lieu of `@apostrophecms/home-page`.

### Fixes

- Piece types like users that have a slug prefix no longer trigger a false positive as being "modified" when you first click the "New" button.
- The `name` option to widget modules, which never worked in 3.x, has been officially removed. The name of the widget type is always the name of the module, with the `-widget` suffix removed.
- The home page and other parked pages should not immediately show as "pending changes."
- In-context editing works properly when the current browser URL has a hash (portion beginning with `#`), enabling the use of the hash for project-specific work. Thanks to [https://stepanjakl.com/](Štěpán Jákl) for reporting the issue.
- When present, the `apos.http.addQueryToUrl` method preserves the hash of the URL intact.
- The home page and other parked pages should not immediately show as "pending changes."
- The browser-side `apos.http.parseQuery` function now handles objects and arrays properly again.
- The in-context menu for documents has been refactored as a smart component that carries out actions on its own, eliminating a great deal of redundant code, props and events.
- Added additional retries when binding to the port in a dev environment.
- The "Submit" button in the admin bar updates properly to "Submitted" if the submission happens in the page settings modal.
- Skipping positional arguments in fragments now works as expected.
- The rich text editor now supports specifying a `styles` array with no `p` tags properly. A newly added rich text widget initially contains an element with the first style, rather than always a paragraph. If no styles are configured, a `p` tag is assumed. Thanks to Stepan Jakl for reporting the issue.

### Changes
- Editor modal's Save button (publish / save draft / submit) now updated to use the `AposSplitButton` component. Editors can choose from several follow-up actions that occur after save, including creating another piece of content of the same type, being taken to the in-context version of the document, or being returned to the manager. Editor's selection is saved in localstorage, creating a remembered preference per content type.

## 3.0.0-beta.1.1 - 2021-05-07

### Fixes

- A hotfix for an issue spotted in beta 1 in our demo: all previously published pages of sites migrated from early alpha releases had a "Draft" label until published again.

## 3.0.0-beta.1 - 2021-05-06

### **Breaks**

- Removes the `firstName` and `lastName` fields in user pieces.
- The query parameters `apos-refresh`, `apos-edit`, `apos-mode` and `apos-locale` are now `aposRefresh`, `aposEdit`, `aposMode`and `aposLocale`. Going forward all query parameters will be camelCase for consistency with query builders.

### Changes

- Archiving a page or piece deletes any outstanding draft in favor of archiving the last published version. Previously the behavior was effectively the opposite.
- "Publish Changes" button label has been changes to "Update".
- Draft mode is no longer the default view for published documents.
- The page and piece manager views now display the title, etc. of the published version of a document, unless that document only exists in draft form. However a label is also provided indicating if a newer draft is in progress.
- Notifications have been updated with a new visual display and animation style.

### **Adds**

- Four permissions roles are supported and enforced: guest, contributor, editor and admin. See the documentation for details. Pre-existing alpha users are automatically migrated to the admin role.
- Documents in managers now have context sensitive action menus that allow actions like edit, discard draft, archive, restore, etc.
- A fragment call may now have a body using `rendercall`, just like a macro call can have a body using `call`. In addition, fragments can now have named arguments, just like macros. Many thanks to Miro Yovchev for contributing this implementation.
- Major performance improvement to the `nestedModuleSubdirs` option.
- Updates URL fields and oEmbed URL requests to use the `httpsFix` option in launder's `url()` method.
- Documents receive a state label based on their document state (draft, pending, pending updates)
- Contributors can submit drafts for review ("Submit" versus "Submit Updates").
- Editors and admins can manage submitted drafts.
- Editors and admins can easily see the number of proposed changes awaiting their attention.
- Support for virtual piece types, such as submitted drafts, which in actuality manage more than one type of doc.
- Confirm modals now support a schema which can be assessed after confirmation.
- When archiving and restoring pages, editors can chose whether the action affects only this document or this document + children
- Routes support the `before` syntax, allowing routes that are added to Express prior to the routes or middleware of another module. The syntax `before: 'middleware:moduleName'` must be used to add the route prior to the middleware of `moduleName`. If `middleware:` is not used, the route is added before the routes of `moduleName`. Note that normally all middleware is added before all routes.
- A `url` property can now optionally be specified when adding middleware. By default all middleware is global.
- The pieces REST GET API now supports returning only a count of all matching pieces, using the `?count=1` query parameter.
- Admin bar menu items can now specify a custom Vue component to be used in place of `AposButton`.
- Sets `username` fields to follow the user `title` field to remove an extra step in user creation.
- Adds default data to the `outerLayoutBase.html` `<title>` tag: `data.piece.title or data.page.title`.
- Moves the core UI build task into the start up process. The UI build runs automatically when `NODE_ENV` is *not* 'production' and when:
    1. The build folder does not yet exist.
    2. The package.json file is newer than the existing UI build.
    3. You explicitly tell it to by setting the environment variable `CORE_DEV=1`
- The new `._ids(_idOrArrayOfIds)` query builder replaces `explicitOrder` and accepts an array of document `_id`s or a single one. `_id` can be used as a multivalued query parameter. Documents are returned in the order you specify, and just like with single-document REST GET requests, the locale of the `_id`s is overridden by the `aposMode` query parameter if present.
- The `.withPublished(true)` query builder adds a `_publishedDoc` property to each returned draft document that has a published equivalent. `withPublished=1` can be used as a query parameter. Note this is not the way to fetch only published documents. For that, use `.locale('en:published')` or similar.
- The server-side implementation of `apos.http.post` now supports passing a `FormData` object created with the `[form-data](https://www.npmjs.com/package/form-data)` npm module. This keeps the API parallel with the browser-side implementation and allows for unit testing the attachments feature, as well as uploading files to internal and external APIs from the server.
- `manuallyPublished` computed property moved to the `AposPublishMixin` for the use cases where that mixin is otherwise warranted.
- `columns` specified for a piece type's manage view can have a name that uses "dot notation" to access a subproperty. Also, for types that are localized, the column name can begin with `draft:` or `published:` to specifically display a property of the draft or published version of the document rather than the best available. When a prefix is not used, the property comes from the published version of the document if available, otherwise from the draft.
- For page queries, the `children` query builder is now supported in query strings, including the `depth` subproperty. For instance you could fetch `/api/v1/@apostrophecms/page/id-of-page?children=1` or `/api/v1/@apostrophecms/page/id-of-page?children[depth]=3`.
- Setting `APOS_LOG_ALL_QUERIES=1` now logs the projection, skip, limit and sort in addition to the criteria, which were previously logged.

### **Fixes**

- Fragments can now call other fragments, both those declared in the same file and those imported, just like macros calling other macros. Thanks to Miro Yovchev for reporting the issue.
- There was a bug that allowed parked properties, such as the slug of the home page, to be edited. Note that if you don't want a property of a parked page to be locked down forever you can use the `_defaults` feature of parked pages.
- A required field error no longer appears immediately when you first start creating a user.
- Vue warning in the pieces manager due to use of value rather than name of column as a Vue key. Thanks to Miro Yovchev for spotting the issue.
- "Save Draft" is not an appropriate operation to offer when editing users.
- Pager links no longer break due to `aposRefresh=1` when in edit mode. Also removed superfluous `append` query parameter from these.
- You may now intentionally clear the username and slug fields in preparation to type a new value. They do not instantly repopulate based on the title field when you clear them.
- Language of buttons, labels, filters, and other UI updated and normalized throughout.
- A contributor who enters the page tree dialog box, opens the editor, and selects "delete draft" from within the editor of an individual page now sees the page tree reflect that change right away.
- The page manager listens for content change events in general and its refresh mechanism is robust in possible situations where both an explicit refresh call and a content change event occur.
- Automatically retries once if unable to bind to the port in a dev environment. This helps with occasional `EADDRINUSE` errors during nodemon restarts.
- Update the current page's context bar properly when appropriate after actions such as "Discard Draft."
- The main archive page cannot be restored, etc. via the context menu in the page tree.
- The context menu and "Preview Draft" are both disabled while errors are present in the editor dialog box.
- "Duplicate" should lead to a "Publish" button, not an "Update" button, "Submit" rather than "Submit Update," etc.
- When you "Duplicate" the home page you should be able to set a slug for the new page (parked properties of parked pages should be editable when making a duplicate).
- When duplicating the home page, the suggested slug should not be `/` as only one page can have that slug at a time.
- Attention is properly called to a slug conflict if it exists immediately when the document is opened (such as making a copy where the suggested slug has already been used for another copy).
- "Preview Draft" never appears for types that do not use drafts.
- The toggle state of admin bar utility items should only be mapped to an `is-active` class if, like palette, they opt in with `toggle: true`
- Fixed unique key errors in the migrate task by moving the parking of parked pages to a new `@apostrophecms/migrate:after` event handler, which runs only after migrations, whether that is at startup (in dev) or at the end of the migration task (in production).
- UI does not offer "Archive" for the home page, or other archived pages.
- Notification checks and other polling requests now occur only when the tab is in the foreground, resolving a number of problems that masqueraded as other bugs when the browser hit its connection limit for multiple tabs on the same site.
- Parked pages are now parked immediately after database migrations are checked and/or run. In dev this still happens at each startup. In production this happens when the database is brand new and when the migration task is manually run.

## 3.0.0-alpha.7 - 2021-04-07

### Breaks

* The `trash` property has been renamed `archived`, and throughout the UI we refer to "archiving" and the "archive" rather than "move to trash" and the "trash can." A database migration is included to address this for existing databases. However, **if you set the minimumPark option, or used a boilerplate in which it is set,** you will need to **change the settings for the `parkedId: 'trash'` page to match those [currently found in the `minimumPark` option setting in the `@apostrophecms/page` source code](https://github.com/apostrophecms/apostrophe/blob/481252f9bd8f42b62648a0695105e6e9250810d3/modules/%40apostrophecms/page/index.js#L25-L32).

### Adds

* General UX and UI improvements to the experience of moving documents to and from the archive, formerly known as the trash.
* Links to each piece are available in the manage view when appropriate.
* Search is implemented in the media library.
* You can now pass core widgets a `className` option when configuring them as part of an area.
* `previewDraft` for pieces, adds a Preview Draft button on creation for quick in-context editing. Defaults to true.

### Changes

* Do not immediately redirect to new pages and pieces.
* Restored pieces now restore as unpublished drafts.
* Refactored the admin bar component for maintainability.
* Notification style updates

### Fixes

* Advisory lock no longer triggers an update to the modification timestamp of a document.
* Attempts to connect Apostrophe 3.x to an Apostrophe 2.x database are blocked to prevent content loss.
* "Save as Draft" is now available as soon as a new document is created.
* Areas nested in array schema fields can now be edited in context.
* When using `apos.image.first`, the alt attribute of the image piece is available on the returned attachment object as `._alt`. In addition, `_credit` and `_creditUrl` are available.
* Fixes relating to the editing of widgets in nested areas, both on the page and in the modal.
* Removed published / draft switch for unpublished drafts.
* "Publish Changes" appears only at appropriate times.
* Notifications moved from the bottom right of the viewport to the bottom center, fixing some cases of UI overlap.

## 3.0.0-alpha.6.1 - 2021-03-26

### Fixes

* Conditional fields (`if`) and the "following values" mechanism now work properly in array item fields.
* When editing "Page Settings" or a piece, the "publish" button should not be clickable if there are errors.

## 3.0.0-alpha.6 - 2021-03-24

### Adds
* You can "copy" a page or a piece via the ⠇ menu.
* When moving the current page or piece to the trash, you are taken to the home page.
* `permissions: false` is supported for piece and page insert operations.
* Adds note to remove deprecated `allowedInChooser` option on piece type filters.
* UX improvement: "Move to Trash" and "Restore" buttons added for pieces, replacing the boolean field. You can open a piece that is in the trash in a read-only way in order to review it and click "Restore."
* Advisory lock support has been completed for all content types, including on-page, in-context editing. This prevents accidental conflicts between editors.
* Image widgets now accept a `size` context option from the template, which can be used to avoid sending a full-width image for a very small placement.
* Additional improvements.

### Fixes
* Fixes error from missing `select` method in `AposPiecesManager` component.
* No more migration messages at startup for brand-new sites.
* `max` is now properly implemented for relationships when using the manager dialog box as a chooser.
* "Trash" filter now displays its state properly in the piece manager dialog box.
* Dragging an image to the media library works reliably.
* Infinite loop warning when editing page titles has been fixed.
* Users can locate the tab that still contains errors when blocked from saving a piece due to schema field errors.
* Calling `insert` works properly in the `init` function of a module.
* Additional fixes.

### Breaks

* Apostrophe's instance of `uploadfs` has moved from `apos.attachment.uploadfs` to `apos.uploadfs`. The `uploadfs` configuration option has similarly moved from the `@apostrophecms/attachment` module to the `@apostrophecms/uploadfs` module. `imageSizes` is still an option to `@apostrophecms/attachment`.

## 3.0.0-alpha.5 - 2021-02-11

* Conditional fields are now supported via the new `if` syntax. The old 2.x `showFields` feature has been replaced with `if: { ... }`.
* Adds the option to pass context options to an area for its widgets following the `with` keyword. Context options for widgets not in that area (or that don't exist) are ignored. Syntax: `{% area data.page, 'areaName' with { '@apostrophecms/image: { size: 'full' } } %}`.
* Advisory locking has been implemented for in-context editing, including nested contexts like the palette module. Advisory locking has also been implemented for the media manager, completing the advisory locking story.
* Detects many common configuration errors at startup.
* Extends `getBrowserData` in `@apostrophecms/doc-type` rather than overwriting the method.
* If a select element has no default, but is required, it should default to the first option. The select elements appeared as if this were the case, but on save you would be told to make a choice, forcing you to change and change back. This has been fixed.
* Removes 2.x piece module option code, including for `contextual`, `manageViews`, `publishMenu`, and `contextMenu`.
* Removes admin bar module options related to 2.x slide-out UI: `openOnLoad`, `openOnHomepageLoad`, `closeDelay`.
* Fixed a bug that allowed users to appear to be in edit mode while looking at published content in certain edge cases.
* The PATCH API for pages can now infer the correct _id in cases where the locale is specified in the query string as an override, just like other methods.
* Check permissions for the delete and publish operations.
* Many bug fixes.

### Breaks
* Changes the `piecesModuleName` option to `pieceModuleName` (no "s") in the `@apostrophecms/piece-page-type` module. This feature is used only when you have two or more piece page types for the same piece type.

## 3.0.0-alpha.4.2 - 2021-01-27

* The `label` option is no longer required for widget type modules. This was already true for piece type and page type modules.
* Ability to namespace asset builds. Do not push asset builds to uploadfs unless specified.

### Breaking changes

* Removes the `browser` module option, which was only used by the rich text widget in core. All browser data should now be added by extending or overriding `getBrowserData` in a module. Also updates `getComponentName` to reference `options.components` instead of `options.browser.components`.

## 3.0.0-alpha.4.1

* Hotfix: the asset module now looks for a `./release-id` file (relative to the project), not a `./data/release-id` file, because `data` is not a deployed folder and the intent of `release-id` is to share a common release identifier between the asset build step and the deployed instances.

## 3.0.0-alpha.4

* **"Fragments" have been added to the Apostrophe template API, as an alternative to Nunjucks' macros, to fully support areas and async components.** [See the A3 alpha documentation](https://a3.docs.apos.dev/guide/widgets-and-templates/fragments.html) for instructions on how to use this feature.
* **CSS files in the `ui/public` subdirectory of any module are now bundled and pushed to the browser.** This allows you to efficiently deliver your CSS assets, just as you can deliver JS assets in `ui/public`. Note that these assets must be browser-ready JS and CSS, so it is customary to use your own webpack build to generate them. See [the a3-boilerplate project](https://github.com/apostrophecms/a3-boilerplate) for an example, especially `webpack.config.js`.
* **More support for rendering HTML in REST API requests.** See the `render-areas` query parameter in [piece and page REST API documentation](https://a3.docs.apos.dev/reference/api/pieces.html#get-api-v1-piece-name).
* **Context bar takeover capability,** for situations where a secondary document should temporarily own the undo/redo/publish UI.
* **Unpublished pages in the tree** are easier to identify
* **Range fields** have been added.
* **Support for npm bundles is back.** It works just like in 2.x, but the property is `bundle`, not `moogBundle`. Thanks to Miro Yovchev.

### Breaking changes

* **A3 now uses webpack 5.** For now, **due to a known issue with vue-loader, your own project must also be updated to use webpack 5.** The a3-boilerplate project has been updated accordingly, so you may refer to [the a3-boilerplate project](https://github.com/apostrophecms/a3-boilerplate) for an example of the changes to be made, notably in `webpack.config.js` and `package.json`. We are in communication with upstream developers to resolve the issue so that projects and apostrophe core can use different major versions of webpack.

## 3.0.0-alpha.3

Third alpha release of 3.x. Introduced draft mode and the "Publish Changes" button.

## 3.0.0-alpha.2

Second alpha release of 3.x. Introduced a distinct "edit" mode.

## 3.0.0-alpha.1

First alpha release of 3.x.<|MERGE_RESOLUTION|>--- conflicted
+++ resolved
@@ -5,11 +5,8 @@
 ### Fixes
 
 * The search field of the pieces manager modal works properly. Thanks to [Miro Yovchev](https://github.com/myovchev) for pointing out the issue and providing a solution.
-<<<<<<< HEAD
 * Fixes a bug in `AposRichTextWidgetEditor.vue` when a rich text widget was specifically configured with an empty array as the `styles` option. In that case a new empty rich text widget will initiate with an empty paragraph tag.
-=======
 * The`fieldsPresent` method that is used with the `presentFieldsOnly` option in doc-type was broken, looking for properties in strings and wasn't returning anything.
->>>>>>> f0e79793
 
 ## 3.8.0 - 2021-11-15
 
