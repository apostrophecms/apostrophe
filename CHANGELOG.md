# Changelog

## UNRELEASED

<<<<<<< HEAD
* Bug fix: don't update the modification timestamp of a document simply because of an advisory lock, as the user
might decide not to save any actual edits.
=======
* Prevent content loss by blocking attempts to connect Apostrophe 3.x to an Apostrophe 2.x database. Content migration tools are planned of course.
>>>>>>> fd7a8b98

## 3.0.0-alpha.6.1 - 2021-03-26

### Fixes

* Conditional fields (`if`) and the "following values" mechanism now work properly in array item fields.
* When editing "Page Settings" or a piece, the "publish" button should not be clickable if there are errors.
* Areas nested in array schema fields can now be edited in context on the page.

## 3.0.0-alpha.6 - 2021-03-24

### Adds
* You can "copy" a page or a piece via the ⠇ menu.
* When moving the current page or piece to the trash, you are taken to the home page.
* `permissions: false` is supported for piece and page insert operations.
* Adds note to remove deprecated `allowedInChooser` option on piece type filters.
* UX improvement: "Move to Trash" and "Restore" buttons added for pieces, replacing the boolean field. You can open a piece that is in the trash in a read-only way in order to review it and click "Restore."
* Advisory lock support has been completed for all content types, including on-page, in-context editing. This prevents accidental conflicts between editors.
* Image widgets now accept a `size` context option from the template, which can be used to avoid sending a full-width image for a very small placement.
* Additional improvements.

### Fixes
* Fixes error from missing `select` method in `AposPiecesManager` component.
* No more migration messages at startup for brand-new sites.
* `max` is now properly implemented for relationships when using the manager dialog box as a chooser.
* "Trash" filter now displays its state properly in the piece manager dialog box.
* Dragging an image to the media library works reliably.
* Infinite loop warning when editing page titles has been fixed.
* Users can locate the tab that still contains errors when blocked from saving a piece due to schema field errors.
* Calling `insert` works properly in the `init` function of a module.
* Additional fixes.

### Breaks

* Apostrophe's instance of `uploadfs` has moved from `apos.attachment.uploadfs` to `apos.uploadfs`. The `uploadfs` configuration option has similarly moved from the `@apostrophecms/attachment` module to the `@apostrophecms/uploadfs` module. `imageSizes` is still an option to `@apostrophecms/attachment`.

## 3.0.0-alpha.5 - 2021-02-11

* Conditional fields are now supported via the new `if` syntax. The old 2.x `showFields` feature has been replaced with `if: { ... }`.
* Adds the option to pass context options to an area for its widgets following the `with` keyword. Context options for widgets not in that area (or that don't exist) are ignored. Syntax: `{% area data.page, 'areaName' with { '@apostrophecms/image: { size: 'full' } } %}`.
* Advisory locking has been implemented for in-context editing, including nested contexts like the palette module. Advisory locking has also been implemented for the media manager, completing the advisory locking story.
* Detects many common configuration errors at startup.
* Extends `getBrowserData` in `@apostrophecms/doc-type` rather than overwriting the method.
* If a select element has no default, but is required, it should default to the first option. The select elements appeared as if this were the case, but on save you would be told to make a choice, forcing you to change and change back. This has been fixed.
* Removes 2.x piece module option code, including for `contextual`, `manageViews`, `publishMenu`, and `contextMenu`.
* Removes admin bar module options related to 2.x slide-out UI: `openOnLoad`, `openOnHomepageLoad`, `closeDelay`.
* Fixed a bug that allowed users to appear to be in edit mode while looking at published content in certain edge cases.
* The PATCH API for pages can now infer the correct _id in cases where the locale is specified in the query string as an override, just like other methods.
* Check permissions for the delete and publish operations.
* Many bug fixes.

### Breaks
* Changes the `piecesModuleName` option to `pieceModuleName` (no "s") in the `@apostrophecms/piece-page-type` module. This feature is used only when you have two or more piece page types for the same piece type.

## 3.0.0-alpha.4.2 - 2021-01-27

* The `label` option is no longer required for widget type modules. This was already true for piece type and page type modules.
* Ability to namespace asset builds. Do not push asset builds to uploadfs unless specified.

### Breaking changes

* Removes the `browser` module option, which was only used by the rich text widget in core. All browser data should now be added by extending or overriding `getBrowserData` in a module. Also updates `getComponentName` to reference `options.components` instead of `options.browser.components`.

## 3.0.0-alpha.4.1

* Hotfix: the asset module now looks for a `./release-id` file (relative to the project), not a `./data/release-id` file, because `data` is not a deployed folder and the intent of `release-id` is to share a common release identifier between the asset build step and the deployed instances.

## 3.0.0-alpha.4

* **"Fragments" have been added to the Apostrophe template API, as an alternative to Nunjucks' macros, to fully support areas and async components.** [See the A3 alpha documentation](https://a3.docs.apos.dev/guide/widgets-and-templates/fragments.html) for instructions on how to use this feature.
* **CSS files in the `ui/public` subdirectory of any module are now bundled and pushed to the browser.** This allows you to efficiently deliver your CSS assets, just as you can deliver JS assets in `ui/public`. Note that these assets must be browser-ready JS and CSS, so it is customary to use your own webpack build to generate them. See [the a3-boilerplate project](https://github.com/apostrophecms/a3-boilerplate) for an example, especially `webpack.config.js`.
* **More support for rendering HTML in REST API requests.** See the `render-areas` query parameter in [piece and page REST API documentation](https://a3.docs.apos.dev/reference/api/pieces.html#get-api-v1-piece-name).
* **Context bar takeover capability,** for situations where a secondary document should temporarily own the undo/redo/publish UI.
* **Unpublished pages in the tree** are easier to identify
* **Range fields** have been added.
* **Support for npm bundles is back.** It works just like in 2.x, but the property is `bundle`, not `moogBundle`. Thanks to Miro Yovchev.

### Breaking changes

* **A3 now uses webpack 5.** For now, **due to a known issue with vue-loader, your own project must also be updated to use webpack 5.** The a3-boilerplate project has been updated accordingly, so you may refer to [the a3-boilerplate project](https://github.com/apostrophecms/a3-boilerplate) for an example of the changes to be made, notably in `webpack.config.js` and `package.json`. We are in communication with upstream developers to resolve the issue so that projects and apostrophe core can use different major versions of webpack.

## 3.0.0-alpha.3

Third alpha release of 3.x. Introduced draft mode and the "Publish Changes" button.

## 3.0.0-alpha.2

Second alpha release of 3.x. Introduced a distinct "edit" mode.

## 3.0.0-alpha.1

First alpha release of 3.x.

## 2.67.0

Unit tests passing.

Regression tests passing.

* Pages can now be locked down with the `allowedHomepageTypes` and `allowedSubpageTypes` options, like this:

```javascript
// Only one type allowed for the home page
allowedHomepageTypes: [ 'home' ],

allowedSubpageTypes: {
  // Two subpage types allowed for the home page
  'home': [ 'default', 'apostrophe-blog-page' ],
  // No subpages for the blog page ("show pages" don't count)
  'apostrophe-blog-page': [],
  // default page type can only have another default page as a subpage
  'default': [ 'default' ]
}
```

These options make it easy to prevent users from creating unintended scenarios, like nesting pages too deeply for your navigation design.

* Pages now support batch operations, just like pieces do. The initial set includes trash, rescue, publish, unpublish, tag and untag. You can only rescue pages in this way if you are using the `trashInSchema` option of the docs module, which is always the case with `apostrophe-workflow`. With the conventional trash can, it is unclear what should happen because you have not indicated where you want each page to be restored. New batch operations for pages can be added in the same way that they are added for pieces.

* Important performance fix needed for those using the `apostrophe-pieces-orderings-bundle` module to create custom sort orders for pieces. Without this fix it is also possible to get a loader error and stop fetching content prematurely.

* The "revert" button for versions is now labeled "Revert to" to emphasize that it reverts to what you had at the end of that operation, not its beginning. Thanks to Fredrik Ekelund.

## 2.66.0

* Updated to CKEditor version 4.10.0. The CKEditor build now includes the CKEditor "widgets" feature (not to be confused with Apostrophe widgets). These are essential for modules like the forthcoming `apostrophe-rich-text-merge-tags`.
* `apos.areas.richText` and `apos.areas.plaintext` no longer produce duplicate text. To achieve this, the `apos.docs.walk` method no longer walks through the `_originalWidgets` property. This property is only used to preserve the previous versions of widgets that the user lacks permission to edit due to schema field permissions. Exploration of this property by `apos.docs.walk` led to the observed bug.
* The browser-side implementation of `apos.utils.escapeHtml` now works properly.

## 2.65.0

Unit tests passing.

Regression tests passing.

* **Important fix for MongoDB replica sets:** previously we used the `autoReconnect` option of the MongoDB driver by default. From now on, we use it only if the MongoDB URI does not refer to a replica set. The use of `autoReconnect` is [inappropriate with a replica set](https://github.com/apostrophecms/apostrophe/issues/1508) because it will keep trying to connect to the node that went down. Leaving this option out results in automatic use of nodes that are up. Also see the [apostrophe-db-mongo-3-driver](https://npmjs.org/package/apostrophe-db-mongo-3-driver) module for a way to use the newer `mongodb+srv` URIs. Thanks to Matt Broadstone of MongoDB for his advice.

* An `apostrophe-file` now has a default URL. The default `_url` property of an `apostrophe-file` piece is simply the URL of the file itself. This allows `apostrophe-file` to be included in your configuration for [apostrophe-permalinks](https://npmjs.org/package/apostrophe-permalinks); picking a PDF in this way generates a direct link to the PDF, which is what the user expects. Note that if the developer elects to set up an `apostrophe-files-pages` module that extends `apostrophe-pieces-pages`, that will still take precedence, so there is no bc break.

* Clicking directly from one rich text widget into another did not work properly; the toolbar did not appear in this situation. This bug has been fixed. The bug only occurred when clicking in a second rich text widget without any intervening clicks outside of all rich text widgets.

* Also see expanded notes on version `2.64.1`, below, which contained several features missed in the original changelog.

## 2.64.1

Unit tests passing.

Regression tests passing.

* Improved Apostrophe's ability to redisplay the appropriate widget, array element, and field and call the user's attention to it when a schema field error is not detected until server-side validation takes place. This addresses problems that come up when fields become `required` at a later time, and/or data was originally created with an earlier release of Apostrophe that did not enforce `required` in all situations. Browser-side validation is still preferred for ease of use but server-side validation no longer creates situations the user cannot easily resolve.

* Introduced the `apos.global.whileBusy` method. This method accepts a function to be run *while no one is permitted to access the site.* The provided function may return a promise, and that promise resolves before the site becomes accessible again. In the presence of `apostrophe-workflow` it is possible to mark only one locale as busy.

* By default, the `apos.locks.lock` method waits until the lock is available before proceeding. However there is now a `wait` option which can be set to `false` to avoid waiting at all, or to any number of milliseconds. If the method fails because of `wait`, the error is the string `locked`.

* The `apos.locks.lock` method also now accepts a `waitForSelf` option. By default, if the same process invokes `apos.locks.lock` for the same lock in two requests simultaneously, one of the two will receive an error. With `waitForSelf`, the second invocation will wait for the first to resolve and then obtain the lock.

## 2.64.0

Unit tests passing.

Regression tests passing.

* Apostrophe's "search suggestions" feature for `notFound.html` templates is now fully baked. It only takes two steps:

1. Include an element like this in your `notFound.html` template:

```
<div data-apos-notfound-search-results></div>
```

2. Set the `suggestions` option to `true` for the `apostrophe-search` module.

With `suggestions: true`, this feature no longer requires that you have a `/search` page, it uses a dedicated route. See the documentation of the `apostrophe-search` module for more information.

* The `showFields` option is now available for checkboxes. The syntax is as follows:

```
{
  "name": "awesomeBoolean",
  "label": "Awesome Boolean",
  "type": "boolean",
  "choices": [
    {
      "value": true,
      "showFields": ["otherField1"]
    },
    {
      "value": false,
      "showFields": ["otherField2"]
    }
  ]
}
```

Thanks to falkodev.

* A useful error message appears if you try to use a `mongodb+srv` URL. These are meant for newer versions of the MongoDB driver. You **can** use them, but you must install the [apostrophe-db-mongo-3-driver](https://npmjs.com/package/apostrophe-db-mongo-3-driver) module first. The error message now explains this, addressing a common question on stackoverflow.
* Basic styles added for the most common rich text markup tags when within the bounds of an Apostrophe modal. Thanks to Lars Houmark.
* Fixed UI overlap issue when joining with `apostrophe-page`.
* `apos.images.all`, `apos.images.first`, etc. now include `_description`, `_credit` and `_creditUrl` when they can be inferred from an `apostrophe-image` containing the attachment.
* `apos.images.srcset` helper improved. It is now smart enough to limit the image sizes it offers based on what it knows about the size of the original. Thanks to Fredrik Ekelund.
* Fixes to CSS asset URL generation to pass validation.
* Performance: eliminated use of `$or` MongoDB queries with regard to pages in the trash. MongoDB tests demonstrate that `$ne: true` is faster than `$or` for our purposes.

## 2.63.0

Unit tests passing.

Regression tests passing.

* “Promise events” have arrived. This is a major feature. Promise events will completely
replace `callAll` in Apostrophe 3.x. For 2.x, all existing invocations of `callAll` in the
core Apostrophe module now also emit a promise event. For instance, when the `docBeforeInsert`
callAll method is invoked, Apostrophe also emits the `beforeInsert` promise event on the
apostrophe-docs` module.

Other modules may listen for this event by writing code like this:

```javascript
`self.on('apostrophe-docs:beforeInsert', 'chooseASpecialist', function(req, doc, options) {
  // Modify `doc` here. You may return a promise, and it will resolve before
  // any more handlers run. Then the doc is inserted
});
```

The above code adds a new `chooseASpecialist` method to your module. This way, the method can be overridden by assigning a new function to `self.chooseASpecialist` in a module that
extends it, or its behavior can be extended in the usual way following the `super` pattern.

But, since it does not have the same name as
the event (attempting to register a method of the same name will throw an error), it is unlikely
that parent class modules and subclass modules will have unintentional conflicts.

See the [original github issue](https://github.com/apostrophecms/apostrophe/issues/1415) for a more
complete description of the feature and the reasoning behind it.

**Your existing callAll methods will still work.** But, we recommend you start migrating to be
ready to move to 3.x in the future... and because returning promises is just a heck of
a lot nicer. You will have fewer problems.

* Optional SVG support for `apostrophe-attachments`. To enable it, set the `svgImages` option to
`true` when configuring the `apostrophe-attachments` module. SVG files can be uploaded just like
other image types. Manual cropping is not available. However, since most SVG files play very well
with backgrounds, the SVG file is displayed in its entirety without distortion at the largest size
that fits within the aspect ratio of the widget in question, if any (`background-size: contain`
is used). If you have overridden `widget.html` for `apostrophe-images-widgets`, you will want
to refer to the latest version of `widgetBase.html` for the technique we used here to ensure
SVG files do not break the slideshow’s overall height.
* New `apos.templates.prepend` and `apos.templates.append` methods. Call
`apos.templates.prepend('head', function(req) { ... })` to register a function to be called just after
the head tag is opened each time a page is rendered. The output of your function is inserted into
the markup. The standard named locations are `head`, `body`, `contextMenu` and `main`. This is
convenient when writing modules that add new features to Apostrophe. For project level work also see the
named Nunjucks blocks already provided in `outerLayoutBase.html`.
* `apos.singleton` now accepts an `areaOptions` option, which can receive any option that can be
passed to `apos.area`. Thanks to Manoj Krishnan.
* Apostrophe’s “projector” jQuery plugin now respects the `outerHeight` of the tallest slideshow item,
not just the inner height.
* `apos.area` now accepts an `addLabel` option for each widget type in the area. Thanks to
Fredrik Ekelund.
* UI improvements to versioning. Thanks to Lars Houmark.
* Button to revert to the current version has been replaced with a label indicating it is current,
since reverting to the current version has no effect.
* “Page settings” can now be accessed for any page in the trash via “reorganize.” When
working with `apostrophe-workflow`, this is
often required to commit the fact that a page is in the trash.
* The `uploadfs` module now has a `prefix` option. If present, the prefix is prepended to all uploadfs paths before they reach the storage layer, and is also prepended to URLs. In practice, this means that a single S3 bucket can be used to host multiple sites without all of the uploaded media jumbling together in `/attachments`. The `apostrophe-multisite` module now leverages this.

## 2.62.0

Unit tests passing.

Regression tests passing.

* Introduced a `findWithProjection()` method that is added to all MongoDB collection objects. All Apostrophe core modules are migrating towards using this method rather than `find()` when working **directly with MongoDB collections**. If you are using the standard MongoDB 2.x driver that is included with Apostrophe, this just calls regular `find()`. When using the forthcoming `apostrophe-db-mongo-3-driver` module to replace that with a newer driver that supports the full features of MongoDB 3.6, 4.0 and beyond, this method will provide backwards compatibility by accepting a projection as the second argument like `find()` did until the 3.x driver was released. Developers wishing to be compatible with both drivers will want to start using this method. Again, this **only concerns you if you are querying MongoDB directly and passing a projection to find() as the second argument**. And if you don't care about using the 3.x driver, you **do not have to change anything**.
* Various UX improvements and bug fixes to the page versions dialog box. Thanks to Lars Houmark.
* The widget wrapper is updated on the fly with new classes if they change due to edits. Thanks to Fredrik Ekelund.
* When configuring a `date` field, you may pass a `pikadayOptions` property. This object is passed on to the `pikaday` library. Thanks to Lars Houmark.
* The `counts: true` option for `piecesFilters` now works properly with joins.

## 2.61.0

Unit tests passing.

Regression tests passing.

* New "secrets" feature in `apostrophe-users` makes it easy to hash other "secrets" similar in spirit to passwords.
* This feature is now used for password reset tokens, making them more secure.
* Additional joins can now be added to the schema of a widget that extends `apostrophe-pieces-widgets`.
* Brute force password attacks against an Apostrophe server are now more difficult. Thanks to Lars Houmark.
* Tolerant sanitization of array items while they are still in the editor. This avoids confusion caused by `required` fields in the array editor.
* Error messages now behave sensibly when multiple label elements appear in a field. Thanks to Lars Houmark.
* Fix background color on notification on uploads when file extension is not accepted. Thanks to Lars Houmark.
* If you can't move a widget out of an area, you can no longer move widgets into that area either (movable: false is fully enforced). Thanks to Fredrik Ekelund.
* New browser-side events are emitted during the attachment upload process, and the built-in facility that delays the saving of a form until attachment uploads are complete has been fixed. Thanks to Lars Houmark.
* Fixes to the active state display of array items. Thanks to Lars Houmark.
* [Contributor Guide](https://github.com/apostrophecms/apostrophe/blob/master/CONTRIBUTING.md) expanded with lots of new information about practical ways to contribute to Apostrophe.
* [Contributor Covenant Code of Conduct](https://github.com/apostrophecms/apostrophe/blob/master/CODE_OF_CONDUCT.md) added to the project. The Apostrophe community is a welcoming place, and now is a great time to lock that in for the future.

## 2.60.4

Unit tests passing.

Regression tests passing.

* Shallowly clone the required definition in defineRelatedType to prevent yet more crosstalk between instances of apos when `apostrophe-multisite` is used. No other changes.

## 2.60.3

Unit tests passing.

Regression tests passing.

* Improved support for nested areas and widgets. Apostrophe now pushes the correct doc id and dot path all the way to the page in various situations where this could previously have led to errors at save time.
* The new `apos.locks.withLock(lockName, fn)` method can be used to execute a function while the process has the named lock. This ensures that other processes cannot run that function simultaneously. You may optionally pass a callback, otherwise a promise is returned. Similarly `fn` may take a callback, or no arguments at all, in which case it is expected to return a promise.
* Cleanup: don't call `server.close` unless we've succeeded in listening for connections.

## 2.60.2

Unit tests passing.

Regression tests passing.

* Version 2.60.1 broke validation of schema fields which were
`required`, but blank because they were hidden by `showFields`.
This is of course permitted, `required` applies only if the field
is active according to `showFields` or not addressed by any
`showFields` possibilities at all. Comprehensive unit testing was
added for this issue to prevent a recurrence.
* Version 2.60.1 also introduced a more subtle issue: if constraints
like `required` or `min`, or general improvements to validation such
as NaN detection for integers and floats, were added to a widget schema later
after content already existed then it became impossible to open a widget
editor and correct the issues. Validation tolerance was added for this
situation.
* When a user edits an area "in context" on the page, the server now
reports errors using a path that can be used to identify the widget
responsible and open its editing dialog box. A more relevant notification
is also displayed. This remains a secondary mechanism. Server-side
validation is mostly about preventing intentional abuse. Browser-side
validation is still the best way to provide feedback during data entry.

## 2.60.1

Unit tests passing.

Regression tests passing.

* Fields of type `checkboxes` now play nicely with the `live/draft` toggle of `apostrophe-workflow`.
* Improved validation of integers and floats. Thanks to Lars Houmark.
* The "Global" dialog box now follows the same pattern as that for other piece types, which means that the workflow dropdown menu is available if workflow is present.
* Options may be passed to the `express.static` middleware that serves the `public` folder, via the `static` option of the `apostrophe-express` module. Thanks to Leonhard Melzer.
* `apostrophe` now depends on `bluebird` properly and there are no lingering references to the wrong version fo `lodash`. Formerly we got away with this because some of our dependencies did depend on these, and npm flattens dependencies. Thanks to Leonhard Melzer.
* The new `eslint-config-punkave` ruleset is in place, and includes a check for "unofficial dependencies" in `require` calls that could go away suddenly.
* `fieldClasses` and `fieldAttributes` may be set on form fields themselves, similar to the existing `classes` and `attributes` properties that are applied to the `fieldset`. Thanks to Lars Houmark.
* The "Pages" admin UI now includes a "New Page" button, in addition to the usual "reorganize" functionality. Thanks to Lars Houmark.
* Fixed a crash when an `apostrophe-pieces-widget` is configured to always show all pieces via `by: 'all'`. Thanks to Aurélien Wolz.
* General UI styling improvements and fixes.

## 2.60.0

Unit tests passing.

Regression tests passing.

* New feature: you can now display counts for each tag, joined item, etc. when using the `piecesFilters` option of `apostrophe-pieces-pages`. Just add `counts: true` to the configuration for that filter. The count is then available in a `.count` property for each value in the array. See [creating filter UI with apostrophe-pieces-pages](https://apostrophecms.org/docs/tutorials/intermediate/cursors.html#creating-filter-u-i-with-code-apostrophe-pieces-pages-code) for more information.
* New feature: command line tasks such as `apostrophe-blog:generate` may now be run programmatically, for example: `apos.tasks.invoke('apostrophe-blog:generate', { total: 50 })`. A promise is returned if a callback is not passed. Note that not all tasks are written to behave politely and invoke their callback normally, however most do. This feature is most useful when writing tasks that logically should incorporate other tasks.
* Many UX and UI improvements that make the experience more pleasant in subtle and not-so-subtle ways. Thanks to Carsten, Marco Arnone and the prolific Lars Houmark for their contributions. This was an excellent week for Apostrophe PRs.
* The full set of controls for joined items are again available in the chooser, as well as in the browse modal.
* The automatic opening of the admin bar menu on page load can now be configured with the `openOnLoad`, `openOnHomepageLoad`, and `closeDelay` options.
* `autocomplete="off"` for date fields prevents chrome autocomplete suggestions from wrecking calendar UI.
* Always remove .apos-global-busy on unlock, even if the transition event never fires. Yes, that is sadly a thing. Prevents the UI from becoming unusable in rare situations (less rare inside functional tests).
* Use `one` to reduce the overhead of .apos-global-busy's transition event handler. We could do more here to reduce overhead, i.e. unhooking it entirely.
* Much-improved validation of `min`, `max` and `required` for strings, integers and floats on both the server and the browser side. Thanks to Lars Houmark.

## 2.59.1

Unit tests passing.

Regression tests passing.

* Widget schemas now support the `def` property for fields. This always worked for pieces and pages.
* Accommodations for functional testing in nightwatch. The currently active Apostrophe modal, and all of its proxies such as its controls that are in a separate div for presentation reasons, now has the attribute `data-apos-modal-current` which is set to the class name of the modal. This powers the new [apostrophe-nightwatch-tools](https://npmjs.org/package/apostrophe-nightwatch-tools) module, which provides reusable commands and steps that can be used to create test projects similar to our [apostrophe-enterprise-testbed](https://github.com/apostrophecms/apostrophe-enterprise-testbed). Testing with the enterprise testbed project is a standard part of our release process.
* Previously if workflow was in use slugs could not be reused by new pages when the original page was in the trash. This has been addressed; the slug is now deduplicated in the same way that email addresses and usernames of users are when in the trash.
* The infinite scroll feature of `apostrophe-pieces-pages` now works as documented with the styles provided. The code is also more efficient and scroll events are throttled for performance. Thanks to Lars Houmark.
* Various UX fixes, thanks to Lars Houmark and various members of the Apostrophe team.

## 2.59.0

Unit tests passing.

Regression tests passing.

* Fixed nested widget editing for existing widgets whose modal dialog boxes have been accessed (#1428).
* A clear warning message with instructions has been added for those who are seeing "unblessed" messages due to widget schemas and in-template `apos.area` calls that do not match (#1429). The easiest way to avoid this is to just mark the area `contextual: true` in your widget schema so it is edited *only* on the page. But if you really want to do both, the widget options must match.
* The mechanism that automatically makes slugs, paths and other keys unique now gives up eventually and reports the original duplicate key error. This makes it easier to debug your code if you are violating your own custom indexes that feature unique keys. It is possible to make the deduplicator aware of your own own properties that need to be made more unique on inserts if you wish, by implementing a `docFixUniqueError` method. *Please note:* this change is not a regression. Code that formerly never completed its task in this situation will simply report an error promptly rather than retrying inserts forever while degrading your database performance.
* A new profiling API has been added: the `apos.utils.profile` method. This method can be called to report how long code takes to run for later analysis. It does nothing in the default implementation; modules like our forthcoming profiler override it to give feedback on the speed of your code.

## 2.58.0

Unit tests passing.

Regression tests passing.

* Polymorphic joins have arrived! You may now create joins like this:

```javascript
{
  name: '_items',
  type: 'joinByArray',
  withType: [ 'apostrophe-blog', 'product', 'apostrophe-page' ]
}
```

When you join with more than one type, Apostrophe presents a chooser that allows you to pick between tabs for each type. Note that `apostrophe-page` can be included, so you can pick a mix of pages and pieces for the same join.

This feature is useful for creating navigation that may point to a variety of document types, without the need for an array of items with several different joins and a `select` element to choose between them.

Polymorphic joins work for both `joinByOne` and `joinByArray`. Currently they are **not** available for `joinByOneReverse`, `joinByArrayReverse`, or pieces filters. Their primary use case is creating navigation widgets.

* `apos.images.srcset` helper function added. You can use this function to generate a `srcset` attribute for responsive display of an image. Just pass an attachment to the helper:

`<img srcset="{{ apos.images.srcset(apos.images.first(data.piece.thumbnail)) }}" />`

A `src` attribute for backwards compatibility is always advisable too.

Thanks to Fredrik Ekelund for this contribution.

* Fast forms for big schemas are back! The issue with tags has been resolved.

* A single MongoDB connection may be reused by several `apos` objects for separate sites, a feature which is exploited by the [apostrophe-multisite](https://github.com/apostrophecms/apostrophe-multisite) module. Note that this only reuses the connection, it does not share a single MongoDB database. It *does* allow you to keep potentially hundreds of sites on a single MongoDB server or replica set, as the overhead of multiple logical "databases" is small in MongoDB's modern WiredTiger storage engine. To reuse a connection, pass it to the `apostrophe-db` module as the `db` option.

* Fixed a MongoDB 3.6 incompatibility in the "Apply to Subpages" feature for permissions. Also made this feature available again when *removing* someone's permissions. We plan further UX work here to make this feature easier to understand and use.

* UX fix to the "manage tags" dialog box: don't attempt to add an empty tag. Thanks to Anthony Tarlao.

* Warn developers if they use bad area names.

* For those deploying asset bundles to S3: the command line task that builds an asset bundle no longer requires access to your production database, although it still needs to start up normally with access to a database in the pre-production environment where you are building the bundle.

* Refactoring of the trash field deduplication features, in preparation to extend them to pages as well in an upcoming release.

## 2.57.2

Unit tests passing.

Relevant regression tests passing.

* New `extraHtml` block in `outerLayoutBase.html` allows your `outerLayout.html` to add attributes to the outer `html` element without the need to completely override the layout. It is a best practice to avoid completely overriding the layout because this maximizes your compatibility with future updates to our admin markup, etc.

## 2.57.1

Unit tests passing.

* Hotfix for bug in 2.57.0 that broke saving tags. We have reverted the "fast forms" change until the cause is understood.

## 2.57.0

Unit tests passing.

Functional tests passing.

* Displaying and saving schema-driven forms is much, much faster.
This becomes very noticeable with 100 or more fields. With about
250 fields, this formerly took about 4.5 seconds to load or to
save such a form on a fast Mac. It now takes about 250 milliseconds.
* Users may re-order the items they have selected via drag and drop
when using "Browse" to select pieces, images, etc.
* Prior to this release, asset generation ids were surprisingly short and
made up only of digits due to an accidental holdover from an old version.
Conflicts were rare, but possible. Asset generation ids are now proper cuids,
no conflicts should occur.
* IDs may be added to notifications as a simple way to give other
code access to them.
* The `apos.global.addGlobalToData` method may now be called
with just `req` (returns a promise), with `req, callback` (invokes
the callback), or as middleware (which Apostrophe does by default).
This method is handy in command line tasks and other places
where middleware does not run and `req.data.global` is not populated
by default.

## 2.56.0

Unit tests passing.

Functional tests passing.

* **Security:** numerous issues formerly flagged by the new `npm audit` command have been addressed. We are now using a [maintained branch of lodash 3.x](https://github.com/sailshq/lodash) to keep bc while addressing security (many thanks to the Sails team). We are also using LESS 3.x, which has caused no issues in our testing and corrects security concerns with LESS 2.x. Numerous `npm audit` security reports regarding `imagemin` modules were addressed by removing `imagemin` from `uploadfs` itself, however you may opt into it via the new [`postprocessors` option of `uploadfs`](https://github.com/punkave/uploadfs). As of this writing, one `npm audit` complaint remains: the `azure-storage` module needs to update a dependency to address a possible vulnerability. You may mitigate this issue by not using the `azure` backend of `uploadfs` with Apostrophe until it is resolved upstream.
* Many UI enhancements when choosing, browsing and managing items which reduce user confusion. For instance: moving items up and down in a selection no longer refreshes the entire list and forces the user to scroll down again. Trashed pages are easier to distinguish in "reorganize." "More" dropdown for pieces is again fully visible when clicked. Placeholder helpers make the search field for joins easier to understand. Chevrons added to various select elements which were difficult to identify as dropdowns before.
* Deeply nested areas now save properly. Formerly in certain situations the same widget might be duplicated.
* `apos.tasks.getReq` now supplies an empty `req.data` object for easier use with code expecting an Express request, Apostrophe-style.
* Bedeviled by case-sensitive sorting? The `sortify: true` property for `string` schema fields is now documented and automatically creates a database migration to ensure it is available for your existing data as well. When used, this flag ensures that any `sort('fieldname')` call for that field in Apostrophe is case-insensitive, ignores punctuation and otherwise behaves as end users expect.

## 2.55.2

Unit tests passing.

Relevant functional tests passing.

* Reverted change to date formatting. `moment` will produce warnings again, but dates will not be a day old in some time zones, which is more important. We are working on a better fix for this problem.

## 2.55.1

Unit tests passing.

Relevant functional tests passing.

* `apos.migrations.eachArea` no longer crashes the stack when iterating over a large number of documents without areas.

## 2.55.0

Unit tests passing.

Regression tests passing.

* Security fix: uploaded images "in the trash" were still accessible at the same URL in most sizes. This has been corrected. As documented, the only size that now remains accessible is the `one-sixth` size, and this choice can be changed or eliminated entirely. **This bug did not affect other file attachments, such as PDFs.**

As always, be sure to run the `apostrophe-migrations:migrate` task. This will make sure the permissions of your files are correct. Harmless warnings may appear for those that were already correct.

* The `apostrophe-attachments:migrate-to-disabled-file-key` and `apostrophe-attachments:migrate-from-disabled-file-key` have been added for the convenience of those using the `disabledFileKey` option to `uploadfs` to rename disabled files in a cryptographically sound way rather than changing their permissions. These are relevant only with the `local` storage option of `uploadfs`, since since the option is neither available nor necessary for S3, and is mandatory for Azure from the beginning.

* Although technically part of UploadFS 1.9.0, we'd like to note that the `azure` storage backend is now available and can be part of your `uploadfs` configuration for the `apostrophe-attachments` module.

* Server-side modules can now extend the buttons available in the "manage" modal of pieces without overriding templates, similar to the way they are extensible in the "edit" modal.

* UX fixes.

* Cropping an image through Apostrophe now works when attachments are stored in S3, Azure, etc.

* Date parsing does not generate `momentjs` warnings.

* Overrideable block in the outerLayout for the context menu.

* The `apostrophe-soft-redirects` module now accepts a `statusCode` option, which you may change to `301` to use hard redirects. Thanks to Leo Melzer.

## 2.54.3

Unit tests passing.

Regression tests passing.

* Contextual editing of pieces found in a `widget.html` template saves properly, as does contextual editing of a nested area added to the page for the first time.

* Previously executed migrations are remembered in a collection that persists, not just in a cache, avoiding extra work which could be extensive in a large database. Migrations are still required to be idempotent (they should detect whether they have any work to do, and do no harm if they are not needed again for a particular document).

* `apos.migrations.eachWidget` now delivers an accurate `dotPath`, which is crucial for the use of `apos.docs.db.update` with `$set`. No standard migrations in Apostrophe were using the feature until now.

## 2.54.2

Unit tests passing.

Regression tests passing.

* A bug in the recently introduced `apostrophe-soft-redirects` module caused crashes in cases where the context page or piece had no `_url` property... which is an unusual situation (how did you get there exactly? Overrides are clearly involved), but it can happen in customized projects. Fixed.

## 2.54.1

Unit tests passing.

Regression tests passing.

* A bug in Chrome 66 causes problems when selecting images in Apostrophe's media library. This bug did not appear before Chrome 66 and does not appear in other browsers. We resolved it by migrating to the use of the CSS grid feature in compatible browsers.

## 2.54.0

Unit tests passing.

Regression tests passing.

* Several performance improvements. In situations where Apostrophe formerly made expensive "matching nothing" queries, Apostrophe now either skips the entire query or uses an efficient query for a nonexistent `_id`, depending on whether the method in question has the right to cancel the entire operation.
* Resources released more completely by `apos.destroy`, which can now satisfy the expectations of `mocha` 5.x (no timeouts left active, etc). This was done by adding a `destroy` method to `uploadfs`.
* `range` schema fields behave better when there is no existing value.
* Save operation of a modal now triggers the global busy state to prevent race conditions and other unwanted behavior.
* Global busy state can now be pushed and popped, and modals utilize this, so that a modal can be used to gather information during the `saveContent` method of another modal.

## 2.53.0

Unit tests passing.

Regression tests passing.

* Do not send X-XSRF-TOKEN headers in an OPTIONS request. This change was mistakenly left out of the 2.52.0 release.
* The named anchor `main` can now be overridden via the `mainAnchor` nunjucks block.
* The `npmRootDir` option can be used to cause Apostrophe's module loading mechanism to seek npm modules in a location other than that specified by `rootDir` (or the project root). The new `localesDir` option of `apostrophe-i18n` does the same for localization. This makes it possible to use `rootDir` to specify an alternate location for everything else, i.e. the parent of `public`, `data`, `modules`, etc. A necessary accommodation for the evolving `apostrophe-multisite` module.
* Raw HTML widgets now offer help text out of the box.
* The `express.static` middleware now runs before the `apostrophe-global` middleware and other "standard" Apostrophe middleware.
* Your own module-level `expressMiddleware` object can specify `{ when: 'beforeRequired', middleware: function(req, res, next) { ... })` to run before the required middleware as well. Note that this means no sessions, no users and no body parser. Most of the time you'll want those things.
* CSS adjustment to tabs in modals so they don't scroll in Firefox.
* Dropzones for empty areas are easier to drop onto.

## 2.52.0

Unit tests passing.

Regression tests passing.

* No more 404's when slugs change for pages and pieces. Apostrophe now automatically implements "soft redirects" to the new URL of a page or piece. This is a major SEO improvement, with good support for any page or piece with a `._url` property. Note that this feature "learns" URLs over time as the pages and pieces are actually accessed, so if you decide to test it, remember that you must access the old URL at least once before you change it for the test. This feature can be disabled, if you really want to, by setting the `enable` option of the `apostrophe-soft-redirects` module to `false`.
* Indexed queries on the `parkedId` and `advisoryLock._id` properties. The lack of indexes for these properties could lead to full collection scans, so this is a significant performance boost on large databases.
* Apostrophe's anti-CSRF forgery X-XSRF-TOKEN header is no longer sent as part of an OPTIONS request, or as part of a cross-domain request. In the first case, cookies cannot be set by the server anyway, and in the second, we are communicating with a server that cannot see our session to verify it. In both cases, sending the headers was causing configuration headaches for developers. Thanks to Priyansh Gupta.
* A UI bug fix: the recently added "clone" button for widgets is no longer displayed for singletons, or for areas whose `limit` has been reached. Also, the `cloneable: false` option can be used to disable this feature for a particular area.
* UI bug fix: no more conflicts between the "Add Content" menu and the up/down/remove/etc. buttons for widgets.
* Clearer warnings and error messages.

## 2.51.1

Unit tests passing.

Regression tests passing.

* Do not crash when updating a doc if widgets exist but `_originalWidget` does not. This can happen in workflow scenarios where Apostrophe's `find` is bypassed.
* Accommodations for the forthcoming `apostrophe-optimizer` module.

## 2.51.0

Unit tests passing.

Regression tests passing.

* Widget fields may now have a `permission` property. If present, the user must have the named permission (such as `admin`), or they will not see that particular field in the editing dialog box. This is useful when a widget should be authorable by most users but has a sensitive field that should be restricted to a smaller group of users. Note that this feature already existed for schema fields of pieces and pages.
* Apostrophe again allows a named pipe to be specified via the `PORT` environment variable, for compatibility with Windows. Thanks to Jørgen M. Skogås for this fix.
* Apostrophe's default settings for the `bodyParser` option are now generous enough, in the case of JSON request bodies, to cover all reasonable editing scenarios in Apostrophe. This change also benefits the `apostrophe-headless` module.
* When Apostrophe must generate a `path` for a new page, it will look at the provided `slug` before it looks at the provided `title`. This is useful when titles in an import are of poor quality but slugs are unique. Prevents unnecessary numbered suffixes after both slugs and paths.
* The dropdown menu to add a widget no longer has a conflict with the hover menu offering widget controls such as "up," "down," etc. The hover menu does not appear while the dropdown menu is open.

## 2.50.0

Unit tests passing.

Regression tests passing.

* Clone button for widgets in areas, to save time when editing.
* New features for displaying the titles of array items when editing fields of type `array`. `titleField` may now use dot notation. In addition, if that isn't enough, you may use `listItemTemplate` to point to an alternative to the standard `arrayListItem.html` template, which you may use as a reference. In addition, both `titleField` dot notation and the custom `listItemTemplate` have full access to joins. Be sure to use cross-module include syntax if you don't want to put the template in `modules/apostrophe-schemas/views`. For instance, you may write `listItemTemplate: 'my-module-name:listItemTemplate.html'`.
* Bug fix: modals are the right height when jQuery 3 is in use.
* CSS class added to the `h4` that displays the title in an `apostrophe-images` widget, for your CSS styling convenience. Thanks to Gareth Cooper.

## 2.49.0

Unit tests passing.

Regression tests passing.

* New password reset feature. You will need to configure `apostrophe-email` and opt into this feature. See the new [Apostrophe password reset HOWTO](https://apostrophecms.org/docs/tutorials/howtos/password-reset.html).
* Significant performance boost to the "reorganize" modal in situations where numerous pages are in the trash when using the `apostrophe-workflow` module.
* If widget ids are not provided when inserting new documents they are automatically generated. This makes [apostrophe-headless](https://npmjs.org/package/apostrophe-headless) easier to use.

## 2.48.0

Unit tests passing.

Regression tests passing.

* New `color` and `range` schema field types. `color` provides a color picker field allowing values compatible with CSS, etc. `range` provides an `<input type="range">` element and respects `min` and `max` options.
* New `apos.utils.log`, `apos.utils.info`, `apos.utils.debug`, `apos.utils.warn` and `apos.utils.error` methods. These are now used consistently throughout Apostrophe core, both in the server and in the browser. On the server, these methods wrap the corresponding methods of a `logger` object and you can inject your own via the `logger` option of the `apostrophe-utils` module. By default a logger object that wraps the `console` object is created. For convenience, if your logger has no `log` method, `apos.utils.log` will call `logger.info`. This allows many popular loggers like `winston` to be used without modification "out of the box."
* `modulesSubdir` option to specify subdir where local modules come from, overriding `modules`. Useful when more than one `apos` object exists in a project.
* Major speedup to parked pages. Also eliminates spurious warnings about inefficient joins at startup.
* Refactored autocollapse behavior of admin bar into its own method for easier overrides.
* CSS fixes for improved usability.

## 2.47.0

Unit tests passing.

Regression tests passing.

* Developers now have the option to use jQuery 3. To enable jQuery 3, set the `jQuery` option of the `apostrophe-assets` module to the number `3`. We have packaged specific versions of jQuery 3 and jQuery UI which are known to be compatible with and tested with Apostrophe's UI, and we plan to use these in our own projects going forward. We will be making this change in the apostrophe boilerplate project. Of course Apostrophe's UI remains compatible with the older version of jQuery that loads by default. There is no bc break.

* When you join with pages, by using the virtual doc type `apostrophe-page`, the user is now invited to choose a page via a version of the reorganize dialog box, which has been made more user-friendly for this purpose. Autocomplete is still supported too.

* The reorganize dialog box is more pleasant to use. This dialog will continue to evolve to offer more of the functionality found in the "manage" dialog boxes for piece types.

* The page parking mechanism has been overhauled and improved. From now on, it is our recommendation that you set a unique `parkedId` for each parked page you configure for `apostrophe-pages`. This ensures that even if you change the slug in the configuration of the parked page, Apostrophe will still be able to understand that the page already exists and a new one should not be inserted. This is especially critical if using `apostrophe-workflow`, since you might decide to add or change locale prefixes at some point.

* The database connection keepalive mechanism now uses a query against an empty collection, rather than a server status call that the database user might not have permission to make.

* The `apos.utils.cssName` helper now preserves double dashes, as they are a common feature in modern CSS frameworks.

* There is now an `apostrophe-areas:widgetBase.html` file which can be extended block by block in a project-level `modules/apostrophe-areas/views/widget.html` file. New overrideable methods have also been added to simplify adding custom classes programmatically to the wrapper and the widget itself without overriding any templates.

* It is now possible to configure select elements (we do not recommend more than one) to be displayed inline with the other widget controls, i.e. up, down, delete, etc. The back end of this is left to the developer, however you can check out the still-evolving [apostrophe-personas](https://github.com/apostrophecms/apostrophe-personas) module for an example. This feature is primarily meant for modules like `apostrophe-personas` that impact all widgets in a general way.

## 2.46.1

Unit tests passing.

Regression tests passing.

* Attachment fields now save properly when directly part of the schema of a widget. A bug was introduced in version 2.42.0 when the `length` property was added to attachments. A fix made long ago to `apos.utils.clonePermanent` on the server side was also needed on the browser side.

## 2.46.0

Unit tests passing.

Regression tests passing.

* The "Copy" button of pieces now copies areas that do not explicitly appear in the schema, and works correctly when an `apostrophe-pieces` module is set `contextual: true`. Overrideable methods are provided for those who need to copy more than schema fields and top-level areas. We do not copy every property by default because this could have unforeseen consequences; we copy only what is in the schema, plus top-level areas because these have always been supported without an explicit schema in templates.

* It is now possible to secure widget properties so that they are not visible to end users if you do not choose to output them in the markup. To do that, set the `playerData` option of your widget module to `false`, or to an array of properties that **should** be visible in the `data` JSON attribute so that they are passed to the `play()` method. Normally widget properties are public information, intended for display, but this technique is useful if you have a `username` and `password` for use in fetching an external feed in a server-side `load` method, for instance. **Note that to allow widget editing to function, everything is still passed in `data` if the user has editing privileges for the widget.** So if you seek to verify this feature, be sure to check as a logged-out user, or a user without editing permissions for that content.

* It is now easy to override the `fieldset` markup for Apostrophe schemas. Just copy `modules/apostrophe-schemas/views/fieldset.html` to your project-level version of that path and edit it. However, please note that you must continue to have an outer wrapper element with the given attributes.

* Apostrophe's codebase now passes `eslint`. In the process many cases of callback errors being ignored were fixed, as well as global variable leaks.

* Apostrophe's `apos.locks.lock` and `apos.locks.unlock` methods now support promises.

## 2.45.0

Unit tests passing.

Regression tests passing.

* The `apostrophe-caches` module has better, clearer documentation and it now supports promises.
* All modules can now conveniently send email using [Nodemailer](https://nodemailer.com/about/). The new `email` method of all modules renders a template in that module's `views` folder, exactly as you would hope it would, and also automatically generates a plaintext version for the occasional user who does not view HTML email. The automatically generated versions include links properly.
* Extending `apostrophe-images-widgets` and other pieces widgets is easier. If your widget name doesn't correspond to the kind of piece you are displaying, a helpful error appears explaining that you need to set `piecesModuleName`. Adding fields to these widgets now behaves reasonably. Also, if you add fields to `apostrophe-images` or `apostrophe-files` at project level, this now behaves as expected too.
* A locking mechanism has been added during the movement of pages in the page tree. This prevents rare race conditions that could previously have resulted in duplicate page ranks, although the design of the page tree is such that more serious consequences were always avoided.
* Text justification options for ckeditor are now standard in our build of ckeditor. Of course you still need to configure `sanitize-html` properly when using them.
* Any widgets module may now specify a `wrapperTemplate` option. That template is rendered instead of the standard `apostrophe-areas:widget.html` template, and can use `extends` and override blocks found in that template. This is useful if you need to set attributes of the outer wrapper element of the widget.
* The migration added in 2.43.0 to address file permissions for existing attachments in the trash has been greatly accelerated, helpful on large sites.
* Better error messages for `min` and `max` options of some schema field types; provisions for expanded error messages in general.
* For those using the `testModule` option to test their own npm modules in the context of Apostrophe, a default shortname is automatically provided.
* Fixed missing space in admin bar markup, thanks to arlecchino.

## 2.44.0

Unit tests passing.

Regression tests passing.

* Apostrophe's AJAX filter features for `apostrophe-pieces-pages` now support "Load More" buttons and infinite scroll.

To add a "Load More" button:

1. Wrap a new element inside your data-apos-ajax-context element around the content that makes up the current "page" of results. This should not wrap around filter links or the "Load More" button itself.
2. Give that new element the `data-apos-ajax-append` attribute.
3. Add `append=1` to the query string of your Load More button. Example:

```
{% if data.currentPage < data.totalPages %}
  <a href="{{ data.url }} | build({ page: data.currentPage + 1, append: 1 })">Load More...</a>
{% endif %}
```

To progressively enhance this for infinite scroll, add a `data-apos-ajax-infinite-scroll` attribute to the button.

Note that we do this via progressive enhancement of a "Load More" button so that Google can still reach and index all of the pages (SEO).

* Attachment schema fields now respect the new `fileGroup` and `fileGroups` properties. If `fileGroup` is set to `images`, then only image types (GIF, JPEG, PNG) are accepted; if it is set to `office` only typical business file types are accepted. Note that we have always rejected files that didn't appear on the list for either type. You can also specify `fileGroups` as an array.
* `fileGroup: 'image'` is now configured by default for `apostrophe-images`, as was always intended but incorrectly implemented in the past.
* Attachment schema fields now respect the new `extension` and `extensions` properties. The former is handy if you only want to allow one extension, the latter if you want to allow more than one. The extensions must be those specified for `fileGroups` in the default configuration of `apostrophe-attachments` or your override of it (all lower case; JPEG is `jpg`; no period).
* The `addDocReferences` migration has been parallelized, as this one-time migration can be time-consuming on a large site.
* Broken `less` calculation fixed, thanks to Antoine COMBES.

## 2.43.0

Unit tests passing.

Regression tests passing.

* When a "file" or "image" is moved to the trash, the attachment in question now becomes inaccessible. This is particularly important to stop access to obsolete PDFs, which Google loves to access. If the file or image is removed from the trash, the attachment becomes available again. In the case of images, the 1/6th size remains available by default to provide preview when viewing the trash. If the same attachment is referenced by more than one doc, which can happen due to "Copy" operations or `apostrophe-workflow`, it remains available until all such docs are in the trash.

* Parked properties are no longer editable in page settings. Since every site restart always wiped them out anyway, this is a bug fix, not a truly new behavior. With this change, you can finally set `type: 'home'` when `park`ing the home page, and remove `home` from your page types dropdown.

* The `apostrophe-jobs` module now offers a `runNonBatch` method, which is useful for long-running operations that don't involve iterating over many instances of the same type of object.

* Improvements to background image positioning for images widgets.

* A block has been added to override the `lang` attribute easily. Thanks to Ayho.

* The `imgAlt` block can now be used to conveniently override the `alt` attribute of images when overriding `widget.html` for `apostrophe-images-widgets`. Thanks to Raphaël DiRago.

* The `required` option now works properly for fields of type `array` (there must be at least one item in the array).

* Improved error messages for unblessed widget schemas. These are usually related to a widget that is no longer in the page template but appears in the database.

* A UI bug that caused tabs to become invisible when returning from nested dialog boxes has been fixed.

* Filters for "select" fields now default to "no opinion," rather than the default choice. This is the normal behavior for other field types.

* Even more promise support! `apos.attachments.insert`, `pieces.trash` and `pieces.rescue` all return promises if no callback is given.

* A YouTube embed unit test was removed to ensure consistent results in Travis CI, which is once again in routine use.

## 2.42.1

Unit tests passing.

* Use of a capitalized filename that should have been lowercase in a `require` briefly broke Apostrophe's initialization on Linux. We are correcting this by reinstating CI in a Linux environment.

## 2.42.0

Unit tests passing.

Regression tests passing.

* Promises have landed in Apostrophe. Calling `toArray`, `toObject`, `toDistinct` or `toMongo` on an Apostrophe cursor *without a callback* will return a promise. That promise will resolve to the expected result.

In addition, `docs.insert`, `docs.update`, `pieces.insert`, `pieces.update`, and `pages.insert` will all return a promise if invoked without a callback.

These are the most frequently invoked functions in Apostrophe that formerly required callbacks.

**As always with promises, be sure to catch errors with `.catch()`** at some level.

Note that **the `await` keyword can now be used with these methods**, as long as you're running Node.js 8.x or newer or using Babel to provide that language feature.

* Apostrophe's custom `Split` CKEditor toolbar control now works correctly in 2.x. You can give your users the `Split` control to allow them to break up a large rich text widget in order to insert other types of widget "in the middle." Note that the control name is now capitalized to match the way other CKEditor toolbar buttons are named.

* You may now specify `_url: 1` or `_nameOfJoin: 1` in a projection when using Apostrophe's `find()` methods. Native MongoDB projections naturally can't see these "computed properties" because they don't live in the database — they are computed "on the fly" after documents are fetched. However, Apostrophe now automatically adds the right underlying fields to the projection.

Only `_url` and the names of `joinByOne` or `joinByArray` fields are supported. It does not make sense to use a projection on `people` to locate IDs that are actually attached to `products` via `joinByOneReverse` or `joinByArrayReverse`.

*This feature does not conflict with legitimate uses of MongoDB projections because Apostrophe discards all properties beginning with `_` when writing to the database, except for `_id`.*

* The `length` property of an Apostrophe `attachment` object is now correctly populated with the original file size. Thanks to David Keita. Note that images are also made available in many scaled sizes. Also the original may be replaced with a correctly rotated version, in which case `length` will not match. So the most useful scenario for this property is likely to be in working with office formats, especially PDF which can sometimes be very large.

* Fixed bug in the `isEmpty` methods for areas and singletons. Thanks to David Keita.

## 2.41.0

Unit tests passing.

Regression tests passing.

* The new `apostrophe-jobs` module, part of the core of Apostrophe, provides a progress meter mechanism and the ability to stop long-running user-initiated operations, such as batch operations on pieces. See the [jobs module documentation](http://apostrophecms.org/docs/modules/apostrophe-jobs/index.html). You can also refer to the pieces module for examples if you wish to use this for your own long-running user-initiated operations.
* Batch operations now have more robust support for "select everything." A number of bugs related to multiple selection of pieces have been fixed in a refactoring that made this code much more maintainable and predictable.
* The option of pushing an asset of type `template`, which never worked in 2.x and was never used by Apostrophe, has been removed for clarity. Our preference is for rendering assets on the server side dynamically when needed, rather than pushing many templates into the DOM on every page load.
* An `.editorconfig` file has been added. Thanks to Fredrik Ekelund.
* Parking a page only pushes permanent properties. `_defaults` and `_children` should never have been in the database; they are of course still interpreted to decide what should happen, but the properties *themselves* did not belong in the database. (You may need to write a migration if they are already there and this is causing issues for you.)
* Scrolling UI behavior of pieces improved; various other UI touch-ups. Thanks to Fredrik Ekelund.
* `newBrowserCalls` helper for `push` module can be used when you want JavaScript calls queued up with `req.browserCall` to be executed in an AJAX update of just part of a page.
* Fixed bugs affecting access to the published/unpublished batch operations and similar.

## 2.40.0

Unit tests passing.

Regression tests passing.

* Support for "select everything" when managing pieces. Once you check the box to select everything on the current page, you are given a secondary option to select everything that matches your current criteria. This works both when choosing pieces for widgets and when working with batch operations like "trash" or "rescue."
* Fixed various bugs affecting combinations of "select all on page", the chooser and working with images.
* Improvements to batch operations on pieces. The `requiredField` property is checked correctly, and the new `onlyIf` property allows for passing a function that accepts the doc type name and decides whether the button should appear. Multiword action names are properly camelcased. New "success" and "dataSource" options to `batchSimple` allow for carrying out additional operations afterward as well as gathering input independently at the start. And batch operations are composed late so that other modules can add them.
* The `self.api` and `self.html` methods of `apostrophe-context` and `apostrophe-modal` now support a syntax for making cross-module API calls, just like templates.
* Addressed moog versioning issue with latest npm that caused errors about "synth.instanceOf" not being found depending on the state of your npm cache.

## 2.39.2

Unit tests passing.

Startup-related regression tests passing.

* The `APOS_MONGODB_LOG_LEVEL` environment variable can now be set to `debug`, `info` or anything else supported by the MongoDB driver's `Logger.setLevel` method. This is helpful for debugging database issues at the lowest level.

## 2.39.1

Unit tests passing.

Regression tests passing.

* Factored out a `getBaseUrl` method for `apostrophe-pages`, allowing
overrides of this that pay attention to `req`.
* Report `pageBeforeSend` errors and failures to load the global doc properly, don't silently tolerate them.
* Documentation corrections. Thanks to Frederik Ekelund.


## 2.39.0

Unit tests passing.

Regression tests passing.

* Easier access to options. Introduced the `getOption` method to all modules. Calling `self.getOption(req, 'sizes.large')` from your module's server-side JavaScript code, or just `module.getOption('sizes.large')` from Nunjucks, will return the value of `self.options.sizes.large` for that module. You may also pass an array of keys, i.e. `module.getOption([ 'sizes', 'large' ])`. This method is tolerant, it returns undefined if any part of the path does not exist. See also the new [apostrophe-override-options](https://npmjs.org/package/apostrophe-override-options) which extends this feature to support customizing the returned value for any option based on the current page type, page settings, piece settings and locale. * Helpful warning when maximum area/widget loader recursion level is reached. Always use projections when adding joins to your schema to avoid a performance hit due to runaway recursion.
* New `disabledTypes` option to `apostrophe-pages`, primarily for use with `apostrophe-override-options`.
* Fixed UI bug relating to area menus at the bottom of the page.
* Fixed bug that caused a crash when invalid usernames attempted to log in. Thanks to Arthur.

## 2.38.0

Unit tests passing.

Regression tests passing.

* Various schema field validators for required fields no longer crash on the browser side if a property is nonexistent, as opposed to being the expected empty string.
* Buttons for editing pieces widgets now use less confusing language.
* Accommodations for the `apostrophe-headless` module (arriving later today), including factoring out certain login-related and piece-related functionality to separate methods in order to make it easier to introduce RESTful APIs for the same features.
* Unit tests no longer drop the entire test database between suites; instead they drop the collections. Also the unit test timeout can be set via an environment variable. This accommodates testing against various cloud databases with security that precludes dropping entire databases.
* Lots of new content in the README to get folks who haven't been to the documentation site yet a little more excited.

## 2.37.2

Unit tests passing.

Conflict resolution and template extension-related regression tests passing.

* The conflict resolution feature, which helps users avoid conflicts in which neither is successfully able to save content reliably by explaining that two users are editing the same doc and offering the option of taking control, can now be disabled by setting the `conflictResolution` option of the `apostrophe-docs` module explicitly to `false`. **We do not recommend** the use of this option in normal practice, however it has valid applications in automated testing.

* Recently a bug was introduced in which extensions other than `.html` or `.njk` did not work in `include` statements, etc. in Nunjucks templates unless the file in question existed in the project-level version of the module including it. The full cascade of template folder paths is now supported for these explicit extensions, including searching `viewsFolderFallback`.

## 2.37.1

Unit tests passing.

Piece- and schema-related regression tests passing.

* Filters are now available for schema fields of type `integer`. You can configure these for the manage view, or for pieces-pages, exactly as you would for other field types. Previously this feature existed but did not function properly, so this is a patchlevel release rather than a minor version bump.
* Previously, when viewing pieces in the trash, the batch operation button initially read "Trash Items" rather than "Rescue Items." It did not match the selected operation in the select element, and did not perform the needed operation of rescuing items unless you switched operations and switched back again. This has been fixed.

## 2.37.0

Unit tests passing.

Regression tests passing.

* New feature: you may now use the `.njk` file extension in addition to `.html` for your Nunjucks templates. In order to maximize the usefulness of this feature in the context of existing Apostrophe code, `.njk` is still checked for even if `.html` was specified when calling the `render` method. `.njk` is a convention adopted by the Nunjucks community and is supported by some syntax highlighters.
* Bug fix: drag-and-drop reordering and movement of widgets is once again functional. (The arrows worked all along.)
* Bug fix: drag-and-drop targets for widgets residing in areas nested in other widgets now appear and function properly.


## 2.36.3

Unit tests passing.

Regression tests passing.

* If an oembed provider responds with an HTTP error and a response that is not parseable as XML or JSON, Apostrophe no longer crashes (this fix is actually in the oembetter npm module). This fixes crashes on non-embeddable YouTube videos.
* If the oembed provider issues a 401 or 404 error, a relevant error message is given. Otherwise the generic error icon is still given.

## 2.36.2

Unit tests passing.

Regression tests passing.

* Dragging and dropping will now automatically scroll the "reorganize" dialog box.
* Attempts to drag a page above or below the "Home" page in "reorganize" no longer cause a restart. Also, the interface rejects them gracefully.
* Attempts to drag a page below the trashcan are rejected gracefully.
* When `trashInSchema` is active, the "traditional" trash can sorts below "in-context" trash, and the traditional trash can receives the special label "Legacy Trash" to reduce confusion.
* When on page two (or higher) in the "manage" view of pieces, performing a text search now correctly resets to page one.
* Throw an error at startup if a forbidden schema field name is used in `addFields` configuration. For instance, `type` is forbidden for widget schemas, while `docPermissions` is forbidden for doc type schemas, and `_id` is forbidden for both. Note that field names like `title` that are already in the schema are *not* forbidden because re-adding a schema field replaces it, which is often done to change the label, etc. So we'll be adding more documentation about these to help developers avoid surprises if their intention was an entirely new field.

## 2.36.1

Unit tests passing.

Regression tests passing.

* Spurious conflict resolution warnings for pieces fixed.
* Notifications are spaced properly, and in the upper right corner as intended, on all screens.
* Reorganize feature: upgraded to jqtree 1.4.2. Regression testing found no bc breaks.
* A debugging convenience: the `log(true)` cursor filter logs MongoDB criteria objects resulting from the cursor in question to the console.

## 2.36.0

Unit tests passing.

Regression tests passing.

* You may now set the `skipInitialModal` option for any widget module to `true` in order to avoid displaying the editing dialog box when the widget is first added. This makes sense if the widget has a useful default behavior, or consists of a contextually editable rich text sub-widget with a "style" select element you might or might not need to set every time.
* Fields in Apostrophe's schema-driven forms now receive globally unique `id` attributes, and the `for` attributes of `label` elements now reference them properly.

## 2.35.1

Unit tests passing.

Regression tests passing.

* Intermittent "not blessed" errors when editing joins in widget schemas have been corrected by blessing all widget schemas at page serve time, just as we already bless all doc type schemas at page serve time. Blessing them when the individual routes fire is problematic because of probable race conditions with sessions.

## 2.35.0

Unit tests passing.

Regression tests passing.

* `apos.areas.isEmpty(data.page, 'body')` will now tell you if that area is considered empty (it contains no widgets, or the widgets consider themselves empty).

* The new `controls` option may be passed to any widget, via `apos.singleton` or via the configuration for that specific widget type in an `apos.area` call. In this example, the widget cannot be removed, cannot be moved, and has its controls positioned at the upper right instead of the upper left:

```
{{
  apos.singleton(data.page, 'footer', 'apostrophe-rich-text', {
    controls: {
      removable: false,
      movable: false,
      position: 'top-right'
      }
    }
  })
}}
```

The `position` suboption may be set to `top-left`, `top-right`, `bottom-left` or `bottom-right`.

The `removable` and `movable` suboptions are primarily intended for singletons.

* By popular demand, the `insert` and `update` methods of pieces now pass the piece to their callback as the second argument.

* Better CSS reset for Apostrophe's admin UI.

* `callOne` added for convenience when you want to invoke a method normally invoked by `callAll` in the same way, but for only one module. Thanks to Arthur.

* If an attachment does not exist, `apos.attachments.url` no longer results in a template error page. Instead a fallback icon is displayed and an error message is logged. Developers should still always check whether attachments and joined objects still exist in their templates. Thanks to Raphaël DiRago.

* Notifications within modals move to lower right corner of modal for readability.

* Cleaned up font paths.

* Accommodations for the latest release of the separately published apostrophe-workflow module.

## 2.34.3

Unit tests passing.

Regression tests passing.

A bug was fixed that prevented nested area editing. The bug appeared in version 2.34.0.

Note that editing an area on the page has never been possible when it is part of the schema of an array field. That is not a new issue. It is being tracked and discussed. Today's fix was for a regression that impacted all nested areas.

## 2.34.2

All tests passing.

Fixed a bug that generated an error message regarding conflict resolution when attempting to edit an area inside a piece editor dialog box.

## 2.34.1

All tests passing.

Fixed an issue impacting unit test harness only. It didn't come up initially because it had to do with automatically creating `test/node_modules`, which existed our dev environment.

No code changes outside of tests.

## 2.34.0

All tests passing.

* Conflict resolution has been added to Apostrophe. When two users attempt to edit the same document, whether "in context" on the page or via a dialog box, Apostrophe now makes the latecomer aware of the issue and gives them the option to take control of the document after warning that the first party could lose work.

Since the first user may have simply abandoned their work, Apostrophe also indicates how long it has been since the first user last made a change.

If the same user attempts to edit a document in two tabs or windows, something very similar happens, although the message is different.

* In a related change, Apostrophe does not begin attempting to save an area on the page until the user interacts with it for the first time. This fixes many commonly reported frustrating situations in which one user is editing and the other is logged in but merely looking at the page, creating a ping-pong exchange of save requests.

* Apostrophe's unit tests have been restructured so that a single test file can be run conveniently, via `mocha test/docs.js`, for instance, and there is no longer a need for us to update `test/test.js` every time a test is added. Also, the unit tests use the same `apos.tasks.getReq` and `apos.tasks.getAnonReq` methods that are used by real-life command line tasks, which provide a more faithful simulation of an Express request object and one we anticipate extending as needed.

## 2.33.1

All tests passing.

* Fixed potential crash in version pruning mechanism.

## 2.33.0

All tests passing.

* The login page can be disabled via the new `localLogin` option of the `apostrophe-login` module. Set it explicitly to `false` to disable the login URL completely.
* Refactoring: the `apostrophe-login` module now has an `afterLogin` method which takes care of invoking the `loginAfterLogin` callAll method on all modules that have one, and then redirecting appropriately. This code was factored out to make it easier to use in the new [apostrophe-passport](https://npmjs.org/package/apostrophe-passport) module, which allows the use of almost any [Passport](http://passportjs.org)-based strategy, such as Facebook login, Google login, Github login, etc.
* `apos.users.ensureGroup` now delivers the group to its callback as the second argument.

Thanks to Michelin for their support of this work.

## 2.32.0

All tests passing.

* Fixed an S3 asset bundle generation bug that caused `.less` files to be imported with the wrong file extension if the `public` folder did not yet exist at the time `--create-bundle` was used. Thanks to Michelin for their support of this work.

* Also added an `apostrophe-caches:clear` task to aid in testing various functionality. You must specify the cache name since caches may or may not even be known to Apostrophe at task startup time based on whether and when code calls `.get` for each cache name.

## 2.31.0

All tests passing.

* The new `testModule: true` option causes Apostrophe to supply much of the boilerplate for a published npm apostrophe module that wants to test itself as part of an apostrophe instance, i.e. apostrophe-workflow, apostrophe-caches-redis, etc. See those modules for examples of usage. This is a feature for those writing their own npm modules that wish to unit test by initializing Apostrophe and loading the module in question.

* Fixed caching bugs, notably the oembed cache, which is now operating properly. Oembed responses, such as YouTube iframe markup, are now cached for an hour as originally intended which improves frontend loading time.

* Page type changes only refreshed the schema fields on the first change — now they do it properly after every change.

* Page type changes use the "busy" mechanism while refreshing the schema fields to prevent user interface race conditions and avoid user confusion.

* `trash` is never offered as a schema field of the `global` doc (mainly a concern with `apostrophe-workflow`).

## 2.30.0

All tests passing.

It is now easier to set up Redis or another alternative session store:

```
'apostrophe-express': {
  session: {
    secret: 'your-secret-here',
    store: {
      name: 'connect-redis',
      options: {
        // redis-specific options here
      }
    }
  }
}
```

For bc, you can still pass a live instance of a store as the `store` option, but this way is easier; all you have to do is `npm install --save` your connect-compatible session store of choice and configure it.

Thanks to Michelin for their support of this work.

## 2.29.2

All tests passing.

* Overrideable widgetControlGroups method takes (req, widget, options) allowing for better control when customizing these buttons.
* The `createControls` option of the `apostrophe-pages` module is now respected properly.

## 2.29.1

All tests passing.

* Fixed a short-lived issue with the reorganize feature.

## 2.29.0

All tests passing.

This is a significant update containing various accommodations required by the shortly forthcoming Apostrophe 2.x version of the `apostrophe-workflow` module, as well as other recent enhancements in our queue.

* Editing an area "in context" on the page when it is part of a widget or piece will always work, even if `contextual: true` was not set. That property is optional and prevents the area from also appearing in the dialog box for editing the content type.

* Multiple select filters are now available for the "manage" view of any piece type. Just like configuring single-select filters, except that you'll add `multiple: true` to the relevant object in your `addFilters` configuration for the module. Thanks to Michelin for their support of this work.

* When editing a previous selection of pieces for a join or widget, you can also easily edit them without locating them again in the manage view.

* "Next" and "previous" links can now be easily added to your `show.html` pages for pieces. Just set the `next` and `previous` options for your `apostrophe-pieces-pages` subclass to `true`, or to an object with a `projection` property for best performance. This will populate `data.previous` and `data.next` in your `show.html` template. *For blogs they may seem backwards; they refer to relative position on the index page, and blogs are reverse-chronological. Just switch the terms on the front end in your template in cases where they appear confusing.*

* There is now a "pages" option on the admin bar, for cases where "reorganize" is not visible because "Page Settings" is not accessible to the user for the current page.

* If the `trashInSchema` option is set to `true` when configuring `apostrophe-docs`, pages that are in the trash retain their position in the page tree rather than moving to a separate "trash" subtree. In the "reorganize" interface, they are grouped into trash cans displayed beneath each parent page, rather than a single global trash can. This is necessary for the new workflow module and also helpful in any situation where trying to find pages in the trash is more troublesome than explaining this alternative approach.

When `trashInSchema` is `true`, users can also change the trash status of a piece or page via "Page Settings" or the "Edit" dialog box of the piece, and it is possible to access "Page Settings" for any page via "Reorganize."

* The buttons displayed for each widget in an Apostrophe area can be adjusted via the `addWidgetControlGroups` option of the `apostrophe-areas` module, which can be used to introduce additional buttons.

* Empty `beforeMove` and `afterMove` methods have been added to the `apostrophe-pages` module for the convenience of modules using `improve` to enhance it.

* The `apostrophe-doc-type-manager` module now has `getEditPermissionName` and `getAdminPermissionName` methods. These can be overridden by subclasses. For instance, all page subtypes return `edit-apostrophe-page` for the former because page types can be changed.

* `apos.destroy(function() { ... })` may be called to shut down a running Apostrophe instance. This does **not** delete any data. It simply releases the database connection, HTTP server port, etc. This mechanism is extensible by implementing an `apostropheDestroy` method in your own module.

* `before` option for `expressMiddleware`. As before any module can provide middleware via an `expressMiddleware` property which may be a function or array of functions. In addition, if that property is an object, it may also have a `before` subproperty specifying a module whose middleware should run after it. In this case the actual middleware function or functions must be in a `middleware` subproperty.

* `apos.instancesOf(name)` returns an array of modules that extend `name` or a subclass of it. `apos.instanceOf(object, name)` returns true if the given `object` is a moog instance of `name` or a subclass of it.

* `apos.permissions.criteria` can now supply MongoDB criteria restricted to the types the user can edit when a general permission name like `edit` or `edit-doc` is asked for. *This was never a security bug because permissions for actual editing were checked when individual edits occurred. The change makes it easier to display lists of editable content of mixed types.*

* Extending the indexes of Apostrophe's `aposDocs` collection is easier to achieve in modules that use `improve` to extend `apostrophe-docs`.

* Removed tests for obsolete, unsupported Node.js 0.10.x. Node.js 4.x is now the minimum version. *We do not intend to break ES5 compliance in 2.x, however testing old versions of Node that are not maintained with security patches in any freely available repository is not practical.*

* `insert` method for `apos.attachments`, mirroring the other modules better. Thanks to Arthur Agombart.

## 2.28.0

All tests passing.

* Notifications are available, replacing the use of `alert`. This feature is primarily for Apostrophe's own administrative features; you can use it when extending the editing UI. Call `apos.notify('message')` to display a simple message. You can specify several `type` options such as `error` and `info`, and you can also use `%s` wildcards. Everything is localized on the server side. [See the documentation for more information](http://apostrophecms.org/docs/modules/apostrophe-notifications/browser-apostrophe-notifications.html#trigger). Thanks to Michelin for their support of this work.
* The `apostrophe-images` widget now provides a focal point editor. See the new [responsive images HOWTO](http://apostrophecms.org/docs/tutorials/howtos/responsive-images.html). Thanks to Michelin for their support of this work.
* UX: clicking "edit" on an image you have already selected no longer deselects the image. Thanks to Michelin for their support of this work.
* Bug fix: corrected issue that sometimes prevented joins with pages from editing properly.
* Bug fix: added sort index on `level` and `rank`, preventing MongoDB errors on very large page trees.
* UX: a complete URL is suggested at startup when testing locally. Thanks to Alex Gleason.

## 2.27.1

All tests passing.

* Fixed recently introduced bug preventing page type switching.

## 2.27.0

All tests passing.

* Lazy schema field configuration, in general and especially for joins. No more need to specify `idField`, `idsField`, `relationshipsField` or even `label` for your schema fields. `withType` can be inferred too in many cases, depending on the name of the join field. You can still specify all of the details by hand.

Also, for reverse joins, there is a new `reverseOf` option, allowing you to just specify the name of the join you are reversing. This is much easier to understand than specifying the `idField` of the other join. However that is still permitted.

Lazy configuration is in place for doc types (like pages and pieces) and widget types. It can be extended to other uses of schemas by calling the new validation methods.

* ckeditor 4.6.2. Resolves #896: you can now create links properly in Microsoft Edge. Our policy is now to check in periodically with new ckeditor releases and just make sure they are compatible with our editor skin before releasing them.

* `apos.areas.fromRichText` can be used to create an area with a single rich text widget from a trusted string of HTML. Not intended for mixed media, just rich text. Related: both `fromRichText` and `fromPlaintext` now correctly give their widgets an `_id` property.

## 2.26.1

All tests passing.

* Fixed short-lived bug introduced in 2.26.0 re: detecting missing widget types.

## 2.26.0

All tests passing.

* Do not crash on missing widget types, print good warning messages.

* Complete implementation of the [explicitOrder](http://apostrophecms.org/docs/modules/apostrophe-docs/server-apostrophe-cursor.html#explicit-order) cursor filter, replacing a nonfunctional implementation.

* If the mongodb connection is lost, the default behavior is now to retry it forever, so when MongoDB does get restarted Apostrophe will find it. In addition, a `connect` object may be passed to the `apostrophe-db` module to be passed on to the MongoDB connect call.

* Spaces added between DOM attributes for better HTML5 compliance.

* `required` subfields are now enforced when editing fields of type `array`.

Thanks to Michelin for their support of much of the work in this release.

## 2.25.0

All tests passing.

* There is now a `readOnly` option for the standard schema field types. Thanks to Michelin for contributing this feature.

* Apostrophe now displays useful warnings and, in some cases, errors at startup when schemas are improperly configured. This is particularly useful if you have found it frustrating to configure joins correctly. We are continuing to deepen the coverage here.

* In the manage view, the "published" and "trash" filters now always offer both "yes" and "no," regardless of whether anything is available in those categories. This is necessary because these are the respective defaults, and these are also unusual cases in which it is actually interesting to know nothing is available.

## 2.24.0

All tests passing.

There is now an `object` schema field type. It works much like the `array` schema field type, however there is just one object, represented as an object property of the doc in the database. Thanks to Michelin's development team for contributing this feature.

## 2.23.2

All tests passing.

The options object of `enhanceDate` is now passed on to `pikaday`. Considered a bug fix since the options object was erroneously ignored.

* 2.23.1

All tests passing.

cleanCss needs to know that the output CSS files are going to live in apos-minified in order to correctly parse `@import` statements that pull in plain .css files. Also, the mechanism for prefixing URLs in CSS code was not applied at the correct stage of the bundling process (the minify stage), which broke the ability to reference fonts, images, etc. via URLs beginning with /modules when using an S3 asset bundle.

## 2.23.0

All tests passing.

* The "manage" view of `apostrophe-pieces` now supports robust filters, in the same way they were already supported on the front end for `apostrophe-pieces-pages`. Use the `addFilters` option to configure them. There is bc with existing filters that relied on the old assumption that manage filters have a boolean API. However now you can specify any field with a cursor filter, which includes most schema fields, notably including joins.

Note that since all of the options are presented in a dropdown, not all fields are good candidates for this feature.

The "manage" view filters now refresh to reflect only the options that still make sense based on the other filters you have selected, reducing user frustration.

See [reusable content with pieces](http://apostrophecms.org/docs/tutorials/getting-started/reusable-content-with-pieces.html) for more information and examples.

Thanks to Michelin for their support of this work.

* `apos.utils.isFalse` allows you to check for values that are strictly `=== false` in templates.

* `apos.utils.startCase` converts property names to English, roughly speaking. It is used as a fallback if a filter does not have a `label` property. This is primarily for bc, you should add a `label` property to your fields.

* Production now matches the dev environment with regard to relative URLs in LESS files, such as those used to specify background images or font files. Previously the behavior was different in dev and production, which is a bug.

* You can now pass a `less` option to `apostrophe-assets`, which is merged with the options given to `less.render` both in dev and production. You can use this, for instance, to enable `strictMath`.

* `apostrophe.oembed`'s `fetch` method now propagates its `options` object to `oembetter` correctly. Thanks to Fotis Paraskevopoulos.

## 2.22.0

All tests passing.

* Apostrophe now supports publishing CSS and JS assets via S3 rather than serving them directly.

Apostrophe already had an option to build asset "bundles" and deploy them at startup, as described in our [cloud HOWTO](http://apostrophecms.org/docs/tutorials/howtos/deploying-apostrophe-in-the-cloud.html). However this serves the assets from the cloud webserver, such as a Heroku dyno or EC2 instance. It is now possible to serve the assets from Amazon S3.

See the [updated cloud HOWTO](http://apostrophecms.org/docs/tutorials/howtos/deploying-apostrophe-in-the-cloud.html) for details.

Thanks to Michelin for their support of this work.

* Enforce string field `min` and `max` properties on server side.

* When validation of a form with tabs fails, such as a pieces edit modal, activate the correct tab and scroll to the first error in that tab.

* thanks to Ludovic Bret for fixing a bug in the admin bar markup.

## 2.21.0

All tests passing.

* For a small performance boost, `defer` option can be set to `true` when configuring any widget module.
This defers calls to the `load` method until just before the page is rendered, allowing a single query
to fetch them all in simple cases. This is best applied
to the `apostrophe-images-widgets` module and similar widgets. It should not be applied if you wish
to access the results of the join in asynchronous code, because they are not available until the last
possible moment.

Thanks to Michelin for their support of this work.

* You can also set `deferImageLoading` to `true` for the `apostrophe-globals` module if you want the
same technique to be applied when loading the `global` doc's widgets. This does not always yield a
performance improvement.

* Bug fix: if two crops of the same image were present in separate widgets on a page, only one of the crops would be seen in template code. This issue has been resolved.

## 2.20.3

All tests passing.

* The search filter is once again available when choosing images. This involved a deeper fix to modals: filters for sliding modals were not being properly captured and hoisted into the shared part of the outer div. This is now being done exactly as it is done for the controls (buttons) and the instructions.

To avoid incompatibility with existing uses of `self.$filters`, such as in the manage modal, they are captured to `self.$modalFilters`. A small change to the manage modal was needed to take advantage of this.

* Moved a warning message from `console.log` to `console.error`. `stdout` should never be used for warnings and errors. Moving toward clean output so that command line tasks can be safely used in pipelines.

## 2.20.2

All tests passing.

Improved UI for editing widgets. The edit button is no longer separate from the area-related controls such as up, down, etc. This reduces clutter and reduces difficulty in accessing widgets while editing.

## 2.20.1

All tests passing.

When autocompleting doc titles to add them to a join, Apostrophe again utilizes search result quality to display the best results first.

## 2.20.0

All tests passing.

This is a significant update with two useful new features and various minor improvements.

* Support for batch uploads. The `apostrophe-images` and `apostrophe-files` modules now implement batch uploads by default.

When you click "New File" or "New Image," you now go directly to the file browser, and if you select multiple files they are uploaded without a modal dialog appearing for each one; the title and slug are populated from the filename, and that's that.

You can also drag one or more files directly to the chooser/manager modal.

If you are choosing files or images for a widget, they are automatically selected after a batch upload.

This feature can be disabled by setting the `insertViaUpload` option to `false` for `apostrophe-images` or `apostrophe-files`. If you are adding `required` fields to `apostrophe-images` or `apostrophe-files`, then batch uploading is not the best option for you because it would bypass that.

**If you wish, you can enable the feature for your own `apostrophe-pieces` modules that have an `attachment` field in their schema by setting the `insertViaUpload` option to `true`.** However please note that this does not currently do anything for pieces that refer to an image or file indirectly via widget.

* Global preference editing, and a standard UI to roll back to earlier versions of global content. There is now a "Global Content" admin bar button. By default, this launches the version rollback dialog box for shared global content.

However, if you use `addFields` to add schema fields to the `apostrophe-global` module, this button instead launches an editing modal where you can edit those fields, and also offers a "Versions" button accessible from there.

Global preferences set in this way are accessible in all situations where `data.global` is available. This is very useful for creating project-wide preference settings.

All the usual features of schemas can be used, including `groupFields`. Of course, if you choose to use joins or widgets in global content, you should keep the performance impact in mind.

* Various UX fixes to the manager and chooser modals.

* If there is a `minSize` setting in play, that information is displayed to the user when choosing images.

* The `checkboxes` schema field type now supports the `browseFilters` feature.

* When batch file uploads fail, a more useful set of error messages are displayed.

## 2.19.1

All tests passing.

* When saving any doc with a schema, if an attachment field does not match a valid attachment that has actually been uploaded, that field is correctly nulled out. In addition, if the attachment's file extension is not in a valid fileGroup as configured via the attachments module, the field is nulled out. Finally, the `crop: true` option for attachments is saved successfully. This option allows for attachments to have a crop that is inherent to them, useful when there is no widget standing between the doc and the attachment.

All of these changes correct bugs in intended behavior. Certain checks were present in the code but not completely functional. If you need to update your configuration to add file extensions, [apostrophe-attachments](http://apostrophecms.org/docs/modules/apostrophe-attachments/).

## 2.19.0

All tests passing.

* As always, Apostrophe always populates `req.data.home`; when `req.data.page._ancestors[0]` exists that is used, otherwise Apostrophe carries out a separate query. However as a performance enhancement, you may now disable this additional query by passing the `home: false` option to the `apostrophe-pages` module. Note that `req.data.home` is not guaranteed to exist if you do this.

As for children of the home page, for performance you may now pass `home: { children: false }` option to the `apostrophe-pages` module. This option only comes into play when using `builders: { ancestors: false }`.

Thanks to Michelin for their support of this work.

## 2.18.2

All tests passing.

* Performance enhancement: when fetching `req.data.home` directly in the absence of `req.data.page._ancestors[0]`, such as on the home page itself or a non-page route like `/login`, we must apply the same default filters before applying the filter options, namely `.areas(false).joins(false)`, otherwise duplicate queries are made.

* Fixed bug in as-yet-unused `schemas.export` method caught by babel's linter.

Thanks to Michelin for their support of this work.

## 2.18.0

All tests passing.

* New batch editing features for pieces! You can now use the checkboxes to select many items and then carry out the following operations in one step: trash, rescue from trash, publish, unpublish, tag and untag.

In addition there is a clearly documented procedure for creating new batch editing features with a minimum of new code.

* Several bugs in the array editor were fixed. Up, down and remove buttons work properly again, an aesthetic glitch was resolved and redundant ordinal numbers do not creep in when managing the order of an array without the `titleField` option.

* Logging out completely destroys the session. While the standard behavior of `req.logout` in the Passport module is only to break the relationship between the `user` object and the session, users expect a clean break.

## 2.17.2

All tests passing.

* Members of a group that has the admin permission for a specific piece type can now move pieces of that type to and from the trash. (This was always intended, so this is a bug fix.)
* For better out-of-the-box SEO, an `alt` attribute with the title of the image is now part of the `img` markup of `apostrophe-images` widgets.

## 2.17.1

All tests passing.

* Fixed XSS (cross-site scripting) vulnerability in `req.browserCall` and `apos.push.browserCall`.

* Removed confusing strikethrough of "Apply to Subpages" subform when the permission is being removed rather than added.

* Improved UX of area widget controls.

* Improved modal array tab UI and CSS.

* The `oembedReady` Apostrophe event is now emitted correctly after `apostrophe-oembed` renders an oembed-based player, such as a YouTube video player for the `apostrophe-video` widget. This event can be listened for via `apos.on('apostrophe-oembed', fn)` and receives a jQuery object referring to the relevant element.

## 2.17.0

All tests passing.

* `array` schema fields now accept a `limit` option. They also support the `def` property to set defaults for individual fields. The array editor code has been refactored for better reliability and performance and documentation for the methods has been written.

* Relative `@import` statements now work when you push plain `.css` files as Apostrophe assets. There is no change in behavior for LESS files. Thanks to Fredrik Ekelund.

* Controls such as the "Finished" button of the reorganize modal were floating off the screen. This has been fixed.

## 2.16.1

All tests passing.

* If you have tried using `piecesFilters` with a `tags` field type, you may have noticed that when the query string parameter is present but empty, you get no results. This is suboptimal because that's a common result if you use an HTML form to drive the query. An empty string for a `tags` filter now correctly does nothing.

* In `apostrophe-rich-text-widgets`, initialize CKEditor on `instanceReady`, rather than via a dodgy timeout. Thanks to Frederik Ekelund for finding a better way!

## 2.16.0

All tests passing.

* Reintroduced the reorganize feature for editors who have permissions for some pages but not others. You are able to see the pages you can edit and also their ancestors, in order to navigate the tree. However you are able to drag pages only to parents you can edit.

* Introduced the new `deleteFromTrash` option to the `apostrophe-pages` module. If this option is enabled, a new icon appears in "reorganize" when looking at pages in the trash. This icon allows you to permanently delete a page and its descendants from the site.

The use of this option can lead to unhappy customers if they do not clearly understand it is a permanent action. For that reason, it is disabled by default. However it can be quite useful when transitioning from the initial site build to long-term support. We recommend enabling it during that period and disabling it again after cleanup.

* "Reorganize" no longer displays nonfunctional "view" and "trash" icons for the trash and pages inside it.

* The tests for the `apostrophe-locks` module are now deterministic and should always pass.

## 2.15.2

All tests passing.

Fixed a bug which could cause a crash if the `sort` filter was explicitly set to `search` and no search was actually present. Conditions existed in which this could happen with the autocomplete route.

## 2.15.1

Due to a miscommunication the version number 2.15.0 had been previously used. The description below was originally intended for 2.15.0 and has been published as 2.15.1 purely to address the version numbering conflict.

All tests passing.

* `apos.permissions.addPublic` accepts multiple arguments and array arguments,
adding all of the permission names given including any listed in the arrays.
* Permissions checks for pieces admin routes longer check for req.user, checking for the appropriate `edit-` permission is sufficient and makes addPublic more useful.
* Updated the `i18n` module to address a problem where labels that happened to be numbers rather than strings would crash the template if passed to `__()`.
* Documentation improvements.

## 2.14.3

All tests passing.

The mechanism that preserves text fields when performing AJAX refreshes was preserving
other types of `input` elements. Checkboxes, radio buttons and `type="submit"` are now
properly excluded from this mechanism.

## 2.14.2

Fixed [#385](https://github.com/punkave/apostrophe/issues/385): if a page is moved to the trash, its slug must always change, even if it has been edited so that it no longer has its parent's slug as a prefix. In addition, if the resulting slug of a descendant of the page moving to the trash conflicts with an existing page in the trash, steps are taken to ensure uniqueness.

## 2.14.1

All tests passing.

* The `apos.utils.clonePermanent` method no longer turns objects into long arrays of nulls if they happen to have a `length` property. `lodash` uses the `length` property as an indicator that the object should be treated as an array, but this would be an unrealistic restriction on Apostrophe schema field names. Instead, `clonePermanent` now uses `Array.isArray` to distinguish true arrays. This fixes a nasty bug when importing content from A1.5 and subsequently editing it.

* When a user is logged in there is an `apos.user` object on the browser side. Due to a bug this was an empty object. It now contains `title`, `_id` and `username` properties as intended.

## 2.14.0

All tests passing.

* A version rollback dialog box for the `global` doc is now opened if an element with the `data-apos-versions-global` attribute is clicked. There is currently no such element in the standard UI but you may introduce one in your own layout if you have mission-critical content in the `global` doc that is awkward to recreate after an accidental deletion, such as a custom sitewide nav.
* An error message is correctly displayed when login fails.
* Many UI messages are now passed through the `__()` internationalization helper correctly. Thanks to `timaebi`.

## 2.13.2

All tests passing.

The `data-apos-ajax-context` feature had a bug which prevented ordinary anchor links from performing AJAX refreshes correctly.

## 2.13.1

All tests passing.

The `apostrophe-attachments` module now calls `apos.ui.busy` correctly on the fieldset so that the busy and completed indicators are correctly shown and hidden. Previously the string `0` was passed, which is not falsy.

## 2.12.0

All tests passing.

* Developers are no longer required to set `instantiate: false` in `app.js` when configuring an npm module that uses the `improve` property to implicitly subclass and enhance a different module. In addition, bugs were fixed in the underlying `moog-require` module to ensure that assets can be loaded from the `public` and `views` folders of modules that use `improve`.
* `string` has replaced `csv` as the property name of the schema field converters that handle plaintext. Backwards compatibility has been implemented so that existing `csv` converters will work transparently and calls to `convert` with `csv` as the `from` argument still work as well. In all new custom field types you should say `string` rather than `csv`. There is no change in the functionality or implementation other than the name.

## 2.11.0

All tests passing.

You can now add middleware to your Apostrophe site via any module in your project. Just add an `self.expressMiddleware` method to your module, which takes the usual `req, res, next` arguments. Or, if it's more convenient, set `self.expressMiddleware` to an array of such functions. "Module middleware" is added immediately after the minimum required Apostrophe middleware (bodyParser, `req.data`, etc), and before any routes.

## 2.10.3

All tests passing.

Fixed bug in `autoPreserveText` feature of our `data-apos-ajax-context` mechanism; also, restricted it to text inputs and textareas that actually have the focus so that you can replace their values normally at other times

## 2.10.2

All tests passing.

A very minor fix, but 2.10.1 had a very noisy console.log statement left in.

## 2.10.1

All tests passing.

* The built-in cursor filters for `float` and `integer` no longer incorrectly default to filtering for docs with the value `0` if the value being filtered for is undefined or null. They default to not filtering at all, which is correct.

## 2.10.0

All tests passing.

* Apostrophe now automatically recompiles modified Nunjucks templates. This means you can hit refresh in your browser after hitting save in your editor when working on `.html` files. Also note that this has always worked for `.less` files.
* Fixed a longstanding bug in `joinByArrayReverse`, which now works properly.

## 2.9.2

All tests passing.

* Starting with MongoDB 3.3.x (?), it is an error to pass `safe: true` when calling `createIndex`, and it has never done anything in any version. In our defense, cargo-cult practice was probably adopted back in the days when MongoDB would invoke your write callback without actually confirming anything unless you passed `safe: true`, but apparently this was never a thing for indexes. Removed all the `safe: true` arguments from `createIndex` calls.
* Added a `beforeAjax` Apostrophe event to facilitate progress display and animations when using the new `data-apos-ajax-content` feature.

## 2.9.1

All tests passing.

* Fixed an omission that prevented the use of the back button to undo the very first click when using the new `data-apos-ajax-context`. Later clicks worked just fine, but for the first one to work we need a call to `replaceState` to make it possible to restore the original query.

## 2.9.0

All tests passing.

* Two major new features in this release: built-in filters for most schema fields, and built-in AJAX support for `apostrophe-pieces-pages`. These combine to eliminate the need for custom code in a wide array of situations where you wish to allow users to browse and filter blog posts, events, etc. In most cases there is no longer any need to write your own `cursor.js` or your own AJAX implementation. The provided AJAX implementation handles browser history operations, bookmarking and sharing properly and is SEO-friendly.

[See the official summary of the pull request for details and examples of usage.](https://github.com/punkave/apostrophe/pull/766)

* We also fixed a bug in the `refinalize` feature of cursors. state.criteria is now cloned before finalize and restored after it. Otherwise many criteria are added twice after refinalize which causes a fatal error with a few, like text search in mongodb.

In addition, we merged a contribution from Fotis Paraskevopoulos that allows a `bodyParser` option with `json` and `urlencoded` properties to be passed to the `apostrophe-express` module. Those properties are passed on to configure those two body parser middleware functions.

## 2.8.0

All tests passing.

* `APOS_MONGODB_URI` environment variable is used to connect to MongoDB if present. Helpful for cloud hosting. See the new [deploying Apostrophe in the cloud HOWTO](http://apostrophecms.org/docs/tutorials/howtos/deploying-apostrophe-in-the-cloud.html).
* `APOS_S3_BUCKET`, `APOS_S3_ENDPOINT` (optional), `APOS_S3_SECRET`, `APOS_S3_KEY`, and `APOS_S3_REGION` environment variables can be used to configure Apostrophe to use S3 for uploaded media storage. This behavior kicks in if `APOS_S3_BUCKET` is set. See the new [deploying Apostrophe in the cloud HOWTO](http://apostrophecms.org/docs/tutorials/howtos/deploying-apostrophe-in-the-cloud.html).
* New advisory locking API accessible via `apos.locks.lock` and `apos.locks.unlock`. `apostrophe-migrations:migrate` is now wrapped in a lock. More locks are coming, although Apostrophe was carefully designed for benign worst case outcomes during race conditions.
* Better asset deployment for Heroku and other cloud services. `node app apostrophe:generation --create-bundle=NAME` now creates a new folder, `NAME`, containing assets that would otherwise have been written to `public`. Launching a server with the `APOS_BUNDLE` environment variable set to `NAME` will then copy that bundle's contents into `public` before listening for connections. See the new [deploying Apostrophe in the cloud HOWTO](http://apostrophecms.org/docs/tutorials/howtos/deploying-apostrophe-in-the-cloud.html).
* `apostrophe-pieces-pages` index pages are about 2x faster; discovered we were inefficiently deep-cloning `req` when cloning a cursor.
* Helpful error message if you forget to set the `name` property of one of your `types` when configuring `apostrophe-pages`.

## 2.7.0

* We do a better job of defaulting to a sort by search match quality if full-text search is present in a query. Under the hood this is powered by the new `defaultSort` filter, which just stores a default value for the `sort` filter to be used only if `search` (and anything else with an implicit preferred sort order) is not present. No more lame search results for blog posts. You can explicitly set the `sort()` filter in a cursor override if you really want to, but trust us, when `search` is present sorting by anything but search quality produces poor results.
* Fixed bugs in the sanitizer for page slugs. It is now impossible to save a slug with trailing or consecutive slashes (except the home page slug which is allowed to consist of a single "trailing" slash). Added unit tests.
* Apostrophe's dropdown menus, etc. will more robustly maintain their font size in the presence of project-level CSS. There is an explicit default font size for `.apos-ui`.

## 2.6.2

All tests passing.

* The auto-suggestion of titles upon uploading files also suggests slugs.
* The auto-suggestion of titles and slugs applies to both "files" and "images."
* Reduce the clutter in the versions collection by checking for meaningful change on the server side, where final sanitization of HTML, etc. has taken place to iron out distinctions without a difference.
* Use the permission name `edit-attachment` consistently, so that calling `addPublic('edit-attachment')` has the intended effect.
* Manage view of pieces does not crash if `updatedAt` is missing from a piece.

## 2.6.1

All tests passing.

* Choosers and schema arrays play nicely with the new fixed-position tabs.
* Better CSS solution to positioning the attachment upload buttons which doesn't interfere with other styles.
* Images in the chooser choices column "stay in their lane."
* Better error message when an attempt to edit an area with a hyphenated name is used.
* Array edit button fixed.
* The `type()` cursor filter now has a finalizer and merges its criteria there at the very end, so that you can override a previous call to it at any time prior to invoking `toArray` or similar.
* Area controls no longer interfere with visibility of widget type selection menu.

## 2.6.0

All tests passing.

* `relationship` fields defined for `joinByArray` can now have an `inline: true` flag. If they are inline, they are presented right in the chooser, rather than appearing in a separate modal dialog reachable by clicking an icon. This feature should be used sparingly, but that's true of relationship fields in general.
* Permissions editing for pages now takes advantage of the new inline relationship fields to make the "apply to subpages" functionality easier to discover.
* When uploading files or images, the title field is automatically suggested based on the filename.
* Improvements in form field UX and design.
* When choosing pieces (including images), if you elect to create a new piece it is automatically added to the selection.
* When choosing pieces, if the `limit` is reached and it is greater than 1, a helpful message appears, and the UI changes to make clear that you cannot add items until you remove one. If the limit is exactly 1, a new selection automatically replaces the current selection, and singular language is used to clarify what is happening.
* Syntax errors in "related types" such as cursors now produce an improved error message with filename and line number.
* Showstopper errors during startup are reported in a less redundant way.

## 2.5.2

All tests passing.

* New `blockLevelControls: true` option to areas ensures controls for "blocks," i.e. "layout" widgets whose primary purpose is to contain other widgets, can be easily distinguished from controls for "regular" areas nested inside them. Think of a "two-column" or "three-column" widget with three areas in its template. The controls for these areas are displayed in a distinct color and various visual affordances are made to ensure they are accessible when things would otherwise be tightly spaces.
* General improvements to the usability of area-related controls.
* The search index now correctly includes the text of string and select schema fields found in widgets, pieces, pages, etc., as it always did before in 0.5. You may use `searchable: false` to disable this on a per-field basis.
* Search indexing has been refactored for clarity (no changes to working APIs).
* Checkboxes for the `checkboxes` schema field type are now styled.
* "View file" links in the file library are now styled as buttons.

## 2.5.1

All tests passing.

* The `minSize` option to `apostrophe-images` widgets now works properly when cropping.
* The cropper no longer starts out cropping to the entire image, as this made it unclear what was happening. However if you click the crop button and then just save you still get reasonable behavior.
* Bigger crop handles.
* Textarea focus state receives the same "glow" as a regular text input field.
* Small documentation updates.

## 2.5.0

All tests passing.

* Implemented `apos.areas.fromPlaintext`, which accepts a string of plaintext (not markup) and returns an area with a single `apostrophe-rich-text` widget in it, containing that text. Useful in implementing importers.
* The so-called `csv` import mode of `apos.schemas.convert` works properly for areas, using the above. Although it is called csv this mode is really suitable for any situation in which you have plaintext representations of each property in an object and would like those sanitized and converted to populate a doc.
* Bug fix: emit the `enhance` Apostrophe event only once on page load. This event is emitted only when there is new content that has been added to the page, e.g. once at page load, and also when a new widget is added or updated, etc. The first argument to your event handler will be a jQuery element which will contain only new elements.
* Legacy support for `data/port` and `data/address` files has been restored. (Note that `PORT` and `ADDRESS` environment variables supersede these. In modern Stagecoach deployments `data/port` is often a space-separated list of ports, and the `deployment/start` script parses these out and launches multiple processes with different PORT variables.)

## 2.4.0

All tests passing.

Workarounds for two limitations in MongoDB that impact the use of Apostrophe cursors:

* The `addLateCriteria` cursor filter has been introduced. This filter should be used only when
you need to invoke `$near` or another MongoDB operator that cannot be used within `$and`. The object
you pass to `addLateCriteria` is merged with the criteria object that is built normally by the cursor.
**Use of this filter is strongly discouraged unless you must use operators that do
not support `$and`.**
* Custom filters that invoke `$near` or other MongoDB operators that are incompatible
with `$text` queries may call `self.set('regexSearch', true)` to force the cursor to use
a regular expression search rather than full MongoDB full-text search, if and when the
`search()` filter is called on the same cursor. This was implemented to allow combination
of full-text and geographical searches, subject of course to the limitation that regular expression
search is not indexed. It also doesn't sort by quality, but `$near` provides its own sort
by distance.

Since these are new features a minor version level bump is appropriate. However neither of these is a feature that a typical site developer will need to call directly.

## 2.3.2

All tests passing.

* The quality of the autocomplete search results shown when selecting pages or pieces via a join was low. This has been corrected by calling the `.sort('search')` filter to sort by search result quality rather than the default sort order for the doc type manager in question.
* All of the autocomplete suggestions fit on the screen on reasonably sized displays. With the recent addition of the "flip" feature to push the suggestions up rather than down if the bottom of the screen would otherwise be reached, this is critical to show the first and best suggestion. Further discussion for future UX improvement in [issue 704](https://github.com/punkave/apostrophe/issues/704).

## 2.3.1

All tests passing.

* Fixed a bug in the new "copy page" feature that affects pages that have `null` properties.
* Improved the experience of using the widget controls to manage the widgets in an area.
* The `login` module now has an alias, `apos.login`, like other core modules.
* Updated the jquery projector plugin to the latest version.

## 2.3.0

All tests passing.

* Fixed a bug affecting the use of `arrangeFields` in modules that extend another module's use of `arrangeFields`. Added unit test based directly on a real-world project.
* `baseUrl` project-wide option added, yielding the same benefit as in 0.5: you get absolute URLs for all pages everywhere. (If you don't want absolute URLs, just don't set it.) This is very beneficial when generating `og:meta` tags for Facebook, or generating emails.
* A direct link to the original file has been added to the file manager's editor modal.

## 2.2.2

All tests passing.

* Addition of slugs to projection for autocomplete is now done in a way that still allows overrides at the doc level to add other properties.
* Addition of slugs to projection for autocomplete works for joins with a specific page type, too.
* Fixed a chicken-and-egg problem in the global module that kicked in if the "global" doc contains widgets powered by modules not yet initialized at the time the global module checks for the existence of the doc.

## 2.2.1

All tests passing.

Fixed an oversight: the new `pageBeforeCopy` global method now takes `req` as its first parameter. Since `2.2.0` was first published 5 minutes ago and this method has not yet been documented this is not regarded as a bc break.

## 2.2.0

All tests passing.

* Fixed bug that broke removal of permissions for pages.
* "Copy Page" feature added to the page menu.
* Automatically reposition the autocomplete dropdown for joins if it would collide with the bottom of the window.
* Include page slugs in the autocomplete dropdown for joins with pages.
* `chooserChoiceBase.html` restored; some projects were depending on extending it, which is a useful technique.

## 2.1.5

All tests passing.

* Admin bar: previously grouped fields can be re-grouped successfully, so concatenating admin bar configuration works just as well as concatenating `addFields` arrays
* Files widget displays upload button in the same user-friendly position as the images widget
* Font size for tabs and help labels is explicit to avoid side effects from project-level CSS

## 2.1.4

All tests passing.

* Previously chosen items that now reside in the trash no longer break the chooser for editing joins
* All joins editable; certain edge cases weren't getting blessed
* A field appears properly when two diferent choices list it for `showFields`
* As in 0.5, a required field hidden by `showFields` is not required (but will be if you elect the choice that shows it)

## 2.1.3

All tests passing.

* A typo in the unit tests caused unit tests to fail. This has been fixed.
* The recent addition of the HTML5 doctype caused the login page to be invisible in the sandbox project (not the boilerplate project). This has been fixed.
* The recent addition of the HTML5 doctype caused the admin bar to appear with a slight visual defect. This has been fixed.

## 2.1.2

Fix for [#668](https://github.com/punkave/apostrophe/issues/668), crash occurring when admin bar group leader starts out too close to the end of the admin bar items array.

## 2.1.1

Full Windows compatibility restored. The "recursively copy asset folders if on Windows" behavior from 0.5 was reimplemented. This is necessary to allow Apostrophe to run as a non-administrator on Windows. Running as administrator is the moral equivalent of running as root on Linux, which we would never recommend.

Since Apostrophe did not function previously on Windows and there is no behavior change on Mac/Linux this is effectively a bug fix rather than a new feature, thus 2.1.1.

## 2.1.0

* Introduced the new `apos.areas.richText` and `apos.areas.plaintext` methods, which are also available in templates by the same names.

* Added and documented the `addImageSizes` option of the `apostrophe-attachments` module.

## 2.0.4

* The `apostrophe-login` module now invokes `loginAfterLogin(req, callback)` on all modules that have such a method, via `apos.callAll`. Modules that do not need a callback can supply this method with only one argument. Afterwards, `apostrophe-login` redirects to `req.redirect`, as is supported elsewhere in Apostrophe. So you can assign to `req.redirect` in your callback to change the user's destination after a successful login. If `req.redirect` is not set, the user is redirected to the home page.

## 2.0.3

The `ancestors` and `children` filters defaulted to `areas(false)`, but `joins(false)` was omitted, contrary to documentation which has always indicated the information returned is limited for performance. This was fixed. You can still override freely with the `filters` option to `apostrophe-pages`.

The HTML5 doctype was added to `outerLayoutBase`. HTML5 was always assumed, and the absence of the doctype broke jQuery's support for distinguishing `$(window).height()` from `$(document).height()`, causing runaway infinite scroll loading.

Warning message instructions for configuring the session secret were fixed (the actual location has not changed).

## 2.0.2

Previously the `contextual` flag of a pieces module was not considered before deciding to redirect to the "show page" for the piece, which might not exist. This has been fixed. It should only happen when the module has `contextual: true`, creating a reasonable expectation that such a page must exist.

## 2.0.1

Packaging and documentation issues only.

## 2.0.0

Inaugural npm release of Apostrophe 2.x, which was used prior to that in many projects via git dependencies.<|MERGE_RESOLUTION|>--- conflicted
+++ resolved
@@ -2,12 +2,9 @@
 
 ## UNRELEASED
 
-<<<<<<< HEAD
 * Bug fix: don't update the modification timestamp of a document simply because of an advisory lock, as the user
 might decide not to save any actual edits.
-=======
 * Prevent content loss by blocking attempts to connect Apostrophe 3.x to an Apostrophe 2.x database. Content migration tools are planned of course.
->>>>>>> fd7a8b98
 
 ## 3.0.0-alpha.6.1 - 2021-03-26
 
