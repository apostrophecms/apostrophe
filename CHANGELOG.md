# Changelog

## UNRELEASED

### Breaks

* Removes the `firstName` and `lastName` fields in user pieces.
* The query parameters `apos-refresh`, `apos-edit`, `apos-mode` and `apos-locale` are now `aposRefresh`, `aposEdit`, `aposMode` and `aposLocale`. Going forward all query parameters will be camelCase for consistency with query builders.

### Adds

* Four permissions roles are supported and enforced: guest, contributor, editor and admin. See the documentation for details. Pre-existing alpha users are automatically migrated to the admin role, as they already could do anything.
* The admin bar menu is fully responsive to user roles.
* The context bar entirely appears or disappears based on user roles.
* Documents in managers now have context sensitive action menus that allow actions like edit, discard draft, archive, restore, etc.
* A fragment call may now have a body using `rendercall`, just like a macro call can have a body using `call`. In addition, fragments can now have named arguments, just like macros. Many thanks to Miro Yovchev for contributing this implementation.
* Major performance improvement to the `nestedModuleSubdirs` option.
* Updates URL fields and oEmbed URL requests to use the `httpsFix` option in launder's `url()` method.
* New label component
* Doc states in managers now reflected w labels (Active Draft, Archived, Unpublished)
* Contributors can submit drafts for review ("Propose Changes" versus "Publish Changes").
* Editors and admins can manage submitted drafts.
* Editors and admins can easily see the number of proposed changes awaiting their attention.
* Support for virtual piece types, such as submitted drafts, which in actuality manage more than one type of doc.
* Confirm modals now support a schema which can be assessed after confirmation.
* When archiving and restoring pages, editors can chose whether the action affects only this document or this document + children
* Routes support the `before` syntax, allowing routes that are added to Express prior to the routes or middleware of another module. The syntax `before: 'middleware:moduleName'` must be used to add the route prior to the middleware of `moduleName`. If `middleware:` is not used, the route is added before the routes of `moduleName`. Note that normally all middleware is added before all routes.
* A `url` property can now optionally be specified when adding middleware. By default all middleware is global.
* The total number of submitted drafts is visible in the admin bar.
* The pieces REST GET API now supports returning only a count of all matching pieces, using the `?count=1` query parameter.
* Admin bar menu items can now specify a custom Vue component to be used in place of `AposButton`.
* Sets `username` fields to follow the user `title` field to remove an extra step in user creation.
* Adds default data to the `outerLayoutBase.html` `<title>` tag: `data.piece.title or data.page.title`.
<<<<<<< HEAD
* Moves the core UI build task into the start up process. The UI build runs when:
  1. The build folder does not yet exist.
  2. The package.json file is newer than the existing UI build.
  3. You explicitly tell it to by setting the environment variable `CORE_DEV=1`
=======
* The new `._ids(_idOrArrayOfIds)` query builder replaces `explicitOrder` and accepts an array of document `_id`s or a single one. `_id` can be used as a multivalued query parameter. Documents are returned in the order you specify, and just like with single-document REST GET requests, the locale of the `_id`s is overridden by the `aposMode` query parameter if present.
* The `.withPublished(true)` query builder adds a `_publishedDoc` property to each returned draft document that has a published equivalent. `withPublished=1` can be used as a query parameter. Note this is not the way to fetch only published documents. For that, use `.locale('en:published')` or similar.
* The page and piece manager views now display the title, etc. of the published version of a document, unless that document only exists in draft form. However a label is also provided indicating if a newer draft is in progress.
>>>>>>> f4b07e2b
* The server-side implementation of `apos.http.post` now supports passing a `FormData` object created with the [`form-data`](https://www.npmjs.com/package/form-data) npm module. This keeps the API parallel with the browser-side implementation and allows for unit testing the attachments feature, as well as uploading files to internal and external APIs from the server.
* `manuallyPublished` computed property moved to the `AposPublishMixin` for the use cases where that mixin is otherwise warranted.
* `columns` specified for a piece type's manage view can have a name that uses "dot notation" to access a subproperty. Also, for types that are localized, the column name can begin with `draft:` or `published:` to specifically display a property of the draft or published version of the document rather than the best available. When a prefix is not used, the property comes from the published version of the document if available, otherwise from the draft.

### Fixes

* Fragments can now call other fragments, both those declared in the same file and those imported, just like macros calling other macros. Thanks to Miro Yovchev for reporting the issue.
* There was a bug that allowed parked properties, such as the slug of the home page, to be edited. Note that if you don't want a property of a parked page to be locked down forever you can use the `_defaults` feature of parked pages.
* A required field error no longer appears immediately when you first start creating a user.
* Vue warning in the pieces manager due to use of value rather than name of column as a Vue key. Thanks to Miro Yovchev for spotting the issue.
* "Save Draft" is not an appropriate operation to offer when editing users.
* Pager links no longer break due to `aposRefresh=1` when in edit mode. Also removed superfluous `append` query parameter from these.
* You may now intentionally clear the username and slug fields in preparation to type a new value. They do not instantly repopulate based on the title field when you clear them.
* Language of buttons, labels, filters, and other UI updated and normalized throughout.
* A contributor who enters the page tree dialog box, opens the editor, and selects "delete draft" from within the editor of an individual page now sees the page tree reflect that change right away.
* The page manager listens for content change events in general and its refresh mechanism is robust in possible situations where both an explicit refresh call and a content change event occur.
* Automatically retries once if unable to bind to the port in a dev environment. This helps with occasional `EADDRINUSE` errors during nodemon restarts.

## 3.0.0-alpha.7 - 2021-04-07

### Breaks

* The `trash` property has been renamed `archived`, and throughout the UI we refer to "archiving" and the "archive" rather than "move to trash" and the "trash can." A database migration is included to address this for existing databases. However, **if you set the minimumPark option, or used a boilerplate in which it is set,** you will need to **change the settings for the `parkedId: 'trash'` page to match those [currently found in the `minimumPark` option setting in the `@apostrophecms/page` source code](https://github.com/apostrophecms/apostrophe/blob/481252f9bd8f42b62648a0695105e6e9250810d3/modules/%40apostrophecms/page/index.js#L25-L32).

### Adds

* General UX and UI improvements to the experience of moving documents to and from the archive, formerly known as the trash.
* Links to each piece are available in the manage view when appropriate.
* Search is implemented in the media library.
* You can now pass core widgets a `className` option when configuring them as part of an area.
* `previewDraft` for pieces, adds a Preview Draft button on creation for quick in-context editing. Defaults to true.

### Changes

* Do not immediately redirect to new pages and pieces.
* Restored pieces now restore as unpublished drafts.
* Refactored the admin bar component for maintainability.
* Notification style updates

### Fixes

* Advisory lock no longer triggers an update to the modification timestamp of a document.
* Attempts to connect Apostrophe 3.x to an Apostrophe 2.x database are blocked to prevent content loss.
* "Save as Draft" is now available as soon as a new document is created.
* Areas nested in array schema fields can now be edited in context.
* When using `apos.image.first`, the alt attribute of the image piece is available on the returned attachment object as `._alt`. In addition, `_credit` and `_creditUrl` are available.
* Fixes relating to the editing of widgets in nested areas, both on the page and in the modal.
* Removed published / draft switch for unpublished drafts.
* "Publish Changes" appears only at appropriate times.
* Notifications moved from the bottom right of the viewport to the bottom center, fixing some cases of UI overlap.

## 3.0.0-alpha.6.1 - 2021-03-26

### Fixes

* Conditional fields (`if`) and the "following values" mechanism now work properly in array item fields.
* When editing "Page Settings" or a piece, the "publish" button should not be clickable if there are errors.

## 3.0.0-alpha.6 - 2021-03-24

### Adds
* You can "copy" a page or a piece via the ⠇ menu.
* When moving the current page or piece to the trash, you are taken to the home page.
* `permissions: false` is supported for piece and page insert operations.
* Adds note to remove deprecated `allowedInChooser` option on piece type filters.
* UX improvement: "Move to Trash" and "Restore" buttons added for pieces, replacing the boolean field. You can open a piece that is in the trash in a read-only way in order to review it and click "Restore."
* Advisory lock support has been completed for all content types, including on-page, in-context editing. This prevents accidental conflicts between editors.
* Image widgets now accept a `size` context option from the template, which can be used to avoid sending a full-width image for a very small placement.
* Additional improvements.

### Fixes
* Fixes error from missing `select` method in `AposPiecesManager` component.
* No more migration messages at startup for brand-new sites.
* `max` is now properly implemented for relationships when using the manager dialog box as a chooser.
* "Trash" filter now displays its state properly in the piece manager dialog box.
* Dragging an image to the media library works reliably.
* Infinite loop warning when editing page titles has been fixed.
* Users can locate the tab that still contains errors when blocked from saving a piece due to schema field errors.
* Calling `insert` works properly in the `init` function of a module.
* Additional fixes.

### Breaks

* Apostrophe's instance of `uploadfs` has moved from `apos.attachment.uploadfs` to `apos.uploadfs`. The `uploadfs` configuration option has similarly moved from the `@apostrophecms/attachment` module to the `@apostrophecms/uploadfs` module. `imageSizes` is still an option to `@apostrophecms/attachment`.

## 3.0.0-alpha.5 - 2021-02-11

* Conditional fields are now supported via the new `if` syntax. The old 2.x `showFields` feature has been replaced with `if: { ... }`.
* Adds the option to pass context options to an area for its widgets following the `with` keyword. Context options for widgets not in that area (or that don't exist) are ignored. Syntax: `{% area data.page, 'areaName' with { '@apostrophecms/image: { size: 'full' } } %}`.
* Advisory locking has been implemented for in-context editing, including nested contexts like the palette module. Advisory locking has also been implemented for the media manager, completing the advisory locking story.
* Detects many common configuration errors at startup.
* Extends `getBrowserData` in `@apostrophecms/doc-type` rather than overwriting the method.
* If a select element has no default, but is required, it should default to the first option. The select elements appeared as if this were the case, but on save you would be told to make a choice, forcing you to change and change back. This has been fixed.
* Removes 2.x piece module option code, including for `contextual`, `manageViews`, `publishMenu`, and `contextMenu`.
* Removes admin bar module options related to 2.x slide-out UI: `openOnLoad`, `openOnHomepageLoad`, `closeDelay`.
* Fixed a bug that allowed users to appear to be in edit mode while looking at published content in certain edge cases.
* The PATCH API for pages can now infer the correct _id in cases where the locale is specified in the query string as an override, just like other methods.
* Check permissions for the delete and publish operations.
* Many bug fixes.

### Breaks
* Changes the `piecesModuleName` option to `pieceModuleName` (no "s") in the `@apostrophecms/piece-page-type` module. This feature is used only when you have two or more piece page types for the same piece type.

## 3.0.0-alpha.4.2 - 2021-01-27

* The `label` option is no longer required for widget type modules. This was already true for piece type and page type modules.
* Ability to namespace asset builds. Do not push asset builds to uploadfs unless specified.

### Breaking changes

* Removes the `browser` module option, which was only used by the rich text widget in core. All browser data should now be added by extending or overriding `getBrowserData` in a module. Also updates `getComponentName` to reference `options.components` instead of `options.browser.components`.

## 3.0.0-alpha.4.1

* Hotfix: the asset module now looks for a `./release-id` file (relative to the project), not a `./data/release-id` file, because `data` is not a deployed folder and the intent of `release-id` is to share a common release identifier between the asset build step and the deployed instances.

## 3.0.0-alpha.4

* **"Fragments" have been added to the Apostrophe template API, as an alternative to Nunjucks' macros, to fully support areas and async components.** [See the A3 alpha documentation](https://a3.docs.apos.dev/guide/widgets-and-templates/fragments.html) for instructions on how to use this feature.
* **CSS files in the `ui/public` subdirectory of any module are now bundled and pushed to the browser.** This allows you to efficiently deliver your CSS assets, just as you can deliver JS assets in `ui/public`. Note that these assets must be browser-ready JS and CSS, so it is customary to use your own webpack build to generate them. See [the a3-boilerplate project](https://github.com/apostrophecms/a3-boilerplate) for an example, especially `webpack.config.js`.
* **More support for rendering HTML in REST API requests.** See the `render-areas` query parameter in [piece and page REST API documentation](https://a3.docs.apos.dev/reference/api/pieces.html#get-api-v1-piece-name).
* **Context bar takeover capability,** for situations where a secondary document should temporarily own the undo/redo/publish UI.
* **Unpublished pages in the tree** are easier to identify
* **Range fields** have been added.
* **Support for npm bundles is back.** It works just like in 2.x, but the property is `bundle`, not `moogBundle`. Thanks to Miro Yovchev.

### Breaking changes

* **A3 now uses webpack 5.** For now, **due to a known issue with vue-loader, your own project must also be updated to use webpack 5.** The a3-boilerplate project has been updated accordingly, so you may refer to [the a3-boilerplate project](https://github.com/apostrophecms/a3-boilerplate) for an example of the changes to be made, notably in `webpack.config.js` and `package.json`. We are in communication with upstream developers to resolve the issue so that projects and apostrophe core can use different major versions of webpack.

## 3.0.0-alpha.3

Third alpha release of 3.x. Introduced draft mode and the "Publish Changes" button.

## 3.0.0-alpha.2

Second alpha release of 3.x. Introduced a distinct "edit" mode.

## 3.0.0-alpha.1

First alpha release of 3.x.

## 2.67.0

Unit tests passing.

Regression tests passing.

* Pages can now be locked down with the `allowedHomepageTypes` and `allowedSubpageTypes` options, like this:

```javascript
// Only one type allowed for the home page
allowedHomepageTypes: [ 'home' ],

allowedSubpageTypes: {
  // Two subpage types allowed for the home page
  'home': [ 'default', 'apostrophe-blog-page' ],
  // No subpages for the blog page ("show pages" don't count)
  'apostrophe-blog-page': [],
  // default page type can only have another default page as a subpage
  'default': [ 'default' ]
}
```

These options make it easy to prevent users from creating unintended scenarios, like nesting pages too deeply for your navigation design.

* Pages now support batch operations, just like pieces do. The initial set includes trash, rescue, publish, unpublish, tag and untag. You can only rescue pages in this way if you are using the `trashInSchema` option of the docs module, which is always the case with `apostrophe-workflow`. With the conventional trash can, it is unclear what should happen because you have not indicated where you want each page to be restored. New batch operations for pages can be added in the same way that they are added for pieces.

* Important performance fix needed for those using the `apostrophe-pieces-orderings-bundle` module to create custom sort orders for pieces. Without this fix it is also possible to get a loader error and stop fetching content prematurely.

* The "revert" button for versions is now labeled "Revert to" to emphasize that it reverts to what you had at the end of that operation, not its beginning. Thanks to Fredrik Ekelund.

## 2.66.0

* Updated to CKEditor version 4.10.0. The CKEditor build now includes the CKEditor "widgets" feature (not to be confused with Apostrophe widgets). These are essential for modules like the forthcoming `apostrophe-rich-text-merge-tags`.
* `apos.areas.richText` and `apos.areas.plaintext` no longer produce duplicate text. To achieve this, the `apos.docs.walk` method no longer walks through the `_originalWidgets` property. This property is only used to preserve the previous versions of widgets that the user lacks permission to edit due to schema field permissions. Exploration of this property by `apos.docs.walk` led to the observed bug.
* The browser-side implementation of `apos.utils.escapeHtml` now works properly.

## 2.65.0

Unit tests passing.

Regression tests passing.

* **Important fix for MongoDB replica sets:** previously we used the `autoReconnect` option of the MongoDB driver by default. From now on, we use it only if the MongoDB URI does not refer to a replica set. The use of `autoReconnect` is [inappropriate with a replica set](https://github.com/apostrophecms/apostrophe/issues/1508) because it will keep trying to connect to the node that went down. Leaving this option out results in automatic use of nodes that are up. Also see the [apostrophe-db-mongo-3-driver](https://npmjs.org/package/apostrophe-db-mongo-3-driver) module for a way to use the newer `mongodb+srv` URIs. Thanks to Matt Broadstone of MongoDB for his advice.

* An `apostrophe-file` now has a default URL. The default `_url` property of an `apostrophe-file` piece is simply the URL of the file itself. This allows `apostrophe-file` to be included in your configuration for [apostrophe-permalinks](https://npmjs.org/package/apostrophe-permalinks); picking a PDF in this way generates a direct link to the PDF, which is what the user expects. Note that if the developer elects to set up an `apostrophe-files-pages` module that extends `apostrophe-pieces-pages`, that will still take precedence, so there is no bc break.

* Clicking directly from one rich text widget into another did not work properly; the toolbar did not appear in this situation. This bug has been fixed. The bug only occurred when clicking in a second rich text widget without any intervening clicks outside of all rich text widgets.

* Also see expanded notes on version `2.64.1`, below, which contained several features missed in the original changelog.

## 2.64.1

Unit tests passing.

Regression tests passing.

* Improved Apostrophe's ability to redisplay the appropriate widget, array element, and field and call the user's attention to it when a schema field error is not detected until server-side validation takes place. This addresses problems that come up when fields become `required` at a later time, and/or data was originally created with an earlier release of Apostrophe that did not enforce `required` in all situations. Browser-side validation is still preferred for ease of use but server-side validation no longer creates situations the user cannot easily resolve.

* Introduced the `apos.global.whileBusy` method. This method accepts a function to be run *while no one is permitted to access the site.* The provided function may return a promise, and that promise resolves before the site becomes accessible again. In the presence of `apostrophe-workflow` it is possible to mark only one locale as busy.

* By default, the `apos.locks.lock` method waits until the lock is available before proceeding. However there is now a `wait` option which can be set to `false` to avoid waiting at all, or to any number of milliseconds. If the method fails because of `wait`, the error is the string `locked`.

* The `apos.locks.lock` method also now accepts a `waitForSelf` option. By default, if the same process invokes `apos.locks.lock` for the same lock in two requests simultaneously, one of the two will receive an error. With `waitForSelf`, the second invocation will wait for the first to resolve and then obtain the lock.

## 2.64.0

Unit tests passing.

Regression tests passing.

* Apostrophe's "search suggestions" feature for `notFound.html` templates is now fully baked. It only takes two steps:

1. Include an element like this in your `notFound.html` template:

```
<div data-apos-notfound-search-results></div>
```

2. Set the `suggestions` option to `true` for the `apostrophe-search` module.

With `suggestions: true`, this feature no longer requires that you have a `/search` page, it uses a dedicated route. See the documentation of the `apostrophe-search` module for more information.

* The `showFields` option is now available for checkboxes. The syntax is as follows:

```
{
  "name": "awesomeBoolean",
  "label": "Awesome Boolean",
  "type": "boolean",
  "choices": [
    {
      "value": true,
      "showFields": ["otherField1"]
    },
    {
      "value": false,
      "showFields": ["otherField2"]
    }
  ]
}
```

Thanks to falkodev.

* A useful error message appears if you try to use a `mongodb+srv` URL. These are meant for newer versions of the MongoDB driver. You **can** use them, but you must install the [apostrophe-db-mongo-3-driver](https://npmjs.com/package/apostrophe-db-mongo-3-driver) module first. The error message now explains this, addressing a common question on stackoverflow.
* Basic styles added for the most common rich text markup tags when within the bounds of an Apostrophe modal. Thanks to Lars Houmark.
* Fixed UI overlap issue when joining with `apostrophe-page`.
* `apos.images.all`, `apos.images.first`, etc. now include `_description`, `_credit` and `_creditUrl` when they can be inferred from an `apostrophe-image` containing the attachment.
* `apos.images.srcset` helper improved. It is now smart enough to limit the image sizes it offers based on what it knows about the size of the original. Thanks to Fredrik Ekelund.
* Fixes to CSS asset URL generation to pass validation.
* Performance: eliminated use of `$or` MongoDB queries with regard to pages in the trash. MongoDB tests demonstrate that `$ne: true` is faster than `$or` for our purposes.

## 2.63.0

Unit tests passing.

Regression tests passing.

* “Promise events” have arrived. This is a major feature. Promise events will completely
replace `callAll` in Apostrophe 3.x. For 2.x, all existing invocations of `callAll` in the
core Apostrophe module now also emit a promise event. For instance, when the `docBeforeInsert`
callAll method is invoked, Apostrophe also emits the `beforeInsert` promise event on the
apostrophe-docs` module.

Other modules may listen for this event by writing code like this:

```javascript
`self.on('apostrophe-docs:beforeInsert', 'chooseASpecialist', function(req, doc, options) {
  // Modify `doc` here. You may return a promise, and it will resolve before
  // any more handlers run. Then the doc is inserted
});
```

The above code adds a new `chooseASpecialist` method to your module. This way, the method can be overridden by assigning a new function to `self.chooseASpecialist` in a module that
extends it, or its behavior can be extended in the usual way following the `super` pattern.

But, since it does not have the same name as
the event (attempting to register a method of the same name will throw an error), it is unlikely
that parent class modules and subclass modules will have unintentional conflicts.

See the [original github issue](https://github.com/apostrophecms/apostrophe/issues/1415) for a more
complete description of the feature and the reasoning behind it.

**Your existing callAll methods will still work.** But, we recommend you start migrating to be
ready to move to 3.x in the future... and because returning promises is just a heck of
a lot nicer. You will have fewer problems.

* Optional SVG support for `apostrophe-attachments`. To enable it, set the `svgImages` option to
`true` when configuring the `apostrophe-attachments` module. SVG files can be uploaded just like
other image types. Manual cropping is not available. However, since most SVG files play very well
with backgrounds, the SVG file is displayed in its entirety without distortion at the largest size
that fits within the aspect ratio of the widget in question, if any (`background-size: contain`
is used). If you have overridden `widget.html` for `apostrophe-images-widgets`, you will want
to refer to the latest version of `widgetBase.html` for the technique we used here to ensure
SVG files do not break the slideshow’s overall height.
* New `apos.templates.prepend` and `apos.templates.append` methods. Call
`apos.templates.prepend('head', function(req) { ... })` to register a function to be called just after
the head tag is opened each time a page is rendered. The output of your function is inserted into
the markup. The standard named locations are `head`, `body`, `contextMenu` and `main`. This is
convenient when writing modules that add new features to Apostrophe. For project level work also see the
named Nunjucks blocks already provided in `outerLayoutBase.html`.
* `apos.singleton` now accepts an `areaOptions` option, which can receive any option that can be
passed to `apos.area`. Thanks to Manoj Krishnan.
* Apostrophe’s “projector” jQuery plugin now respects the `outerHeight` of the tallest slideshow item,
not just the inner height.
* `apos.area` now accepts an `addLabel` option for each widget type in the area. Thanks to
Fredrik Ekelund.
* UI improvements to versioning. Thanks to Lars Houmark.
* Button to revert to the current version has been replaced with a label indicating it is current,
since reverting to the current version has no effect.
* “Page settings” can now be accessed for any page in the trash via “reorganize.” When
working with `apostrophe-workflow`, this is
often required to commit the fact that a page is in the trash.
* The `uploadfs` module now has a `prefix` option. If present, the prefix is prepended to all uploadfs paths before they reach the storage layer, and is also prepended to URLs. In practice, this means that a single S3 bucket can be used to host multiple sites without all of the uploaded media jumbling together in `/attachments`. The `apostrophe-multisite` module now leverages this.

## 2.62.0

Unit tests passing.

Regression tests passing.

* Introduced a `findWithProjection()` method that is added to all MongoDB collection objects. All Apostrophe core modules are migrating towards using this method rather than `find()` when working **directly with MongoDB collections**. If you are using the standard MongoDB 2.x driver that is included with Apostrophe, this just calls regular `find()`. When using the forthcoming `apostrophe-db-mongo-3-driver` module to replace that with a newer driver that supports the full features of MongoDB 3.6, 4.0 and beyond, this method will provide backwards compatibility by accepting a projection as the second argument like `find()` did until the 3.x driver was released. Developers wishing to be compatible with both drivers will want to start using this method. Again, this **only concerns you if you are querying MongoDB directly and passing a projection to find() as the second argument**. And if you don't care about using the 3.x driver, you **do not have to change anything**.
* Various UX improvements and bug fixes to the page versions dialog box. Thanks to Lars Houmark.
* The widget wrapper is updated on the fly with new classes if they change due to edits. Thanks to Fredrik Ekelund.
* When configuring a `date` field, you may pass a `pikadayOptions` property. This object is passed on to the `pikaday` library. Thanks to Lars Houmark.
* The `counts: true` option for `piecesFilters` now works properly with joins.

## 2.61.0

Unit tests passing.

Regression tests passing.

* New "secrets" feature in `apostrophe-users` makes it easy to hash other "secrets" similar in spirit to passwords.
* This feature is now used for password reset tokens, making them more secure.
* Additional joins can now be added to the schema of a widget that extends `apostrophe-pieces-widgets`.
* Brute force password attacks against an Apostrophe server are now more difficult. Thanks to Lars Houmark.
* Tolerant sanitization of array items while they are still in the editor. This avoids confusion caused by `required` fields in the array editor.
* Error messages now behave sensibly when multiple label elements appear in a field. Thanks to Lars Houmark.
* Fix background color on notification on uploads when file extension is not accepted. Thanks to Lars Houmark.
* If you can't move a widget out of an area, you can no longer move widgets into that area either (movable: false is fully enforced). Thanks to Fredrik Ekelund.
* New browser-side events are emitted during the attachment upload process, and the built-in facility that delays the saving of a form until attachment uploads are complete has been fixed. Thanks to Lars Houmark.
* Fixes to the active state display of array items. Thanks to Lars Houmark.
* [Contributor Guide](https://github.com/apostrophecms/apostrophe/blob/master/CONTRIBUTING.md) expanded with lots of new information about practical ways to contribute to Apostrophe.
* [Contributor Covenant Code of Conduct](https://github.com/apostrophecms/apostrophe/blob/master/CODE_OF_CONDUCT.md) added to the project. The Apostrophe community is a welcoming place, and now is a great time to lock that in for the future.

## 2.60.4

Unit tests passing.

Regression tests passing.

* Shallowly clone the required definition in defineRelatedType to prevent yet more crosstalk between instances of apos when `apostrophe-multisite` is used. No other changes.

## 2.60.3

Unit tests passing.

Regression tests passing.

* Improved support for nested areas and widgets. Apostrophe now pushes the correct doc id and dot path all the way to the page in various situations where this could previously have led to errors at save time.
* The new `apos.locks.withLock(lockName, fn)` method can be used to execute a function while the process has the named lock. This ensures that other processes cannot run that function simultaneously. You may optionally pass a callback, otherwise a promise is returned. Similarly `fn` may take a callback, or no arguments at all, in which case it is expected to return a promise.
* Cleanup: don't call `server.close` unless we've succeeded in listening for connections.

## 2.60.2

Unit tests passing.

Regression tests passing.

* Version 2.60.1 broke validation of schema fields which were
`required`, but blank because they were hidden by `showFields`.
This is of course permitted, `required` applies only if the field
is active according to `showFields` or not addressed by any
`showFields` possibilities at all. Comprehensive unit testing was
added for this issue to prevent a recurrence.
* Version 2.60.1 also introduced a more subtle issue: if constraints
like `required` or `min`, or general improvements to validation such
as NaN detection for integers and floats, were added to a widget schema later
after content already existed then it became impossible to open a widget
editor and correct the issues. Validation tolerance was added for this
situation.
* When a user edits an area "in context" on the page, the server now
reports errors using a path that can be used to identify the widget
responsible and open its editing dialog box. A more relevant notification
is also displayed. This remains a secondary mechanism. Server-side
validation is mostly about preventing intentional abuse. Browser-side
validation is still the best way to provide feedback during data entry.

## 2.60.1

Unit tests passing.

Regression tests passing.

* Fields of type `checkboxes` now play nicely with the `live/draft` toggle of `apostrophe-workflow`.
* Improved validation of integers and floats. Thanks to Lars Houmark.
* The "Global" dialog box now follows the same pattern as that for other piece types, which means that the workflow dropdown menu is available if workflow is present.
* Options may be passed to the `express.static` middleware that serves the `public` folder, via the `static` option of the `apostrophe-express` module. Thanks to Leonhard Melzer.
* `apostrophe` now depends on `bluebird` properly and there are no lingering references to the wrong version fo `lodash`. Formerly we got away with this because some of our dependencies did depend on these, and npm flattens dependencies. Thanks to Leonhard Melzer.
* The new `eslint-config-punkave` ruleset is in place, and includes a check for "unofficial dependencies" in `require` calls that could go away suddenly.
* `fieldClasses` and `fieldAttributes` may be set on form fields themselves, similar to the existing `classes` and `attributes` properties that are applied to the `fieldset`. Thanks to Lars Houmark.
* The "Pages" admin UI now includes a "New Page" button, in addition to the usual "reorganize" functionality. Thanks to Lars Houmark.
* Fixed a crash when an `apostrophe-pieces-widget` is configured to always show all pieces via `by: 'all'`. Thanks to Aurélien Wolz.
* General UI styling improvements and fixes.

## 2.60.0

Unit tests passing.

Regression tests passing.

* New feature: you can now display counts for each tag, joined item, etc. when using the `piecesFilters` option of `apostrophe-pieces-pages`. Just add `counts: true` to the configuration for that filter. The count is then available in a `.count` property for each value in the array. See [creating filter UI with apostrophe-pieces-pages](https://apostrophecms.org/docs/tutorials/intermediate/cursors.html#creating-filter-u-i-with-code-apostrophe-pieces-pages-code) for more information.
* New feature: command line tasks such as `apostrophe-blog:generate` may now be run programmatically, for example: `apos.tasks.invoke('apostrophe-blog:generate', { total: 50 })`. A promise is returned if a callback is not passed. Note that not all tasks are written to behave politely and invoke their callback normally, however most do. This feature is most useful when writing tasks that logically should incorporate other tasks.
* Many UX and UI improvements that make the experience more pleasant in subtle and not-so-subtle ways. Thanks to Carsten, Marco Arnone and the prolific Lars Houmark for their contributions. This was an excellent week for Apostrophe PRs.
* The full set of controls for joined items are again available in the chooser, as well as in the browse modal.
* The automatic opening of the admin bar menu on page load can now be configured with the `openOnLoad`, `openOnHomepageLoad`, and `closeDelay` options.
* `autocomplete="off"` for date fields prevents chrome autocomplete suggestions from wrecking calendar UI.
* Always remove .apos-global-busy on unlock, even if the transition event never fires. Yes, that is sadly a thing. Prevents the UI from becoming unusable in rare situations (less rare inside functional tests).
* Use `one` to reduce the overhead of .apos-global-busy's transition event handler. We could do more here to reduce overhead, i.e. unhooking it entirely.
* Much-improved validation of `min`, `max` and `required` for strings, integers and floats on both the server and the browser side. Thanks to Lars Houmark.

## 2.59.1

Unit tests passing.

Regression tests passing.

* Widget schemas now support the `def` property for fields. This always worked for pieces and pages.
* Accommodations for functional testing in nightwatch. The currently active Apostrophe modal, and all of its proxies such as its controls that are in a separate div for presentation reasons, now has the attribute `data-apos-modal-current` which is set to the class name of the modal. This powers the new [apostrophe-nightwatch-tools](https://npmjs.org/package/apostrophe-nightwatch-tools) module, which provides reusable commands and steps that can be used to create test projects similar to our [apostrophe-enterprise-testbed](https://github.com/apostrophecms/apostrophe-enterprise-testbed). Testing with the enterprise testbed project is a standard part of our release process.
* Previously if workflow was in use slugs could not be reused by new pages when the original page was in the trash. This has been addressed; the slug is now deduplicated in the same way that email addresses and usernames of users are when in the trash.
* The infinite scroll feature of `apostrophe-pieces-pages` now works as documented with the styles provided. The code is also more efficient and scroll events are throttled for performance. Thanks to Lars Houmark.
* Various UX fixes, thanks to Lars Houmark and various members of the Apostrophe team.

## 2.59.0

Unit tests passing.

Regression tests passing.

* Fixed nested widget editing for existing widgets whose modal dialog boxes have been accessed (#1428).
* A clear warning message with instructions has been added for those who are seeing "unblessed" messages due to widget schemas and in-template `apos.area` calls that do not match (#1429). The easiest way to avoid this is to just mark the area `contextual: true` in your widget schema so it is edited *only* on the page. But if you really want to do both, the widget options must match.
* The mechanism that automatically makes slugs, paths and other keys unique now gives up eventually and reports the original duplicate key error. This makes it easier to debug your code if you are violating your own custom indexes that feature unique keys. It is possible to make the deduplicator aware of your own own properties that need to be made more unique on inserts if you wish, by implementing a `docFixUniqueError` method. *Please note:* this change is not a regression. Code that formerly never completed its task in this situation will simply report an error promptly rather than retrying inserts forever while degrading your database performance.
* A new profiling API has been added: the `apos.utils.profile` method. This method can be called to report how long code takes to run for later analysis. It does nothing in the default implementation; modules like our forthcoming profiler override it to give feedback on the speed of your code.

## 2.58.0

Unit tests passing.

Regression tests passing.

* Polymorphic joins have arrived! You may now create joins like this:

```javascript
{
  name: '_items',
  type: 'joinByArray',
  withType: [ 'apostrophe-blog', 'product', 'apostrophe-page' ]
}
```

When you join with more than one type, Apostrophe presents a chooser that allows you to pick between tabs for each type. Note that `apostrophe-page` can be included, so you can pick a mix of pages and pieces for the same join.

This feature is useful for creating navigation that may point to a variety of document types, without the need for an array of items with several different joins and a `select` element to choose between them.

Polymorphic joins work for both `joinByOne` and `joinByArray`. Currently they are **not** available for `joinByOneReverse`, `joinByArrayReverse`, or pieces filters. Their primary use case is creating navigation widgets.

* `apos.images.srcset` helper function added. You can use this function to generate a `srcset` attribute for responsive display of an image. Just pass an attachment to the helper:

`<img srcset="{{ apos.images.srcset(apos.images.first(data.piece.thumbnail)) }}" />`

A `src` attribute for backwards compatibility is always advisable too.

Thanks to Fredrik Ekelund for this contribution.

* Fast forms for big schemas are back! The issue with tags has been resolved.

* A single MongoDB connection may be reused by several `apos` objects for separate sites, a feature which is exploited by the [apostrophe-multisite](https://github.com/apostrophecms/apostrophe-multisite) module. Note that this only reuses the connection, it does not share a single MongoDB database. It *does* allow you to keep potentially hundreds of sites on a single MongoDB server or replica set, as the overhead of multiple logical "databases" is small in MongoDB's modern WiredTiger storage engine. To reuse a connection, pass it to the `apostrophe-db` module as the `db` option.

* Fixed a MongoDB 3.6 incompatibility in the "Apply to Subpages" feature for permissions. Also made this feature available again when *removing* someone's permissions. We plan further UX work here to make this feature easier to understand and use.

* UX fix to the "manage tags" dialog box: don't attempt to add an empty tag. Thanks to Anthony Tarlao.

* Warn developers if they use bad area names.

* For those deploying asset bundles to S3: the command line task that builds an asset bundle no longer requires access to your production database, although it still needs to start up normally with access to a database in the pre-production environment where you are building the bundle.

* Refactoring of the trash field deduplication features, in preparation to extend them to pages as well in an upcoming release.

## 2.57.2

Unit tests passing.

Relevant regression tests passing.

* New `extraHtml` block in `outerLayoutBase.html` allows your `outerLayout.html` to add attributes to the outer `html` element without the need to completely override the layout. It is a best practice to avoid completely overriding the layout because this maximizes your compatibility with future updates to our admin markup, etc.

## 2.57.1

Unit tests passing.

* Hotfix for bug in 2.57.0 that broke saving tags. We have reverted the "fast forms" change until the cause is understood.

## 2.57.0

Unit tests passing.

Functional tests passing.

* Displaying and saving schema-driven forms is much, much faster.
This becomes very noticeable with 100 or more fields. With about
250 fields, this formerly took about 4.5 seconds to load or to
save such a form on a fast Mac. It now takes about 250 milliseconds.
* Users may re-order the items they have selected via drag and drop
when using "Browse" to select pieces, images, etc.
* Prior to this release, asset generation ids were surprisingly short and
made up only of digits due to an accidental holdover from an old version.
Conflicts were rare, but possible. Asset generation ids are now proper cuids,
no conflicts should occur.
* IDs may be added to notifications as a simple way to give other
code access to them.
* The `apos.global.addGlobalToData` method may now be called
with just `req` (returns a promise), with `req, callback` (invokes
the callback), or as middleware (which Apostrophe does by default).
This method is handy in command line tasks and other places
where middleware does not run and `req.data.global` is not populated
by default.

## 2.56.0

Unit tests passing.

Functional tests passing.

* **Security:** numerous issues formerly flagged by the new `npm audit` command have been addressed. We are now using a [maintained branch of lodash 3.x](https://github.com/sailshq/lodash) to keep bc while addressing security (many thanks to the Sails team). We are also using LESS 3.x, which has caused no issues in our testing and corrects security concerns with LESS 2.x. Numerous `npm audit` security reports regarding `imagemin` modules were addressed by removing `imagemin` from `uploadfs` itself, however you may opt into it via the new [`postprocessors` option of `uploadfs`](https://github.com/punkave/uploadfs). As of this writing, one `npm audit` complaint remains: the `azure-storage` module needs to update a dependency to address a possible vulnerability. You may mitigate this issue by not using the `azure` backend of `uploadfs` with Apostrophe until it is resolved upstream.
* Many UI enhancements when choosing, browsing and managing items which reduce user confusion. For instance: moving items up and down in a selection no longer refreshes the entire list and forces the user to scroll down again. Trashed pages are easier to distinguish in "reorganize." "More" dropdown for pieces is again fully visible when clicked. Placeholder helpers make the search field for joins easier to understand. Chevrons added to various select elements which were difficult to identify as dropdowns before.
* Deeply nested areas now save properly. Formerly in certain situations the same widget might be duplicated.
* `apos.tasks.getReq` now supplies an empty `req.data` object for easier use with code expecting an Express request, Apostrophe-style.
* Bedeviled by case-sensitive sorting? The `sortify: true` property for `string` schema fields is now documented and automatically creates a database migration to ensure it is available for your existing data as well. When used, this flag ensures that any `sort('fieldname')` call for that field in Apostrophe is case-insensitive, ignores punctuation and otherwise behaves as end users expect.

## 2.55.2

Unit tests passing.

Relevant functional tests passing.

* Reverted change to date formatting. `moment` will produce warnings again, but dates will not be a day old in some time zones, which is more important. We are working on a better fix for this problem.

## 2.55.1

Unit tests passing.

Relevant functional tests passing.

* `apos.migrations.eachArea` no longer crashes the stack when iterating over a large number of documents without areas.

## 2.55.0

Unit tests passing.

Regression tests passing.

* Security fix: uploaded images "in the trash" were still accessible at the same URL in most sizes. This has been corrected. As documented, the only size that now remains accessible is the `one-sixth` size, and this choice can be changed or eliminated entirely. **This bug did not affect other file attachments, such as PDFs.**

As always, be sure to run the `apostrophe-migrations:migrate` task. This will make sure the permissions of your files are correct. Harmless warnings may appear for those that were already correct.

* The `apostrophe-attachments:migrate-to-disabled-file-key` and `apostrophe-attachments:migrate-from-disabled-file-key` have been added for the convenience of those using the `disabledFileKey` option to `uploadfs` to rename disabled files in a cryptographically sound way rather than changing their permissions. These are relevant only with the `local` storage option of `uploadfs`, since since the option is neither available nor necessary for S3, and is mandatory for Azure from the beginning.

* Although technically part of UploadFS 1.9.0, we'd like to note that the `azure` storage backend is now available and can be part of your `uploadfs` configuration for the `apostrophe-attachments` module.

* Server-side modules can now extend the buttons available in the "manage" modal of pieces without overriding templates, similar to the way they are extensible in the "edit" modal.

* UX fixes.

* Cropping an image through Apostrophe now works when attachments are stored in S3, Azure, etc.

* Date parsing does not generate `momentjs` warnings.

* Overrideable block in the outerLayout for the context menu.

* The `apostrophe-soft-redirects` module now accepts a `statusCode` option, which you may change to `301` to use hard redirects. Thanks to Leo Melzer.

## 2.54.3

Unit tests passing.

Regression tests passing.

* Contextual editing of pieces found in a `widget.html` template saves properly, as does contextual editing of a nested area added to the page for the first time.

* Previously executed migrations are remembered in a collection that persists, not just in a cache, avoiding extra work which could be extensive in a large database. Migrations are still required to be idempotent (they should detect whether they have any work to do, and do no harm if they are not needed again for a particular document).

* `apos.migrations.eachWidget` now delivers an accurate `dotPath`, which is crucial for the use of `apos.docs.db.update` with `$set`. No standard migrations in Apostrophe were using the feature until now.

## 2.54.2

Unit tests passing.

Regression tests passing.

* A bug in the recently introduced `apostrophe-soft-redirects` module caused crashes in cases where the context page or piece had no `_url` property... which is an unusual situation (how did you get there exactly? Overrides are clearly involved), but it can happen in customized projects. Fixed.

## 2.54.1

Unit tests passing.

Regression tests passing.

* A bug in Chrome 66 causes problems when selecting images in Apostrophe's media library. This bug did not appear before Chrome 66 and does not appear in other browsers. We resolved it by migrating to the use of the CSS grid feature in compatible browsers.

## 2.54.0

Unit tests passing.

Regression tests passing.

* Several performance improvements. In situations where Apostrophe formerly made expensive "matching nothing" queries, Apostrophe now either skips the entire query or uses an efficient query for a nonexistent `_id`, depending on whether the method in question has the right to cancel the entire operation.
* Resources released more completely by `apos.destroy`, which can now satisfy the expectations of `mocha` 5.x (no timeouts left active, etc). This was done by adding a `destroy` method to `uploadfs`.
* `range` schema fields behave better when there is no existing value.
* Save operation of a modal now triggers the global busy state to prevent race conditions and other unwanted behavior.
* Global busy state can now be pushed and popped, and modals utilize this, so that a modal can be used to gather information during the `saveContent` method of another modal.

## 2.53.0

Unit tests passing.

Regression tests passing.

* Do not send X-XSRF-TOKEN headers in an OPTIONS request. This change was mistakenly left out of the 2.52.0 release.
* The named anchor `main` can now be overridden via the `mainAnchor` nunjucks block.
* The `npmRootDir` option can be used to cause Apostrophe's module loading mechanism to seek npm modules in a location other than that specified by `rootDir` (or the project root). The new `localesDir` option of `apostrophe-i18n` does the same for localization. This makes it possible to use `rootDir` to specify an alternate location for everything else, i.e. the parent of `public`, `data`, `modules`, etc. A necessary accommodation for the evolving `apostrophe-multisite` module.
* Raw HTML widgets now offer help text out of the box.
* The `express.static` middleware now runs before the `apostrophe-global` middleware and other "standard" Apostrophe middleware.
* Your own module-level `expressMiddleware` object can specify `{ when: 'beforeRequired', middleware: function(req, res, next) { ... })` to run before the required middleware as well. Note that this means no sessions, no users and no body parser. Most of the time you'll want those things.
* CSS adjustment to tabs in modals so they don't scroll in Firefox.
* Dropzones for empty areas are easier to drop onto.

## 2.52.0

Unit tests passing.

Regression tests passing.

* No more 404's when slugs change for pages and pieces. Apostrophe now automatically implements "soft redirects" to the new URL of a page or piece. This is a major SEO improvement, with good support for any page or piece with a `._url` property. Note that this feature "learns" URLs over time as the pages and pieces are actually accessed, so if you decide to test it, remember that you must access the old URL at least once before you change it for the test. This feature can be disabled, if you really want to, by setting the `enable` option of the `apostrophe-soft-redirects` module to `false`.
* Indexed queries on the `parkedId` and `advisoryLock._id` properties. The lack of indexes for these properties could lead to full collection scans, so this is a significant performance boost on large databases.
* Apostrophe's anti-CSRF forgery X-XSRF-TOKEN header is no longer sent as part of an OPTIONS request, or as part of a cross-domain request. In the first case, cookies cannot be set by the server anyway, and in the second, we are communicating with a server that cannot see our session to verify it. In both cases, sending the headers was causing configuration headaches for developers. Thanks to Priyansh Gupta.
* A UI bug fix: the recently added "clone" button for widgets is no longer displayed for singletons, or for areas whose `limit` has been reached. Also, the `cloneable: false` option can be used to disable this feature for a particular area.
* UI bug fix: no more conflicts between the "Add Content" menu and the up/down/remove/etc. buttons for widgets.
* Clearer warnings and error messages.

## 2.51.1

Unit tests passing.

Regression tests passing.

* Do not crash when updating a doc if widgets exist but `_originalWidget` does not. This can happen in workflow scenarios where Apostrophe's `find` is bypassed.
* Accommodations for the forthcoming `apostrophe-optimizer` module.

## 2.51.0

Unit tests passing.

Regression tests passing.

* Widget fields may now have a `permission` property. If present, the user must have the named permission (such as `admin`), or they will not see that particular field in the editing dialog box. This is useful when a widget should be authorable by most users but has a sensitive field that should be restricted to a smaller group of users. Note that this feature already existed for schema fields of pieces and pages.
* Apostrophe again allows a named pipe to be specified via the `PORT` environment variable, for compatibility with Windows. Thanks to Jørgen M. Skogås for this fix.
* Apostrophe's default settings for the `bodyParser` option are now generous enough, in the case of JSON request bodies, to cover all reasonable editing scenarios in Apostrophe. This change also benefits the `apostrophe-headless` module.
* When Apostrophe must generate a `path` for a new page, it will look at the provided `slug` before it looks at the provided `title`. This is useful when titles in an import are of poor quality but slugs are unique. Prevents unnecessary numbered suffixes after both slugs and paths.
* The dropdown menu to add a widget no longer has a conflict with the hover menu offering widget controls such as "up," "down," etc. The hover menu does not appear while the dropdown menu is open.

## 2.50.0

Unit tests passing.

Regression tests passing.

* Clone button for widgets in areas, to save time when editing.
* New features for displaying the titles of array items when editing fields of type `array`. `titleField` may now use dot notation. In addition, if that isn't enough, you may use `listItemTemplate` to point to an alternative to the standard `arrayListItem.html` template, which you may use as a reference. In addition, both `titleField` dot notation and the custom `listItemTemplate` have full access to joins. Be sure to use cross-module include syntax if you don't want to put the template in `modules/apostrophe-schemas/views`. For instance, you may write `listItemTemplate: 'my-module-name:listItemTemplate.html'`.
* Bug fix: modals are the right height when jQuery 3 is in use.
* CSS class added to the `h4` that displays the title in an `apostrophe-images` widget, for your CSS styling convenience. Thanks to Gareth Cooper.

## 2.49.0

Unit tests passing.

Regression tests passing.

* New password reset feature. You will need to configure `apostrophe-email` and opt into this feature. See the new [Apostrophe password reset HOWTO](https://apostrophecms.org/docs/tutorials/howtos/password-reset.html).
* Significant performance boost to the "reorganize" modal in situations where numerous pages are in the trash when using the `apostrophe-workflow` module.
* If widget ids are not provided when inserting new documents they are automatically generated. This makes [apostrophe-headless](https://npmjs.org/package/apostrophe-headless) easier to use.

## 2.48.0

Unit tests passing.

Regression tests passing.

* New `color` and `range` schema field types. `color` provides a color picker field allowing values compatible with CSS, etc. `range` provides an `<input type="range">` element and respects `min` and `max` options.
* New `apos.utils.log`, `apos.utils.info`, `apos.utils.debug`, `apos.utils.warn` and `apos.utils.error` methods. These are now used consistently throughout Apostrophe core, both in the server and in the browser. On the server, these methods wrap the corresponding methods of a `logger` object and you can inject your own via the `logger` option of the `apostrophe-utils` module. By default a logger object that wraps the `console` object is created. For convenience, if your logger has no `log` method, `apos.utils.log` will call `logger.info`. This allows many popular loggers like `winston` to be used without modification "out of the box."
* `modulesSubdir` option to specify subdir where local modules come from, overriding `modules`. Useful when more than one `apos` object exists in a project.
* Major speedup to parked pages. Also eliminates spurious warnings about inefficient joins at startup.
* Refactored autocollapse behavior of admin bar into its own method for easier overrides.
* CSS fixes for improved usability.

## 2.47.0

Unit tests passing.

Regression tests passing.

* Developers now have the option to use jQuery 3. To enable jQuery 3, set the `jQuery` option of the `apostrophe-assets` module to the number `3`. We have packaged specific versions of jQuery 3 and jQuery UI which are known to be compatible with and tested with Apostrophe's UI, and we plan to use these in our own projects going forward. We will be making this change in the apostrophe boilerplate project. Of course Apostrophe's UI remains compatible with the older version of jQuery that loads by default. There is no bc break.

* When you join with pages, by using the virtual doc type `apostrophe-page`, the user is now invited to choose a page via a version of the reorganize dialog box, which has been made more user-friendly for this purpose. Autocomplete is still supported too.

* The reorganize dialog box is more pleasant to use. This dialog will continue to evolve to offer more of the functionality found in the "manage" dialog boxes for piece types.

* The page parking mechanism has been overhauled and improved. From now on, it is our recommendation that you set a unique `parkedId` for each parked page you configure for `apostrophe-pages`. This ensures that even if you change the slug in the configuration of the parked page, Apostrophe will still be able to understand that the page already exists and a new one should not be inserted. This is especially critical if using `apostrophe-workflow`, since you might decide to add or change locale prefixes at some point.

* The database connection keepalive mechanism now uses a query against an empty collection, rather than a server status call that the database user might not have permission to make.

* The `apos.utils.cssName` helper now preserves double dashes, as they are a common feature in modern CSS frameworks.

* There is now an `apostrophe-areas:widgetBase.html` file which can be extended block by block in a project-level `modules/apostrophe-areas/views/widget.html` file. New overrideable methods have also been added to simplify adding custom classes programmatically to the wrapper and the widget itself without overriding any templates.

* It is now possible to configure select elements (we do not recommend more than one) to be displayed inline with the other widget controls, i.e. up, down, delete, etc. The back end of this is left to the developer, however you can check out the still-evolving [apostrophe-personas](https://github.com/apostrophecms/apostrophe-personas) module for an example. This feature is primarily meant for modules like `apostrophe-personas` that impact all widgets in a general way.

## 2.46.1

Unit tests passing.

Regression tests passing.

* Attachment fields now save properly when directly part of the schema of a widget. A bug was introduced in version 2.42.0 when the `length` property was added to attachments. A fix made long ago to `apos.utils.clonePermanent` on the server side was also needed on the browser side.

## 2.46.0

Unit tests passing.

Regression tests passing.

* The "Copy" button of pieces now copies areas that do not explicitly appear in the schema, and works correctly when an `apostrophe-pieces` module is set `contextual: true`. Overrideable methods are provided for those who need to copy more than schema fields and top-level areas. We do not copy every property by default because this could have unforeseen consequences; we copy only what is in the schema, plus top-level areas because these have always been supported without an explicit schema in templates.

* It is now possible to secure widget properties so that they are not visible to end users if you do not choose to output them in the markup. To do that, set the `playerData` option of your widget module to `false`, or to an array of properties that **should** be visible in the `data` JSON attribute so that they are passed to the `play()` method. Normally widget properties are public information, intended for display, but this technique is useful if you have a `username` and `password` for use in fetching an external feed in a server-side `load` method, for instance. **Note that to allow widget editing to function, everything is still passed in `data` if the user has editing privileges for the widget.** So if you seek to verify this feature, be sure to check as a logged-out user, or a user without editing permissions for that content.

* It is now easy to override the `fieldset` markup for Apostrophe schemas. Just copy `modules/apostrophe-schemas/views/fieldset.html` to your project-level version of that path and edit it. However, please note that you must continue to have an outer wrapper element with the given attributes.

* Apostrophe's codebase now passes `eslint`. In the process many cases of callback errors being ignored were fixed, as well as global variable leaks.

* Apostrophe's `apos.locks.lock` and `apos.locks.unlock` methods now support promises.

## 2.45.0

Unit tests passing.

Regression tests passing.

* The `apostrophe-caches` module has better, clearer documentation and it now supports promises.
* All modules can now conveniently send email using [Nodemailer](https://nodemailer.com/about/). The new `email` method of all modules renders a template in that module's `views` folder, exactly as you would hope it would, and also automatically generates a plaintext version for the occasional user who does not view HTML email. The automatically generated versions include links properly.
* Extending `apostrophe-images-widgets` and other pieces widgets is easier. If your widget name doesn't correspond to the kind of piece you are displaying, a helpful error appears explaining that you need to set `piecesModuleName`. Adding fields to these widgets now behaves reasonably. Also, if you add fields to `apostrophe-images` or `apostrophe-files` at project level, this now behaves as expected too.
* A locking mechanism has been added during the movement of pages in the page tree. This prevents rare race conditions that could previously have resulted in duplicate page ranks, although the design of the page tree is such that more serious consequences were always avoided.
* Text justification options for ckeditor are now standard in our build of ckeditor. Of course you still need to configure `sanitize-html` properly when using them.
* Any widgets module may now specify a `wrapperTemplate` option. That template is rendered instead of the standard `apostrophe-areas:widget.html` template, and can use `extends` and override blocks found in that template. This is useful if you need to set attributes of the outer wrapper element of the widget.
* The migration added in 2.43.0 to address file permissions for existing attachments in the trash has been greatly accelerated, helpful on large sites.
* Better error messages for `min` and `max` options of some schema field types; provisions for expanded error messages in general.
* For those using the `testModule` option to test their own npm modules in the context of Apostrophe, a default shortname is automatically provided.
* Fixed missing space in admin bar markup, thanks to arlecchino.

## 2.44.0

Unit tests passing.

Regression tests passing.

* Apostrophe's AJAX filter features for `apostrophe-pieces-pages` now support "Load More" buttons and infinite scroll.

To add a "Load More" button:

1. Wrap a new element inside your data-apos-ajax-context element around the content that makes up the current "page" of results. This should not wrap around filter links or the "Load More" button itself.
2. Give that new element the `data-apos-ajax-append` attribute.
3. Add `append=1` to the query string of your Load More button. Example:

```
{% if data.currentPage < data.totalPages %}
  <a href="{{ data.url }} | build({ page: data.currentPage + 1, append: 1 })">Load More...</a>
{% endif %}
```

To progressively enhance this for infinite scroll, add a `data-apos-ajax-infinite-scroll` attribute to the button.

Note that we do this via progressive enhancement of a "Load More" button so that Google can still reach and index all of the pages (SEO).

* Attachment schema fields now respect the new `fileGroup` and `fileGroups` properties. If `fileGroup` is set to `images`, then only image types (GIF, JPEG, PNG) are accepted; if it is set to `office` only typical business file types are accepted. Note that we have always rejected files that didn't appear on the list for either type. You can also specify `fileGroups` as an array.
* `fileGroup: 'image'` is now configured by default for `apostrophe-images`, as was always intended but incorrectly implemented in the past.
* Attachment schema fields now respect the new `extension` and `extensions` properties. The former is handy if you only want to allow one extension, the latter if you want to allow more than one. The extensions must be those specified for `fileGroups` in the default configuration of `apostrophe-attachments` or your override of it (all lower case; JPEG is `jpg`; no period).
* The `addDocReferences` migration has been parallelized, as this one-time migration can be time-consuming on a large site.
* Broken `less` calculation fixed, thanks to Antoine COMBES.

## 2.43.0

Unit tests passing.

Regression tests passing.

* When a "file" or "image" is moved to the trash, the attachment in question now becomes inaccessible. This is particularly important to stop access to obsolete PDFs, which Google loves to access. If the file or image is removed from the trash, the attachment becomes available again. In the case of images, the 1/6th size remains available by default to provide preview when viewing the trash. If the same attachment is referenced by more than one doc, which can happen due to "Copy" operations or `apostrophe-workflow`, it remains available until all such docs are in the trash.

* Parked properties are no longer editable in page settings. Since every site restart always wiped them out anyway, this is a bug fix, not a truly new behavior. With this change, you can finally set `type: 'home'` when `park`ing the home page, and remove `home` from your page types dropdown.

* The `apostrophe-jobs` module now offers a `runNonBatch` method, which is useful for long-running operations that don't involve iterating over many instances of the same type of object.

* Improvements to background image positioning for images widgets.

* A block has been added to override the `lang` attribute easily. Thanks to Ayho.

* The `imgAlt` block can now be used to conveniently override the `alt` attribute of images when overriding `widget.html` for `apostrophe-images-widgets`. Thanks to Raphaël DiRago.

* The `required` option now works properly for fields of type `array` (there must be at least one item in the array).

* Improved error messages for unblessed widget schemas. These are usually related to a widget that is no longer in the page template but appears in the database.

* A UI bug that caused tabs to become invisible when returning from nested dialog boxes has been fixed.

* Filters for "select" fields now default to "no opinion," rather than the default choice. This is the normal behavior for other field types.

* Even more promise support! `apos.attachments.insert`, `pieces.trash` and `pieces.rescue` all return promises if no callback is given.

* A YouTube embed unit test was removed to ensure consistent results in Travis CI, which is once again in routine use.

## 2.42.1

Unit tests passing.

* Use of a capitalized filename that should have been lowercase in a `require` briefly broke Apostrophe's initialization on Linux. We are correcting this by reinstating CI in a Linux environment.

## 2.42.0

Unit tests passing.

Regression tests passing.

* Promises have landed in Apostrophe. Calling `toArray`, `toObject`, `toDistinct` or `toMongo` on an Apostrophe cursor *without a callback* will return a promise. That promise will resolve to the expected result.

In addition, `docs.insert`, `docs.update`, `pieces.insert`, `pieces.update`, and `pages.insert` will all return a promise if invoked without a callback.

These are the most frequently invoked functions in Apostrophe that formerly required callbacks.

**As always with promises, be sure to catch errors with `.catch()`** at some level.

Note that **the `await` keyword can now be used with these methods**, as long as you're running Node.js 8.x or newer or using Babel to provide that language feature.

* Apostrophe's custom `Split` CKEditor toolbar control now works correctly in 2.x. You can give your users the `Split` control to allow them to break up a large rich text widget in order to insert other types of widget "in the middle." Note that the control name is now capitalized to match the way other CKEditor toolbar buttons are named.

* You may now specify `_url: 1` or `_nameOfJoin: 1` in a projection when using Apostrophe's `find()` methods. Native MongoDB projections naturally can't see these "computed properties" because they don't live in the database — they are computed "on the fly" after documents are fetched. However, Apostrophe now automatically adds the right underlying fields to the projection.

Only `_url` and the names of `joinByOne` or `joinByArray` fields are supported. It does not make sense to use a projection on `people` to locate IDs that are actually attached to `products` via `joinByOneReverse` or `joinByArrayReverse`.

*This feature does not conflict with legitimate uses of MongoDB projections because Apostrophe discards all properties beginning with `_` when writing to the database, except for `_id`.*

* The `length` property of an Apostrophe `attachment` object is now correctly populated with the original file size. Thanks to David Keita. Note that images are also made available in many scaled sizes. Also the original may be replaced with a correctly rotated version, in which case `length` will not match. So the most useful scenario for this property is likely to be in working with office formats, especially PDF which can sometimes be very large.

* Fixed bug in the `isEmpty` methods for areas and singletons. Thanks to David Keita.

## 2.41.0

Unit tests passing.

Regression tests passing.

* The new `apostrophe-jobs` module, part of the core of Apostrophe, provides a progress meter mechanism and the ability to stop long-running user-initiated operations, such as batch operations on pieces. See the [jobs module documentation](http://apostrophecms.org/docs/modules/apostrophe-jobs/index.html). You can also refer to the pieces module for examples if you wish to use this for your own long-running user-initiated operations.
* Batch operations now have more robust support for "select everything." A number of bugs related to multiple selection of pieces have been fixed in a refactoring that made this code much more maintainable and predictable.
* The option of pushing an asset of type `template`, which never worked in 2.x and was never used by Apostrophe, has been removed for clarity. Our preference is for rendering assets on the server side dynamically when needed, rather than pushing many templates into the DOM on every page load.
* An `.editorconfig` file has been added. Thanks to Fredrik Ekelund.
* Parking a page only pushes permanent properties. `_defaults` and `_children` should never have been in the database; they are of course still interpreted to decide what should happen, but the properties *themselves* did not belong in the database. (You may need to write a migration if they are already there and this is causing issues for you.)
* Scrolling UI behavior of pieces improved; various other UI touch-ups. Thanks to Fredrik Ekelund.
* `newBrowserCalls` helper for `push` module can be used when you want JavaScript calls queued up with `req.browserCall` to be executed in an AJAX update of just part of a page.
* Fixed bugs affecting access to the published/unpublished batch operations and similar.

## 2.40.0

Unit tests passing.

Regression tests passing.

* Support for "select everything" when managing pieces. Once you check the box to select everything on the current page, you are given a secondary option to select everything that matches your current criteria. This works both when choosing pieces for widgets and when working with batch operations like "trash" or "rescue."
* Fixed various bugs affecting combinations of "select all on page", the chooser and working with images.
* Improvements to batch operations on pieces. The `requiredField` property is checked correctly, and the new `onlyIf` property allows for passing a function that accepts the doc type name and decides whether the button should appear. Multiword action names are properly camelcased. New "success" and "dataSource" options to `batchSimple` allow for carrying out additional operations afterward as well as gathering input independently at the start. And batch operations are composed late so that other modules can add them.
* The `self.api` and `self.html` methods of `apostrophe-context` and `apostrophe-modal` now support a syntax for making cross-module API calls, just like templates.
* Addressed moog versioning issue with latest npm that caused errors about "synth.instanceOf" not being found depending on the state of your npm cache.

## 2.39.2

Unit tests passing.

Startup-related regression tests passing.

* The `APOS_MONGODB_LOG_LEVEL` environment variable can now be set to `debug`, `info` or anything else supported by the MongoDB driver's `Logger.setLevel` method. This is helpful for debugging database issues at the lowest level.

## 2.39.1

Unit tests passing.

Regression tests passing.

* Factored out a `getBaseUrl` method for `apostrophe-pages`, allowing
overrides of this that pay attention to `req`.
* Report `pageBeforeSend` errors and failures to load the global doc properly, don't silently tolerate them.
* Documentation corrections. Thanks to Frederik Ekelund.


## 2.39.0

Unit tests passing.

Regression tests passing.

* Easier access to options. Introduced the `getOption` method to all modules. Calling `self.getOption(req, 'sizes.large')` from your module's server-side JavaScript code, or just `module.getOption('sizes.large')` from Nunjucks, will return the value of `self.options.sizes.large` for that module. You may also pass an array of keys, i.e. `module.getOption([ 'sizes', 'large' ])`. This method is tolerant, it returns undefined if any part of the path does not exist. See also the new [apostrophe-override-options](https://npmjs.org/package/apostrophe-override-options) which extends this feature to support customizing the returned value for any option based on the current page type, page settings, piece settings and locale. * Helpful warning when maximum area/widget loader recursion level is reached. Always use projections when adding joins to your schema to avoid a performance hit due to runaway recursion.
* New `disabledTypes` option to `apostrophe-pages`, primarily for use with `apostrophe-override-options`.
* Fixed UI bug relating to area menus at the bottom of the page.
* Fixed bug that caused a crash when invalid usernames attempted to log in. Thanks to Arthur.

## 2.38.0

Unit tests passing.

Regression tests passing.

* Various schema field validators for required fields no longer crash on the browser side if a property is nonexistent, as opposed to being the expected empty string.
* Buttons for editing pieces widgets now use less confusing language.
* Accommodations for the `apostrophe-headless` module (arriving later today), including factoring out certain login-related and piece-related functionality to separate methods in order to make it easier to introduce RESTful APIs for the same features.
* Unit tests no longer drop the entire test database between suites; instead they drop the collections. Also the unit test timeout can be set via an environment variable. This accommodates testing against various cloud databases with security that precludes dropping entire databases.
* Lots of new content in the README to get folks who haven't been to the documentation site yet a little more excited.

## 2.37.2

Unit tests passing.

Conflict resolution and template extension-related regression tests passing.

* The conflict resolution feature, which helps users avoid conflicts in which neither is successfully able to save content reliably by explaining that two users are editing the same doc and offering the option of taking control, can now be disabled by setting the `conflictResolution` option of the `apostrophe-docs` module explicitly to `false`. **We do not recommend** the use of this option in normal practice, however it has valid applications in automated testing.

* Recently a bug was introduced in which extensions other than `.html` or `.njk` did not work in `include` statements, etc. in Nunjucks templates unless the file in question existed in the project-level version of the module including it. The full cascade of template folder paths is now supported for these explicit extensions, including searching `viewsFolderFallback`.

## 2.37.1

Unit tests passing.

Piece- and schema-related regression tests passing.

* Filters are now available for schema fields of type `integer`. You can configure these for the manage view, or for pieces-pages, exactly as you would for other field types. Previously this feature existed but did not function properly, so this is a patchlevel release rather than a minor version bump.
* Previously, when viewing pieces in the trash, the batch operation button initially read "Trash Items" rather than "Rescue Items." It did not match the selected operation in the select element, and did not perform the needed operation of rescuing items unless you switched operations and switched back again. This has been fixed.

## 2.37.0

Unit tests passing.

Regression tests passing.

* New feature: you may now use the `.njk` file extension in addition to `.html` for your Nunjucks templates. In order to maximize the usefulness of this feature in the context of existing Apostrophe code, `.njk` is still checked for even if `.html` was specified when calling the `render` method. `.njk` is a convention adopted by the Nunjucks community and is supported by some syntax highlighters.
* Bug fix: drag-and-drop reordering and movement of widgets is once again functional. (The arrows worked all along.)
* Bug fix: drag-and-drop targets for widgets residing in areas nested in other widgets now appear and function properly.


## 2.36.3

Unit tests passing.

Regression tests passing.

* If an oembed provider responds with an HTTP error and a response that is not parseable as XML or JSON, Apostrophe no longer crashes (this fix is actually in the oembetter npm module). This fixes crashes on non-embeddable YouTube videos.
* If the oembed provider issues a 401 or 404 error, a relevant error message is given. Otherwise the generic error icon is still given.

## 2.36.2

Unit tests passing.

Regression tests passing.

* Dragging and dropping will now automatically scroll the "reorganize" dialog box.
* Attempts to drag a page above or below the "Home" page in "reorganize" no longer cause a restart. Also, the interface rejects them gracefully.
* Attempts to drag a page below the trashcan are rejected gracefully.
* When `trashInSchema` is active, the "traditional" trash can sorts below "in-context" trash, and the traditional trash can receives the special label "Legacy Trash" to reduce confusion.
* When on page two (or higher) in the "manage" view of pieces, performing a text search now correctly resets to page one.
* Throw an error at startup if a forbidden schema field name is used in `addFields` configuration. For instance, `type` is forbidden for widget schemas, while `docPermissions` is forbidden for doc type schemas, and `_id` is forbidden for both. Note that field names like `title` that are already in the schema are *not* forbidden because re-adding a schema field replaces it, which is often done to change the label, etc. So we'll be adding more documentation about these to help developers avoid surprises if their intention was an entirely new field.

## 2.36.1

Unit tests passing.

Regression tests passing.

* Spurious conflict resolution warnings for pieces fixed.
* Notifications are spaced properly, and in the upper right corner as intended, on all screens.
* Reorganize feature: upgraded to jqtree 1.4.2. Regression testing found no bc breaks.
* A debugging convenience: the `log(true)` cursor filter logs MongoDB criteria objects resulting from the cursor in question to the console.

## 2.36.0

Unit tests passing.

Regression tests passing.

* You may now set the `skipInitialModal` option for any widget module to `true` in order to avoid displaying the editing dialog box when the widget is first added. This makes sense if the widget has a useful default behavior, or consists of a contextually editable rich text sub-widget with a "style" select element you might or might not need to set every time.
* Fields in Apostrophe's schema-driven forms now receive globally unique `id` attributes, and the `for` attributes of `label` elements now reference them properly.

## 2.35.1

Unit tests passing.

Regression tests passing.

* Intermittent "not blessed" errors when editing joins in widget schemas have been corrected by blessing all widget schemas at page serve time, just as we already bless all doc type schemas at page serve time. Blessing them when the individual routes fire is problematic because of probable race conditions with sessions.

## 2.35.0

Unit tests passing.

Regression tests passing.

* `apos.areas.isEmpty(data.page, 'body')` will now tell you if that area is considered empty (it contains no widgets, or the widgets consider themselves empty).

* The new `controls` option may be passed to any widget, via `apos.singleton` or via the configuration for that specific widget type in an `apos.area` call. In this example, the widget cannot be removed, cannot be moved, and has its controls positioned at the upper right instead of the upper left:

```
{{
  apos.singleton(data.page, 'footer', 'apostrophe-rich-text', {
    controls: {
      removable: false,
      movable: false,
      position: 'top-right'
      }
    }
  })
}}
```

The `position` suboption may be set to `top-left`, `top-right`, `bottom-left` or `bottom-right`.

The `removable` and `movable` suboptions are primarily intended for singletons.

* By popular demand, the `insert` and `update` methods of pieces now pass the piece to their callback as the second argument.

* Better CSS reset for Apostrophe's admin UI.

* `callOne` added for convenience when you want to invoke a method normally invoked by `callAll` in the same way, but for only one module. Thanks to Arthur.

* If an attachment does not exist, `apos.attachments.url` no longer results in a template error page. Instead a fallback icon is displayed and an error message is logged. Developers should still always check whether attachments and joined objects still exist in their templates. Thanks to Raphaël DiRago.

* Notifications within modals move to lower right corner of modal for readability.

* Cleaned up font paths.

* Accommodations for the latest release of the separately published apostrophe-workflow module.

## 2.34.3

Unit tests passing.

Regression tests passing.

A bug was fixed that prevented nested area editing. The bug appeared in version 2.34.0.

Note that editing an area on the page has never been possible when it is part of the schema of an array field. That is not a new issue. It is being tracked and discussed. Today's fix was for a regression that impacted all nested areas.

## 2.34.2

All tests passing.

Fixed a bug that generated an error message regarding conflict resolution when attempting to edit an area inside a piece editor dialog box.

## 2.34.1

All tests passing.

Fixed an issue impacting unit test harness only. It didn't come up initially because it had to do with automatically creating `test/node_modules`, which existed our dev environment.

No code changes outside of tests.

## 2.34.0

All tests passing.

* Conflict resolution has been added to Apostrophe. When two users attempt to edit the same document, whether "in context" on the page or via a dialog box, Apostrophe now makes the latecomer aware of the issue and gives them the option to take control of the document after warning that the first party could lose work.

Since the first user may have simply abandoned their work, Apostrophe also indicates how long it has been since the first user last made a change.

If the same user attempts to edit a document in two tabs or windows, something very similar happens, although the message is different.

* In a related change, Apostrophe does not begin attempting to save an area on the page until the user interacts with it for the first time. This fixes many commonly reported frustrating situations in which one user is editing and the other is logged in but merely looking at the page, creating a ping-pong exchange of save requests.

* Apostrophe's unit tests have been restructured so that a single test file can be run conveniently, via `mocha test/docs.js`, for instance, and there is no longer a need for us to update `test/test.js` every time a test is added. Also, the unit tests use the same `apos.tasks.getReq` and `apos.tasks.getAnonReq` methods that are used by real-life command line tasks, which provide a more faithful simulation of an Express request object and one we anticipate extending as needed.

## 2.33.1

All tests passing.

* Fixed potential crash in version pruning mechanism.

## 2.33.0

All tests passing.

* The login page can be disabled via the new `localLogin` option of the `apostrophe-login` module. Set it explicitly to `false` to disable the login URL completely.
* Refactoring: the `apostrophe-login` module now has an `afterLogin` method which takes care of invoking the `loginAfterLogin` callAll method on all modules that have one, and then redirecting appropriately. This code was factored out to make it easier to use in the new [apostrophe-passport](https://npmjs.org/package/apostrophe-passport) module, which allows the use of almost any [Passport](http://passportjs.org)-based strategy, such as Facebook login, Google login, Github login, etc.
* `apos.users.ensureGroup` now delivers the group to its callback as the second argument.

Thanks to Michelin for their support of this work.

## 2.32.0

All tests passing.

* Fixed an S3 asset bundle generation bug that caused `.less` files to be imported with the wrong file extension if the `public` folder did not yet exist at the time `--create-bundle` was used. Thanks to Michelin for their support of this work.

* Also added an `apostrophe-caches:clear` task to aid in testing various functionality. You must specify the cache name since caches may or may not even be known to Apostrophe at task startup time based on whether and when code calls `.get` for each cache name.

## 2.31.0

All tests passing.

* The new `testModule: true` option causes Apostrophe to supply much of the boilerplate for a published npm apostrophe module that wants to test itself as part of an apostrophe instance, i.e. apostrophe-workflow, apostrophe-caches-redis, etc. See those modules for examples of usage. This is a feature for those writing their own npm modules that wish to unit test by initializing Apostrophe and loading the module in question.

* Fixed caching bugs, notably the oembed cache, which is now operating properly. Oembed responses, such as YouTube iframe markup, are now cached for an hour as originally intended which improves frontend loading time.

* Page type changes only refreshed the schema fields on the first change — now they do it properly after every change.

* Page type changes use the "busy" mechanism while refreshing the schema fields to prevent user interface race conditions and avoid user confusion.

* `trash` is never offered as a schema field of the `global` doc (mainly a concern with `apostrophe-workflow`).

## 2.30.0

All tests passing.

It is now easier to set up Redis or another alternative session store:

```
'apostrophe-express': {
  session: {
    secret: 'your-secret-here',
    store: {
      name: 'connect-redis',
      options: {
        // redis-specific options here
      }
    }
  }
}
```

For bc, you can still pass a live instance of a store as the `store` option, but this way is easier; all you have to do is `npm install --save` your connect-compatible session store of choice and configure it.

Thanks to Michelin for their support of this work.

## 2.29.2

All tests passing.

* Overrideable widgetControlGroups method takes (req, widget, options) allowing for better control when customizing these buttons.
* The `createControls` option of the `apostrophe-pages` module is now respected properly.

## 2.29.1

All tests passing.

* Fixed a short-lived issue with the reorganize feature.

## 2.29.0

All tests passing.

This is a significant update containing various accommodations required by the shortly forthcoming Apostrophe 2.x version of the `apostrophe-workflow` module, as well as other recent enhancements in our queue.

* Editing an area "in context" on the page when it is part of a widget or piece will always work, even if `contextual: true` was not set. That property is optional and prevents the area from also appearing in the dialog box for editing the content type.

* Multiple select filters are now available for the "manage" view of any piece type. Just like configuring single-select filters, except that you'll add `multiple: true` to the relevant object in your `addFilters` configuration for the module. Thanks to Michelin for their support of this work.

* When editing a previous selection of pieces for a join or widget, you can also easily edit them without locating them again in the manage view.

* "Next" and "previous" links can now be easily added to your `show.html` pages for pieces. Just set the `next` and `previous` options for your `apostrophe-pieces-pages` subclass to `true`, or to an object with a `projection` property for best performance. This will populate `data.previous` and `data.next` in your `show.html` template. *For blogs they may seem backwards; they refer to relative position on the index page, and blogs are reverse-chronological. Just switch the terms on the front end in your template in cases where they appear confusing.*

* There is now a "pages" option on the admin bar, for cases where "reorganize" is not visible because "Page Settings" is not accessible to the user for the current page.

* If the `trashInSchema` option is set to `true` when configuring `apostrophe-docs`, pages that are in the trash retain their position in the page tree rather than moving to a separate "trash" subtree. In the "reorganize" interface, they are grouped into trash cans displayed beneath each parent page, rather than a single global trash can. This is necessary for the new workflow module and also helpful in any situation where trying to find pages in the trash is more troublesome than explaining this alternative approach.

When `trashInSchema` is `true`, users can also change the trash status of a piece or page via "Page Settings" or the "Edit" dialog box of the piece, and it is possible to access "Page Settings" for any page via "Reorganize."

* The buttons displayed for each widget in an Apostrophe area can be adjusted via the `addWidgetControlGroups` option of the `apostrophe-areas` module, which can be used to introduce additional buttons.

* Empty `beforeMove` and `afterMove` methods have been added to the `apostrophe-pages` module for the convenience of modules using `improve` to enhance it.

* The `apostrophe-doc-type-manager` module now has `getEditPermissionName` and `getAdminPermissionName` methods. These can be overridden by subclasses. For instance, all page subtypes return `edit-apostrophe-page` for the former because page types can be changed.

* `apos.destroy(function() { ... })` may be called to shut down a running Apostrophe instance. This does **not** delete any data. It simply releases the database connection, HTTP server port, etc. This mechanism is extensible by implementing an `apostropheDestroy` method in your own module.

* `before` option for `expressMiddleware`. As before any module can provide middleware via an `expressMiddleware` property which may be a function or array of functions. In addition, if that property is an object, it may also have a `before` subproperty specifying a module whose middleware should run after it. In this case the actual middleware function or functions must be in a `middleware` subproperty.

* `apos.instancesOf(name)` returns an array of modules that extend `name` or a subclass of it. `apos.instanceOf(object, name)` returns true if the given `object` is a moog instance of `name` or a subclass of it.

* `apos.permissions.criteria` can now supply MongoDB criteria restricted to the types the user can edit when a general permission name like `edit` or `edit-doc` is asked for. *This was never a security bug because permissions for actual editing were checked when individual edits occurred. The change makes it easier to display lists of editable content of mixed types.*

* Extending the indexes of Apostrophe's `aposDocs` collection is easier to achieve in modules that use `improve` to extend `apostrophe-docs`.

* Removed tests for obsolete, unsupported Node.js 0.10.x. Node.js 4.x is now the minimum version. *We do not intend to break ES5 compliance in 2.x, however testing old versions of Node that are not maintained with security patches in any freely available repository is not practical.*

* `insert` method for `apos.attachments`, mirroring the other modules better. Thanks to Arthur Agombart.

## 2.28.0

All tests passing.

* Notifications are available, replacing the use of `alert`. This feature is primarily for Apostrophe's own administrative features; you can use it when extending the editing UI. Call `apos.notify('message')` to display a simple message. You can specify several `type` options such as `error` and `info`, and you can also use `%s` wildcards. Everything is localized on the server side. [See the documentation for more information](http://apostrophecms.org/docs/modules/apostrophe-notifications/browser-apostrophe-notifications.html#trigger). Thanks to Michelin for their support of this work.
* The `apostrophe-images` widget now provides a focal point editor. See the new [responsive images HOWTO](http://apostrophecms.org/docs/tutorials/howtos/responsive-images.html). Thanks to Michelin for their support of this work.
* UX: clicking "edit" on an image you have already selected no longer deselects the image. Thanks to Michelin for their support of this work.
* Bug fix: corrected issue that sometimes prevented joins with pages from editing properly.
* Bug fix: added sort index on `level` and `rank`, preventing MongoDB errors on very large page trees.
* UX: a complete URL is suggested at startup when testing locally. Thanks to Alex Gleason.

## 2.27.1

All tests passing.

* Fixed recently introduced bug preventing page type switching.

## 2.27.0

All tests passing.

* Lazy schema field configuration, in general and especially for joins. No more need to specify `idField`, `idsField`, `relationshipsField` or even `label` for your schema fields. `withType` can be inferred too in many cases, depending on the name of the join field. You can still specify all of the details by hand.

Also, for reverse joins, there is a new `reverseOf` option, allowing you to just specify the name of the join you are reversing. This is much easier to understand than specifying the `idField` of the other join. However that is still permitted.

Lazy configuration is in place for doc types (like pages and pieces) and widget types. It can be extended to other uses of schemas by calling the new validation methods.

* ckeditor 4.6.2. Resolves #896: you can now create links properly in Microsoft Edge. Our policy is now to check in periodically with new ckeditor releases and just make sure they are compatible with our editor skin before releasing them.

* `apos.areas.fromRichText` can be used to create an area with a single rich text widget from a trusted string of HTML. Not intended for mixed media, just rich text. Related: both `fromRichText` and `fromPlaintext` now correctly give their widgets an `_id` property.

## 2.26.1

All tests passing.

* Fixed short-lived bug introduced in 2.26.0 re: detecting missing widget types.

## 2.26.0

All tests passing.

* Do not crash on missing widget types, print good warning messages.

* Complete implementation of the [explicitOrder](http://apostrophecms.org/docs/modules/apostrophe-docs/server-apostrophe-cursor.html#explicit-order) cursor filter, replacing a nonfunctional implementation.

* If the mongodb connection is lost, the default behavior is now to retry it forever, so when MongoDB does get restarted Apostrophe will find it. In addition, a `connect` object may be passed to the `apostrophe-db` module to be passed on to the MongoDB connect call.

* Spaces added between DOM attributes for better HTML5 compliance.

* `required` subfields are now enforced when editing fields of type `array`.

Thanks to Michelin for their support of much of the work in this release.

## 2.25.0

All tests passing.

* There is now a `readOnly` option for the standard schema field types. Thanks to Michelin for contributing this feature.

* Apostrophe now displays useful warnings and, in some cases, errors at startup when schemas are improperly configured. This is particularly useful if you have found it frustrating to configure joins correctly. We are continuing to deepen the coverage here.

* In the manage view, the "published" and "trash" filters now always offer both "yes" and "no," regardless of whether anything is available in those categories. This is necessary because these are the respective defaults, and these are also unusual cases in which it is actually interesting to know nothing is available.

## 2.24.0

All tests passing.

There is now an `object` schema field type. It works much like the `array` schema field type, however there is just one object, represented as an object property of the doc in the database. Thanks to Michelin's development team for contributing this feature.

## 2.23.2

All tests passing.

The options object of `enhanceDate` is now passed on to `pikaday`. Considered a bug fix since the options object was erroneously ignored.

* 2.23.1

All tests passing.

cleanCss needs to know that the output CSS files are going to live in apos-minified in order to correctly parse `@import` statements that pull in plain .css files. Also, the mechanism for prefixing URLs in CSS code was not applied at the correct stage of the bundling process (the minify stage), which broke the ability to reference fonts, images, etc. via URLs beginning with /modules when using an S3 asset bundle.

## 2.23.0

All tests passing.

* The "manage" view of `apostrophe-pieces` now supports robust filters, in the same way they were already supported on the front end for `apostrophe-pieces-pages`. Use the `addFilters` option to configure them. There is bc with existing filters that relied on the old assumption that manage filters have a boolean API. However now you can specify any field with a cursor filter, which includes most schema fields, notably including joins.

Note that since all of the options are presented in a dropdown, not all fields are good candidates for this feature.

The "manage" view filters now refresh to reflect only the options that still make sense based on the other filters you have selected, reducing user frustration.

See [reusable content with pieces](http://apostrophecms.org/docs/tutorials/getting-started/reusable-content-with-pieces.html) for more information and examples.

Thanks to Michelin for their support of this work.

* `apos.utils.isFalse` allows you to check for values that are strictly `=== false` in templates.

* `apos.utils.startCase` converts property names to English, roughly speaking. It is used as a fallback if a filter does not have a `label` property. This is primarily for bc, you should add a `label` property to your fields.

* Production now matches the dev environment with regard to relative URLs in LESS files, such as those used to specify background images or font files. Previously the behavior was different in dev and production, which is a bug.

* You can now pass a `less` option to `apostrophe-assets`, which is merged with the options given to `less.render` both in dev and production. You can use this, for instance, to enable `strictMath`.

* `apostrophe.oembed`'s `fetch` method now propagates its `options` object to `oembetter` correctly. Thanks to Fotis Paraskevopoulos.

## 2.22.0

All tests passing.

* Apostrophe now supports publishing CSS and JS assets via S3 rather than serving them directly.

Apostrophe already had an option to build asset "bundles" and deploy them at startup, as described in our [cloud HOWTO](http://apostrophecms.org/docs/tutorials/howtos/deploying-apostrophe-in-the-cloud.html). However this serves the assets from the cloud webserver, such as a Heroku dyno or EC2 instance. It is now possible to serve the assets from Amazon S3.

See the [updated cloud HOWTO](http://apostrophecms.org/docs/tutorials/howtos/deploying-apostrophe-in-the-cloud.html) for details.

Thanks to Michelin for their support of this work.

* Enforce string field `min` and `max` properties on server side.

* When validation of a form with tabs fails, such as a pieces edit modal, activate the correct tab and scroll to the first error in that tab.

* thanks to Ludovic Bret for fixing a bug in the admin bar markup.

## 2.21.0

All tests passing.

* For a small performance boost, `defer` option can be set to `true` when configuring any widget module.
This defers calls to the `load` method until just before the page is rendered, allowing a single query
to fetch them all in simple cases. This is best applied
to the `apostrophe-images-widgets` module and similar widgets. It should not be applied if you wish
to access the results of the join in asynchronous code, because they are not available until the last
possible moment.

Thanks to Michelin for their support of this work.

* You can also set `deferImageLoading` to `true` for the `apostrophe-globals` module if you want the
same technique to be applied when loading the `global` doc's widgets. This does not always yield a
performance improvement.

* Bug fix: if two crops of the same image were present in separate widgets on a page, only one of the crops would be seen in template code. This issue has been resolved.

## 2.20.3

All tests passing.

* The search filter is once again available when choosing images. This involved a deeper fix to modals: filters for sliding modals were not being properly captured and hoisted into the shared part of the outer div. This is now being done exactly as it is done for the controls (buttons) and the instructions.

To avoid incompatibility with existing uses of `self.$filters`, such as in the manage modal, they are captured to `self.$modalFilters`. A small change to the manage modal was needed to take advantage of this.

* Moved a warning message from `console.log` to `console.error`. `stdout` should never be used for warnings and errors. Moving toward clean output so that command line tasks can be safely used in pipelines.

## 2.20.2

All tests passing.

Improved UI for editing widgets. The edit button is no longer separate from the area-related controls such as up, down, etc. This reduces clutter and reduces difficulty in accessing widgets while editing.

## 2.20.1

All tests passing.

When autocompleting doc titles to add them to a join, Apostrophe again utilizes search result quality to display the best results first.

## 2.20.0

All tests passing.

This is a significant update with two useful new features and various minor improvements.

* Support for batch uploads. The `apostrophe-images` and `apostrophe-files` modules now implement batch uploads by default.

When you click "New File" or "New Image," you now go directly to the file browser, and if you select multiple files they are uploaded without a modal dialog appearing for each one; the title and slug are populated from the filename, and that's that.

You can also drag one or more files directly to the chooser/manager modal.

If you are choosing files or images for a widget, they are automatically selected after a batch upload.

This feature can be disabled by setting the `insertViaUpload` option to `false` for `apostrophe-images` or `apostrophe-files`. If you are adding `required` fields to `apostrophe-images` or `apostrophe-files`, then batch uploading is not the best option for you because it would bypass that.

**If you wish, you can enable the feature for your own `apostrophe-pieces` modules that have an `attachment` field in their schema by setting the `insertViaUpload` option to `true`.** However please note that this does not currently do anything for pieces that refer to an image or file indirectly via widget.

* Global preference editing, and a standard UI to roll back to earlier versions of global content. There is now a "Global Content" admin bar button. By default, this launches the version rollback dialog box for shared global content.

However, if you use `addFields` to add schema fields to the `apostrophe-global` module, this button instead launches an editing modal where you can edit those fields, and also offers a "Versions" button accessible from there.

Global preferences set in this way are accessible in all situations where `data.global` is available. This is very useful for creating project-wide preference settings.

All the usual features of schemas can be used, including `groupFields`. Of course, if you choose to use joins or widgets in global content, you should keep the performance impact in mind.

* Various UX fixes to the manager and chooser modals.

* If there is a `minSize` setting in play, that information is displayed to the user when choosing images.

* The `checkboxes` schema field type now supports the `browseFilters` feature.

* When batch file uploads fail, a more useful set of error messages are displayed.

## 2.19.1

All tests passing.

* When saving any doc with a schema, if an attachment field does not match a valid attachment that has actually been uploaded, that field is correctly nulled out. In addition, if the attachment's file extension is not in a valid fileGroup as configured via the attachments module, the field is nulled out. Finally, the `crop: true` option for attachments is saved successfully. This option allows for attachments to have a crop that is inherent to them, useful when there is no widget standing between the doc and the attachment.

All of these changes correct bugs in intended behavior. Certain checks were present in the code but not completely functional. If you need to update your configuration to add file extensions, [apostrophe-attachments](http://apostrophecms.org/docs/modules/apostrophe-attachments/).

## 2.19.0

All tests passing.

* As always, Apostrophe always populates `req.data.home`; when `req.data.page._ancestors[0]` exists that is used, otherwise Apostrophe carries out a separate query. However as a performance enhancement, you may now disable this additional query by passing the `home: false` option to the `apostrophe-pages` module. Note that `req.data.home` is not guaranteed to exist if you do this.

As for children of the home page, for performance you may now pass `home: { children: false }` option to the `apostrophe-pages` module. This option only comes into play when using `builders: { ancestors: false }`.

Thanks to Michelin for their support of this work.

## 2.18.2

All tests passing.

* Performance enhancement: when fetching `req.data.home` directly in the absence of `req.data.page._ancestors[0]`, such as on the home page itself or a non-page route like `/login`, we must apply the same default filters before applying the filter options, namely `.areas(false).joins(false)`, otherwise duplicate queries are made.

* Fixed bug in as-yet-unused `schemas.export` method caught by babel's linter.

Thanks to Michelin for their support of this work.

## 2.18.0

All tests passing.

* New batch editing features for pieces! You can now use the checkboxes to select many items and then carry out the following operations in one step: trash, rescue from trash, publish, unpublish, tag and untag.

In addition there is a clearly documented procedure for creating new batch editing features with a minimum of new code.

* Several bugs in the array editor were fixed. Up, down and remove buttons work properly again, an aesthetic glitch was resolved and redundant ordinal numbers do not creep in when managing the order of an array without the `titleField` option.

* Logging out completely destroys the session. While the standard behavior of `req.logout` in the Passport module is only to break the relationship between the `user` object and the session, users expect a clean break.

## 2.17.2

All tests passing.

* Members of a group that has the admin permission for a specific piece type can now move pieces of that type to and from the trash. (This was always intended, so this is a bug fix.)
* For better out-of-the-box SEO, an `alt` attribute with the title of the image is now part of the `img` markup of `apostrophe-images` widgets.

## 2.17.1

All tests passing.

* Fixed XSS (cross-site scripting) vulnerability in `req.browserCall` and `apos.push.browserCall`.

* Removed confusing strikethrough of "Apply to Subpages" subform when the permission is being removed rather than added.

* Improved UX of area widget controls.

* Improved modal array tab UI and CSS.

* The `oembedReady` Apostrophe event is now emitted correctly after `apostrophe-oembed` renders an oembed-based player, such as a YouTube video player for the `apostrophe-video` widget. This event can be listened for via `apos.on('apostrophe-oembed', fn)` and receives a jQuery object referring to the relevant element.

## 2.17.0

All tests passing.

* `array` schema fields now accept a `limit` option. They also support the `def` property to set defaults for individual fields. The array editor code has been refactored for better reliability and performance and documentation for the methods has been written.

* Relative `@import` statements now work when you push plain `.css` files as Apostrophe assets. There is no change in behavior for LESS files. Thanks to Fredrik Ekelund.

* Controls such as the "Finished" button of the reorganize modal were floating off the screen. This has been fixed.

## 2.16.1

All tests passing.

* If you have tried using `piecesFilters` with a `tags` field type, you may have noticed that when the query string parameter is present but empty, you get no results. This is suboptimal because that's a common result if you use an HTML form to drive the query. An empty string for a `tags` filter now correctly does nothing.

* In `apostrophe-rich-text-widgets`, initialize CKEditor on `instanceReady`, rather than via a dodgy timeout. Thanks to Frederik Ekelund for finding a better way!

## 2.16.0

All tests passing.

* Reintroduced the reorganize feature for editors who have permissions for some pages but not others. You are able to see the pages you can edit and also their ancestors, in order to navigate the tree. However you are able to drag pages only to parents you can edit.

* Introduced the new `deleteFromTrash` option to the `apostrophe-pages` module. If this option is enabled, a new icon appears in "reorganize" when looking at pages in the trash. This icon allows you to permanently delete a page and its descendants from the site.

The use of this option can lead to unhappy customers if they do not clearly understand it is a permanent action. For that reason, it is disabled by default. However it can be quite useful when transitioning from the initial site build to long-term support. We recommend enabling it during that period and disabling it again after cleanup.

* "Reorganize" no longer displays nonfunctional "view" and "trash" icons for the trash and pages inside it.

* The tests for the `apostrophe-locks` module are now deterministic and should always pass.

## 2.15.2

All tests passing.

Fixed a bug which could cause a crash if the `sort` filter was explicitly set to `search` and no search was actually present. Conditions existed in which this could happen with the autocomplete route.

## 2.15.1

Due to a miscommunication the version number 2.15.0 had been previously used. The description below was originally intended for 2.15.0 and has been published as 2.15.1 purely to address the version numbering conflict.

All tests passing.

* `apos.permissions.addPublic` accepts multiple arguments and array arguments,
adding all of the permission names given including any listed in the arrays.
* Permissions checks for pieces admin routes longer check for req.user, checking for the appropriate `edit-` permission is sufficient and makes addPublic more useful.
* Updated the `i18n` module to address a problem where labels that happened to be numbers rather than strings would crash the template if passed to `__()`.
* Documentation improvements.

## 2.14.3

All tests passing.

The mechanism that preserves text fields when performing AJAX refreshes was preserving
other types of `input` elements. Checkboxes, radio buttons and `type="submit"` are now
properly excluded from this mechanism.

## 2.14.2

Fixed [#385](https://github.com/punkave/apostrophe/issues/385): if a page is moved to the trash, its slug must always change, even if it has been edited so that it no longer has its parent's slug as a prefix. In addition, if the resulting slug of a descendant of the page moving to the trash conflicts with an existing page in the trash, steps are taken to ensure uniqueness.

## 2.14.1

All tests passing.

* The `apos.utils.clonePermanent` method no longer turns objects into long arrays of nulls if they happen to have a `length` property. `lodash` uses the `length` property as an indicator that the object should be treated as an array, but this would be an unrealistic restriction on Apostrophe schema field names. Instead, `clonePermanent` now uses `Array.isArray` to distinguish true arrays. This fixes a nasty bug when importing content from A1.5 and subsequently editing it.

* When a user is logged in there is an `apos.user` object on the browser side. Due to a bug this was an empty object. It now contains `title`, `_id` and `username` properties as intended.

## 2.14.0

All tests passing.

* A version rollback dialog box for the `global` doc is now opened if an element with the `data-apos-versions-global` attribute is clicked. There is currently no such element in the standard UI but you may introduce one in your own layout if you have mission-critical content in the `global` doc that is awkward to recreate after an accidental deletion, such as a custom sitewide nav.
* An error message is correctly displayed when login fails.
* Many UI messages are now passed through the `__()` internationalization helper correctly. Thanks to `timaebi`.

## 2.13.2

All tests passing.

The `data-apos-ajax-context` feature had a bug which prevented ordinary anchor links from performing AJAX refreshes correctly.

## 2.13.1

All tests passing.

The `apostrophe-attachments` module now calls `apos.ui.busy` correctly on the fieldset so that the busy and completed indicators are correctly shown and hidden. Previously the string `0` was passed, which is not falsy.

## 2.12.0

All tests passing.

* Developers are no longer required to set `instantiate: false` in `app.js` when configuring an npm module that uses the `improve` property to implicitly subclass and enhance a different module. In addition, bugs were fixed in the underlying `moog-require` module to ensure that assets can be loaded from the `public` and `views` folders of modules that use `improve`.
* `string` has replaced `csv` as the property name of the schema field converters that handle plaintext. Backwards compatibility has been implemented so that existing `csv` converters will work transparently and calls to `convert` with `csv` as the `from` argument still work as well. In all new custom field types you should say `string` rather than `csv`. There is no change in the functionality or implementation other than the name.

## 2.11.0

All tests passing.

You can now add middleware to your Apostrophe site via any module in your project. Just add an `self.expressMiddleware` method to your module, which takes the usual `req, res, next` arguments. Or, if it's more convenient, set `self.expressMiddleware` to an array of such functions. "Module middleware" is added immediately after the minimum required Apostrophe middleware (bodyParser, `req.data`, etc), and before any routes.

## 2.10.3

All tests passing.

Fixed bug in `autoPreserveText` feature of our `data-apos-ajax-context` mechanism; also, restricted it to text inputs and textareas that actually have the focus so that you can replace their values normally at other times

## 2.10.2

All tests passing.

A very minor fix, but 2.10.1 had a very noisy console.log statement left in.

## 2.10.1

All tests passing.

* The built-in cursor filters for `float` and `integer` no longer incorrectly default to filtering for docs with the value `0` if the value being filtered for is undefined or null. They default to not filtering at all, which is correct.

## 2.10.0

All tests passing.

* Apostrophe now automatically recompiles modified Nunjucks templates. This means you can hit refresh in your browser after hitting save in your editor when working on `.html` files. Also note that this has always worked for `.less` files.
* Fixed a longstanding bug in `joinByArrayReverse`, which now works properly.

## 2.9.2

All tests passing.

* Starting with MongoDB 3.3.x (?), it is an error to pass `safe: true` when calling `createIndex`, and it has never done anything in any version. In our defense, cargo-cult practice was probably adopted back in the days when MongoDB would invoke your write callback without actually confirming anything unless you passed `safe: true`, but apparently this was never a thing for indexes. Removed all the `safe: true` arguments from `createIndex` calls.
* Added a `beforeAjax` Apostrophe event to facilitate progress display and animations when using the new `data-apos-ajax-content` feature.

## 2.9.1

All tests passing.

* Fixed an omission that prevented the use of the back button to undo the very first click when using the new `data-apos-ajax-context`. Later clicks worked just fine, but for the first one to work we need a call to `replaceState` to make it possible to restore the original query.

## 2.9.0

All tests passing.

* Two major new features in this release: built-in filters for most schema fields, and built-in AJAX support for `apostrophe-pieces-pages`. These combine to eliminate the need for custom code in a wide array of situations where you wish to allow users to browse and filter blog posts, events, etc. In most cases there is no longer any need to write your own `cursor.js` or your own AJAX implementation. The provided AJAX implementation handles browser history operations, bookmarking and sharing properly and is SEO-friendly.

[See the official summary of the pull request for details and examples of usage.](https://github.com/punkave/apostrophe/pull/766)

* We also fixed a bug in the `refinalize` feature of cursors. state.criteria is now cloned before finalize and restored after it. Otherwise many criteria are added twice after refinalize which causes a fatal error with a few, like text search in mongodb.

In addition, we merged a contribution from Fotis Paraskevopoulos that allows a `bodyParser` option with `json` and `urlencoded` properties to be passed to the `apostrophe-express` module. Those properties are passed on to configure those two body parser middleware functions.

## 2.8.0

All tests passing.

* `APOS_MONGODB_URI` environment variable is used to connect to MongoDB if present. Helpful for cloud hosting. See the new [deploying Apostrophe in the cloud HOWTO](http://apostrophecms.org/docs/tutorials/howtos/deploying-apostrophe-in-the-cloud.html).
* `APOS_S3_BUCKET`, `APOS_S3_ENDPOINT` (optional), `APOS_S3_SECRET`, `APOS_S3_KEY`, and `APOS_S3_REGION` environment variables can be used to configure Apostrophe to use S3 for uploaded media storage. This behavior kicks in if `APOS_S3_BUCKET` is set. See the new [deploying Apostrophe in the cloud HOWTO](http://apostrophecms.org/docs/tutorials/howtos/deploying-apostrophe-in-the-cloud.html).
* New advisory locking API accessible via `apos.locks.lock` and `apos.locks.unlock`. `apostrophe-migrations:migrate` is now wrapped in a lock. More locks are coming, although Apostrophe was carefully designed for benign worst case outcomes during race conditions.
* Better asset deployment for Heroku and other cloud services. `node app apostrophe:generation --create-bundle=NAME` now creates a new folder, `NAME`, containing assets that would otherwise have been written to `public`. Launching a server with the `APOS_BUNDLE` environment variable set to `NAME` will then copy that bundle's contents into `public` before listening for connections. See the new [deploying Apostrophe in the cloud HOWTO](http://apostrophecms.org/docs/tutorials/howtos/deploying-apostrophe-in-the-cloud.html).
* `apostrophe-pieces-pages` index pages are about 2x faster; discovered we were inefficiently deep-cloning `req` when cloning a cursor.
* Helpful error message if you forget to set the `name` property of one of your `types` when configuring `apostrophe-pages`.

## 2.7.0

* We do a better job of defaulting to a sort by search match quality if full-text search is present in a query. Under the hood this is powered by the new `defaultSort` filter, which just stores a default value for the `sort` filter to be used only if `search` (and anything else with an implicit preferred sort order) is not present. No more lame search results for blog posts. You can explicitly set the `sort()` filter in a cursor override if you really want to, but trust us, when `search` is present sorting by anything but search quality produces poor results.
* Fixed bugs in the sanitizer for page slugs. It is now impossible to save a slug with trailing or consecutive slashes (except the home page slug which is allowed to consist of a single "trailing" slash). Added unit tests.
* Apostrophe's dropdown menus, etc. will more robustly maintain their font size in the presence of project-level CSS. There is an explicit default font size for `.apos-ui`.

## 2.6.2

All tests passing.

* The auto-suggestion of titles upon uploading files also suggests slugs.
* The auto-suggestion of titles and slugs applies to both "files" and "images."
* Reduce the clutter in the versions collection by checking for meaningful change on the server side, where final sanitization of HTML, etc. has taken place to iron out distinctions without a difference.
* Use the permission name `edit-attachment` consistently, so that calling `addPublic('edit-attachment')` has the intended effect.
* Manage view of pieces does not crash if `updatedAt` is missing from a piece.

## 2.6.1

All tests passing.

* Choosers and schema arrays play nicely with the new fixed-position tabs.
* Better CSS solution to positioning the attachment upload buttons which doesn't interfere with other styles.
* Images in the chooser choices column "stay in their lane."
* Better error message when an attempt to edit an area with a hyphenated name is used.
* Array edit button fixed.
* The `type()` cursor filter now has a finalizer and merges its criteria there at the very end, so that you can override a previous call to it at any time prior to invoking `toArray` or similar.
* Area controls no longer interfere with visibility of widget type selection menu.

## 2.6.0

All tests passing.

* `relationship` fields defined for `joinByArray` can now have an `inline: true` flag. If they are inline, they are presented right in the chooser, rather than appearing in a separate modal dialog reachable by clicking an icon. This feature should be used sparingly, but that's true of relationship fields in general.
* Permissions editing for pages now takes advantage of the new inline relationship fields to make the "apply to subpages" functionality easier to discover.
* When uploading files or images, the title field is automatically suggested based on the filename.
* Improvements in form field UX and design.
* When choosing pieces (including images), if you elect to create a new piece it is automatically added to the selection.
* When choosing pieces, if the `limit` is reached and it is greater than 1, a helpful message appears, and the UI changes to make clear that you cannot add items until you remove one. If the limit is exactly 1, a new selection automatically replaces the current selection, and singular language is used to clarify what is happening.
* Syntax errors in "related types" such as cursors now produce an improved error message with filename and line number.
* Showstopper errors during startup are reported in a less redundant way.

## 2.5.2

All tests passing.

* New `blockLevelControls: true` option to areas ensures controls for "blocks," i.e. "layout" widgets whose primary purpose is to contain other widgets, can be easily distinguished from controls for "regular" areas nested inside them. Think of a "two-column" or "three-column" widget with three areas in its template. The controls for these areas are displayed in a distinct color and various visual affordances are made to ensure they are accessible when things would otherwise be tightly spaces.
* General improvements to the usability of area-related controls.
* The search index now correctly includes the text of string and select schema fields found in widgets, pieces, pages, etc., as it always did before in 0.5. You may use `searchable: false` to disable this on a per-field basis.
* Search indexing has been refactored for clarity (no changes to working APIs).
* Checkboxes for the `checkboxes` schema field type are now styled.
* "View file" links in the file library are now styled as buttons.

## 2.5.1

All tests passing.

* The `minSize` option to `apostrophe-images` widgets now works properly when cropping.
* The cropper no longer starts out cropping to the entire image, as this made it unclear what was happening. However if you click the crop button and then just save you still get reasonable behavior.
* Bigger crop handles.
* Textarea focus state receives the same "glow" as a regular text input field.
* Small documentation updates.

## 2.5.0

All tests passing.

* Implemented `apos.areas.fromPlaintext`, which accepts a string of plaintext (not markup) and returns an area with a single `apostrophe-rich-text` widget in it, containing that text. Useful in implementing importers.
* The so-called `csv` import mode of `apos.schemas.convert` works properly for areas, using the above. Although it is called csv this mode is really suitable for any situation in which you have plaintext representations of each property in an object and would like those sanitized and converted to populate a doc.
* Bug fix: emit the `enhance` Apostrophe event only once on page load. This event is emitted only when there is new content that has been added to the page, e.g. once at page load, and also when a new widget is added or updated, etc. The first argument to your event handler will be a jQuery element which will contain only new elements.
* Legacy support for `data/port` and `data/address` files has been restored. (Note that `PORT` and `ADDRESS` environment variables supersede these. In modern Stagecoach deployments `data/port` is often a space-separated list of ports, and the `deployment/start` script parses these out and launches multiple processes with different PORT variables.)

## 2.4.0

All tests passing.

Workarounds for two limitations in MongoDB that impact the use of Apostrophe cursors:

* The `addLateCriteria` cursor filter has been introduced. This filter should be used only when
you need to invoke `$near` or another MongoDB operator that cannot be used within `$and`. The object
you pass to `addLateCriteria` is merged with the criteria object that is built normally by the cursor.
**Use of this filter is strongly discouraged unless you must use operators that do
not support `$and`.**
* Custom filters that invoke `$near` or other MongoDB operators that are incompatible
with `$text` queries may call `self.set('regexSearch', true)` to force the cursor to use
a regular expression search rather than full MongoDB full-text search, if and when the
`search()` filter is called on the same cursor. This was implemented to allow combination
of full-text and geographical searches, subject of course to the limitation that regular expression
search is not indexed. It also doesn't sort by quality, but `$near` provides its own sort
by distance.

Since these are new features a minor version level bump is appropriate. However neither of these is a feature that a typical site developer will need to call directly.

## 2.3.2

All tests passing.

* The quality of the autocomplete search results shown when selecting pages or pieces via a join was low. This has been corrected by calling the `.sort('search')` filter to sort by search result quality rather than the default sort order for the doc type manager in question.
* All of the autocomplete suggestions fit on the screen on reasonably sized displays. With the recent addition of the "flip" feature to push the suggestions up rather than down if the bottom of the screen would otherwise be reached, this is critical to show the first and best suggestion. Further discussion for future UX improvement in [issue 704](https://github.com/punkave/apostrophe/issues/704).

## 2.3.1

All tests passing.

* Fixed a bug in the new "copy page" feature that affects pages that have `null` properties.
* Improved the experience of using the widget controls to manage the widgets in an area.
* The `login` module now has an alias, `apos.login`, like other core modules.
* Updated the jquery projector plugin to the latest version.

## 2.3.0

All tests passing.

* Fixed a bug affecting the use of `arrangeFields` in modules that extend another module's use of `arrangeFields`. Added unit test based directly on a real-world project.
* `baseUrl` project-wide option added, yielding the same benefit as in 0.5: you get absolute URLs for all pages everywhere. (If you don't want absolute URLs, just don't set it.) This is very beneficial when generating `og:meta` tags for Facebook, or generating emails.
* A direct link to the original file has been added to the file manager's editor modal.

## 2.2.2

All tests passing.

* Addition of slugs to projection for autocomplete is now done in a way that still allows overrides at the doc level to add other properties.
* Addition of slugs to projection for autocomplete works for joins with a specific page type, too.
* Fixed a chicken-and-egg problem in the global module that kicked in if the "global" doc contains widgets powered by modules not yet initialized at the time the global module checks for the existence of the doc.

## 2.2.1

All tests passing.

Fixed an oversight: the new `pageBeforeCopy` global method now takes `req` as its first parameter. Since `2.2.0` was first published 5 minutes ago and this method has not yet been documented this is not regarded as a bc break.

## 2.2.0

All tests passing.

* Fixed bug that broke removal of permissions for pages.
* "Copy Page" feature added to the page menu.
* Automatically reposition the autocomplete dropdown for joins if it would collide with the bottom of the window.
* Include page slugs in the autocomplete dropdown for joins with pages.
* `chooserChoiceBase.html` restored; some projects were depending on extending it, which is a useful technique.

## 2.1.5

All tests passing.

* Admin bar: previously grouped fields can be re-grouped successfully, so concatenating admin bar configuration works just as well as concatenating `addFields` arrays
* Files widget displays upload button in the same user-friendly position as the images widget
* Font size for tabs and help labels is explicit to avoid side effects from project-level CSS

## 2.1.4

All tests passing.

* Previously chosen items that now reside in the trash no longer break the chooser for editing joins
* All joins editable; certain edge cases weren't getting blessed
* A field appears properly when two diferent choices list it for `showFields`
* As in 0.5, a required field hidden by `showFields` is not required (but will be if you elect the choice that shows it)

## 2.1.3

All tests passing.

* A typo in the unit tests caused unit tests to fail. This has been fixed.
* The recent addition of the HTML5 doctype caused the login page to be invisible in the sandbox project (not the boilerplate project). This has been fixed.
* The recent addition of the HTML5 doctype caused the admin bar to appear with a slight visual defect. This has been fixed.

## 2.1.2

Fix for [#668](https://github.com/punkave/apostrophe/issues/668), crash occurring when admin bar group leader starts out too close to the end of the admin bar items array.

## 2.1.1

Full Windows compatibility restored. The "recursively copy asset folders if on Windows" behavior from 0.5 was reimplemented. This is necessary to allow Apostrophe to run as a non-administrator on Windows. Running as administrator is the moral equivalent of running as root on Linux, which we would never recommend.

Since Apostrophe did not function previously on Windows and there is no behavior change on Mac/Linux this is effectively a bug fix rather than a new feature, thus 2.1.1.

## 2.1.0

* Introduced the new `apos.areas.richText` and `apos.areas.plaintext` methods, which are also available in templates by the same names.

* Added and documented the `addImageSizes` option of the `apostrophe-attachments` module.

## 2.0.4

* The `apostrophe-login` module now invokes `loginAfterLogin(req, callback)` on all modules that have such a method, via `apos.callAll`. Modules that do not need a callback can supply this method with only one argument. Afterwards, `apostrophe-login` redirects to `req.redirect`, as is supported elsewhere in Apostrophe. So you can assign to `req.redirect` in your callback to change the user's destination after a successful login. If `req.redirect` is not set, the user is redirected to the home page.

## 2.0.3

The `ancestors` and `children` filters defaulted to `areas(false)`, but `joins(false)` was omitted, contrary to documentation which has always indicated the information returned is limited for performance. This was fixed. You can still override freely with the `filters` option to `apostrophe-pages`.

The HTML5 doctype was added to `outerLayoutBase`. HTML5 was always assumed, and the absence of the doctype broke jQuery's support for distinguishing `$(window).height()` from `$(document).height()`, causing runaway infinite scroll loading.

Warning message instructions for configuring the session secret were fixed (the actual location has not changed).

## 2.0.2

Previously the `contextual` flag of a pieces module was not considered before deciding to redirect to the "show page" for the piece, which might not exist. This has been fixed. It should only happen when the module has `contextual: true`, creating a reasonable expectation that such a page must exist.

## 2.0.1

Packaging and documentation issues only.

## 2.0.0

Inaugural npm release of Apostrophe 2.x, which was used prior to that in many projects via git dependencies.<|MERGE_RESOLUTION|>--- conflicted
+++ resolved
@@ -31,16 +31,13 @@
 * Admin bar menu items can now specify a custom Vue component to be used in place of `AposButton`.
 * Sets `username` fields to follow the user `title` field to remove an extra step in user creation.
 * Adds default data to the `outerLayoutBase.html` `<title>` tag: `data.piece.title or data.page.title`.
-<<<<<<< HEAD
 * Moves the core UI build task into the start up process. The UI build runs when:
   1. The build folder does not yet exist.
   2. The package.json file is newer than the existing UI build.
   3. You explicitly tell it to by setting the environment variable `CORE_DEV=1`
-=======
 * The new `._ids(_idOrArrayOfIds)` query builder replaces `explicitOrder` and accepts an array of document `_id`s or a single one. `_id` can be used as a multivalued query parameter. Documents are returned in the order you specify, and just like with single-document REST GET requests, the locale of the `_id`s is overridden by the `aposMode` query parameter if present.
 * The `.withPublished(true)` query builder adds a `_publishedDoc` property to each returned draft document that has a published equivalent. `withPublished=1` can be used as a query parameter. Note this is not the way to fetch only published documents. For that, use `.locale('en:published')` or similar.
 * The page and piece manager views now display the title, etc. of the published version of a document, unless that document only exists in draft form. However a label is also provided indicating if a newer draft is in progress.
->>>>>>> f4b07e2b
 * The server-side implementation of `apos.http.post` now supports passing a `FormData` object created with the [`form-data`](https://www.npmjs.com/package/form-data) npm module. This keeps the API parallel with the browser-side implementation and allows for unit testing the attachments feature, as well as uploading files to internal and external APIs from the server.
 * `manuallyPublished` computed property moved to the `AposPublishMixin` for the use cases where that mixin is otherwise warranted.
 * `columns` specified for a piece type's manage view can have a name that uses "dot notation" to access a subproperty. Also, for types that are localized, the column name can begin with `draft:` or `published:` to specifically display a property of the draft or published version of the document rather than the best available. When a prefix is not used, the property comes from the published version of the document if available, otherwise from the draft.
