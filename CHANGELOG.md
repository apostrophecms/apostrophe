# Changelog

## UNRELEASED

### Adds
* Adds a new color picker tool for the rich-text-widget toolbar that matches the existing `color` schema field. This also adds the same `colorPicker` and `format` options to the rich-text-widget confirmation that exist in the `color` schema field.
* Add missing UI translation keys.

### Fixes
<<<<<<< HEAD
* Fixed bug introduced in version `4.4.3` that could cause save operations to fail on
string fields that are initially `null`.
=======
* Identify and mark server validation errors in the admin UI. This helps editors identify already existing data fields, having validation errors when schema changes (e.g. optional field becomes required).

>>>>>>> 9747ac81

## 4.4.3 (2024-06-17)

### Fixes

* Do not use schema `field.def` when calling `convert`. Applying defaults to new documents is the job of `newInstance()` and similar code.
If you wish a field to be mandatory use `required: true`.
* As a convenience, using `POST` for pieces and pages with `_newInstance: true` keeps any additional `req.body` properties in the API response.
This feature unofficially existed before, it is now supported.
* Rollbacks watcher on `checked` array. Fixes, checked docs not being properly updated.


## 4.4.2 (2024-06-14)

### Fixes

* Hotfix: the new `_parent` property of pieces, which refers to the same piece page as `_parentUrl`, is now a carefully pruned
subset to avoid the risk of infinite recursion when the piece page has a relationship to a piece. Those who want `_parent`
to be more complete can extend the new `pruneParent` method of the relevant piece page module. This regression was
introduced in version 4.4.0.

## 4.4.1 (2024-06-12)

### Fixes

* Depend on `stylelint-config-apostrophe` properly via npm, not github.

## 4.4.0 (2024-06-12)

### Adds

* Adds a pinia store to handle modals logic. 
* Methods from the store are registered on `apos.modal` instead of methods from `TheAposModals` component.
* No more need to emit `safe-close` when defining an `AposModal`, modal is automatically resolved when closed.
* Adds field components access to the reactive document value.
* Expose `AposContextMenu` owned method for re-calculation of the content position.
* Field Meta components of `slug` and `string` types can now fire `replace-field-value` events with text value payload, which will replace the respective field value.
* `AposInputString` now accepts a `rows` prop, in effect only when `field.textarea` is set to `true`.
* Add `T,S` shortcut to open the Personal Settings.
* Add `T,D` shortcut to open the Submitted Drafts.
* Add a scrollbar to the shortcut list.
* Add breadcrumbs to search results page.
* Pages relationships have now their checkboxes disabled when max is reached.

### Changes

* Improves widget tabs for the hidden entries, improves UX when validation errors are present in non-focused tabs.
* When moving a page, recognize when the slug of a new child
already contains the new parent's slug and not double it.
For example, given we have two pages as children of the home page, page A and page B.
Page A and page B are siblings.
Page A has the slug `/peer` and page B has the slug `/peer/page`.
Now we want page B to be the child of page A.
We will now end up with page B slug as `/peer/page` and not `/peer/peer/page` as before.
* `AposSpinner` now respects the colors for `heavy` weight mode and also accepts second, "light" color in this mode. Props JSDoc blocks are added.
* `AposContextMenu` now respects the `menuOffset` component property.
* Set `G,Shift+I` shortcut to open the Image Tags manager modal.
* Set `G,Shift+F` shortcut to open the File Tags manager modal.
* Remove slug from suggestion for images.
* Increase suggestion search image size to 50px.
* For suggestions with image, keep title on a single line and truncate title field with `...` when it hits the right side.

### Fixes

* Rich Text editor properly unsets marks on heading close.
* Widget client side schema validation.
* Allow `G,Shift+I` shortcut style.
* Detect shortcut conflicts when using multiple shortcuts.
* Updating schema fields as read-only no longer reset the value when updating the document.
* Fixes stylelint config file, uses config from our shared configuration, fixes all lint errors. 
* Fixes `TheAposCommandMenu` modals not computing shortcuts from the current opened modal.
* Fixes select boxes of relationships, we can now check manually published relationships, and `AposSlatList` renders properly checked relationships.
* Fixes issues in `AposInputArray` on production build to be able to add, remove and edit array items after `required` error.
* Relationships browse button isn't disabled when max is reached.
* In media manager images checkboxes are disabled when max is reached.

## 4.3.3 (2024-06-04)

### Fixes

* Removes `$nextTick` use to re render schema in `AposArrayEditor` because it was triggering weird vue error in production.
Instead, makes the AposSchema for loop keys more unique using `modelValue.data._id`, 
if document changes it re-renders schema fields.
* In media manager image checkboxes are disabled when max is reached.
* Fixes tiptap bubble menu jumping on Firefox when clicking on buttons. Also fixes the fact that 
double clicking on bubble menu out of buttons would prevent it from closing when unfocusing the rich text area.
* In media manager images checkboxes are disabled when max is reached.
* Makes the final fields accessible in the media manager right rail.

## 4.3.2 (2024-05-18)

### Fixes

* Corrects a regression introduced in version 4.3.0 that broke the validation of widget modals, resulting in a confusing
error on the page. A "required" field in a widget, for instance, once again blocks the save operation properly.

### Changes

* Improves widget tab UI for the hidden entries, improves UX when validation errors are present in non-focused tabs.

## 4.3.1 (2024-05-17)

### Fixes

* Databases containing documents that no longer correspond to any module no longer cause the migration that adds missing mode properties
to fail (an issue introduced in version 4.2.0). Databases with no such "orphaned" documents were not affected.

## 4.3.0 (2024-05-15)

### Adds

* Allows to disable page refresh on content changed for page types.
* Widget editor can now have tabs.
* Adds prop to `AposInputMixin` to disable blur emit.
* Adds `throttle` function in ui module utils.
* Adds a `publicBundle` option to `@apostrophecms/asset`. When set to `false`, the `ui/src` public asset bundle is not built at all in most cases
except as part of the admin UI bundle which depends on it. For use with external front ends such as [apostrophe-astro](https://github.com/apostrophecms/apostrophe-astro).
Thanks to Michelin for contributing this feature.

### Fixes

* Do not show widget editor tabs when the developer hasn't created any groups.
* `npm link` now works again for Apostrophe modules that are dependencies of a project.
* Re-crop image attachments found in image widgets, etc. when replacing an image in the Media Manager.
* Fixes visual transitions between modals, as well as slider transition on overlay opacity.
* Changing the aspect ratio multiple times in the image cropper modal no longer makes the stencil smaller and smaller.

### Changes

* Improves `debounce` function to handle async properly (waiting for previous async call to finish before triggering a new one).
* Adds the `copyOfId` property to be passed to the `apos.doc.edit()` method, while still allowing the entire `copyOf` object for backwards compatibility.

### Fixes


## 4.2.1 (2024-04-29)

### Fixes

* Fixes drag and drop regression in the page tree where pages were not able to be moved between parent and child.

## 4.2.0 (2024-04-18)

* Typing a `/` in the title field of a page no longer confuses the slug field. Thanks to [Gauav Kumar](https://github.com/gkumar9891).

### Changes

* Rich text styles are now split into Nodes and Marks, with independent toolbar controls for a better user experience when applying text styles.
There is no change in how the `styles` option is configured.
* Rich text style labels are fully localized.
* `i18n` module now uses the regular `req.redirect` instead of a direct `res.redirect` to ensure redirection, enabling more possibilities for `@apostrophecms/redirect` module
* Refactors `AposModal` component with composition api to get rid of duplicated code in `AposFocusMixin` and `AposFocus`.
* `APOS_MONGODB_LOG_LEVEL` has been removed. According to [mongodb documentation](https://github.com/mongodb/node-mongodb-native/blob/main/etc/notes/CHANGES_5.0.0.md#mongoclientoptionslogger-and-mongoclientoptionsloglevel-removed) "Both the logger and the logLevel options had no effect and have been removed."
* Update `connect-mongo` to `5.x`. Add `@apostrophecms/emulate-mongo-3-driver` dependency to keep supporting `mongodb@3.x` queries while using `mongodb@6.x`.

### Fixes

* Updates the docs `beforeInsert` handler to avoid ending with different modes being set between `_id`, `aposLocale` and `aposMode`.
* Adds a migration to fix potential corrupted data having different modes set between `_id`, `aposLocale` and `aposMode`.
* Fix a crash in `notification` when `req.body` was not present. Thanks to Michelin for contributing this fix.
* Addresses a console error observed when opening and closing the `@apostrophecms-pro/palette` module across various projects.
* Fixes the color picker field in `@apostrophecms-pro/palette` module.
* Ensures that the `data-apos-test` attribute in the admin bar's tray item buttons is set by passing the `action` prop to `AposButton`.
* Prevents stripping of query parameters from the URL when the page is either switched to edit mode or reloaded while in edit mode.
* Add the missing `metaType` property to newly inserted widgets.

### Security

* New passwords are now hashed with `scrypt`, the best password hash available in the Node.js core `crypto` module, following guidance from [OWASP](https://cheatsheetseries.owasp.org/cheatsheets/Password_Storage_Cheat_Sheet.html).
This reduces login time while improving overall security.
* Old passwords are automatically re-hashed with `scrypt` on the next successful login attempt, which
adds some delay to that next attempt, but speeds them up forever after compared to the old implementation.
* Custom `scrypt` parameters for password hashing can be passed to the `@apostrophecms/user` module via the `scrypt` option. See the [Node.js documentation for `scrypt`]. Note that the `maxmem` parameter is computed automatically based on the other parameters.

## 4.1.1 (2024-03-21)

### Fixes

* Hotfix for a bug that broke the rich text editor when the rich text widget has
a `styles` property. The bug was introduced in 4.0.0 as an indirect side effect of deeper
watching behavior by Vue 3.

## 4.1.0 (2024-03-20)

### Fixes

* Don't crash if a document of a type no longer corresponding to any module is present
together with the advanced permission module.
* AposLoginForm.js now pulls its schema from the user module rather than hardcoding it. Includes the
addition of `enterUsername` and `enterPassword` i18n fields for front end customization and localization.
* Simulated Express requests returned by `apos.task.getReq` now include a `req.headers` property, for
greater accuracy and to prevent unexpected bugs in other code.
* Fix the missing attachment icon. The responsibility for checking whether an attachment
actually exists before calling `attachment.url` still lies with the developer.

### Adds

* Add new `getChanges` method to the schema module to get an array of document changed field names instead of just a boolean like does the `isEqual` method.
* Add highlight class in UI when comparing documents.

## 4.0.0 (2024-03-12)

### Adds
* Add Marks tool to the Rich Text widget for handling toggling marks.
* Add translation keys used by the multisite assembly module.
* Add side by side comparison support in AposSchema component.
* Add `beforeLocalize` and `afterLocalize` events.
* Add custom manager indicators support via `apos.schema.addManagerIndicator({ component, props, if })`. The component registered this way will be automatically rendered in the manager modal.
* Add the possibility to make widget modals wider, which can be useful for widgets that contain areas taking significant space. See [documentation](https://v3.docs.apostrophecms.org/reference/modules/widget-type.html#options).
* Temporarily add `translation` module to support document translations via the `@apostrophecms-pro/automatic-translation` module.
**The `translation` core module may be removed or refactored to reduce overhead in the core,** so its presence should
not be relied upon.

### Changes

* Migrate to Vue 3. This entails changes to some admin UI code, as detailed in our public announcement.
There are no other backwards incompatible changes in apostrophe version 4.0.0.
Certain other modules containing custom admin UI have also been updated in a new major version to be compatible,
as noted in our announcement and on the migration page of our website.

### Fixes

* Adds `textStyle` to Tiptap types so that spans are rendered on RT initialization
* `field.help` and `field.htmlHelp` are now correctly translated when displayed in a tooltip.
* Bump the `he` package to most recent version.
* Notification REST APIs should not directly return the result of MongoDB operations.

## 3.63.2 (2024-03-01)

### Security

* Always validate that method names passed to the `external-condition` API actually appear in `if` or `requiredIf`
clauses for the field in question. This fix addresses a serious security risk in which arbitrary methods of
Apostrophe modules could be called over the network, without arguments, and the results returned to the caller.
While the lack of arguments mitigates the data exfiltration risk, it is possible to cause data loss by
invoking the right method. Therefore this is an urgent upgrade for all Apostrophe 3.x users. Our thanks to the Michelin
penetration test red team for disclosing this vulnerability. All are welcome to disclose security vulnerabilities
in ApostropheCMS code via [security@apostrophecms.com](mailto:security@apostrophecms.com).
* Disable the `alwaysIframe` query parameter of the oembed proxy. This feature was never used in Apostrophe core, and could be misused to carry out arbitrary GET requests in the context of an iframe, although it could not be used to exfiltrate any information other than the success or failure of the request, and the request was still performed by the user's browser only. Thanks to the Michelin team.
* Remove vestigial A2 code relating to polymorphic relationship fields. The code in question had no relevance to the way such a feature would be implemented in A3, and could be used to cause a denial of service by crashing and restarting the process. Thanks to the Michelin team.

## 3.63.1 (2024-02-22)

### Security

* Bump dependency on `sanitize-html` to `^2.12.1` at a minimum, to ensure that `npm update apostrophe` is sufficient to guarantee a security update is installed. This security update prevents specially crafted HTML documents from revealing the existence or non-existence of files on the server. The vulnerability did not expose any other information about those files. Thanks to the [Snyk Security team](https://snyk.io/) for the disclosure and to [Dylan Armstrong](https://dylan.is/) for the fix.

## 3.63.0 (2024-02-21)

### Adds

* Adds a `launder` method to the `slug` schema field query builder to allow for use in API queries.
* Adds support for browsing specific pages in a relationship field when `withType` is set to a page type, like `@apostrophecms/home-page`, `default-page`, `article-page`...
* Add support for `canCreate`, `canPreview` & `canShareDraft` in context operations conditions.
* Add support for `canCreate`, `canEdit`, `canArchive` & `canPublish` in utility operations definitions.
* Add `uponSubmit` requirement in the `@apostrophecms/login` module. `uponSubmit` requirements are checked each time the user submit the login form. See the documentation for more information.
* Add field metadata feature, where every module can add metadata to fields via public API offered by `apos.doc.setMeta()`, `apos.doc.getMeta()`, `apos.doc.getMetaPath()` and `apos.doc.removeMeta()`. The metadata is stored in the database and can be used to store additional information about a field.
* Add new `apos.schema.addFieldMetadataComponent(namespace, component)` method to allow adding custom components. They have access to the server-side added field metadata and can decide to show indicators on the admin UI fields. Currently supported fields are "string", "slug", "array", "object" and "area".

### Fixes

* When deleting a draft document, we remove related reverse IDs of documents having a relation to the deleted one.
* Fix publishing or moving published page after a draft page on the same tree level to work as expected.
* Check create permissions on create keyboard shortcut.
* Copy requires create and edit permission.
* Display a more informative error message when publishing a page because the parent page is not published and the current user has no permission to publish the parent page (while having permission to publish the current one).
* The `content-changed` event for the submit draft action now uses a complete document.
* Fix the context bar overlap on palette for non-admin users that have the permission to modify it.
* Show widget icons in the editor area context menu.

### Changes

* Share Drafts modal styles made larger and it's toggle input has a larger hitbox.

## 3.62.0 (2024-01-25)

### Adds

* Adds support for `type` query parameter for page autocomplete. This allows to filter the results by page type. Example: `/api/v1/@apostrophecms/page?autocomplete=something&type=my-page-type`.
* Add testing for the `float` schema field query builder.
* Add testing for the `integer` schema field query builder.
* Add support for link HTML attributes in the rich text widget via configurable fields `linkFields`, extendable on a project level (same as it's done for `fields`). Add an `htmlAttribute` property to the standard fields that map directly to an HTML attribute, except `href` (see special case below), and set it accordingly, even if it is the same as the field name. Setting `htmlAttribute: 'href'` is not allowed and will throw a schema validation exception (on application boot).
* Adds support in `can` and `criteria` methods for `create` and `delete`.
* Changes support for image upload from `canEdit` to `canCreate`.
* The media manager is compatible with per-doc permissions granted via the `@apostrophecms-pro/advanced-permission` module.
* In inline arrays, the trash icon has been replaced by a close icon.

### Fixes

* Fix the `launder` and `finalize` methods of the `float` schema field query builder.
* Fix the `launder` and `finalize` methods of the `integer` schema field query builder.
* A user who has permission to `publish` a particular page should always be allowed to insert it into the
published version of the site even if they could not otherwise insert a child of the published
parent.
* Display the "Browse" button in a relationship inside an inline array.

## 3.61.1 (2023-01-08)

### Fixes

* Pinned Vue dependency to 2.7.15. Released on December 24th, Vue 2.7.16 broke the rich text toolbar in Apostrophe.

## 3.61.0 (2023-12-21)

### Adds

* Add a `validate` method to the `url` field type to allow the use of the `pattern` property.
* Add `autocomplete` attribute to schema fields that implement it (cf. [HTML attribute: autocomplete](https://developer.mozilla.org/en-US/docs/Web/HTML/Attributes/autocomplete)).
* Add the `delete` method to the `@apostrophecms/cache` module so we don't have to rely on direct MongoDB manipulation to remove a cache item.
* Adds tag property to fields in order to show a tag next to the field title (used in advanced permission for the admin field). Adds new sensitive label color.
* Pass on the module name and the full, namespaced template name to external front ends, e.g. Astro.
Also make this information available to other related methods for future and project-level use.
* Fixes the AposCheckbox component to be used more easily standalone, accepts a single model value instead of an array.

### Fixes

* Fix `date` schema field query builder to work with arrays.
* Fix `if` on pages. When you open the `AposDocEditor` modal on pages, you now see an up to date view of the visible fields.
* Pass on complete annotation information for nested areas when adding or editing a nested widget using an external front, like Astro.
* We can now close the image modal in rich-text widgets when we click outside of the modal.
The click on the cancel button now works too.
* Fixes the `clearLoginAttempts` method to work with the new `@apostrophecms/cache` module `delete` method.

## 3.60.1 (2023-12-06)

### Fixes

* corrected an issue where the use of the doc template library can result in errors at startup when
replicating certain content to new locales. This was not a bug in the doc template library.
Apostrophe was not invoking `findForEditing` where it should have.

## 3.60.0 (2023-11-29)

### Adds

* Add the possibility to add custom classes to notifications.
Setting the `apos-notification--hidden` class will hide the notification, which can be useful when we only care about the event carried by it.
* Give the possibility to add horizontal rules from the insert menu of the rich text editor with the following widget option: `insert: [ 'horizontalRule' ]`.
Improve also the UX to focus back the editor after inserting a horizontal rule or a table.

### Fixes

* The `render-widget` route now provides an `options` property on the widget, so that
schema-level options of the widget are available to the external front end when
rendering a newly added or edited widget in the editor. Note that when rendering a full page,
this information is already available on the parent area: `area.options.widgets[widget.type]`
* Pages inserted directly in the published mode are now given a
correct `lastPublishedAt` property, correcting several bugs relating
to the page tree.
* A migration has been added to introduce `lastPublishedAt` wherever
it is missing for existing pages.
* Fixed a bug that prevented page ranks from renumbering properly during "insert after" operations.
* Added a one-time migration to make existing page ranks unique among peers.
* Fixes conditional fields not being properly updated when switching items in array editor.
* The `beforeSend` event for pages and the loading of deferred widgets are now
handled in `renderPage` with the proper timing so that areas can be annotated
successfully for "external front" use.
* The external front now receives 100% of the serialization-friendly data that Nunjucks receives,
including the `home` property etc. Note that the responsibility to avoid passing any nonserializable
or excessively large data in `req.data` falls on the developer when choosing to use the
`apos-external-front` feature.
* Wraps the group label in the expanded preview menu component in `$t()` to allow translation

## 3.59.1 (2023-11-14)

### Fixes

* Fix `if` and `requiredIf` fields inside arrays. With regard to `if`, this is a hotfix for a regression introduced in 3.59.0.

## 3.59.0 (2023-11-03)

### Changes

* Webpack warnings about package size during the admin UI build process have been turned off by default. Warnings are still enabled for the public build, where a large bundle can be problematic for SEO.

### Fixes

* Apostrophe warns you if you have more than one piece page for the same piece type and you have not overridden `chooseParentPage`
to help Apostrophe decide which page is suitable as the `_url` of each piece. Beginning with this release, Apostrophe can recognize
when you have chosen to do this via `extendMethods`, so that you can call `_super()` to fall back to the default implementation without
receiving this warning. The default implementation still just returns the first page found, but always following the
`_super()` pattern here opens the door to npm modules that `improve` `@apostrophecms/piece-page` to do something more
sophisticated by default.
* `newInstance` always returns a reasonable non-null empty value for area and
object fields in case the document is inserted without being passed through
the editor, e.g. in a parked page like the home page. This simplifies
the new external front feature.

### Adds

* An adapter for Astro is under development with support from Michelin.
Starting with this release, adapters for external fronts, i.e. "back for front"
frameworks such as Astro, may now be implemented more easily. Apostrophe recognizes the
`x-requested-with: AposExternalFront` header and the `apos-external-front-key` header.
If both are present and `apos-external-front-key` matches the `APOS_EXTERNAL_FRONT_KEY`
environment variable, then Apostrophe returns JSON in place of a normal page response.
This mechanism is also available for the `render-widget` route.
* Like `type`, `metaType` is always included in projections. This helps
ensure that `apos.util.getManagerOf()` can be used on any object returned
by the Apostrophe APIs.

## 3.58.1 (2023-10-18)

### Security

* Update `uploadfs` to guarantee users get a fix for a [potential security vulnerability in `sharp`](https://security.snyk.io/vuln/SNYK-JS-SHARP-5922108).
This was theoretically exploitable only by users with permission to upload media to Apostrophe
* Remove the webpack bundle analyzer feature, which had been nonfunctional for some time, to address a harmless npm audit warning
* Note: there is one remaining `npm audit` warning regarding `postcss`. This is not a true vulnerability because only developers
with access to the entire codebase can modify styles passed to `postcss` by Apostrophe, but we are working with upstream
developers to determine the best steps to clear the warning

### Fixes

* Automatically add `type` to the projection only if there are no exclusions in the projection. Needed to prevent `Cannot do
exclusion on field in inclusion projection` error.

## 3.58.0 (2023-10-12)

### Fixes

* Ensure Apostrophe can make appropriate checks by always including `type` in the projection even if it is not explicitly listed.
* Never try to annotate a widget with permissions the way we annotate a document, even if the widget is simulating a document.
* The `areas` query builder now works properly when an array of area names has been specified.

### Adds

* Widget schema can now follow the parent schema via the similar to introduced in the `array` field type syntax (`<` prefix). In order a parent followed field to be available to the widget schema, the area field should follow it. For example, if area follows the root schema `title` field via `following: ['title']`, any field from a widget schema inside that area can do `following: ['<title']`.
* The values of fields followed by an `area` field are now available in custom widget preview Vue components (registered with widget option `options.widget = 'MyComponentPreview'`). Those components will also receive additional `areaField` prop (the parent area field definition object).
* Allows to insert attachments with a given ID, as well as with `docIds` and `archivedDocIds` to preserve related docs.
* Adds an `update` method to the attachment module, that updates the mongoDB doc and the associated file.
* Adds an option to the `http` `remote` method to allow receiving the original response from `node-fetch` that is a stream.

## 3.57.0 2023-09-27

### Changes
* Removes a 25px gap used to prevent in-context widget UI from overlapping with the admin bar
* Simplifies the way in-context widget state is rendered via modifier classes
### Adds

* Widgets detect whether or not their in-context editing UI will collide with the admin bar and adjust it appropriately.
* Italian translation i18n file created for the Apostrophe Admin-UI. Thanks to [Antonello Zanini](https://github.com/Tonel) for this contribution.
* Fixed date in piece type being displayed as current date in column when set as undefined and without default value. Thanks to [TheSaddestBread](https://github.com/AllanKoder) for this contribution.

### Fixes

* Bumped dependency on `oembetter` to ensure Vimeo starts working again
for everyone with this release. This is necessary because Vimeo stopped
offering oembed discovery meta tags on their video pages.

### Fixes

* The `118n` module now ignores non-JSON files within the i18n folder of any module and does not crash the build process.

## 3.56.0 (2023-09-13)

### Adds

* Add ability for custom tiptap extensions to access the options passed to rich text widgets at the area level.
* Add support for [npm workspaces](https://docs.npmjs.com/cli/v10/configuring-npm/package-json#workspaces) dependencies. A workspace dependency can now be used as an Apostrophe module even if it is not a direct dependency of the Apostrophe project. Only direct workspaces dependencies of the Apostrophe project are supported, meaning this will only work with workspaces set in the Apostrophe project. Workspaces set in npm modules are not supported, please use [`bundle`](https://v3.docs.apostrophecms.org/reference/module-api/module-overview.html#bundle) instead. For instance, I have an Apostrophe project called `website`. `website` is set with two [npm workspaces](https://docs.npmjs.com/cli/v10/using-npm/workspaces), `workspace-a` & `workspace-b`. `workspace-a` `package.json` contains a module named `blog` as a dependency. `website` can reference `blog` as enabled in the Apostrophe `modules` configuration.
* The actual invocation of `renderPageForModule` by the `sendPage` method of all modules has been
factored out to `renderPage`, which is no longer deprecated. This provides a convenient override point
for those who wish to substitute something else for Nunjucks or just wrap the HTML in a larger data
structure. For consistent results, one might also choose to override the `renderWidget` and `render`
methods of the `@apostrophecms/area` module, which are used to render content while editing.
Thanks to Michelin for their support of this work.
* Add `@apostrophecms/rich-text-widget:lint-fix-figure` task to wrap text nodes in paragraph tags when next to figure tags. Figure tags are not valid children of paragraph tags.
* Add `@apostrophecms/rich-text-widget:remove-empty-paragraph` task to remove empty paragraphs from all existing rich-texts.

## 3.55.1 (2023-09-11)

### Fixes

* The structured logging for API routes now responds properly if an API route throws a `string` as an exception, rather than
a politely `Error`-derived object with a `stack` property. Previously this resulted in an error message about the logging
system itself, which was not useful for debugging the original exception.

## 3.55.0 (2023-08-30)

### Adds

* Add `publicApiCheckAsync` wrapper method (and use it internally) to allow for overrides to do async permission checks of REST APIs. This feature doesn't introduce any breaking changes because the default implementation still invokes `publicApiCheck` in case developers have overridden it.

### Fixes

* Refresh schema field with same name in `AposDocEditor` when the schema changes.
* Infer parent ID mode from the request when retrieving the parent (target) page to avoid `notfound`.
* Log the actual REST API error message and not the one meant for the user.
* Hide dash on autopublished pages title.

## 3.54.0 (2023-08-16)

### Adds

* Add `@apostrophecms/log` module to allow structured logging. All modules have `logDebug`, `logInfo`, `logWarn` and `logError` methods now. See the [documentation](https://v3.docs.apostrophecms.org/guide/logging.html) for more details.
* Add `@apostrophecms/settings` translations.
* Add the ability to have custom modals for batch operations.
* Add the possibility to display utility operations inside a 3-dots menu on the page manager, the same way it is done for the docs manager.
* Custom context operations now accept a `moduleIf` property, which tests options at the module level
the same way that `if` tests properties of the document to determine if the operation should be
offered for a particular document. Note that not all options are passed to the front end unless
`getBrowserData` is extended to suit the need.
* Move Pages Manager modal business logic to a mixin.
* Add `column.extraWidth` option (number) for `AposTreeHeader.vue` to allow control over the tree cell width.
* Move `AposDocContextMenu.vue` business logic to a mixin.
* Move Pages Manager modal business logic to a mixin. Add `column.extraWidth` option (number) for `AposTreeHeader.vue` to allow control over the tree cell width.

### Changes

* Rename misleading `projection` parameter into `options` in `self.find` method signature for
`@apostrophecms/any-doc-type`, `@apostrophecms/any-page-type` & `@apostrophecms/piece-type`.
**This was never really a projection in A3,** so it is not a backwards compatibility issue.
* Hide save button during in-context editing if the document is autopublished.
* Beginning with this release, the correct `moduleName` for typical
actions on the context document is automatically passed to the
modal associated with a custom context operation, unless `moduleName`
is explicitly specified. The `moduleName` parameter to `addContextOperation`
is no longer required and should not be passed at all in most cases
(just pass the object argument). If you do wish to specify a `moduleName`
to override that prop given to the modal, then it is recommended to pass
it as a `moduleName` property of the object, not as a separate argument.
For backwards compatibility the two-argument syntax is still permitted.

### Fixes

* Resolved data integrity issue with certain page tree operations by inferring the best peer to position the page relative to rather
than attempting to remember the most recent move operation.
* Fixes a downstream bug in the `getFieldsByCategory` method in the `AposEditorMixin.js` by checking for a property before accessing it.
* In Nunjucks templates, `data.url` now includes any sitewide and locale URL prefixes. This fixes local prefixing for pagination of piece-type index pages.
* Changes were detected in various fields such as integers, which caused the "Update" button to be active even when there was no actual modification in the doc.
* Fix a bug that prevented adding multiple operations in the same batch operation group.
* The `getTarget` method of the page module should use `findForEditing` to make sure it is able to see
pages that would be filtered out of a public view by project level or npm module overrides.

## 3.53.0 (2023-08-03)

### Adds

* Accessibility improved for navigation inside modals and various UI elements.
Pages/Docs Manager and Doc Editor modal now have better keyboard accessibility.
They keep the focus on elements inside modals and give it back to their parent modal when closed.
This implementation is evolving and will likely switch to use the `dialog` HTML element soon.
* Adds support for a new `if` property in `addContextOperation` in order to show or not a context operation based on the current document properties.
* Add `update-doc-fields` event to call `AposDocEditor.updateDocFields` method
* Add schema field `hidden` property to always hide a field
* Hide empty schema tabs in `AposDocEditor` when all fields are hidden due to `if` conditions
* The front end UI now respects the `_aposEditorModal` and `_aposAutopublish`
properties of a document if present, and otherwise falls back to module
configuration. This is a powerful addition to custom editor components
for piece and page types, allowing "virtual piece types" on the back end that
deal with many content types to give better hints to the UI.
* Respect the `_aposAutopublish` property of a document if present, otherwise
fall back to module configuration.
* For convenience in custom editor components, pass the new prop `type`, the original type of the document being copied or edited.
* For better results in custom editor components, pass the prop `copyOfId`, which implies
the custom editor should fetch the original itself by its means of choice.
For backwards compatibility `copyOf` is still passed, but it may be an
incomplete projection and should not be used in new code.
* Custom context operations now receive a `docId` prop, which should
be used in preference to `doc` because `doc` may be an incomplete
projection.
* Those creating custom context operations for documents can now
specify both a `props` object for additional properties to be passed to
their modal and a `docProps` object to map properties from the document
to props of their choosing.
* Adds support to add context labels in admin bar.
* Adds support for admin UI language configuration in the `@apostrophecms/i18n` module. The new options allow control over the default admin UI language and configures the list of languages, that any individual logged in user can choose from. See the [documentation](https://v3.docs.apostrophecms.org/reference/modules/i18n.html) for more details.
* Adds `adminLocale` User field to allow users to set their preferred admin UI language, but only when the `@apostrophecms/i18n` is configured accordingly (see above).
* Adds `@apostrophecms/settings` module and a "Personal Settings" feature. See the [documentation](https://v3.docs.apostrophecms.org/reference/modules/settings.html) for more details.
* Adds `$and` operator on `addContextOperation` `if` property in order to check multiple fields before showing or hiding a context operation.

### Fixes

* `AposDocEditor` `onSave` method signature. We now always expect an object when a parameter is passed to the function to check
the value of `navigate` flag.
* Fixes a problem in the rich text editor where the slash would not be deleted after item selectin from the insert menu.
* Modules that have a `public` or `i18n` subdirectory no longer generate a
warning if they export no code.
* Clean up focus parent event handlers when components are destroyed. Prevents a slow degradation of performance while editing.
Thanks to [Joshua N. Miller](https://github.com/jmiller-rise8).
* Fixes a visual discrepancy in the rich text editor where empty paragraphs would appear smaller in preview mode compared to edit mode.

### Changes

* To make life easier for module developers, modules that are `npm link`ed to
the project no longer have to be listed in `package.json` as
dependencies. To prevent surprises this is still a requirement for modules
that are not symlinked.

## 3.52.0 (2023-07-06)

### Changes

* Foreign widget UI no longer uses inverted theme styles.

### Adds

* Allows users to double-click a nested widget's breadcrumb entry and open its editor.
* Adds support for a new `conditions` property in `addContextOperation` and validation of `addContextOperation` configuration.

### Fixes

* The API now allows the user to create a page without defining the page target ID. By default it takes the Home page.
* Users are no longer blocked from saving documents when a field is hidden
by an `if` condition fails to satisfy a condition such as `min` or `max`
or is otherwise invalid. Instead the invalid value is discarded for safety.
Note that `required` has always been ignored when an `if` condition is not
satisfied.
* Errors thrown in `@apostrophecms/login:afterSessionLogin` event handlers are now properly passed back to Passport as such, avoiding a process restart.

## 3.51.1 (2023-06-23)

## Fixes

* Fix a regression introduced in 3.51.0 - conditional fields work again in the array editor dialog box.

## 3.51.0 (2023-06-21)

### Adds

* Items can now be added to the user's personal menu in the
admin bar, alongside the "Log Out" option. To do so, specify
the `user: true` option when calling `self.apos.adminBar.add`.
This should be reserved for items that manage personal settings.
* When duplicating another document, the `_id` properties of
array items, widgets and areas are still regenerated to ensure
uniqueness across documents. However, an `_originalId` property
is now available for reference while the document remains in memory.
This facilitates change detection within array items in
`beforeSave` handlers and the like.
* Adds the possibility to add custom admin bars via the `addBar()` method from the `admin-bar` module.
* Adds support for conditional fields within `array` and `object` field schema. See the [documentation](https://v3.docs.apostrophecms.org/guide/conditional-fields/) for more information.

### Fixes

* Uses `findForEditing` method in the page put route.
* The "Duplicate" option in the page or piece manager now correctly duplicates the
entire document. This was a regression introduced in 3.48.0. The "Duplicate" option
in the editor dialog box always worked correctly.

### Changes

* Browser URL now changes to reflect the slug of the document according to the mode that is being viewed.

## 3.50.0 (2023-06-09)

### Adds

* As a further fix for issues that could ensue before the improvements
to locale renaming support that were released in 3.49.0, an
`@apostrophecms/page:reattach` task has been added. This command line task
takes the `_id` or `slug` of a page and reattaches it to the page tree as
the last child of the home page, even if page tree data for that page
is corrupted. You may wish to use the `--new-slug` and `--locale` options. This task should not
be needed in normal circumstances.

## 3.49.0 (2023-06-08)

### Changes

* Updates area UX to not display Add Content controls when a widget is focused.
* Updates area UX to unfocus widget on esc key.
* Updates widget UI to use dashed outlines instead of borders to indicate bounds.
* Updates UI for Insert Menu.
* Updates Insert Menu UX to allow mid-node insertion.
* Rich Text Widget's Insert components are now expected to emit `done` and `cancel` for proper RT cleanup. `close` still supported for BC, acts as `done`.
* Migrated the business logic of the login-related Vue components to external mixins, so that the templates and styles can be overridden by
copying the component `.vue` file to project level without copying all of the business logic. If you have already copied the components to style them,
we encourage you to consider replacing your `script` tag with the new version, which just imports the mixin, so that fixes we make there will be
available in your project.

### Adds

* Adds keyboard accessibility to Insert menu.
* Adds regex pattern feature for string fields.
* Adds `pnpm` support. Introduces new optional Apostrophe root configuration `pnpm` to force opt-in/out when auto detection fails. See the [documentation](https://v3.docs.apostrophecms.org/guide/using-pnpm.html) for more details.
* Adds a warning if database queries involving relationships
are made before the last `apostrophe:modulesRegistered` handler has fired.
If you need to call Apostrophe's `find()` methods at startup,
it is best to wait for the `@apostrophecms/doc:beforeReplicate` event.
* Allow `@` when a piece is a template and `/@` for page templates (doc-template-library module).
* Adds a `prefix` option to the http frontend util module.
If explicitly set to `false`, prevents the prefix from being automatically added to the URL,
when making calls with already-prefixed URLs for instance.
* Adds the `redirectToFirstLocale` option to the `i18n` module to prevent users from reaching a version of their site that would not match any locale when requesting the site without a locale prefix in the URL.
* If just one instance of a piece type should always exist (per locale if localized), the
`singletonAuto` option may now be set to `true` or to an object with a `slug` option in
order to guarantee it. This implicitly sets `singleton: true` as well. This is now used
internally by `@apostrophecms/global` as well as the optional `@apostrophecms-pro/palette` module.

### Fixes

* Fix 404 error when viewing/editing a doc which draft has a different version of the slug than the published one.
* Fixed a bug where multiple home pages can potentially be inserted into the database if the
default locale is renamed. Introduced the `async apos.doc.bestAposDocId(criteria)` method to
help identify the right `aposDocId` when inserting a document that might exist in
other locales.
* Fixed a bug where singletons like the global doc might not be inserted at all if they
exist under the former name of the default locale and there are no other locales.

## 3.48.0 (2023-05-26)

### Adds

* For performance, add `apos.modules['piece-type']getManagerApiProjection` method to reduce the amount of data returned in the manager
    modal. The projection will contain the fields returned in the method in addition to the existing manager modal
    columns.
* Add `apos.schema.getRelationshipQueryBuilderChoicesProjection` method to set the projection used in
    `apos.schema.relationshipQueryBuilderChoices`.
* Rich-text inline images now copies the `alt` attribute from the original image from the Media Library.

### Changes

* Remove `stripPlaceholderBrs` and `restorePlaceholderBrs` from `AposRichTextWidgetEditor.vue` component.
* Change tiptap `Gapcursor` display to use a vertical blinking cursor instead of an horizontal cursor, which allow users to add text before and after inline images and tables.
* You can set `max-width` on `.apos-rich-text-toolbar__inner` to define the width of the rich-text toolbar. It will now
    flow on multiple lines if needed.
* The `utilityRail` prop of `AposSchema` now defaults to `false`, removing
the need to explicitly pass it in almost all contexts.
* Mark `apos.modules['doc-type']` methods `getAutocompleteTitle`, `getAutocompleteProjection` and `autocomplete` as
    deprecated. Our admin UI does not use them, it uses the `autocomplete('...')` query builder.
    More info at https://v3.docs.apostrophecms.org/reference/query-builders.html#autocomplete'.
* Print a warning with a clear explanation if a module's `index.js` file contains
no `module.exports` object (often due to a typo), or it is empty.

### Fixes

* Now errors and exits when a piece-type or widget-type module has a field object with the property `type`. Thanks to [NuktukDev](https://github.com/nuktukdev) for this contribution.
* Add a default page type value to prevent the dropdown from containing an empty value.

## 3.47.0 (2023-05-05)

### Changes

* Since Node 14 and MongoDB 4.2 have reached their own end-of-support dates,
we are **no longer supporting them for A3.** Note that our dependency on
`jsdom` 22 is incompatible with Node 14. Node 16 and Node 18 are both
still supported. However, because Node 16 reaches its
end-of-life date quite soon (September), testing and upgrading directly
to Node 18 is strongly recommended.
* Updated `sluggo` to version 1.0.0.
* Updated `jsdom` to version `22.0.0` to address an installation warning about the `word-wrap` module.

### Fixes

* Fix `extendQueries` to use super pattern for every function in builders and methods (and override properties that are not functions).

## 3.46.0 (2023-05-03)

### Fixes

* Adding or editing a piece no longer immediately refreshes the main content area if a widget editor is open. This prevents interruption of the widget editing process
when working with the `@apostrophecms/ai-helper` module, and also helps in other situations.
* Check that `e.doc` exists when handling `content-changed` event.
* Require updated `uploadfs` version with no dependency warnings.

### Adds

* Allow sub-schema fields (array and object) to follow parent schema fields using the newly introduced `following: '<parentField'` syntax, where the starting `<` indicates the parent level. For example `<parentField` follows a field in the parent level, `<<grandParentField` follows a field in the grandparent level, etc. The change is fully backward compatible with the current syntax for following fields from the same schema level.

### Changes

* Debounce search to prevent calling search on every key stroke in the manager modal.
* Various size and spacing adjustments in the expanded Add Content modal UI

## 3.45.1 (2023-04-28)

### Fixes

* Added missing styles to ensure consistent presentation of the rich text insert menu.
* Fixed a bug in which clicking on an image in the media manager would close the "insert
image" dialog box.
* Update `html-to-text` package to the latest major version.

## 3.45.0 (2023-04-27)

### Adds

* Rich text widgets now support the `insert` option, an array
which currently may contain the strings `image` and `table` in order to add a
convenient "insert menu" that pops up when the slash key is pressed.
This provides a better user experience for rich text features that shouldn't
require that the user select existing text before using them.
* Auto expand inline array width if needed using `width: max-content` in the admin UI.
* The "browse" button is now available when selecting pages and pieces
to link to in the rich text editor.
* The "browse" button is also available when selecting inline images
in the rich text editor.
* Images are now previewed in the relationship field's compact list view.
* The new `apos-refreshing` Apostrophe bus event can be used to prevent
Apostrophe from refreshing the main content zone of the page when images
and pieces are edited, by clearing the `refresh` property of the object
passed to the event.
* To facilitate custom click handlers, an `apos.modal.onTopOf(el1, el2)` function is now
available to check whether an element is considered to be "on top of" another element in
the modal stack.

### Changes

* The `v-click-outside-element` Vue directive now understands that modals "on top of"
an element should be considered to be "inside" the element, e.g. clicks on them
shouldn't close the link dialog etc.

### Fixes

* Fix various issues on conditional fields that were occurring when adding new widgets with default values or selecting a falsy value in a field that has a conditional field relying on it.
Populate new or existing doc instances with default values and add an empty `null` choice to select fields that do not have a default value (required or not) and to the ones configured with dynamic choices.
* Rich text widgets save more reliably when many actions are taken quickly just before save.
* Fix an issue in the `oembed` field where the value was kept in memory after cancelling the widget editor, which resulted in saving the value if the widget was nested and the parent widget was saved.
Also improve the `oembed` field UX by setting the input as `readonly` rather than `disabled` when fetching the video metadata, in order to avoid losing its focus when typing.

## 3.44.0 (2023-04-13)

### Adds

* `checkboxes` fields now support a new `style: 'combobox'` option for a better multiple-select experience when there
are many choices.
* If the new `guestApiAccess` option is set to `true` for a piece type or for `@apostrophecms/page`,
Apostrophe will allow all logged-in users to access the GET-method REST APIs of that
module, not just users with editing privileges, even if `publicApiProjection` is not set.
This is useful when the goal is to allow REST API access to "guest" users who have
project-specific reasons to fetch access content via REST APIs.
* `test-lib/utils.js` has new `createUser` and `loginAs` methods for the convenience of
those writing mocha tests of Apostrophe modules.
* `batchOperations` permissions: if a `permission` property is added to any entry in the `batchOperations` cascade of a piece-type module, this permission will be checked for every user. See `batchOperations` configuration in `modules/@apostrophecms/piece-type/index.js`. The check function `checkBatchOperationsPermissions` can be extended. Please note that this permission is checked only to determine whether to offer the operation.

### Fixes
* Fix child page slug when title is deleted

## 3.43.0 (2023-03-29)

### Adds

* Add the possibility to override the default "Add Item" button label by setting the `itemLabel` option of an `array` field.
* Adds `touch` task for every piece type. This task invokes `update` on each piece, which will execute all of the same event handlers that normally execute when a piece of that type is updated. Example usage: `node app article:touch`.

### Fixes

* Hide the suggestion help from the relationship input list when the user starts typing a search term.
* Hide the suggestion hint from the relationship input list when the user starts typing a search term except when there are no matches to display.
* Disable context menu for related items when their `relationship` field has no sub-[`fields`](https://v3.docs.apostrophecms.org/guide/relationships.html#providing-context-with-fields) configured.
* Logic for checking whether we are running a unit test of an external module under mocha now uses `includes` for a simpler, safer test that should be more cross-platform.

## 3.42.0 (2023-03-16)

### Adds

* You can now set `style: table` on inline arrays. It will display the array as a regular HTML table instead of an accordion.
See the [array field documentation](https://v3.docs.apostrophecms.org/reference/field-types/array.html#settings) for more information.
* You can now set `draggable: false` on inline arrays. It will disable the drag and drop feature. Useful when the order is not significant.
See the [array field documentation](https://v3.docs.apostrophecms.org/reference/field-types/array.html#settings) for more information.
* You can now set the label and icon to display on inline arrays when they are empty.
See the [array field documentation](https://v3.docs.apostrophecms.org/reference/field-types/array.html#whenEmpty) for more information.
* We have added a new and improved suggestion UI to relationship fields.
* The `utilityOperations` feature of piece types now supports additional properties:
`relationship: true` (show the operation only when editing a relationship), `relationship: false` (never show
the operation when editing a relationship), `button: true`, `icon` and `iconOnly: true`.
When `button: true` is specified, the operation appears as a standalone button rather than
being tucked away in the "more" menu.
* In addition, `utilityOperations` can now specify `eventOptions` with an `event` subproperty
instead of `modalOptions`. This is useful with the new `edit` event (see below).
* Those extending our admin UI on the front end can now open a modal to create or edit a page or piece by calling
`await apos.doc.edit({ type: 'article' })` (the type here is an example). To edit an existing document add an
`_id` property. To copy an existing document (like our "duplicate" feature) add a `copyOf`
property. When creating new pages, `type` can be sent to `@apostrophecms/page` for convenience
(note that the `type` property does not override the default or current page type in the editor).
* The `edit` Apostrophe event is now available and takes an object with the same properties
as above. This is useful when configuring `utilityOperations`.
* The `content-changed` Apostrophe event can now be emitted with a `select: true` property. If a
document manager for the relevant content type is open, it will attempt to add the document to the
current selection. Currently this works best with newly inserted documents.
* Localized strings in the admin UI can now use `$t(key)` to localize a string inside
an interpolated variable. This was accomplished by setting `skipOnVariables` to false
for i18next, solely on the front end for admin UI purposes.
* The syntax of the method defined for dynamic `choices` now accepts a module prefix to get the method from, and the `()` suffix.
This has been done for consistency with the external conditions syntax shipped in the previous release. See the documentation for more information.
* Added the `viewPermission` property of schema fields, and renamed `permission` to `editPermission` (with backwards
compatibility) for clarity. You can now decide if a schema field requires permissions to be visible or editable.
See the documentation for more information.
* Display the right environment label on login page. By default, based on `NODE_ENV`, overriden by `environmentLabel` option in `@apostrophecms/login` module. The environment variable `APOS_ENV_LABEL` will override this. Note that `NODE_ENV` should generally only be set to `development` (the default) or `production` as many Node.js modules opt into optimizations suitable for all deployed environments when it is set to `production`. This is why we offer the separate `APOS_ENV_LABEL` variable.

### Fixes

* Do not log unnecessary "required" errors for hidden fields.
* Fixed a bug that prevented "Text Align" from working properly in the rich text editor in certain cases.
* Fix typo in `@apostrophecms/doc-type` and `@apostrophecms/submitted-drafts` where we were using `canCreate` instead of `showCreate` to display the `Create New` button or showing the `Copy` button in `Manager` modals.
* Send external condition results in an object so that numbers are supported as returned values.

## 3.41.1 (2023-03-07)

No changes. Publishing to make sure 3.x is tagged `latest` in npm, rather than 2.x.

## 3.41.0 (2023-03-06)

### Adds

* Handle external conditions to display fields according to the result of a module method, or multiple methods from different modules.
This can be useful for displaying fields according to the result of an external API or any business logic run on the server. See the documentation for more information.

### Fixes

* Replace `deep-get-set` dependency with `lodash`'s `get` and `set` functions to fix the [Prototype Pollution in deep-get-set](https://github.com/advisories/GHSA-mjjj-6p43-vhhv) vulnerability. There was no actual vulnerability in Apostrophe due to the way the module was actually used, and this was done to address vulnerability scan reports.
* The "soft redirects" for former URLs of documents now work better with localization. Thanks to [Waldemar Pankratz](https://github.com/waldemar-p).
* Destroy `AreaEditor` Vue apps when the page content is refreshed in edit mode. This avoids a leak of Vue apps components being recreated while instances of old ones are still alive.

### Security

* Upgrades passport to the latest version in order to ensure session regeneration when logging in or out. This adds additional security to logins by mitigating any risks due to XSS attacks. Apostrophe is already robust against XSS attacks. For passport methods that are internally used by Apostrophe everything is still working. For projects that are accessing the passport instance directly through `self.apos.login.passport`, some verifications may be necessary to avoid any compatibility issue. The internally used methods are `authenticate`, `use`, `serializeUser`, `deserializeUser`, `initialize`, `session`.

## 3.40.1 (2023-02-18)

* No code change. Patch level bump for package update.

## 3.40.0 (2023-02-17)

### Adds

* For devops purposes, the `APOS_BASE_URL` environment variable is now respected as an override of the `baseUrl` option.

### Fixes

* Do not display shortcut conflicts at startup if there are none.
* Range field correctly handles the `def` attribute set to `0` now. The `def` property will be used when the field has no value provided; a value going over the max or below the min threshold still returns `null`.
* `select` fields now work properly when the `value` of a choice is a boolean rather than a string or a number.

## 3.39.2 (2023-02-03)

### Fixes
* Hotfix for a backwards compatibility break in webpack that triggered a tiptap bug. The admin UI build will now succeed as expected.

## 3.39.1 (2023-02-02)

### Fixes

* Rescaling cropped images with the `@apostrophecms/attachment:rescale` task now works correctly. Thanks to [Waldemar Pankratz](https://github.com/waldemar-p) for this contribution.

## 3.39.0 (2023-02-01)

### Adds

* Basic support for editing tables by adding `table` to the rich text toolbar. Enabling `table` allows you to create tables, including `td` and `th` tags, with the ability to merge and split cells. For now the table editing UI is basic, all of the functionality is there but we plan to add more conveniences for easy table editing soon. See the "Table" dropdown for actions that are permitted based on the current selection.
* `superscript` and `subscript` may now be added to the rich text widget's `toolbar` option.
* Early beta-quality support for adding inline images to rich text, by adding `image` to the rich text toolbar. This feature works reliably, however the UI is not mature yet. In particular you must search for images by typing part of the title. We will support a proper "browse" experience here soon. For good results you should also configure the `imageStyles` option. You will also want to style the `figure` tags produced. See the documentation for more information.
* Support for `div` tags in the rich text toolbar, if you choose to include them in `styles`. This is often necessary for A2 content migration and can potentially be useful in new work when combined with a `class` if there is no suitable semantic block tag.
* The new `@apostrophecms/attachment:download-all --to=folder` command line task is useful to download all of your attachments from an uploadfs backend other than local storage, especially if you do not have a more powerful "sync" utility for that particular storage backend.
* A new `loadingType` option can now be set for `image-widget` when configuring an `area` field. This sets the `loading` attribute of the `img` tag, which can be used to enable lazy loading in most browsers. Thanks to [Waldemar Pankratz](https://github.com/waldemar-p) for this contribution.
* Two new module-level options have been added to the `image-widget` module: `loadingType` and `size`. These act as fallbacks for the same options at the area level. Thanks to [Waldemar Pankratz](https://github.com/waldemar-p) for this contribution.

### Fixes

* Adding missing require (`bluebird`) and fallback (`file.crops || []`) to `@apostrophecms/attachment:rescale`-task

## 3.38.1 (2023-01-23)

### Fixes

* Version 3.38.0 introduced a regression that temporarily broke support for user-edited content in locales with names like `de-de` (note the lowercase country name). This was inadvertently introduced in an effort to improve support for locale fallback when generating static translations of the admin interface. Version 3.38.1 brings back the content that temporarily appeared to be missing for these locales (it was never removed from the database), and also achieves the original goal. **However, if you created content for such locales using `3.38.0` (released five days ago) and wish to keep that content,** rather than reverting to the content from before `3.38.0`, see below.

### Adds

* The new `i18n:rename-locale` task can be used to move all content from one locale name to another, using the `--old` and `--new` options. By default, any duplicate keys for content existing in both locales will stop the process. However you can specify which content to keep in the event of a duplicate key error using the `--keep=localename` option. Note that the value of `--new` should match the a locale name that is currently configured for the `@apostrophecms/i18n` module.

Example:

```
# If you always had de-de configured as a locale, but created
# a lot of content with Apostrophe 3.38.0 which incorrectly stored
# it under de-DE, you can copy that content. In this case we opt
# to keep de-de content in the event of any conflicts
node app @apostrophecms/i18n:rename-locale --old=de-DE --new=de-de --keep=de-de
```

## 3.38.0 (2023-01-18)

### Adds

* Emit a `beforeSave` event from the `@apostrophecms:notification` module, with `req` and the `notification` as arguments, in order to give the possibility to override the notification.
* Emit a `beforeInsert` event from the `@apostrophecms:attachment` module, with `req` and the `doc` as arguments, in order to give the possibility to override the attachment.
* Emit a `beforeSaveSafe` event from the `@apostrophecms:user` module, with `req`, `safeUser` and `user` as arguments, in order to give the possibility to override properties of the `safeUser` object which contains password hashes and other information too sensitive to be stored in the aposDocs collection.
* Automatically convert failed uppercase URLs to their lowercase version - can be disabled with `redirectFailedUpperCaseUrls: false` in `@apostrophecms/page/index.js` options. This only comes into play if a 404 is about to happen.
* Automatically convert country codes in locales like `xx-yy` to `xx-YY` before passing them to `i18next`, which is strict about uppercase country codes.
* Keyboard shortcuts conflicts are detected and logged on to the terminal.

### Fixes

* Invalid locales passed to the i18n locale switching middleware are politely mapped to 400 errors.
* Any other exceptions thrown in the i18n locale switching middleware can no longer crash the process.
* Documents kept as the `previous` version for undo purposes were not properly marked as such, breaking the public language switcher in some cases. This was fixed and a migration was added for existing data.
* Uploading an image in an apostrophe area with `minSize` requirements will not trigger an unexpected error anymore. If the image is too small, a notification will be displayed with the minimum size requirements. The `Edit Image` modal will now display the minimum size requirements, if any, above the `Browse Images` field.
* Some browsers saw the empty `POST` response for new notifications as invalid XML. It will now return an empty JSON object with the `Content-Type` set to `application/json`.

## 3.37.0 (2023-01-06)

### Adds

* Dynamic choice functions in schemas now also receive a data object with their original doc id for further inspection by your function.
* Use `mergeWithCustomize` when merging extended source Webpack configuration. Introduce overideable asset module methods `srcCustomizeArray` and `srcCustomizeObject`, with reasonable default behavior, for fine tuning Webpack config arrays and objects merging. More info - [the Webpack mergeWithCustomize docs](https://github.com/survivejs/webpack-merge#mergewithcustomize-customizearray-customizeobject-configuration--configuration)
* The image widget now accepts a `placeholderImage` option that works like `previewImage` (just specify a file extension, like `placeholderImage: 'jpg'`, and provide the file `public/placeholder.jpg` in the module). The `placeholderUrl` option is still available for backwards compatibility.

### Fixes

* `docId` is now properly passed through array and object fields and into their child schemas.
* Remove module `@apostrophecms/polymorphic-type` name alias `@apostrophecms/polymorphic`. It was causing warnings
    e.g. `A permission.can() call was made with a type that has no manager: @apostrophecms/polymorphic-type`.
* The module `webpack.extensions` configuration is not applied to the core Admin UI build anymore. This is the correct and intended behavior as explained in the [relevant documentation](https://v3.docs.apostrophecms.org/guide/webpack.html#extending-webpack-configuration).
* The `previewImage` option now works properly for widget modules loaded from npm and those that subclass them. Specifically, the preview image may be provided in the `public/` subdirectory of the original module, the project-level configuration of it, or a subclass.

## 3.36.0 (2022-12-22)

### Adds

* `shortcut` option for piece modules, allowing easy re-mapping of the manager command shortcut per module.

### Fixes

* Ensure there are no conflicting command shortcuts for the core modules.

## 3.35.0 (2022-12-21)

### Adds

* Introduced support for linking directly to other Apostrophe documents in a rich text widget. The user can choose to link to a URL, or to a page. Linking to various piece types can also be enabled with the `linkWithType` option. This is equivalent to the old `apostrophe-rich-text-permalinks` module but is included in the core in A3. See the [documentation](https://v3.docs.apostrophecms.org/guide/core-widgets.html#rich-text-widget) for details.
* Introduced support for the `anchor` toolbar control in the rich text editor. This allows named anchors to be inserted. These are rendered as `span` tags with the given `id` and can then be linked to via `#id`, providing basic support for internal links. HTML 4-style named anchors in legacy content (`name` on `a` tags) are automatically migrated upon first edit.
* German translation i18n file created for the Apostrophe Admin-UI. Thanks to [Noah Gysin](https://github.com/NoahGysin) for this contribution.
* Introduced support for keyboard shortcuts in admin UI. Hitting `?` will display the list of available shortcuts. Developpers can define their own shortcuts by using the new `@apostrophecms/command-menu` module and the `commands` property. Please check the [keyboard shortcut documentation](https://v3.docs.apostrophecms.org/guide/command-menu.html) for more details.

### Fixes

* The `bulletList` and `orderedList` TipTap toolbar items now work as expected.
* When using the autocomplete/typeahead feature of relationship fields, typing a space at the start no longer results in an error.
* Replace [`credential`](https://www.npmjs.com/package/credential) package with [`credentials`](https://www.npmjs.com/package/credentials) to fix the [`mout` Prototype Pollution vulnerability](https://cve.mitre.org/cgi-bin/cvename.cgi?name=CVE-2020-7792). There was no actual vulnerability in Apostrophe or credential due to the way the module was actually used, and this was done to address vulnerability scan reports.
* Added a basic implementation of the missing "Paste from Clipboard" option to Expanded Widget Previews.


## 3.34.0 (2022-12-12)

### Fixes

* Nested areas work properly in widgets that have the `initialModal: false` property.
* Apostrophe's search index now properly incorporates most string field types as in A2.

### Adds

* Relationships load more quickly.
* Parked page checks at startup are faster.
* Tasks to localize and unlocalize piece type content (see `node app help [yourModuleName]:localize` and `node app help [yourModuleName]:unlocalize`).
## 3.33.0 (2022-11-28)

### Adds

* You can now set `inline: true` on schema fields of type `array`. This displays a simple editing interface in the context of the main dialog box for the document in question, avoiding the need to open an additional dialog box. Usually best for cases with just one field or just a few. If your array field has a large number of subfields the default behavior (`inline: false`) is more suitable for your needs. See the [array field](https://v3.docs.apostrophecms.org/reference/field-types/array.html) documentation for more information.
* Batch feature for publishing pieces.
* Add extensibility for `rich-text-widget` `defaultOptions`. Every key will now be used in the `AposRichTextWidgetEditor`.

### Fixes

* Prior to this release, widget templates that contained areas pulled in from related documents would break the ability to add another widget beneath.
* Validation of object fields now works properly on the browser side, in addition to server-side validation, resolving UX issues.
* Provisions were added to prevent any possibility of a discrepancy in relationship loading results under high load. It is not clear whether this A2 bug was actually possible in A3.

## 3.32.0 (2022-11-09)

### Adds

* Adds Reset Password feature to the login page. Note that the feature must be enabled and email delivery must be properly configured. See the [documentation](https://v3.docs.apostrophecms.org/reference/modules/login.html) for more details.
* Allow project-level developer to override bundling decisions by configuring the `@apostrophecms/asset` module. Check the [module documentation](https://v3.docs.apostrophecms.org/reference/modules/asset.html#options) for more information.

### Fixes

* Query builders for regular select fields have always accepted null to mean "do not filter on this property." Now this also works for dynamic select fields.
* The i18n UI state management now doesn't allow actions while it's busy.
* Fixed various localization bugs in the text of the "Update" dropdown menu.
* The `singleton: true` option for piece types now automatically implies `showCreate: false`.
* Remove browser console warnings by handling Tiptap Editor's breaking changes and duplicated plugins.
* The editor modal now allocates more space to area fields when possible, resolving common concerns about editing large widgets inside the modal.

## 3.31.0 (2022-10-27)

### Adds

* Adds `placeholder: true` and `initialModal: false` features to improve the user experience of adding widgets to the page. Checkout the [Widget Placeholders documentation](https://v3.docs.apostrophecms.org/guide/areas-and-widgets.html#adding-placeholder-content-to-widgets) for more detail.

### Fixes

* When another user is editing the document, the other user's name is now displayed correctly.

## 3.30.0 (2022-10-12)

### Adds

* New `APOS_LOG_ALL_ROUTES` environment variable. If set, Apostrophe logs information about all middleware functions and routes that are executed on behalf of a particular URL.
* Adds the `addFileGroups` option to the `attachment` module. Additionally it exposes a new method, `addFileGroup(group)`. These allow easier addition of new file groups or extension of the existing groups.

### Fixes

* Vue 3 may now be used in a separate webpack build at project level without causing problems for the admin UI Vue 2 build.
* Fixes `cache` module `clear-cache` CLI task message
* Fixes help message for `express` module `list-routes` CLI task

## 3.29.1 (2022-10-03)

### Fixes

* Hotfix to restore Node 14 support. Of course Node 16 is also supported.


## 3.29.0 (2022-10-03)

### Adds

* Areas now support an `expanded: true` option to display previews for widgets. The Expanded Widget Preview Menu also supports grouping and display columns for each group.
* Add "showQuery" in piece-page-type in order to override the query for the "show" page as "indexQuery" does it for the index page

### Fixes

* Resolved a bug in which users making a password error in the presence of pre-login checks such as a CAPTCHA were unable to try again until they refreshed the page.

## 3.28.1 (2022-09-15)

### Fixes

* `AposInputBoolean` can now be `required` and have the value `false`.
* Schema fields containing boolean filters can now list both `yes` and `no` choices according to available values in the database.
* Fix attachment `getHeight()` and `getWidth()` template helpers by changing the assignment of the `attachment._crop` property.
* Change assignment of `attachment._focalPoint` for consistency.

## 3.28.0 (2022-08-31)

### Fixes

* Fix UI bug when creating a document via a relationship.

### Adds

* Support for uploading `webp` files for display as images. This is supported by all current browsers now that Microsoft has removed IE11. For best results, you should run `npm update` on your project to make sure you are receiving the latest release of `uploadfs` which uses `sharp` for image processing. Thanks to [Isaac Preston](https://github.com/ixc7) for this addition.
* Clicking outside a modal now closes it, the same way the `Escape` key does when pressed.
* `checkboxes` fields now support `min` and `max` properties. Thanks to [Gabe Flores](https://github.com/gabeflores-appstem).

## 3.27.0 (2022-08-18)

### Adds

* Add `/grid` `POST` route in permission module, in addition to the existing `GET` one.
* New utility script to help find excessively heavy npm dependencies of apostrophe core.

### Changes

* Extract permission grid into `AposPermissionGrid` vue component.
* Moved `stylelint` from `dependencies` to `devDependencies`. The benefit may be small because many projects will depend on `stylelint` at project level, but every little bit helps install speed, and it may make a bigger difference if different major versions are in use.

## 3.26.1 (2022-08-06)

### Fixes

Hotfix: always waits for the DOM to be ready before initializing the Apostrophe Admin UI. `setTimeout` alone might not guarantee that every time. This issue has apparently become more frequent in the latest versions of Chrome.
* Modifies the `login` module to return an empty object in the API session cookie response body to avoid potential invalid JSON error if `response.json()` is retrieved.

## 3.26.0 (2022-08-03)

### Adds

* Tasks can now be registered with the `afterModuleReady` flag, which is more useful than `afterModuleInit` because it waits for the module to be more fully initialized, including all "improvements" loaded via npm. The original `afterModuleInit` flag is still supported in case someone was counting on its behavior.
* Add `/grid` `POST` route in permission module, in addition to the existing `GET` one, to improve extensibility.
* `@apostrophecms/express:list-routes` command line task added, to facilitate debugging.

### Changes

* Since Microsoft has ended support for IE11 and support for ES5 builds is responsible for a significant chunk of Apostrophe's installation time, the `es5: true` option no longer produces an IE11 build. For backwards compatibility, developers will receive a warning, but their build will proceed without IE11 support. IE11 ES5 builds can be brought back by installing the optional [@apostrophecms/asset-es5](https://github.com/apostrophecms/asset-es5) module.

### Fixes

* `testModule: true` works in unit tests of external Apostrophe modules again even with modern versions of `mocha`, thanks to [Amin Shazrin](https://github.com/ammein).
* `getObjectManager` is now implemented for `Object` field types, fixing a bug that prevented the use of areas found in `object` schema fields within templates. Thanks to [James R T](https://github.com/jamestiotio).

## 3.25.0 (2022-07-20)

### Adds

* `radio` and `checkboxes` input field types now support a server side `choices` function for supplying their `choices` array dynamically, just like `select` fields do. Future custom field types can opt into this functionality with the field type flag `dynamicChoices: true`.

### Fixes

* `AposSelect` now emits values on `change` event as they were originally given. Their values "just work" so you do not have to think about JSON anymore when you receive it.
* Unpinned tiptap as the tiptap team has made releases that resolve the packaging errors that caused us to pin it in 3.22.1.
* Pinned `vue-loader` to the `15.9.x` minor release series for now. The `15.10.0` release breaks support for using `npm link` to develop the `apostrophe` module itself.
* Minimum version of `sanitize-html` bumped to ensure a potential denial-of-service vector is closed.

## 3.24.0 (2022-07-06)

### Adds

* Handle `private: true` locale option in i18n module, preventing logged out users from accessing the content of a private locale.

### Fixes

* Fix missing title translation in the "Array Editor" component.
* Add `follow: true` flag to `glob` functions (with `**` pattern) to allow registering symlink files and folders for nested modules
* Fix disabled context menu for relationship fields editing ([#3820](https://github.com/apostrophecms/apostrophe/issues/3820))
* In getReq method form the task module, extract the right `role` property from the options object.
* Fix `def:` option in `array` fields, in order to be able to see the default items in the array editor modal

## 3.23.0 (2022-06-22)

### Adds

* Shared Drafts: gives the possibility to share a link which can be used to preview the draft version of page, or a piece `show` page.
* Add `Localize` option to `@apostrophecms/image`. In Edit mode the context bar menu includes a "Localize" option to start cloning this image into other locales.

### Fixes

* Update `sass` to [`1.52.3`+](https://github.com/sass/dart-sass/pull/1713) to prevent the error `RangeError: Invalid value: Not in inclusive range 0..145: -1`. You can now fix that by upgrading with `npm update`. If it does not immediately clear up the issue in development, try `node app @apostrophecms/asset:clear-cache`.
* Fix a potential issue when URLs have a query string, in the `'@apostrophecms/page:notFound'` handler of the `soft-redirect` module.

## 3.22.1 (2022-06-17)

* Hotfix: temporarily pin versions of tiptap modules to work around packaging error that breaks import of the most recent releases. We will unpin as soon as this is fixed upstream. Fixes a bug where `npm update` would fail for A3 projects.

## 3.22.0 (2022-06-08)

### Adds

* Possibility to pass options to webpack extensions from any module.

### Fixes

* Fix a Webpack cache issue leading to modules symlinked in `node_modules` not being rebuilt.
* Fixes login maximum attempts error message that wasn't showing the plural when lockoutMinutes is more than 1.
* Fixes the text color of the current array item's slat label in the array editor modal.
* Fixes the maximum width of an array item's slat label so as to not obscure the Remove button in narrow viewports.
* If an array field's titleField option is set to a select field, use the selected option's label as the slat label rather its value.
* Disable the slat controls of the attachment component while uploading.
* Fixes bug when re-attaching the same file won't trigger an upload.
* AposSlat now fully respects the disabled state.

## 3.21.1 (2022-06-04)

### Fixes

* Work around backwards compatibility break in `sass` module by pinning to `sass` `1.50.x` while we investigate. If you saw the error `RangeError: Invalid value: Not in inclusive range 0..145: -1` you can now fix that by upgrading with `npm update`. If it does not immediately clear up the issue in development, try `node app @apostrophecms/asset:clear-cache`.

## 3.21.0 (2022-05-25)

### Adds

* Trigger only the relevant build when in a watch mode (development). The build paths should not contain comma (`,`).
* Adds an `unpublish` method, available for any doc-type.
An _Unpublish_ option has also been added to the context menu of the modal when editing a piece or a page.
* Allows developers to group fields in relationships the same way it's done for normal schemas.

### Fixes

* Vue files not being parsed when running eslint through command line, fixes all lint errors in vue files.
* Fix a bug where some Apostrophe modules symlinked in `node_modules` are not being watched.
* Recover after webpack build error in watch mode (development only).
* Fixes an edge case when failing (throw) task invoked via `task.invoke` will result in `apos.isTask()` to always return true due to `apos.argv` not reverted properly.

## 3.20.1 (2022-05-17)

### Fixes

* Minor corrections to French translation.

## 3.20.0

### Adds

* Adds French translation of the admin UI (use the `fr` locale).

## 3.19.0

### Adds

* New schema field type `dateAndTime` added. This schema field type saves in ISO8601 format, as UTC (Universal Coordinated Time), but is edited in a user-friendly way in the user's current time zone and locale.
* Webpack disk cache for better build performance in development and, if appropriately configured, production as well.
* In development, Webpack rebuilds the front end without the need to restart the Node.js process, yielding an additional speedup. To get this speedup for existing projects, see the `nodemonConfig` section of the latest `package.json` in [a3-boilerplate](https://github.com/apostrophecms/a3-boilerplate) for the new "ignore" rules you'll need to prevent nodemon from stopping the process and restarting.
* Added the new command line task `apostrophecms/asset:clear-cache` for clearing the webpack disk cache. This should be necessary only in rare cases where the configuration has changed in ways Apostrophe can't automatically detect.
* A separate `publishedLabel` field can be set for any schema field of a page or piece. If present it is displayed instead of `label` if the document has already been published.

### 3.18.1

### Fixes

* The admin UI now rebuilds properly in a development environment when new npm modules are installed in a multisite project (`apos.rootDir` differs from `apos.npmRootDir`).

## 3.18.0 (2022-05-03)

### Adds

* Images may now be cropped to suit a particular placement after selecting them. SVG files may not be cropped as it is not possible in the general case.
* Editors may also select a "focal point" for the image after selecting it. This ensures that this particular point remains visible even if CSS would otherwise crop it, which is a common issue in responsive design. See the `@apostrophecms/image` widget for a sample implementation of the necessary styles.
* Adds the `aspectRatio` option for image widgets. When set to `[ w, h ]` (a ratio of width to height), images are automatically cropped to this aspect ratio when chosen for that particular widget. If the user does not crop manually, then cropping happens automatically.
* Adds the `minSize` option for image widgets. This ensures that the images chosen are at least the given size `[ width, height ]`, and also ensures the user cannot choose something smaller than that when cropping.
* Implements OpenTelemetry instrumentation.
* Developers may now specify an alternate Vue component to be used for editing the subfields of relationships, either at the field level or as a default for all relationships with a particular piece type.
* The widget type base module now always passes on the `components` option as browser data, so that individual widget type modules that support contextual editing can be implemented more conveniently.
* In-context widget editor components now receive a `focused` prop which is helpful in deciding when to display additional UI.
* Adds new configuration option - `beforeExit` async handler.
* Handlers listening for the `apostrophe:run` event are now able to send an exit code to the Apostrophe bootstrap routine.
* Support for Node.js 17 and 18. MongoDB connections to `localhost` will now successfully find a typical dev MongoDB server bound only to `127.0.0.1`, Apostrophe can generate valid ipv6 URLs pointing back to itself, and `webpack` and `vue-loader` have been updated to address incompatibilities.
* Adds support for custom context menus provided by any module (see `apos.doc.addContextOperation()`).
* The `AposSchema` component now supports an optional `generation` prop which may be used to force a refresh when the value of the object changes externally. This is a compromise to avoid the performance hit of checking numerous subfields for possible changes every time the `value` prop changes in response to an `input` event.
* Adds new event `@apostrophecms/doc:afterAllModesDeleted` fired after all modes of a given document are purged.

### Fixes

* Documentation of obsolete options has been removed.
* Dead code relating to activating in-context widget editors have been removed. They are always active and have been for some time. In the future they might be swapped in on scroll, but there will never be a need to swap them in "on click."
* The `self.email` method of modules now correctly accepts a default `from` address configured for a specific module via the `from` subproperty of the `email` option to that module. Thanks to `chmdebeer` for pointing out the issue and the fix.
* Fixes `_urls` not added on attachment fields when pieces API index is requested (#3643)
* Fixes float field UI bug that transforms the value to integer when there is no field error and the first number after the decimal is `0`.
* The `nestedModuleSubdirs` feature no longer throws an error and interrupts startup if a project contains both `@apostrophecms/asset` and `asset`, which should be considered separate module names.

## 3.17.0 (2022-03-31)

### Adds

* Full support for the [`object` field type](https://v3.docs.apostrophecms.org/reference/field-types/object.html), which works just like `array` but stores just one sub-object as a property, rather than an array of objects.
* To help find documents that reference related ones via `relationship` fields, implement backlinks of related documents by adding a `relatedReverseIds` field to them and keeping it up to date. There is no UI based on this feature yet but it will permit various useful features in the near future.
* Adds possibility for modules to [extend the webpack configuration](https://v3.docs.apostrophecms.org/guide/webpack.html).
* Adds possibility for modules to [add extra frontend bundles for scss and js](https://v3.docs.apostrophecms.org/guide/webpack.html). This is useful when the `ui/src` build would otherwise be very large due to code used on rarely accessed pages.
* Loads the right bundles on the right pages depending on the page template and the loaded widgets. Logged-in users have all the bundles on every page, because they might introduce widgets at any time.
* Fixes deprecation warnings displayed after running `npm install`, for dependencies that are directly included by this package.
* Implement custom ETags emission when `etags` cache option is enabled. [See the documentation for more information](https://v3.docs.apostrophecms.org/guide/caching.html).
It allows caching of pages and pieces, using a cache invalidation mechanism that takes into account related (and reverse related) document updates, thanks to backlinks mentioned above.
Note that for now, only single pages and pieces benefit from the ETags caching system (pages' and pieces' `getOne` REST API route, and regular served pages).
The cache of an index page corresponding to the type of a piece that was just saved will automatically be invalidated. However, please consider that it won't be effective when a related piece is saved, therefore the cache will automatically be invalidated _after_ the cache lifetime set in `maxAge` cache option.

### Fixes

* Apostrophe's webpack build now works properly when developing code that imports module-specific npm dependencies from `ui/src` or `ui/apos` when using `npm link` to develop the module in question.
* The `es5: true` option to `@apostrophecms/asset` works again.

## 3.16.1 (2022-03-21)

### Fixes

* Fixes a bug in the new `Cache-Control` support introduced by 3.16.0 in which we get the logged-out homepage right after logging in. This issue only came into play if the new caching options were enabled.

## 3.16.0 (2022-03-18)

### Adds

* Offers a simple way to set a Cache-Control max-age for Apostrophe page and GET REST API responses for pieces and pages. [See the documentation for more information](https://v3.docs.apostrophecms.org/guide/caching.html).
* API keys and bearer tokens "win" over session cookies when both are present. Since API keys and bearer tokens are explicitly added to the request at hand, it never makes sense to ignore them in favor of a cookie, which is implicit. This also simplifies automated testing.
* `data-apos-test=""` selectors for certain elements frequently selected in QA tests, such as `data-apos-test="adminBar"`.
* Offer a simple way to set a Cache-Control max-age for Apostrophe page and GET REST API responses for pieces and pages.
* To speed up functional tests, an `insecurePasswords` option has been added to the login module. This option is deliberately named to discourage use for any purpose other than functional tests in which repeated password hashing would unduly limit performance. Normally password hashing is intentionally difficult to slow down brute force attacks, especially if a database is compromised.

### Fixes

* `POST`ing a new child page with `_targetId: '_home'` now works properly in combination with `_position: 'lastChild'`.

## 3.15.0 (2022-03-02)

### Adds

* Adds throttle system based on username (even when not existing), on initial login route. Also added for each late login requirement, e.g. for 2FA attempts.

## 3.14.2 (2022-02-27)

* Hotfix: fixed a bug introduced by 3.14.1 in which non-parked pages could throw an error during the migration to fix replication issues.

## 3.14.1 (2022-02-25)

* Hotfix: fixed a bug in which replication across locales did not work properly for parked pages configured via the `_children` feature. A one-time migration is included to reconnect improperly replicated versions of the same parked pages. This runs automatically, no manual action is required. Thanks to [justyna1](https://github.com/justyna13) for identifying the issue.

## 3.14.0 (2022-02-22)

### Adds

* To reduce complications for those implementing caching strategies, the CSRF protection cookie now contains a simple constant string, and is not recorded in `req.session`. This is acceptable because the real purpose of the CSRF check is simply to verify that the browser has sent the cookie at all, which it will not allow a cross-origin script to do.
* As a result of the above, a session cookie is not generated and sent at all unless `req.session` is actually used or a user logs in. Again, this reduces complications for those implementing caching strategies.
* When logging out, the session cookie is now cleared in the browser. Formerly the session was destroyed on the server side only, which was sufficient for security purposes but could create caching issues.
* Uses `express-cache-on-demand` lib to make similar and concurrent requests on pieces and pages faster.
* Frontend build errors now stop app startup in development, and SCSS and JS/Vue build warnings are visible on the terminal console for the first time.

### Fixes

* Fixed a bug when editing a page more than once if the page has a relationship to itself, whether directly or indirectly. Widget ids were unnecessarily regenerated in this situation, causing in-context edits after the first to fail to save.
* Pages no longer emit double `beforeUpdate` and `beforeSave` events.
* When the home page extends `@apostrophecms/piece-page-type`, the "show page" URLs for individual pieces should not contain two slashes before the piece slug. Thanks to [Martí Bravo](https://github.com/martibravo) for the fix.
* Fixes transitions between login page and `afterPasswordVerified` login steps.
* Frontend build errors now stop the `@apostrophecms/asset:build` task properly in production.
* `start` replaced with `flex-start` to address SCSS warnings.
* Dead code removal, as a result of following up on JS/Vue build warnings.

## 3.13.0 - 2022-02-04

### Adds

* Additional requirements and related UI may be imposed on native ApostropheCMS logins using the new `requirements` feature, which can be extended in modules that `improve` the `@apostrophecms/login` module. These requirements are not imposed for single sign-on logins via `@apostrophecms/passport-bridge`. See the documentation for more information.
* Adds latest Slovak translation strings to SK.json in `i18n/` folder. Thanks to [Michael Huna](https://github.com/Miselrkba) for the contribution.
* Verifies `afterPasswordVerified` requirements one by one when emitting done event, allows to manage errors ans success before to go to the next requirement. Stores and validate each requirement in the token. Checks the new `askForConfirmation` requirement option to go to the next step when emitting done event or waiting for the confirm event (in order to manage success messages). Removes support for `afterSubmit` for now.

### Fixes

* Decodes the testReq `param` property in `serveNotFound`. This fixes a problem where page titles using diacritics triggered false 404 errors.
* Registers the default namespace in the Vue instance of i18n, fixing a lack of support for un-namespaced l10n keys in the UI.

## 3.12.0 - 2022-01-21

### Adds

* It is now best practice to deliver namespaced i18n strings as JSON files in module-level subdirectories of `i18n/` named to match the namespace, e.g. `i18n/ourTeam` if the namespace is `ourTeam`. This allows base class modules to deliver phrases to any namespace without conflicting with those introduced at project level. The `i18n` option is now deprecated in favor of the new `i18n` module format section, which is only needed if `browser: true` must be specified for a namespace.
* Brought back the `nestedModuleSubdirs` feature from A2, which allows modules to be nested in subdirectories if `nestedModuleSubdirs: true` is set in `app.js`. As in A2, module configuration (including activation) can also be grouped in a `modules.js` file in such subdirectories.

### Fixes

* Fixes minor inline documentation comments.
* UI strings that are not registered localization keys will now display properly when they contain a colon (`:`). These were previously interpreted as i18next namespace/key pairs and the "namespace" portion was left out.
* Fixes a bug where changing the page type immediately after clicking "New Page" would produce a console error. In general, areas and checkboxes now correctly handle their value being changed to `null` by the parent schema after initial startup of the `AposInputArea` or `AposInputCheckboxes` component.
* It is now best practice to deliver namespaced i18n strings as JSON files in module-level subdirectories of `i18n/` named to match the namespace, e.g. `i18n/ourTeam` if the namespace is `ourTeam`. This allows base class modules to deliver phrases to any namespace without conflicting with those introduced at project level. The `i18n` option is now deprecated in favor of the new `i18n` module format section, which is only needed if `browser: true` must be specified for a namespace.
* Removes the `@apostrophecms/util` module template helper `indexBy`, which was using a lodash method not included in lodash v4.
* Removes an unimplemented `csrfExceptions` module section cascade. Use the `csrfExceptions` *option* of any module to set an array of URLs excluded from CSRF protection. More information is forthcoming in the documentation.
* Fix `[Object Object]` in the console when warning `A permission.can() call was made with a type that has no manager` is printed.

### Changes

* Temporarily removes `npm audit` from our automated tests because of a sub-dependency of vue-loader that doesn't actually cause a security vulnerability for apostrophe.

## 3.11.0 - 2022-01-06

### Adds

* Apostrophe now extends Passport's `req.login` to emit an `afterSessionLogin` event from the `@apostrophecms:login` module, with `req` as an argument. Note that this does not occur at all for login API calls that return a bearer token rather than establishing an Express session.

### Fixes

* Apostrophe's extension of `req.login` now accounts for the `req.logIn` alias and the skippable `options` parameter, which is relied upon in some `passport` strategies.
* Apostrophe now warns if a nonexistent widget type is configured for an area field, with special attention to when `-widget` has been erroneously included in the name. For backwards compatibility this is a startup warning rather than a fatal error, as sites generally did operate successfully otherwise with this type of bug present.

### Changes

* Unpins `vue-click-outside-element` the packaging of which has been fixed upstream.
* Adds deprecation note to `__testDefaults` option. It is not in use, but removing would be a minor BC break we don't need to make.
* Allows test modules to use a custom port as an option on the `@apostrophecms/express` module.
* Removes the code base pull request template to instead inherit the organization-level template.
* Adds `npm audit` back to the test scripts.

## 3.10.0 - 2021-12-22

### Fixes

* `slug` type fields can now have an empty string or `null` as their `def` value without the string `'none'` populating automatically.
* The `underline` feature works properly in tiptap toolbar configuration.
* Required checkbox fields now properly prevent editor submission when empty.
* Pins `vue-click-outside-element` to a version that does not attempt to use `eval` in its distribution build, which is incompatible with a strict Content Security Policy.

### Adds

* Adds a `last` option to fields. Setting `last: true` on a field puts that field at the end of the field's widget order. If more than one field has that option active the true last item will depend on general field registration order. If the field is ordered with the `fields.order` array or field group ordering, those specified orders will take precedence.

### Changes

* Adds deprecation notes to the widget class methods `getWidgetWrapperClasses` and `getWidgetClasses` from A2.
* Adds a deprecation note to the `reorganize` query builder for the next major version.
* Uses the runtime build of Vue. This has major performance and bundle size benefits, however it does require changes to Apostrophe admin UI apps that use a `template` property (components should require no changes, just apps require an update). These apps must now use a `render` function instead. Since custom admin UI apps are not yet a documented feature we do not regard this as a bc break.
* Compatible with the `@apostrophecms/security-headers` module, which supports a strict `Content-Security-Policy`.
* Adds a deprecation note to the `addLateCriteria` query builder.
* Updates the `toCount` doc type query method to use Math.ceil rather than Math.floor plus an additional step.

## 3.9.0 - 2021-12-08

### Adds

* Developers can now override any Vue component of the ApostropheCMS admin UI by providing a component of the same name in the `ui/apos/components` folder of their own module. This is not always the best approach, see the documentation for details.
* When running a job, we now trigger the notification before to run the job, this way the progress notification ID is available from the job and the notification can be dismissed if needed.
* Adds `maxUi`, `maxLabel`, `minUi`, and `minLabel` localization strings for array input and other UI.

### Fixes

* Fully removes references to the A2 `self.partial` module method. It appeared only once outside of comments, but was not actually used by the UI. The `self.render` method should be used for simple template rendering.
* Fixes string interpolation for the confirmation modal when publishing a page that has an unpublished parent page.
* No more "cannot set headers after they are sent to the client" and "req.res.redirect not defined" messages when handling URLs with extra trailing slashes.
* The `apos.util.runPlayers` method is not called until all of the widgets in a particular tree of areas and sub-areas have been added to the DOM. This means a parent area widget player will see the expected markup for any sub-widgets when the "Edit" button is clicked.
* Properly activates the `apostropheI18nDebugPlugin` i18next debugging plugin when using the `APOS_SHOW_I18N` environment variable. The full set of l10n emoji indicators previously available for the UI is now available for template and server-side strings.
* Actually registers piece types for site search unless the `searchable` option is `false`.
* Fixes the methods required for the search `index` task.

### Changes

* Adds localization keys for the password field component's min and max error messages.

## 3.8.1 - 2021-11-23

### Fixes

* The search field of the pieces manager modal works properly. Thanks to [Miro Yovchev](https://github.com/myovchev) for pointing out the issue and providing a solution.
* Fixes a bug in `AposRichTextWidgetEditor.vue` when a rich text widget was specifically configured with an empty array as the `styles` option. In that case a new empty rich text widget will initiate with an empty paragraph tag.
* The`fieldsPresent` method that is used with the `presentFieldsOnly` option in doc-type was broken, looking for properties in strings and wasn't returning anything.

## 3.8.0 - 2021-11-15

### Adds

* Checkboxes for pieces are back, a main checkbox allows to select all page items. When all pieces on a page are checked, a banner where the user can select all pieces appears. A launder for mongo projections has been added.
* Registered `batchOperations` on a piece-type will now become buttons in the manager batch operations "more menu" (styled as a kebab icon). Batch operations should include a label, `messages` object, and `modalOptions` for the confirmation modal.
* `batchOperations` can be grouped into a single button with a menu using the `group` cascade subproperty.
* `batchOperations` can be conditional with an `if` conditional object. This allows developers to pass a single value or an array of values.
* Piece types can have `utilityOperations` configured as a top-level cascade property. These operations are made available in the piece manager as new buttons.
* Notifications may now include an `event` property, which the AposNotification component will emit on mount. The `event` property should be set to an object with `name` (the event name) and optionally `data` (data included with the event emission).
* Adds support for using the attachments query builder in REST API calls via the query string.
* Adds contextual menu for pieces, any module extending the piece-type one can add actions in this contextual menu.
* When clicking on a batch operation, it opens a confirmation modal using modal options from the batch operation, it also works for operations in grouped ones. operations name property has been renamed in action to work with AposContextMenu component.
* Beginning with this release, a module-specific static asset in your project such as `modules/mymodulename/public/images/bg.png` can always be referenced in your `.scss` and `.css` files as `/modules/mymodulename/images/bg.png`, even if assets are actually being deployed to S3, CDNs, etc. Note that `public` and `ui/public` module subdirectories have separate functions. See the documentation for more information.
* Adds AposFile.vue component to abstract file dropzone UI, uses it in AposInputAttachment, and uses it in the confirmation modal for pieces import.
* Optionally add `dimensionAttrs` option to image widget, which sets width & height attributes to optimize for Cumulative Layout Shift. Thank you to [Qiao Lin](https://github.com/qclin) for the contribution.

### Fixes

* The `apos.util.attachmentUrl` method now works correctly. To facilitate that, `apos.uploadsUrl` is now populated browser-side at all times as the frontend logic originally expected. For backwards compatibility `apos.attachment.uploadsUrl` is still populated when logged in.
* Widget players are now prevented from being played twice by the implementing vue component.

### Changes
* Removes Apostrophe 2 documentation and UI configuration from the `@apostrophecms/job` module. These options were not yet in use for A3.
* Renames methods and removes unsupported routes in the `@apostrophecms/job` module that were not yet in use. This was not done lightly, but specifically because of the minimal likelihood that they were in use in project code given the lack of UI support.
  * The deprecated `cancel` route was removed and will likely be replaced at a later date.
  * `run` was renamed `runBatch` as its purpose is specifically to run processes on a "batch selected" array of pieces or pages.
  * `runNonBatch` was renamed to `run` as it is the more generic job-running method. It is likely that `runBatch` will eventually be refactored to use this method.
  * The `good` and `bad` methods are renamed `success` and `failure`, respectively. The expected methods used in the `run` method were similarly renamed. They still increment job document properties called `good` and `bad`.
* Comments out the unused `batchSimpleRoute` methods in the page and piece-type modules to avoid usage before they are fully implemented.
* Optionally add `dimensionAttrs` option to image widget, which sets width & height attributes to optimize for Cumulative Layout Shift.
* Temporarily removes `npm audit` from our automated tests because of a sub-dependency of uploadfs that doesn't actually cause a security vulnerability for apostrophe.

## 3.7.0 - 2021-10-28

### Adds

* Schema select field choices can now be populated by a server side function, like an API call. Set the `choices` property to a method name of the calling module. That function should take a single argument of `req`, and return an array of objects with `label` and `value` properties. The function can be async and will be awaited.
* Apostrophe now has built-in support for the Node.js cluster module. If the `APOS_CLUSTER_PROCESSES` environment variable is set to a number, that number of child processes are forked, sharing the same listening port. If the variable is set to `0`, one process is forked for each CPU core, with a minimum of `2` to provide availability during restarts. If the variable is set to a negative number, that number is added to the number of CPU cores, e.g. `-1` is a good way to reserve one core for MongoDB if it is running on the same server. This is for production use only (`NODE_ENV=production`). If a child process fails it is restarted automatically.

### Fixes

* Prevents double-escaping interpolated localization strings in the UI.
* Rich text editor style labels are now run through a localization method to get the translated strings from their l10n keys.
* Fixes README Node version requirement (Node 12+).
* The text alignment buttons now work immediately in a new rich text widget. Previously they worked only after manually setting a style or refreshing the page. Thanks to Michelin for their support of this fix.
* Users can now activate the built-in date and time editing popups of modern browsers when using the `date` and `time` schema field types.
* Developers can now `require` their project `app.js` file in the Node.js REPL for debugging and inspection. Thanks to [Matthew Francis Brunetti](https://github.com/zenflow).
* If a static text phrase is unavailable in both the current locale and the default locale, Apostrophe will always fall back to the `en` locale as a last resort, which ensures the admin UI works if it has not been translated.
* Developers can now `require` their project `app.js` in the Node.js REPL for debugging and inspection
* Ensure array field items have valid _id prop before storing. Thanks to Thanks to [Matthew Francis Brunetti](https://github.com/zenflow).

### Changes

* In 3.x, `relationship` fields have an optional `builders` property, which replaces `filters` from 2.x, and within that an optional `project` property, which replaces `projection` from 2.x (to match MongoDB's `cursor.project`). Prior to this release leaving the old syntax in place could lead to severe performance problems due to a lack of projections. Starting with this release the 2.x syntax results in an error at startup to help the developer correct their code.
* The `className` option from the widget options in a rich text area field is now also applied to the rich text editor itself, for a consistently WYSIWYG appearance when editing and when viewing. Thanks to [Max Mulatz](https://github.com/klappradla) for this contribution.
* Adds deprecation notes to doc module `afterLoad` events, which are deprecated.
* Removes unused `afterLogin` method in the login module.

## 3.6.0 - 2021-10-13

### Adds

* The `context-editing` apostrophe admin UI bus event can now take a boolean parameter, explicitly indicating whether the user is actively typing or performing a similar active manipulation of controls right now. If a boolean parameter is not passed, the existing 1100-millisecond debounced timeout is used.
* Adds 'no-search' modifier to relationship fields as a UI simplification option.
* Fields can now have their own `modifiers` array. This is combined with the schema modifiers, allowing for finer grained control of field rendering.
* Adds a Slovak localization file. Activate the `sk` locale to use this. Many thanks to [Michael Huna](https://github.com/Miselrkba) for the contribution.
* Adds a Spanish localization file. Activate the `es` locale to use this. Many thanks to [Eugenio Gonzalez](https://github.com/egonzalezg9) for the contribution.
* Adds a Brazilian Portuguese localization file. Activate the `pt-BR` locale to use this. Many thanks to [Pietro Rutzen](https://github.com/pietro-rutzen) for the contribution.

### Fixes

* Fixed missing translation for "New Piece" option on the "more" menu of the piece manager, seen when using it as a chooser.
* Piece types with relationships to multiple other piece types may now be configured in any order, relative to the other piece types. This sometimes appeared to be a bug in reverse relationships.
* Code at the project level now overrides code found in modules that use `improve` for the same module name. For example, options set by the `@apostrophecms/seo-global` improvement that ships with `@apostrophecms/seo` can now be overridden at project level by `/modules/@apostrophecms/global/index.js` in the way one would expect.
* Array input component edit button label is now propertly localized.
* A memory leak on each request has been fixed, and performance improved, by avoiding the use of new Nunjucks environments for each request. Thanks to Miro Yovchev for pointing out the leak.
* Fragments now have access to `__t()`, `getOptions` and other features passed to regular templates.
* Fixes field group cascade merging, using the original group label if none is given in the new field group configuration.
* If a field is conditional (using an `if` option), is required, but the condition has not been met, it no longer throws a validation error.
* Passing `busy: true` to `apos.http.post` and related methods no longer produces an error if invoked when logged out, however note that there will likely never be a UI for this when logged out, so indicate busy state in your own way.
* Bugs in document modification detection have been fixed. These bugs caused edge cases where modifications were not detected and the "Update" button did not appear, and could cause false positives as well.

### Changes

* No longer logs a warning about no users if `testModule` is true on the app.

## 3.5.0 - 2021-09-23

* Pinned dependency on `vue-material-design-icons` to fix `apos-build.js` build error in production.
* The file size of uploaded media is visible again when selected in the editor, and media information such as upload date, dimensions and file size is now properly localized.
* Fixes moog error messages to reflect the recommended pattern of customization functions only taking `self` as an argument.
* Rich Text widgets now instantiate with a valid element from the `styles` option rather than always starting with an unclassed `<p>` tag.
* Since version 3.2.0, apostrophe modules to be loaded via npm must appear as explicit npm dependencies of the project. This is a necessary security and stability improvement, but it was slightly too strict. Starting with this release, if the project has no `package.json` in its root directory, the `package.json` in the closest ancestor directory is consulted.
* Fixes a bug where having no project modules directory would throw an error. This is primarily a concern for module unit tests where there are no additional modules involved.
* `css-loader` now ignores `url()` in css files inside `assets` so that paths are left intact, i.e. `url(/images/file.svg)` will now find a static file at `/public/images/file.svg` (static assets in `/public` are served by `express.static`). Thanks to Matic Tersek.
* Restored support for clicking on a "foreign" area, i.e. an area displayed on the page whose content comes from a piece, in order to edit it in an appropriate way.
* Apostrophe module aliases and the data attached to them are now visible immediately to `ui/src/index.js` JavaScript code, i.e. you can write `apos.alias` where `alias` matches the `alias` option configured for that module. Previously one had to write `apos.modules['module-name']` or wait until next tick. However, note that most modules do not push any data to the browser when a user is not logged in. You can do so in a custom module by calling `self.enableBrowserData('public')` from `init` and implementing or extending the `getBrowserData(req)` method (note that page, piece and widget types already have one, so it is important to extend in those cases).
* `options.testModule` works properly when implementing unit tests for an npm module that is namespaced.

### Changes

* Cascade grouping (e.g., grouping fields) will now concatenate a group's field name array with the field name array of an existing group of the same name. Put simply, if a new piece module adds their custom fields to a `basics` group, that field will be added to the default `basics` group fields. Previously the new group would have replaced the old, leaving inherited fields in the "Ungrouped" section.
* AposButton's `block` modifier now less login-specific

### Adds

* Rich Text widget's styles support a `def` property for specifying the default style the editor should instantiate with.
* A more helpful error message if a field of type `area` is missing its `options` property.

## 3.4.1 - 2021-09-13

No changes. Publishing to correctly mark the latest 3.x release as "latest" in npm.

## 3.4.0 - 2021-09-13

### Security

* Changing a user's password or marking their account as disabled now immediately terminates any active sessions or bearer tokens for that user. Thanks to Daniel Elkabes for pointing out the issue. To ensure all sessions have the necessary data for this, all users logged in via sessions at the time of this upgrade will need to log in again.
* Users with permission to upload SVG files were previously able to do so even if they contained XSS attacks. In Apostrophe 3.x, the general public so far never has access to upload SVG files, so the risk is minor but could be used to phish access from an admin user by encouraging them to upload a specially crafted SVG file. While Apostrophe typically displays SVG files using the `img` tag, which ignores XSS vectors, an XSS attack might still be possible if the image were opened directly via the Apostrophe media library's convenience link for doing so. All SVG uploads are now sanitized via DOMPurify to remove XSS attack vectors. In addition, all existing SVG attachments not already validated are passed through DOMPurify during a one-time migration.

### Fixes

* The `apos.attachment.each` method, intended for migrations, now respects its `criteria` argument. This was necessary to the above security fix.
* Removes a lodash wrapper around `@apostrophecms/express` `bodyParser.json` options that prevented adding custom options to the body parser.
* Uses `req.clone` consistently when creating a new `req` object with a different mode or locale for localization purposes, etc.
* Fixes bug in the "select all" relationship chooser UI where it selected unpublished items.
* Fixes bug in "next" and "previous" query builders.
* Cutting and pasting widgets now works between locales that do not share a hostname, provided that you switch locales after cutting (it does not work between tabs that are already open on separate hostnames).
* The `req.session` object now exists in task `req` objects, for better compatibility. It has no actual persistence.
* Unlocalized piece types, such as users, may now be selected as part of a relationship when browsing.
* Unpublished localized piece types may not be selected via the autocomplete feature of the relationship input field, which formerly ignored this requirement, although the browse button enforced it.
* The server-side JavaScript and REST APIs to delete pieces now work properly for pieces that are not subject to either localization or draft/published workflow at all the (`localize: false` option). UI for this is under discussion, this is just a bug fix for the back end feature which already existed.
* Starting in version 3.3.1, a newly added image widget did not display its image until the page was refreshed. This has been fixed.
* A bug that prevented Undo operations from working properly and resulted in duplicate widget _id properties has been fixed.
* A bug that caused problems for Undo operations in nested widgets, i.e. layout or multicolumn widgets, has been fixed.
* Duplicate widget _id properties within the same document are now prevented on the server side at save time.
* Existing duplicate widget _id properties are corrected by a one-time migration.

### Adds

* Adds a linter to warn in dev mode when a module name include a period.
* Lints module names for `apostrophe-` prefixes even if they don't have a module directory (e.g., only in `app.js`).
* Starts all `warnDev` messages with a line break and warning symbol (⚠️) to stand out in the console.
* `apos.util.onReady` aliases `apos.util.onReadyAndRefresh` for brevity. The `apos.util.onReadyAndRefresh` method name will be deprecated in the next major version.
* Adds a developer setting that applies a margin between parent and child areas, allowing developers to change the default spacing in nested areas.

### Changes

* Removes the temporary `trace` method from the `@apostrophecms/db` module.
* Beginning with this release, the `apostrophe:modulesReady` event has been renamed `apostrophe:modulesRegistered`, and the `apostrophe:afterInit` event has been renamed `apostrophe:ready`. This better reflects their actual roles. The old event names are accepted for backwards compatibility. See the documentation for more information.
* Only autofocuses rich text editors when they are empty.
* Nested areas now have a vertical margin applied when editing, allowing easier access to the parent area's controls.

## 3.3.1 - 2021-09-01

### Fixes

* In some situations it was possible for a relationship with just one selected document to list that document several times in the returned result, resulting in very large responses.
* Permissions roles UI localized correctly.
* Do not crash on startup if users have a relationship to another type. This was caused by the code that checks whether any users exist to present a warning to developers. That code was running too early for relationships to work due to event timing issues.

## 3.3.0 - 2021-08-30

### Fixes

* Addresses the page jump when using the in-context undo/redo feature. The page will immediately return users to their origin scroll position after the content refreshes.
* Resolves slug-related bug when switching between images in the archived view of the media manager. The slug field was not taking into account the double slug prefix case.
* Fixes migration task crash when parking new page. Thanks to [Miro Yovchev](https://www.corllete.com/) for this fix.
* Fixes incorrect month name in `AposCellDate`, which can be optionally used in manage views of pieces. Thanks to [Miro Yovchev](https://www.corllete.com/) for this fix.

### Adds

* This version achieves localization (l10n) through a rich set of internationalization (i18n) features. For more information, [see the documentation](https://v3.docs.apostrophecms.org/).
* There is support for both static string localization and dynamic content localization.
* The home page, other parked pages, and the global document are automatically replicated to all configured locales at startup. Parked properties are refreshed if needed. Other pages and pieces are replicated if and when an editor chooses to do so.
* An API route has been added for voluntary replication, i.e. when deciding a document should exist in a second locale, or desiring to overwrite the current draft contents in locale `B` with the draft contents of locale `A`.
* Locales can specify `prefix` and `hostname` options, which are automatically recognized by middleware that removes the prefix dynamically where appropriate and sets `req.locale`. In 3.x this works more like the global site `prefix` option. This is a departure from 2.x which stored the prefix directly in the slug, creating maintenance issues.
* Locales are stateless: they are never recorded in the session. This eliminates many avenues for bugs and bad SEO. However, this also means the developer must fully distinguish them from the beginning via either `prefix` or `hostname`. A helpful error message is displayed if this is not the case.
* Switching locales preserves the user's editing session even if on separate hostnames. To enable this, if any locales have hostnames, all configured locales must have hostnames and/or baseUrl must be set for those that don't.
* An API route has been added to discover the locales in which a document exists. This provides basic information only for performance (it does not report `title` or `_url`).
* Editors can "localize" documents, copying draft content from one locale to another to create a corresponding document in a different locale. For convenience related documents, such as images and other pieces directly referenced by the document's structure, can be localized at the same time. Developers can opt out of this mechanism for a piece type entirely, check the box by default for that type, or leave it as an "opt-in" choice.
* The `@apostrophecms/i18n` module now uses `i18next` to implement static localization. All phrases in the Vue-based admin UI are passed through `i18next` via `this.$t`, and `i18next` is also available via `req.t()` in routes and `__t()` in templates. Apostrophe's own admin UI phrases are in the `apostrophe` namespace for a clean separation. An array of locale codes, such as `en` or `fr` or `en-au`, can be specified using the `locales` option to the `@apostrophecms/i18n` module. The first locale is the default, unless the `defaultLocale` option is set. If no locales are set, the locale defaults to `en`. The `i18next-http-middleware` locale guesser is installed and will select an available locale if possible, otherwise it will fall back to the default.
* In the admin UI, `v-tooltip` has been extended as `v-apos-tooltip`, which passes phrases through `i18next`.
* Developers can link to alternate locales by iterating over `data.localizations` in any page template. Each element always has `locale`, `label` and `homePageUrl` properties. Each element also has an `available` property (if true, the current context document is available in that locale), `title` and a small number of other document properties are populated, and `_url` redirects to the context document in that locale. The current locale is marked with `current: true`.
* To facilitate adding interpolated values to phrases that are passed as a single value through many layers of code, the `this.$t` helper provided in Vue also accepts an object argument with a `key` property. Additional properties may be used for interpolation.
* `i18next` localization JSON files can be added to the `i18n` subdirectory of *any* module, as long as its `i18n` option is set. The `i18n` object may specify `ns` to give an `i18next` namespace, otherwise phrases are in the default namespace, used when no namespace is specified with a `:` in an `i18next` call. The default namespace is yours for use at project level. Multiple modules may contribute to the same namespace.
* If `APOS_DEBUG_I18N=1` is set in the environment, the `i18next` debug flag is activated. For server-side translations, i.e. `req.t()` and `__t()`, debugging output will appear on the server console. For browser-side translations in the Vue admin UI, debugging output will appear in the browser console.
* If `APOS_SHOW_I18N=1` is set in the environment, all phrases passed through `i18next` are visually marked, to make it easier to find those that didn't go through `i18next`. This does not mean translations actually exist in the JSON files. For that, review the output of `APOS_DEBUG_I18N=1`.
* There is a locale switcher for editors.
* There is a backend route to accept a new locale on switch.
* A `req.clone(properties)` method is now available. This creates a clone of the `req` object, optionally passing in an object of properties to be set. The use of `req.clone` ensures the new object supports `req.get` and other methods of a true `req` object. This technique is mainly used to obtain a new request object with the same privileges but a different mode or locale, i.e. `mode: 'published'`.
* Fallback wrappers are provided for the `req.__()`, `res.__()` and `__()` localization helpers, which were never official or documented in 3.x but may be in use in projects ported from 2.x. These wrappers do not localize but do output the input they are given along with a developer warning. You should migrate them to use `req.t()` (in server-side javascript) or `__t()` (Nunjucks templates).

### Changes

* Bolsters the CSS that backs Apostrophe UI's typography to help prevent unintended style leaks at project-level code.
* Removes the 2.x series changelog entries. They can be found in the 2.0 branch in Github.

## 3.2.0 - 2021-08-13

### Fixes

* `req.hostname` now works as expected when `trustProxy: true` is passed to the `@apostrophecms/express` module.
* Apostrophe loads modules from npm if they exist there and are configured in the `modules` section of `app.js`. This was always intended only as a way to load direct, intentional dependencies of your project. However, since npm "flattens" the dependency tree, dependencies of dependencies that happen to have the same name as a project-level Apostrophe module could be loaded by default, crashing the site or causing unexpected behavior. So beginning with this release, Apostrophe scans `package.json` to verify an npm module is actually a dependency of the project itself before attempting to load it as an Apostrophe module.
* Fixes the reference to sanitize-html defaults in the rich text widget.
* Fixes the `toolbarToAllowedStyles` method in the rich text widget, which was not returning any configuration.
* Fixes the broken text alignment in rich text widgets.
* Adds a missing npm dependency on `chokidar`, which Apostrophe and Nunjucks use for template refreshes. In most environments this worked anyway due to an indirect dependency via the `sass` module, but for stability Apostrophe should depend directly on any npm module it uses.
* Fixes the display of inline range inputs, notably broken when using Palette
* Fixes occasional unique key errors from migrations when attempting to start up again with a site that experienced a startup failure before inserting its first document.
* Requires that locale names begin with a letter character to ensure order when looping over the object entries.
* Unit tests pass in MongoDB 5.x.

### Adds
* Adds Cut and Paste to area controls. You can now Cut a widget to a virtual clipboard and paste it in suitable areas. If an area
can include the widget on the clipboard, a special Clipboard widget will appear in area's Add UI. This works across pages as well.

### Changes
* Apostrophe's Global's UI (the @apostrophecms/global singleton has moved from the admin bar's content controls to the admin utility tray under a cog icon.
* The context bar's document Edit button, which was a cog icon, has been rolled into the doc's context menu.

## 3.1.3 - 2021-07-16

### Fixes

* Hotfix for an incompatibility between `vue-loader` and `webpack` 5.45.0 which causes a crash at startup in development, or asset build time in production. We have temporarily pinned our dependency to `webpack` 5.44.x. We are [contributing to the discussion around the best long-term fix for vue-loader](https://github.com/vuejs/vue-loader/issues/1854).

## 3.1.2 - 2021-07-14

### Changes

* Removes an unused method, `mapMongoIdToJqtreeId`, that was used in A2 but is no longer relevant.
* Removes deprecated and non-functional steps from the `edit` method in the `AposDocsManager.vue` component.
* Legacy migrations to update 3.0 alpha and 3.0 beta sites to 3.0 stable are still in place, with no functional changes, but have been relocated to separate source files for ease of maintenance. Note that this is not a migration path for 2.x databases. Tools for that are forthcoming.

## 3.1.1 - 2021-07-08

### Fixes

* Two distinct modules may each have their own `ui/src/index.scss` file, similar to the fix already applied to allow multiple `ui/src/index.js` files.

## 3.1.0 - 2021-06-30

### Fixes

* Corrects a bug that caused Apostrophe to rebuild the admin UI on every nodemon restart, which led to excessive wait times to test new code. Now this happens only when `package-lock.json` has been modified (i.e. you installed a new module that might contain new Apostrophe admin UI code). If you are actively developing Apostrophe admin UI code, you can opt into rebuilding all the time with the `APOS_DEV=1` environment variable. In any case, `ui/src` is always rebuilt in a dev environment.
* Updates `cheerio`, `deep-get-set`, and `oembetter` versions to resolve vulnerability warnings.
* Modules with a `ui/src` folder, but no other content, are no longer considered "empty" and do not generate a warning.
* Pushing a secondary context document now always results in entry to draft mode, as intended.
* Pushing a secondary context document works reliably, correcting a race condition that could cause the primary document to remain in context in some cases if the user was not already in edit mode.

### Changes

* Deprecates `self.renderPage` method for removal in next major version.
* Since `ui/src/index.js` files must export a function to avoid a browser error in production which breaks the website experience, we now detect this at startup and throw a more helpful error to prevent a last-minute discovery in production.

## 3.0.1 - 2021-06-17

### Fixes

* Fixes an error observed in the browser console when using more than one `ui/src/index.js` file in the same project. Using more than one is a good practice as it allows you to group frontend code with an appropriate module, or ship frontend code in an npm module that extends Apostrophe.
* Migrates all of our own frontend players and utilities from `ui/public` to `ui/src`, which provides a robust functional test of the above.
* Executes `ui/src` imports without waiting for next tick, which is appropriate as we have positioned it as an alternative to `ui/public` which is run without delay.

## 3.0.0 - 2021-06-16

### Breaks

* Previously our `a3-boilerplate` project came with a webpack build that pushed code to the `ui/public` folder of an `asset` module. Now the webpack build is not needed because Apostrophe takes care of compiling `ui/src` for us. This is good! However, **if you are transitioning your project to this new strategy, you will need to remove the `modules/asset/ui/public` folder from your project manually** to ensure that webpack-generated code originally intended for webpack-dev-server does not fail with a `publicPath` error in the console.
* The `CORE_DEV=1` environment setting has been changed to `APOS_DEV=1` because it is appropriate for anyone who is actively developing custom Apostrophe admin UI using `ui/apos` folders in their own modules.
* Apostrophe now uses Dart Sass, aka the `sass` npm module. The `node-sass` npm module has been deprecated by its authors for some time now. Most existing projects will be unaffected, but those writing their own Apostrophe UI components will need to change any `/deep/` selectors to `::v-deep` and consider making other Dart Sass updates as well. For more information see the [Dart Sass documentation](https://sass-lang.com/dart-sass). Those embracing the new `ui/src` feature should also bear in mind that Dart Sass is being used.

### Changes

* Relationship ids are now stored as aposDocIds (without the locale and mode part). The appropriate locale and mode are known from the request. This allows easy comparison and copying of these properties across locales and fixes a bug with reverse relationships when publishing documents. A migration has been added to take care of this conversion on first startup.
- The `attachment` field type now correctly limits file uploads by file type when using the `fileGroup` field option.
- Uploading SVG files is permitted in the Media Library by default.

### Adds

- Apostrophe now enables you to ship frontend JavaScript and Sass (using the SCSS syntax) without your own webpack configuration.
- Any module may contain modern JavaScript in a `ui/src/index.js` file, which may use `import` to bring in other files in the standard way. Note that **`ui/src/index.js must export a function`**. These functions are called for you in the order modules are initialized.
- Any module may contain a Sass (SCSS) stylesheet in a `ui/src/index.scss` file, which may also import other Sass (SCSS) files.
- Any project that requires IE11 support for `ui/src` JavaScript code can enable it by setting the `es5: true` option to the `@apostrophecms/asset` module. Apostrophe produces separate builds for IE11 and modern browsers, so there is no loss of performance in modern browsers. Code is automatically compiled for IE11 using `babel` and missing language features are polyfilled using `core-js` so you can use promises, `async/await` and other standard modern JavaScript features.
- `ui/public` is still available for raw JavaScript and CSS files that should be pushed *as-is* to the browser. The best use of this feature is to deliver the output of your own custom webpack build, if you have one.
- Adds browser-side `editMode` flag that tracks the state of the current view (edit or preview), located at `window.apos.adminBar.editMode`.
- Support for automatic inline style attribute sanitization for Rich Text widgets.
- Adds text align controls for Rich Text widgets. The following tools are now supported as part of a rich text widget's `toolbar` property:
-- `alignLeft`
-- `alignRight`
-- `alignCenter`
-- `alignJustify`
- `@apostrophecms/express` module now supports the `trustProxy: true` option, allowing your reverse proxy server (such as nginx) to pass on the original hostname, protocol and client IP address.

### Fixes

* Unit tests passing again. Temporarily disabled npm audit checks as a source of critical failures owing to upstream issues with third-party packages which are not actually a concern in our use case.
* Fixed issues with the query builder code for relationships. These issues were introduced in beta 3 but did not break typical applications, except for displaying distinct choices for existing values of a relationship field.
* Checkbox field types can now be used as conditional fields.
* Tracks references to attachments correctly, and introduces a migration to address any attachments previously tracked as part of documents that merely have a relationship to the proper document, i.e. pages containing widgets that reference an image piece.
* Tracks the "previously published" version of a document as a legitimate reference to any attachments, so that they are not discarded and can be brought back as expected if "Undo Publish" is clicked.
* Reverse relationships work properly for published documents.
* Relationship subfields are now loaded properly when `reverseOf` is used.
* "Discard Draft" is available when appropriate in "Manage Pages" and "Manage Pieces."
* "Discard Draft" disables the "Submit Updates" button when working as a contributor.
* Relationship subfields can now be edited when selecting in the full "manage view" browser, as well as in the compact relationship field view which worked previously.
* Relationship subfields now respect the `def` property.
* Relationship subfields are restored if you deselect a document and then reselect it within a single editing experience, i.e. accidentally deselect and immediately reselect, for instance.
* A console warning when editing subfields for a new relationship was fixed.
* Field type `color`'s `format` option moved out of the UI options and into the general options object. Supported formats are "rgb", "prgb", "hex6", "hex3", "hex8", "name", "hsl", "hsv". Pass the `format` string like:
```js
myColorField: {
  type: 'color',
  label: 'My Color',
  options: {
    format: 'hsl'
  }
}
```
* Restored Vue dependency to using semantic versioning now that Vue 2.6.14 has been released with a fix for the bug that required us to pin 2.6.12.
* Nunjucks template loader is fully compatible with Linux in a development environment.
* Improved template performance by reusing template loaders.
* `min` and `max` work properly for both string-like and number-like fields.
* Negative numbers, leading minus and plus signs, and trailing periods are accepted in the right ways by appropriate field types.
* If a user is inadvertently inserted with no password, set a random password on the backend for safety. In tests it appears that login with a blank password was already forbidden, but this provides an additional level of certainty.
* `data.page` and `data.contextOptions` are now available in `widget.html` templates in most cases. Specifically, they are available when loading the page, (2) when a widget has just been inserted on the page, and (3) when a widget has just been edited and saved back to the page. However, bear in mind that these parameters are never available when a widget is being edited "out of context" via "Page Settings", via the "Edit Piece" dialog box, via a dialog box for a parent widget, etc. Your templates should be written to tolerate the absence of these parameters.
* Double slashes in the slug cannot be used to trick Apostrophe into serving as an open redirect (fix ported to 3.x from 2.92.0).
* The global doc respects the `def` property of schema fields when first inserted at site creation time.
* Fixed fragment keyword arguments being available when not a part of the fragment signature.

## 3.0.0-beta.3.1 - 2021-06-07

### Breaks
- This backwards compatibility break actually occurred in 3.0.0-beta.3 and was not documented at that time, but it is important to know that the following Rich Text tool names have been updated to match Tiptap2's convention:
-- `bullet_list` -> `bulletList`
-- `ordered_list` -> `orderedList`
-- `code_block` -> `codeBlock`
-- `horizontal_rule` -> `horizontalRule`

### Fixes

- Rich Text default tool names updated, no longer broken. Bug introduced in 3.0.0-beta.3.
- Fixed Rich Text's tool cascade to properly account for core defaults, project level defaults, and area-specific options.

## 3.0.0-beta.3 - 2021-06-03

### Security Fixes

The `nlbr` and `nlp` Nunjucks filters marked their output as safe to preserve the tags that they added, without first escaping their input, creating a CSRF risk. These filters have been updated to escape their input unless it has already been marked safe. No code changes are required to templates whose input to the filter is intended as plaintext, however if you were intentionally leveraging this bug to output unescaped HTML markup you will need to make sure your input is free of CSRF risks and then use the `| safe` filter before the `| nlbr` or `| nlp` filter.

### Adds

- Added the `ignoreUnusedFolderWarning` option for modules that intentionally might not be activated or inherited from in a particular startup.
- Better explanation of how to replace macros with fragments, in particular how to call the fragments with `{% render fragmentName(args) %}`.

### Fixes

- Temporarily pinned to Vue 2.6.12 to fix an issue where the "New" button in the piece manager modals disappeared. We think this is a bug in the newly released Vue 2.6.13 but we are continuing to research it.
- Updated dependencies on `sanitize-html` and `nodemailer` to new major versions, causing no bc breaks at the ApostropheCMS level. This resolved two critical vulnerabilities according to `npm audit`.
- Removed many unused dependencies.
- The data retained for "Undo Publish" no longer causes slug conflicts in certain situations.
- Custom piece types using `localized: false` or `autopublish: true,` as well as singleton types, now display the correct options on the "Save" dropdown.
- The "Save and View," "Publish and View" and/or "Save Draft and Preview" options now appear only if an appropriate piece page actually exists for the piece type.
- Duplicating a widget now properly assigns new IDs to all copied sub-widgets, sub-areas and array items as well.

- Added the `ignoreUnusedFolderWarning` option for modules that intentionally might not be activated or inherited from in a particular startup.
- If you refresh the page while previewing or editing, you will be returned to that same state.

### Notices

- Numerous `npm audit` vulnerability warnings relating to `postcss` 7.x were examined, however it was determined that these are based on the idea of a malicious SASS coder attempting to cause a denial of service. Apostrophe developers would in any case be able to contribute JavaScript as well and so are already expected to be trusted parties. This issue must be resolved upstream in packages including both `stylelint` and `vue-loader` which have considerable work to do before supporting `postcss` 8.x, and in any case public access to write SASS is not part of the attack surface of Apostrophe.

### Changes

- When logging out on a page that only exists in draft form, or a page with access controls, you are redirected to the home page rather than seeing a 404 message.

- Rich text editor upgraded to [tiptap 2.x beta](https://www.tiptap.dev) :tada:. On the surface not a lot has changed with the upgrade, but tiptap 2 has big improvements in terms of speed, composability, and extension support. [See the technical differences of tiptap 1 and 2 here](https://www.tiptap.dev/overview/upgrade-guide#reasons-to-upgrade-to-tiptap-2x)

## 3.0.0-beta.2 - 2021-05-21

### **Breaks**

- The `updateModified: false` option, formerly supported only by `apos.doc.update`, has been renamed to `setModified: false` and is now supported by `apos.doc.insert` as well. If explicitly set to false, the insert and update methods will leave the `modified` property alone, rather than trying to detect or infer whether a change has been made to the draft relative to the published version.
- The `permission` module no longer takes an `interestingTypes` option. Instead, doc type managers may set their `showPermissions` option to `true` to always be broken out separately in the permissions explorer, or explicitly set it to `false` to never be mentioned at all, even on a list of typical piece types that have the same permissions. This allows module creators to ship the right options with their modules rather than requiring the developer to hand-configure `interestingTypes`.
- When editing users, the permissions explorer no longer lists "submitted draft" as a piece type.
- Removed `apos.adminBar.group` method, which is unlikely to be needed in 3.x. One can group admin bar items into dropdowns via the `groups` option.
- Raw HTML is no longer permitted in an `apos.notify` message parameter. Instead, `options.buttons` is available. If present, it must be an array of objects with `type` and `label` properties. If `type` is `'event'` then that button object must have `name` and `data` properties, and when clicked the button will trigger an apos bus event of the given `name` with the provided `data` object. Currently `'event'` is the only supported value for `type`.

### Adds

- The name `@apostrophecms/any-page-type` is now accepted for relationships that should match any page. With this change, the doc type manager module name and the type name are now identical for all types in 3.x. However, for backwards compatibility `@apostrophecms/page` is still accepted. `apos.doc.getManager` will accept either name.
- Sets the project root-level `views` directory as the default fallback views directory. This is no longer a necessary configuration in projects unless they want to change it on the `@apostrophecms/template` option `viewsFolderFallback`.
- The new `afterAposScripts` nunjucks block allows for pushing markup after Apostrophe's asset bundle script tag, at the end of the body. This is a useful way to add a script tag for Webpack's hot reload capabilities in development while still ensuring that Apostrophe's utility methods are available first, like they are in production.
- An `uploadfs` option may be passed to the `@apostrophecms/asset` module, in order to pass options configuring a separate instance of `uploadfs` specifically for the static assets. The `@apostrophecms/uploadfs` module now exports a method to instantiate an uploadfs instance. The default behavior, in which user-uploaded attachments and static assets share a single instance of uploadfs, is unchanged. Note that asset builds never use uploadfs unless `APOS_UPLOADFS_ASSETS=1` is set in the environment.
- `AposButtonSplit` is a new UI component that combines a button with a context menu. Users can act on a primary action or change the button's function via menu button to the right of the button itself.
- Developers can now pass options to the `color` schema field by passing a `pickerOptions` object through your field. This allows for modifying/removing the default color palette, changing the resulting color format, and disabling various UI. For full set of options [see this example](https://github.com/xiaokaike/vue-color/blob/master/src/components/Sketch.vue)
- `AposModal` now emits a `ready` event when it is fully painted and can be interacted with by users or code.
- The video widget is now compatible with vimeo private videos when the domain is on the allowlist in vimeo.

### Changes

- You can now override the parked page definition for the home page without copying the entirety of `minimumPark` from the source code. Specifically, you will not lose the root archive page if you park the home page without explicitly parking the archive page as well. This makes it easier to choose your own type for the home page, in lieu of `@apostrophecms/home-page`.

### Fixes

- Piece types like users that have a slug prefix no longer trigger a false positive as being "modified" when you first click the "New" button.
- The `name` option to widget modules, which never worked in 3.x, has been officially removed. The name of the widget type is always the name of the module, with the `-widget` suffix removed.
- The home page and other parked pages should not immediately show as "pending changes."
- In-context editing works properly when the current browser URL has a hash (portion beginning with `#`), enabling the use of the hash for project-specific work. Thanks to [https://stepanjakl.com/](Štěpán Jákl) for reporting the issue.
- When present, the `apos.http.addQueryToUrl` method preserves the hash of the URL intact.
- The home page and other parked pages should not immediately show as "pending changes."
- The browser-side `apos.http.parseQuery` function now handles objects and arrays properly again.
- The in-context menu for documents has been refactored as a smart component that carries out actions on its own, eliminating a great deal of redundant code, props and events.
- Added additional retries when binding to the port in a dev environment.
- The "Submit" button in the admin bar updates properly to "Submitted" if the submission happens in the page settings modal.
- Skipping positional arguments in fragments now works as expected.
- The rich text editor now supports specifying a `styles` array with no `p` tags properly. A newly added rich text widget initially contains an element with the first style, rather than always a paragraph. If no styles are configured, a `p` tag is assumed. Thanks to Stepan Jakl for reporting the issue.

### Changes
- Editor modal's Save button (publish / save draft / submit) now updated to use the `AposSplitButton` component. Editors can choose from several follow-up actions that occur after save, including creating another piece of content of the same type, being taken to the in-context version of the document, or being returned to the manager. Editor's selection is saved in localstorage, creating a remembered preference per content type.

## 3.0.0-beta.1.1 - 2021-05-07

### Fixes

- A hotfix for an issue spotted in beta 1 in our demo: all previously published pages of sites migrated from early alpha releases had a "Draft" label until published again.

## 3.0.0-beta.1 - 2021-05-06

### **Breaks**

- Removes the `firstName` and `lastName` fields in user pieces.
- The query parameters `apos-refresh`, `apos-edit`, `apos-mode` and `apos-locale` are now `aposRefresh`, `aposEdit`, `aposMode`and `aposLocale`. Going forward all query parameters will be camelCase for consistency with query builders.

### Changes

- Archiving a page or piece deletes any outstanding draft in favor of archiving the last published version. Previously the behavior was effectively the opposite.
- "Publish Changes" button label has been changes to "Update".
- Draft mode is no longer the default view for published documents.
- The page and piece manager views now display the title, etc. of the published version of a document, unless that document only exists in draft form. However a label is also provided indicating if a newer draft is in progress.
- Notifications have been updated with a new visual display and animation style.

### **Adds**

- Four permissions roles are supported and enforced: guest, contributor, editor and admin. See the documentation for details. Pre-existing alpha users are automatically migrated to the admin role.
- Documents in managers now have context sensitive action menus that allow actions like edit, discard draft, archive, restore, etc.
- A fragment call may now have a body using `rendercall`, just like a macro call can have a body using `call`. In addition, fragments can now have named arguments, just like macros. Many thanks to Miro Yovchev for contributing this implementation.
- Major performance improvement to the `nestedModuleSubdirs` option.
- Updates URL fields and oEmbed URL requests to use the `httpsFix` option in launder's `url()` method.
- Documents receive a state label based on their document state (draft, pending, pending updates)
- Contributors can submit drafts for review ("Submit" versus "Submit Updates").
- Editors and admins can manage submitted drafts.
- Editors and admins can easily see the number of proposed changes awaiting their attention.
- Support for virtual piece types, such as submitted drafts, which in actuality manage more than one type of doc.
- Confirm modals now support a schema which can be assessed after confirmation.
- When archiving and restoring pages, editors can chose whether the action affects only this document or this document + children
- Routes support the `before` syntax, allowing routes that are added to Express prior to the routes or middleware of another module. The syntax `before: 'middleware:moduleName'` must be used to add the route prior to the middleware of `moduleName`. If `middleware:` is not used, the route is added before the routes of `moduleName`. Note that normally all middleware is added before all routes.
- A `url` property can now optionally be specified when adding middleware. By default all middleware is global.
- The pieces REST GET API now supports returning only a count of all matching pieces, using the `?count=1` query parameter.
- Admin bar menu items can now specify a custom Vue component to be used in place of `AposButton`.
- Sets `username` fields to follow the user `title` field to remove an extra step in user creation.
- Adds default data to the `outerLayoutBase.html` `<title>` tag: `data.piece.title or data.page.title`.
- Moves the core UI build task into the start up process. The UI build runs automatically when `NODE_ENV` is *not* 'production' and when:
    1. The build folder does not yet exist.
    2. The package.json file is newer than the existing UI build.
    3. You explicitly tell it to by setting the environment variable `CORE_DEV=1`
- The new `._ids(_idOrArrayOfIds)` query builder replaces `explicitOrder` and accepts an array of document `_id`s or a single one. `_id` can be used as a multivalued query parameter. Documents are returned in the order you specify, and just like with single-document REST GET requests, the locale of the `_id`s is overridden by the `aposMode` query parameter if present.
- The `.withPublished(true)` query builder adds a `_publishedDoc` property to each returned draft document that has a published equivalent. `withPublished=1` can be used as a query parameter. Note this is not the way to fetch only published documents. For that, use `.locale('en:published')` or similar.
- The server-side implementation of `apos.http.post` now supports passing a `FormData` object created with the `[form-data](https://www.npmjs.com/package/form-data)` npm module. This keeps the API parallel with the browser-side implementation and allows for unit testing the attachments feature, as well as uploading files to internal and external APIs from the server.
- `manuallyPublished` computed property moved to the `AposPublishMixin` for the use cases where that mixin is otherwise warranted.
- `columns` specified for a piece type's manage view can have a name that uses "dot notation" to access a subproperty. Also, for types that are localized, the column name can begin with `draft:` or `published:` to specifically display a property of the draft or published version of the document rather than the best available. When a prefix is not used, the property comes from the published version of the document if available, otherwise from the draft.
- For page queries, the `children` query builder is now supported in query strings, including the `depth` subproperty. For instance you could fetch `/api/v1/@apostrophecms/page/id-of-page?children=1` or `/api/v1/@apostrophecms/page/id-of-page?children[depth]=3`.
- Setting `APOS_LOG_ALL_QUERIES=1` now logs the projection, skip, limit and sort in addition to the criteria, which were previously logged.

### **Fixes**

- Fragments can now call other fragments, both those declared in the same file and those imported, just like macros calling other macros. Thanks to Miro Yovchev for reporting the issue.
- There was a bug that allowed parked properties, such as the slug of the home page, to be edited. Note that if you don't want a property of a parked page to be locked down forever you can use the `_defaults` feature of parked pages.
- A required field error no longer appears immediately when you first start creating a user.
- Vue warning in the pieces manager due to use of value rather than name of column as a Vue key. Thanks to Miro Yovchev for spotting the issue.
- "Save Draft" is not an appropriate operation to offer when editing users.
- Pager links no longer break due to `aposRefresh=1` when in edit mode. Also removed superfluous `append` query parameter from these.
- You may now intentionally clear the username and slug fields in preparation to type a new value. They do not instantly repopulate based on the title field when you clear them.
- Language of buttons, labels, filters, and other UI updated and normalized throughout.
- A contributor who enters the page tree dialog box, opens the editor, and selects "delete draft" from within the editor of an individual page now sees the page tree reflect that change right away.
- The page manager listens for content change events in general and its refresh mechanism is robust in possible situations where both an explicit refresh call and a content change event occur.
- Automatically retries once if unable to bind to the port in a dev environment. This helps with occasional `EADDRINUSE` errors during nodemon restarts.
- Update the current page's context bar properly when appropriate after actions such as "Discard Draft."
- The main archive page cannot be restored, etc. via the context menu in the page tree.
- The context menu and "Preview Draft" are both disabled while errors are present in the editor dialog box.
- "Duplicate" should lead to a "Publish" button, not an "Update" button, "Submit" rather than "Submit Update," etc.
- When you "Duplicate" the home page you should be able to set a slug for the new page (parked properties of parked pages should be editable when making a duplicate).
- When duplicating the home page, the suggested slug should not be `/` as only one page can have that slug at a time.
- Attention is properly called to a slug conflict if it exists immediately when the document is opened (such as making a copy where the suggested slug has already been used for another copy).
- "Preview Draft" never appears for types that do not use drafts.
- The toggle state of admin bar utility items should only be mapped to an `is-active` class if, like palette, they opt in with `toggle: true`
- Fixed unique key errors in the migrate task by moving the parking of parked pages to a new `@apostrophecms/migrate:after` event handler, which runs only after migrations, whether that is at startup (in dev) or at the end of the migration task (in production).
- UI does not offer "Archive" for the home page, or other archived pages.
- Notification checks and other polling requests now occur only when the tab is in the foreground, resolving a number of problems that masqueraded as other bugs when the browser hit its connection limit for multiple tabs on the same site.
- Parked pages are now parked immediately after database migrations are checked and/or run. In dev this still happens at each startup. In production this happens when the database is brand new and when the migration task is manually run.

## 3.0.0-alpha.7 - 2021-04-07

### Breaks

* The `trash` property has been renamed `archived`, and throughout the UI we refer to "archiving" and the "archive" rather than "move to trash" and the "trash can." A database migration is included to address this for existing databases. However, **if you set the minimumPark option, or used a boilerplate in which it is set,** you will need to **change the settings for the `parkedId: 'trash'` page to match those [currently found in the `minimumPark` option setting in the `@apostrophecms/page` source code](https://github.com/apostrophecms/apostrophe/blob/481252f9bd8f42b62648a0695105e6e9250810d3/modules/%40apostrophecms/page/index.js#L25-L32).

### Adds

* General UX and UI improvements to the experience of moving documents to and from the archive, formerly known as the trash.
* Links to each piece are available in the manage view when appropriate.
* Search is implemented in the media library.
* You can now pass core widgets a `className` option when configuring them as part of an area.
* `previewDraft` for pieces, adds a Preview Draft button on creation for quick in-context editing. Defaults to true.

### Changes

* Do not immediately redirect to new pages and pieces.
* Restored pieces now restore as unpublished drafts.
* Refactored the admin bar component for maintainability.
* Notification style updates

### Fixes

* Advisory lock no longer triggers an update to the modification timestamp of a document.
* Attempts to connect Apostrophe 3.x to an Apostrophe 2.x database are blocked to prevent content loss.
* "Save as Draft" is now available as soon as a new document is created.
* Areas nested in array schema fields can now be edited in context.
* When using `apos.image.first`, the alt attribute of the image piece is available on the returned attachment object as `._alt`. In addition, `_credit` and `_creditUrl` are available.
* Fixes relating to the editing of widgets in nested areas, both on the page and in the modal.
* Removed published / draft switch for unpublished drafts.
* "Publish Changes" appears only at appropriate times.
* Notifications moved from the bottom right of the viewport to the bottom center, fixing some cases of UI overlap.

## 3.0.0-alpha.6.1 - 2021-03-26

### Fixes

* Conditional fields (`if`) and the "following values" mechanism now work properly in array item fields.
* When editing "Page Settings" or a piece, the "publish" button should not be clickable if there are errors.

## 3.0.0-alpha.6 - 2021-03-24

### Adds
* You can "copy" a page or a piece via the ⠇ menu.
* When moving the current page or piece to the trash, you are taken to the home page.
* `permissions: false` is supported for piece and page insert operations.
* Adds note to remove deprecated `allowedInChooser` option on piece type filters.
* UX improvement: "Move to Trash" and "Restore" buttons added for pieces, replacing the boolean field. You can open a piece that is in the trash in a read-only way in order to review it and click "Restore."
* Advisory lock support has been completed for all content types, including on-page, in-context editing. This prevents accidental conflicts between editors.
* Image widgets now accept a `size` context option from the template, which can be used to avoid sending a full-width image for a very small placement.
* Additional improvements.

### Fixes
* Fixes error from missing `select` method in `AposPiecesManager` component.
* No more migration messages at startup for brand-new sites.
* `max` is now properly implemented for relationships when using the manager dialog box as a chooser.
* "Trash" filter now displays its state properly in the piece manager dialog box.
* Dragging an image to the media library works reliably.
* Infinite loop warning when editing page titles has been fixed.
* Users can locate the tab that still contains errors when blocked from saving a piece due to schema field errors.
* Calling `insert` works properly in the `init` function of a module.
* Additional fixes.

### Breaks

* Apostrophe's instance of `uploadfs` has moved from `apos.attachment.uploadfs` to `apos.uploadfs`. The `uploadfs` configuration option has similarly moved from the `@apostrophecms/attachment` module to the `@apostrophecms/uploadfs` module. `imageSizes` is still an option to `@apostrophecms/attachment`.

## 3.0.0-alpha.5 - 2021-02-11

* Conditional fields are now supported via the new `if` syntax. The old 2.x `showFields` feature has been replaced with `if: { ... }`.
* Adds the option to pass context options to an area for its widgets following the `with` keyword. Context options for widgets not in that area (or that don't exist) are ignored. Syntax: `{% area data.page, 'areaName' with { '@apostrophecms/image: { size: 'full' } } %}`.
* Advisory locking has been implemented for in-context editing, including nested contexts like the palette module. Advisory locking has also been implemented for the media manager, completing the advisory locking story.
* Detects many common configuration errors at startup.
* Extends `getBrowserData` in `@apostrophecms/doc-type` rather than overwriting the method.
* If a select element has no default, but is required, it should default to the first option. The select elements appeared as if this were the case, but on save you would be told to make a choice, forcing you to change and change back. This has been fixed.
* Removes 2.x piece module option code, including for `contextual`, `manageViews`, `publishMenu`, and `contextMenu`.
* Removes admin bar module options related to 2.x slide-out UI: `openOnLoad`, `openOnHomepageLoad`, `closeDelay`.
* Fixed a bug that allowed users to appear to be in edit mode while looking at published content in certain edge cases.
* The PATCH API for pages can now infer the correct _id in cases where the locale is specified in the query string as an override, just like other methods.
* Check permissions for the delete and publish operations.
* Many bug fixes.

### Breaks
* Changes the `piecesModuleName` option to `pieceModuleName` (no "s") in the `@apostrophecms/piece-page-type` module. This feature is used only when you have two or more piece page types for the same piece type.

## 3.0.0-alpha.4.2 - 2021-01-27

* The `label` option is no longer required for widget type modules. This was already true for piece type and page type modules.
* Ability to namespace asset builds. Do not push asset builds to uploadfs unless specified.

### Breaking changes

* Removes the `browser` module option, which was only used by the rich text widget in core. All browser data should now be added by extending or overriding `getBrowserData` in a module. Also updates `getComponentName` to reference `options.components` instead of `options.browser.components`.

## 3.0.0-alpha.4.1

* Hotfix: the asset module now looks for a `./release-id` file (relative to the project), not a `./data/release-id` file, because `data` is not a deployed folder and the intent of `release-id` is to share a common release identifier between the asset build step and the deployed instances.

## 3.0.0-alpha.4

* **"Fragments" have been added to the Apostrophe template API, as an alternative to Nunjucks' macros, to fully support areas and async components.** [See the A3 alpha documentation](https://a3.docs.apos.dev/guide/widgets-and-templates/fragments.html) for instructions on how to use this feature.
* **CSS files in the `ui/public` subdirectory of any module are now bundled and pushed to the browser.** This allows you to efficiently deliver your CSS assets, just as you can deliver JS assets in `ui/public`. Note that these assets must be browser-ready JS and CSS, so it is customary to use your own webpack build to generate them. See [the a3-boilerplate project](https://github.com/apostrophecms/a3-boilerplate) for an example, especially `webpack.config.js`.
* **More support for rendering HTML in REST API requests.** See the `render-areas` query parameter in [piece and page REST API documentation](https://a3.docs.apos.dev/reference/api/pieces.html#get-api-v1-piece-name).
* **Context bar takeover capability,** for situations where a secondary document should temporarily own the undo/redo/publish UI.
* **Unpublished pages in the tree** are easier to identify
* **Range fields** have been added.
* **Support for npm bundles is back.** It works just like in 2.x, but the property is `bundle`, not `moogBundle`. Thanks to Miro Yovchev.

### Breaking changes

* **A3 now uses webpack 5.** For now, **due to a known issue with vue-loader, your own project must also be updated to use webpack 5.** The a3-boilerplate project has been updated accordingly, so you may refer to [the a3-boilerplate project](https://github.com/apostrophecms/a3-boilerplate) for an example of the changes to be made, notably in `webpack.config.js` and `package.json`. We are in communication with upstream developers to resolve the issue so that projects and apostrophe core can use different major versions of webpack.

## 3.0.0-alpha.3

Third alpha release of 3.x. Introduced draft mode and the "Publish Changes" button.

## 3.0.0-alpha.2

Second alpha release of 3.x. Introduced a distinct "edit" mode.

## 3.0.0-alpha.1

First alpha release of 3.x.<|MERGE_RESOLUTION|>--- conflicted
+++ resolved
@@ -7,13 +7,10 @@
 * Add missing UI translation keys.
 
 ### Fixes
-<<<<<<< HEAD
+
 * Fixed bug introduced in version `4.4.3` that could cause save operations to fail on
 string fields that are initially `null`.
-=======
 * Identify and mark server validation errors in the admin UI. This helps editors identify already existing data fields, having validation errors when schema changes (e.g. optional field becomes required).
-
->>>>>>> 9747ac81
 
 ## 4.4.3 (2024-06-17)
 
