# Changelog

## UNRELEASED

<<<<<<< HEAD
### Changes

* Print a warning with a clear explanation if a module's `index.js` file contains
no `module.exports` object (often due to a typo), or it is empty.
=======
### Adds

* Add `apos.modules['piece-type']`.`getManagerApiProjection` method to reduce the amount of data returned in the manager
    modal. The projection will contain the fields returned in the method in addition to the existing manager modal
    columns.
* Add `apos.schema.getRelationshipQueryBuilderChoicesProjection` method to set the projection used in
    `apos.schema.relationshipQueryBuilderChoices`

### Changes

* The `utilityRail` prop of `AposSchema` now defaults to `false`, removing
the need to explicitly pass it in almost all contexts.
* Mark `apos.modules['doc-type']` methods `getAutocompleteTitle`, `getAutocompleteProjection` & `autocomplete` as
    deprecated. Use the `autocomplete('...')` query builder instead. 
    More info at https://v3.docs.apostrophecms.org/reference/query-builders.html#autocomplete'.

### Fixes

* Now errors and exits when a piece-type or widget-type module has a field object with the property "type" Thanks to [NuktukDev](https://github.com/nuktukdev) for this contribution.
* Add a default page type value to prevent the dropdown from containing an empty value.
>>>>>>> 54958471

## 3.47.0 (2023-05-05)

### Changes

* Since Node 14 and MongoDB 4.2 have reached their own end-of-support dates,
we are **no longer supporting them for A3.** Note that our dependency on
`jsdom` 22 is incompatible with Node 14. Node 16 and Node 18 are both
still supported. However, because Node 16 reaches its
end-of-life date quite soon (September), testing and upgrading directly
to Node 18 is strongly recommended.
* Updated `sluggo` to version 1.0.0.
* Updated `jsdom` to version `22.0.0` to address an installation warning about the `word-wrap` module.

### Fixes

* Fix `extendQueries` to use super pattern for every function in builders and methods (and override properties that are not functions).

## 3.46.0 (2023-05-03)

### Fixes

* Adding or editing a piece no longer immediately refreshes the main content area if a widget editor is open. This prevents interruption of the widget editing process
when working with the `@apostrophecms/ai-helper` module, and also helps in other situations.
* Check that `e.doc` exists when handling `content-changed` event.
* Require updated `uploadfs` version with no dependency warnings.

### Adds

* Allow sub-schema fields (array and object) to follow parent schema fields using the newly introduced `following: '<parentField'` syntax, where the starting `<` indicates the parent level. For example `<parentField` follows a field in the parent level, `<<grandParentField` follows a field in the grandparent level, etc. The change is fully backward compatible with the current syntax for following fields from the same schema level.

### Changes

* Debounce search to prevent calling search on every key stroke in the manager modal.
* Various size and spacing adjustments in the expanded Add Content modal UI

## 3.45.1 (2023-04-28)

### Fixes

* Added missing styles to ensure consistent presentation of the rich text insert menu.
* Fixed a bug in which clicking on an image in the media manager would close the "insert
image" dialog box.
* Update `html-to-text` package to the latest major version.

## 3.45.0 (2023-04-27)

### Adds

* Rich text widgets now support the `insert` option, an array
which currently may contain the strings `image` and `table` in order to add a
convenient "insert menu" that pops up when the slash key is pressed.
This provides a better user experience for rich text features that shouldn't
require that the user select existing text before using them.
* Auto expand inline array width if needed using `width: max-content` in the admin UI.
* The "browse" button is now available when selecting pages and pieces
to link to in the rich text editor.
* The "browse" button is also available when selecting inline images
in the rich text editor.
* Images are now previewed in the relationship field's compact list view.
* The new `apos-refreshing` Apostrophe bus event can be used to prevent
Apostrophe from refreshing the main content zone of the page when images
and pieces are edited, by clearing the `refresh` property of the object
passed to the event.
* To facilitate custom click handlers, an `apos.modal.onTopOf(el1, el2)` function is now
available to check whether an element is considered to be "on top of" another element in
the modal stack.

### Changes

* The `v-click-outside-element` Vue directive now understands that modals "on top of"
an element should be considered to be "inside" the element, e.g. clicks on them
shouldn't close the link dialog etc.

### Fixes

* Fix various issues on conditional fields that were occurring when adding new widgets with default values or selecting a falsy value in a field that has a conditional field relying on it.  
Populate new or existing doc instances with default values and add an empty `null` choice to select fields that do not have a default value (required or not) and to the ones configured with dynamic choices.
* Rich text widgets save more reliably when many actions are taken quickly just before save.
* Fix an issue in the `oembed` field where the value was kept in memory after cancelling the widget editor, which resulted in saving the value if the widget was nested and the parent widget was saved.  
Also improve the `oembed` field UX by setting the input as `readonly` rather than `disabled` when fetching the video metadata, in order to avoid losing its focus when typing.

## 3.44.0 (2023-04-13)

### Adds

* `checkboxes` fields now support a new `style: 'combobox'` option for a better multiple-select experience when there
are many choices.
* If the new `guestApiAccess` option is set to `true` for a piece type or for `@apostrophecms/page`,
Apostrophe will allow all logged-in users to access the GET-method REST APIs of that
module, not just users with editing privileges, even if `publicApiProjection` is not set.
This is useful when the goal is to allow REST API access to "guest" users who have
project-specific reasons to fetch access content via REST APIs.
* `test-lib/utils.js` has new `createUser` and `loginAs` methods for the convenience of
those writing mocha tests of Apostrophe modules.
* `batchOperations` permissions: if a `permission` property is added to any entry in the `batchOperations` cascade of a piece-type module, this permission will be checked for every user. See `batchOperations` configuration in `modules/@apostrophecms/piece-type/index.js`. The check function `checkBatchOperationsPermissions` can be extended. Please note that this permission is checked only to determine whether to offer the operation.

### Fixes
* Fix child page slug when title is deleted

## 3.43.0 (2023-03-29)

### Adds

* Add the possibility to override the default "Add Item" button label by setting the `itemLabel` option of an `array` field.
* Adds `touch` task for every piece type. This task invokes `update` on each piece, which will execute all of the same event handlers that normally execute when a piece of that type is updated. Example usage: `node app article:touch`.

### Fixes

* Hide the suggestion help from the relationship input list when the user starts typing a search term.
* Hide the suggestion hint from the relationship input list when the user starts typing a search term except when there are no matches to display.
* Disable context menu for related items when their `relationship` field has no sub-[`fields`](https://v3.docs.apostrophecms.org/guide/relationships.html#providing-context-with-fields) configured.

## 3.42.0 (2023-03-16)

### Adds

* You can now set `style: table` on inline arrays. It will display the array as a regular HTML table instead of an accordion.
See the [array field documentation](https://v3.docs.apostrophecms.org/reference/field-types/array.html#settings) for more information.
* You can now set `draggable: false` on inline arrays. It will disable the drag and drop feature. Useful when the order is not significant.
See the [array field documentation](https://v3.docs.apostrophecms.org/reference/field-types/array.html#settings) for more information.
* You can now set the label and icon to display on inline arrays when they are empty.
See the [array field documentation](https://v3.docs.apostrophecms.org/reference/field-types/array.html#whenEmpty) for more information.
* We have added a new and improved suggestion UI to relationship fields.
* The `utilityOperations` feature of piece types now supports additional properties:
`relationship: true` (show the operation only when editing a relationship), `relationship: false` (never show
the operation when editing a relationship), `button: true`, `icon` and `iconOnly: true`.
When `button: true` is specified, the operation appears as a standalone button rather than
being tucked away in the "more" menu.
* In addition, `utilityOperations` can now specify `eventOptions` with an `event` subproperty
instead of `modalOptions`. This is useful with the new `edit` event (see below).
* Those extending our admin UI on the front end can now open a modal to create or edit a page or piece by calling
`await apos.doc.edit({ type: 'article' })` (the type here is an example). To edit an existing document add an
`_id` property. To copy an existing document (like our "duplicate" feature) add a `copyOf`
property. When creating new pages, `type` can be sent to `@apostrophecms/page` for convenience
(note that the `type` property does not override the default or current page type in the editor).
* The `edit` Apostrophe event is now available and takes an object with the same properties
as above. This is useful when configuring `utilityOperations`.
* The `content-changed` Apostrophe event can now be emitted with a `select: true` property. If a
document manager for the relevant content type is open, it will attempt to add the document to the
current selection. Currently this works best with newly inserted documents.
* Localized strings in the admin UI can now use `$t(key)` to localize a string inside
an interpolated variable. This was accomplished by setting `skipOnVariables` to false
for i18next, solely on the front end for admin UI purposes.
* The syntax of the method defined for dynamic `choices` now accepts a module prefix to get the method from, and the `()` suffix.
This has been done for consistency with the external conditions syntax shipped in the previous release. See the documentation for more information.
* Added the `viewPermission` property of schema fields, and renamed `permission` to `editPermission` (with backwards
compatibility) for clarity. You can now decide if a schema field requires permissions to be visible or editable.
See the documentation for more information.
* Display the right environment label on login page. By default, based on `NODE_ENV`, overriden by `environmentLabel` option in `@apostrophecms/login` module. The environment variable `APOS_ENV_LABEL` will override this. Note that `NODE_ENV` should generally only be set to `development` (the default) or `production` as many Node.js modules opt into optimizations suitable for all deployed environments when it is set to `production`. This is why we offer the separate `APOS_ENV_LABEL` variable.

### Fixes

* Do not log unnecessary "required" errors for hidden fields.
* Fixed a bug that prevented "Text Align" from working properly in the rich text editor in certain cases.
* Fix typo in `@apostrophecms/doc-type` and `@apostrophecms/submitted-drafts` where we were using `canCreate` instead of `showCreate` to display the `Create New` button or showing the `Copy` button in `Manager` modals.
* Send external condition results in an object so that numbers are supported as returned values.

## 3.41.1 (2023-03-07)

No changes. Publishing to make sure 3.x is tagged `latest` in npm, rather than 2.x.

## 3.41.0 (2023-03-06)

### Adds

* Handle external conditions to display fields according to the result of a module method, or multiple methods from different modules.
This can be useful for displaying fields according to the result of an external API or any business logic run on the server. See the documentation for more information.

### Fixes

* Replace `deep-get-set` dependency with `lodash`'s `get` and `set` functions to fix the [Prototype Pollution in deep-get-set](https://github.com/advisories/GHSA-mjjj-6p43-vhhv) vulnerability. There was no actual vulnerability in Apostrophe due to the way the module was actually used, and this was done to address vulnerability scan reports.
* The "soft redirects" for former URLs of documents now work better with localization. Thanks to [Waldemar Pankratz](https://github.com/waldemar-p).
* Destroy `AreaEditor` Vue apps when the page content is refreshed in edit mode. This avoids a leak of Vue apps components being recreated while instances of old ones are still alive.

### Security

* Upgrades passport to the latest version in order to ensure session regeneration when logging in or out. This adds additional security to logins by mitigating any risks due to XSS attacks. Apostrophe is already robust against XSS attacks. For passport methods that are internally used by Apostrophe everything is still working. For projects that are accessing the passport instance directly through `self.apos.login.passport`, some verifications may be necessary to avoid any compatibility issue. The internally used methods are `authenticate`, `use`, `serializeUser`, `deserializeUser`, `initialize`, `session`.

## 3.40.1 (2023-02-18)

* No code change. Patch level bump for package update.

## 3.40.0 (2023-02-17)

### Adds

* For devops purposes, the `APOS_BASE_URL` environment variable is now respected as an override of the `baseUrl` option.

### Fixes

* Do not display shortcut conflicts at startup if there are none.
* Range field correctly handles the `def` attribute set to `0` now. The `def` property will be used when the field has no value provided; a value going over the max or below the min threshold still returns `null`.
* `select` fields now work properly when the `value` of a choice is a boolean rather than a string or a number.

## 3.39.2 (2023-02-03)

### Fixes
* Hotfix for a backwards compatibility break in webpack that triggered a tiptap bug. The admin UI build will now succeed as expected.

## 3.39.1 (2023-02-02)

### Fixes

* Rescaling cropped images with the `@apostrophecms/attachment:rescale` task now works correctly. Thanks to [Waldemar Pankratz](https://github.com/waldemar-p) for this contribution.

## 3.39.0 (2023-02-01)

### Adds

* Basic support for editing tables by adding `table` to the rich text toolbar. Enabling `table` allows you to create tables, including `td` and `th` tags, with the ability to merge and split cells. For now the table editing UI is basic, all of the functionality is there but we plan to add more conveniences for easy table editing soon. See the "Table" dropdown for actions that are permitted based on the current selection.
* `superscript` and `subscript` may now be added to the rich text widget's `toolbar` option.
* Early beta-quality support for adding inline images to rich text, by adding `image` to the rich text toolbar. This feature works reliably, however the UI is not mature yet. In particular you must search for images by typing part of the title. We will support a proper "browse" experience here soon. For good results you should also configure the `imageStyles` option. You will also want to style the `figure` tags produced. See the documentation for more information.
* Support for `div` tags in the rich text toolbar, if you choose to include them in `styles`. This is often necessary for A2 content migration and can potentially be useful in new work when combined with a `class` if there is no suitable semantic block tag.
* The new `@apostrophecms/attachment:download-all --to=folder` command line task is useful to download all of your attachments from an uploadfs backend other than local storage, especially if you do not have a more powerful "sync" utility for that particular storage backend.
* A new `loadingType` option can now be set for `image-widget` when configuring an `area` field. This sets the `loading` attribute of the `img` tag, which can be used to enable lazy loading in most browsers. Thanks to [Waldemar Pankratz](https://github.com/waldemar-p) for this contribution.
* Two new module-level options have been added to the `image-widget` module: `loadingType` and `size`. These act as fallbacks for the same options at the area level. Thanks to [Waldemar Pankratz](https://github.com/waldemar-p) for this contribution.

### Fixes

* Adding missing require (`bluebird`) and fallback (`file.crops || []`) to `@apostrophecms/attachment:rescale`-task

## 3.38.1 (2023-01-23)

### Fixes

* Version 3.38.0 introduced a regression that temporarily broke support for user-edited content in locales with names like `de-de` (note the lowercase country name). This was inadvertently introduced in an effort to improve support for locale fallback when generating static translations of the admin interface. Version 3.38.1 brings back the content that temporarily appeared to be missing for these locales (it was never removed from the database), and also achieves the original goal. **However, if you created content for such locales using `3.38.0` (released five days ago) and wish to keep that content,** rather than reverting to the content from before `3.38.0`, see below.

### Adds

* The new `i18n:rename-locale` task can be used to move all content from one locale name to another, using the `--old` and `--new` options. By default, any duplicate keys for content existing in both locales will stop the process. However you can specify which content to keep in the event of a duplicate key error using the `--keep=localename` option. Note that the value of `--new` should match the a locale name that is currently configured for the `@apostrophecms/i18n` module.

Example:

```
# If you always had de-de configured as a locale, but created
# a lot of content with Apostrophe 3.38.0 which incorrectly stored
# it under de-DE, you can copy that content. In this case we opt
# to keep de-de content in the event of any conflicts
node app @apostrophecms/i18n:rename-locale --old=de-DE --new=de-de --keep=de-de
```

## 3.38.0 (2023-01-18)

### Adds

* Emit a `beforeSave` event from the `@apostrophecms:notification` module, with `req` and the `notification` as arguments, in order to give the possibility to override the notification.
* Emit a `beforeInsert` event from the `@apostrophecms:attachment` module, with `req` and the `doc` as arguments, in order to give the possibility to override the attachment.
* Emit a `beforeSaveSafe` event from the `@apostrophecms:user` module, with `req`, `safeUser` and `user` as arguments, in order to give the possibility to override properties of the `safeUser` object which contains password hashes and other information too sensitive to be stored in the aposDocs collection.
* Automatically convert failed uppercase URLs to their lowercase version - can be disabled with `redirectFailedUpperCaseUrls: false` in `@apostrophecms/page/index.js` options. This only comes into play if a 404 is about to happen.
* Automatically convert country codes in locales like `xx-yy` to `xx-YY` before passing them to `i18next`, which is strict about uppercase country codes.
* Keyboard shortcuts conflicts are detected and logged on to the terminal.

### Fixes

* Invalid locales passed to the i18n locale switching middleware are politely mapped to 400 errors.
* Any other exceptions thrown in the i18n locale switching middleware can no longer crash the process.
* Documents kept as the `previous` version for undo purposes were not properly marked as such, breaking the public language switcher in some cases. This was fixed and a migration was added for existing data.
* Uploading an image in an apostrophe area with `minSize` requirements will not trigger an unexpected error anymore. If the image is too small, a notification will be displayed with the minimum size requirements. The `Edit Image` modal will now display the minimum size requirements, if any, above the `Browse Images` field.
* Some browsers saw the empty `POST` response for new notifications as invalid XML. It will now return an empty JSON object with the `Content-Type` set to `application/json`.

## 3.37.0 (2023-01-06)

### Adds

* Dynamic choice functions in schemas now also receive a data object with their original doc id for further inspection by your function.
* Use `mergeWithCustomize` when merging extended source Webpack configuration. Introduce overideable asset module methods `srcCustomizeArray` and `srcCustomizeObject`, with reasonable default behavior, for fine tuning Webpack config arrays and objects merging. More info - [the Webpack mergeWithCustomize docs](https://github.com/survivejs/webpack-merge#mergewithcustomize-customizearray-customizeobject-configuration--configuration)
* The image widget now accepts a `placeholderImage` option that works like `previewImage` (just specify a file extension, like `placeholderImage: 'jpg'`, and provide the file `public/placeholder.jpg` in the module). The `placeholderUrl` option is still available for backwards compatibility.

### Fixes

* `docId` is now properly passed through array and object fields and into their child schemas.
* Remove module `@apostrophecms/polymorphic-type` name alias `@apostrophecms/polymorphic`. It was causing warnings
    e.g. `A permission.can() call was made with a type that has no manager: @apostrophecms/polymorphic-type`.
* The module `webpack.extensions` configuration is not applied to the core Admin UI build anymore. This is the correct and intended behavior as explained in the [relevant documentation](https://v3.docs.apostrophecms.org/guide/webpack.html#extending-webpack-configuration).
* The `previewImage` option now works properly for widget modules loaded from npm and those that subclass them. Specifically, the preview image may be provided in the `public/` subdirectory of the original module, the project-level configuration of it, or a subclass.

## 3.36.0 (2022-12-22)

### Adds

* `shortcut` option for piece modules, allowing easy re-mapping of the manager command shortcut per module.

### Fixes

* Ensure there are no conflicting command shortcuts for the core modules.

## 3.35.0 (2022-12-21)

### Adds

* Introduced support for linking directly to other Apostrophe documents in a rich text widget. The user can choose to link to a URL, or to a page. Linking to various piece types can also be enabled with the `linkWithType` option. This is equivalent to the old `apostrophe-rich-text-permalinks` module but is included in the core in A3. See the [documentation](https://v3.docs.apostrophecms.org/guide/core-widgets.html#rich-text-widget) for details.
* Introduced support for the `anchor` toolbar control in the rich text editor. This allows named anchors to be inserted. These are rendered as `span` tags with the given `id` and can then be linked to via `#id`, providing basic support for internal links. HTML 4-style named anchors in legacy content (`name` on `a` tags) are automatically migrated upon first edit.
* German translation i18n file created for the Apostrophe Admin-UI. Thanks to [Noah Gysin](https://github.com/NoahGysin) for this contribution.
* Introduced support for keyboard shortcuts in admin UI. Hitting `?` will display the list of available shortcuts. Developpers can define their own shortcuts by using the new `@apostrophecms/command-menu` module and the `commands` property. Please check the [keyboard shortcut documentation](https://v3.docs.apostrophecms.org/guide/command-menu.html) for more details.

### Fixes

* The `bulletList` and `orderedList` TipTap toolbar items now work as expected.
* When using the autocomplete/typeahead feature of relationship fields, typing a space at the start no longer results in an error.
* Replace [`credential`](https://www.npmjs.com/package/credential) package with [`credentials`](https://www.npmjs.com/package/credentials) to fix the [`mout` Prototype Pollution vulnerability](https://cve.mitre.org/cgi-bin/cvename.cgi?name=CVE-2020-7792). There was no actual vulnerability in Apostrophe or credential due to the way the module was actually used, and this was done to address vulnerability scan reports.
* Added a basic implementation of the missing "Paste from Clipboard" option to Expanded Widget Previews.


## 3.34.0 (2022-12-12)

### Fixes

* Nested areas work properly in widgets that have the `initialModal: false` property.
* Apostrophe's search index now properly incorporates most string field types as in A2.

### Adds

* Relationships load more quickly.
* Parked page checks at startup are faster.
* Tasks to localize and unlocalize piece type content (see `node app help [yourModuleName]:localize` and `node app help [yourModuleName]:unlocalize`).
## 3.33.0 (2022-11-28)

### Adds

* You can now set `inline: true` on schema fields of type `array`. This displays a simple editing interface in the context of the main dialog box for the document in question, avoiding the need to open an additional dialog box. Usually best for cases with just one field or just a few. If your array field has a large number of subfields the default behavior (`inline: false`) is more suitable for your needs. See the [array field](https://v3.docs.apostrophecms.org/reference/field-types/array.html) documentation for more information.
* Batch feature for publishing pieces.
* Add extensibility for `rich-text-widget` `defaultOptions`. Every key will now be used in the `AposRichTextWidgetEditor`.

### Fixes

* Prior to this release, widget templates that contained areas pulled in from related documents would break the ability to add another widget beneath.
* Validation of object fields now works properly on the browser side, in addition to server-side validation, resolving UX issues.
* Provisions were added to prevent any possibility of a discrepancy in relationship loading results under high load. It is not clear whether this A2 bug was actually possible in A3.

## 3.32.0 (2022-11-09)

### Adds

* Adds Reset Password feature to the login page. Note that the feature must be enabled and email delivery must be properly configured. See the [documentation](https://v3.docs.apostrophecms.org/reference/modules/login.html) for more details.
* Allow project-level developer to override bundling decisions by configuring the `@apostrophecms/asset` module. Check the [module documentation](https://v3.docs.apostrophecms.org/reference/modules/asset.html#options) for more information.

### Fixes

* Query builders for regular select fields have always accepted null to mean "do not filter on this property." Now this also works for dynamic select fields.
* The i18n UI state management now doesn't allow actions while it's busy.
* Fixed various localization bugs in the text of the "Update" dropdown menu.
* The `singleton: true` option for piece types now automatically implies `showCreate: false`.
* Remove browser console warnings by handling Tiptap Editor's breaking changes and duplicated plugins.
* The editor modal now allocates more space to area fields when possible, resolving common concerns about editing large widgets inside the modal.

## 3.31.0 (2022-10-27)

### Adds

* Adds `placeholder: true` and `initialModal: false` features to improve the user experience of adding widgets to the page. Checkout the [Widget Placeholders documentation](https://v3.docs.apostrophecms.org/guide/areas-and-widgets.html#adding-placeholder-content-to-widgets) for more detail.

### Fixes

* When another user is editing the document, the other user's name is now displayed correctly.

## 3.30.0 (2022-10-12)

### Adds

* New `APOS_LOG_ALL_ROUTES` environment variable. If set, Apostrophe logs information about all middleware functions and routes that are executed on behalf of a particular URL.
* Adds the `addFileGroups` option to the `attachment` module. Additionally it exposes a new method, `addFileGroup(group)`. These allow easier addition of new file groups or extension of the existing groups.

### Fixes

* Vue 3 may now be used in a separate webpack build at project level without causing problems for the admin UI Vue 2 build.
* Fixes `cache` module `clear-cache` CLI task message
* Fixes help message for `express` module `list-routes` CLI task

## 3.29.1 (2022-10-03)

### Fixes

* Hotfix to restore Node 14 support. Of course Node 16 is also supported.


## 3.29.0 (2022-10-03)

### Adds

* Areas now support an `expanded: true` option to display previews for widgets. The Expanded Widget Preview Menu also supports grouping and display columns for each group.
* Add "showQuery" in piece-page-type in order to override the query for the "show" page as "indexQuery" does it for the index page

### Fixes

* Resolved a bug in which users making a password error in the presence of pre-login checks such as a CAPTCHA were unable to try again until they refreshed the page.

## 3.28.1 (2022-09-15)

### Fixes

* `AposInputBoolean` can now be `required` and have the value `false`.
* Schema fields containing boolean filters can now list both `yes` and `no` choices according to available values in the database.
* Fix attachment `getHeight()` and `getWidth()` template helpers by changing the assignment of the `attachment._crop` property.
* Change assignment of `attachment._focalPoint` for consistency.

## 3.28.0 (2022-08-31)

### Fixes

* Fix UI bug when creating a document via a relationship.

### Adds

* Support for uploading `webp` files for display as images. This is supported by all current browsers now that Microsoft has removed IE11. For best results, you should run `npm update` on your project to make sure you are receiving the latest release of `uploadfs` which uses `sharp` for image processing. Thanks to [Isaac Preston](https://github.com/ixc7) for this addition.
* Clicking outside a modal now closes it, the same way the `Escape` key does when pressed.
* `checkboxes` fields now support `min` and `max` properties. Thanks to [Gabe Flores](https://github.com/gabeflores-appstem).

## 3.27.0 (2022-08-18)

### Adds

* Add `/grid` `POST` route in permission module, in addition to the existing `GET` one.
* New utility script to help find excessively heavy npm dependencies of apostrophe core.

### Changes

* Extract permission grid into `AposPermissionGrid` vue component.
* Moved `stylelint` from `dependencies` to `devDependencies`. The benefit may be small because many projects will depend on `stylelint` at project level, but every little bit helps install speed, and it may make a bigger difference if different major versions are in use.

## 3.26.1 (2022-08-06)

### Fixes

Hotfix: always waits for the DOM to be ready before initializing the Apostrophe Admin UI. `setTimeout` alone might not guarantee that every time. This issue has apparently become more frequent in the latest versions of Chrome.
* Modifies the `login` module to return an empty object in the API session cookie response body to avoid potential invalid JSON error if `response.json()` is retrieved.

## 3.26.0 (2022-08-03)

### Adds

* Tasks can now be registered with the `afterModuleReady` flag, which is more useful than `afterModuleInit` because it waits for the module to be more fully initialized, including all "improvements" loaded via npm. The original `afterModuleInit` flag is still supported in case someone was counting on its behavior.
* Add `/grid` `POST` route in permission module, in addition to the existing `GET` one, to improve extensibility.
* `@apostrophecms/express:list-routes` command line task added, to facilitate debugging.

### Changes

* Since Microsoft has ended support for IE11 and support for ES5 builds is responsible for a significant chunk of Apostrophe's installation time, the `es5: true` option no longer produces an IE11 build. For backwards compatibility, developers will receive a warning, but their build will proceed without IE11 support. IE11 ES5 builds can be brought back by installing the optional [@apostrophecms/asset-es5](https://github.com/apostrophecms/asset-es5) module.

### Fixes

* `testModule: true` works in unit tests of external Apostrophe modules again even with modern versions of `mocha`, thanks to [Amin Shazrin](https://github.com/ammein).
* `getObjectManager` is now implemented for `Object` field types, fixing a bug that prevented the use of areas found in `object` schema fields within templates. Thanks to [James R T](https://github.com/jamestiotio).

## 3.25.0 (2022-07-20)

### Adds

* `radio` and `checkboxes` input field types now support a server side `choices` function for supplying their `choices` array dynamically, just like `select` fields do. Future custom field types can opt into this functionality with the field type flag `dynamicChoices: true`.

### Fixes

* `AposSelect` now emits values on `change` event as they were originally given. Their values "just work" so you do not have to think about JSON anymore when you receive it.
* Unpinned tiptap as the tiptap team has made releases that resolve the packaging errors that caused us to pin it in 3.22.1.
* Pinned `vue-loader` to the `15.9.x` minor release series for now. The `15.10.0` release breaks support for using `npm link` to develop the `apostrophe` module itself.
* Minimum version of `sanitize-html` bumped to ensure a potential denial-of-service vector is closed.

## 3.24.0 (2022-07-06)

### Adds

* Handle `private: true` locale option in i18n module, preventing logged out users from accessing the content of a private locale.

### Fixes

* Fix missing title translation in the "Array Editor" component.
* Add `follow: true` flag to `glob` functions (with `**` pattern) to allow registering symlink files and folders for nested modules
* Fix disabled context menu for relationship fields editing ([#3820](https://github.com/apostrophecms/apostrophe/issues/3820))
* In getReq method form the task module, extract the right `role` property from the options object.
* Fix `def:` option in `array` fields, in order to be able to see the default items in the array editor modal

## 3.23.0 (2022-06-22)

### Adds

* Shared Drafts: gives the possibility to share a link which can be used to preview the draft version of page, or a piece `show` page.
* Add `Localize` option to `@apostrophecms/image`. In Edit mode the context bar menu includes a "Localize" option to start cloning this image into other locales.

### Fixes

* Update `sass` to [`1.52.3`+](https://github.com/sass/dart-sass/pull/1713) to prevent the error `RangeError: Invalid value: Not in inclusive range 0..145: -1`. You can now fix that by upgrading with `npm update`. If it does not immediately clear up the issue in development, try `node app @apostrophecms/asset:clear-cache`.
* Fix a potential issue when URLs have a query string, in the `'@apostrophecms/page:notFound'` handler of the `soft-redirect` module.

## 3.22.1 (2022-06-17)

* Hotfix: temporarily pin versions of tiptap modules to work around packaging error that breaks import of the most recent releases. We will unpin as soon as this is fixed upstream. Fixes a bug where `npm update` would fail for A3 projects.

## 3.22.0 (2022-06-08)

### Adds

* Possibility to pass options to webpack extensions from any module.

### Fixes

* Fix a Webpack cache issue leading to modules symlinked in `node_modules` not being rebuilt.
* Fixes login maximum attempts error message that wasn't showing the plural when lockoutMinutes is more than 1.
* Fixes the text color of the current array item's slat label in the array editor modal.
* Fixes the maximum width of an array item's slat label so as to not obscure the Remove button in narrow viewports.
* If an array field's titleField option is set to a select field, use the selected option's label as the slat label rather its value.
* Disable the slat controls of the attachment component while uploading.
* Fixes bug when re-attaching the same file won't trigger an upload.
* AposSlat now fully respects the disabled state.

## 3.21.1 (2022-06-04)

### Fixes

* Work around backwards compatibility break in `sass` module by pinning to `sass` `1.50.x` while we investigate. If you saw the error `RangeError: Invalid value: Not in inclusive range 0..145: -1` you can now fix that by upgrading with `npm update`. If it does not immediately clear up the issue in development, try `node app @apostrophecms/asset:clear-cache`.

## 3.21.0 (2022-05-25)

### Adds

* Trigger only the relevant build when in a watch mode (development). The build paths should not contain comma (`,`).
* Adds an `unpublish` method, available for any doc-type.
An _Unpublish_ option has also been added to the context menu of the modal when editing a piece or a page.
* Allows developers to group fields in relationships the same way it's done for normal schemas.

### Fixes

* Vue files not being parsed when running eslint through command line, fixes all lint errors in vue files.
* Fix a bug where some Apostrophe modules symlinked in `node_modules` are not being watched.
* Recover after webpack build error in watch mode (development only).
* Fixes an edge case when failing (throw) task invoked via `task.invoke` will result in `apos.isTask()` to always return true due to `apos.argv` not reverted properly.

## 3.20.1 (2022-05-17)

### Fixes

* Minor corrections to French translation.

## 3.20.0

### Adds

* Adds French translation of the admin UI (use the `fr` locale).

## 3.19.0

### Adds

* New schema field type `dateAndTime` added. This schema field type saves in ISO8601 format, as UTC (Universal Coordinated Time), but is edited in a user-friendly way in the user's current time zone and locale.
* Webpack disk cache for better build performance in development and, if appropriately configured, production as well.
* In development, Webpack rebuilds the front end without the need to restart the Node.js process, yielding an additional speedup. To get this speedup for existing projects, see the `nodemonConfig` section of the latest `package.json` in [a3-boilerplate](https://github.com/apostrophecms/a3-boilerplate) for the new "ignore" rules you'll need to prevent nodemon from stopping the process and restarting.
* Added the new command line task `apostrophecms/asset:clear-cache` for clearing the webpack disk cache. This should be necessary only in rare cases where the configuration has changed in ways Apostrophe can't automatically detect.
* A separate `publishedLabel` field can be set for any schema field of a page or piece. If present it is displayed instead of `label` if the document has already been published.

### 3.18.1

### Fixes

* The admin UI now rebuilds properly in a development environment when new npm modules are installed in a multisite project (`apos.rootDir` differs from `apos.npmRootDir`).

## 3.18.0 (2022-05-03)

### Adds

* Images may now be cropped to suit a particular placement after selecting them. SVG files may not be cropped as it is not possible in the general case.
* Editors may also select a "focal point" for the image after selecting it. This ensures that this particular point remains visible even if CSS would otherwise crop it, which is a common issue in responsive design. See the `@apostrophecms/image` widget for a sample implementation of the necessary styles.
* Adds the `aspectRatio` option for image widgets. When set to `[ w, h ]` (a ratio of width to height), images are automatically cropped to this aspect ratio when chosen for that particular widget. If the user does not crop manually, then cropping happens automatically.
* Adds the `minSize` option for image widgets. This ensures that the images chosen are at least the given size `[ width, height ]`, and also ensures the user cannot choose something smaller than that when cropping.
* Implements OpenTelemetry instrumentation.
* Developers may now specify an alternate Vue component to be used for editing the subfields of relationships, either at the field level or as a default for all relationships with a particular piece type.
* The widget type base module now always passes on the `components` option as browser data, so that individual widget type modules that support contextual editing can be implemented more conveniently.
* In-context widget editor components now receive a `focused` prop which is helpful in deciding when to display additional UI.
* Adds new configuration option - `beforeExit` async handler.
* Handlers listening for the `apostrophe:run` event are now able to send an exit code to the Apostrophe bootstrap routine.
* Support for Node.js 17 and 18. MongoDB connections to `localhost` will now successfully find a typical dev MongoDB server bound only to `127.0.0.1`, Apostrophe can generate valid ipv6 URLs pointing back to itself, and `webpack` and `vue-loader` have been updated to address incompatibilities.
* Adds support for custom context menus provided by any module (see `apos.doc.addContextOperation()`).
* The `AposSchema` component now supports an optional `generation` prop which may be used to force a refresh when the value of the object changes externally. This is a compromise to avoid the performance hit of checking numerous subfields for possible changes every time the `value` prop changes in response to an `input` event.
* Adds new event `@apostrophecms/doc:afterAllModesDeleted` fired after all modes of a given document are purged.

### Fixes

* Documentation of obsolete options has been removed.
* Dead code relating to activating in-context widget editors have been removed. They are always active and have been for some time. In the future they might be swapped in on scroll, but there will never be a need to swap them in "on click."
* The `self.email` method of modules now correctly accepts a default `from` address configured for a specific module via the `from` subproperty of the `email` option to that module. Thanks to `chmdebeer` for pointing out the issue and the fix.
* Fixes `_urls` not added on attachment fields when pieces API index is requested (#3643)
* Fixes float field UI bug that transforms the value to integer when there is no field error and the first number after the decimal is `0`.
* The `nestedModuleSubdirs` feature no longer throws an error and interrupts startup if a project contains both `@apostrophecms/asset` and `asset`, which should be considered separate module names.

## 3.17.0 (2022-03-31)

### Adds

* Full support for the [`object` field type](https://v3.docs.apostrophecms.org/reference/field-types/object.html), which works just like `array` but stores just one sub-object as a property, rather than an array of objects.
* To help find documents that reference related ones via `relationship` fields, implement backlinks of related documents by adding a `relatedReverseIds` field to them and keeping it up to date. There is no UI based on this feature yet but it will permit various useful features in the near future.
* Adds possibility for modules to [extend the webpack configuration](https://v3.docs.apostrophecms.org/guide/webpack.html).
* Adds possibility for modules to [add extra frontend bundles for scss and js](https://v3.docs.apostrophecms.org/guide/webpack.html). This is useful when the `ui/src` build would otherwise be very large due to code used on rarely accessed pages.
* Loads the right bundles on the right pages depending on the page template and the loaded widgets. Logged-in users have all the bundles on every page, because they might introduce widgets at any time.
* Fixes deprecation warnings displayed after running `npm install`, for dependencies that are directly included by this package.
* Implement custom ETags emission when `etags` cache option is enabled. [See the documentation for more information](https://v3.docs.apostrophecms.org/guide/caching.html).
It allows caching of pages and pieces, using a cache invalidation mechanism that takes into account related (and reverse related) document updates, thanks to backlinks mentioned above.
Note that for now, only single pages and pieces benefit from the ETags caching system (pages' and pieces' `getOne` REST API route, and regular served pages).
The cache of an index page corresponding to the type of a piece that was just saved will automatically be invalidated. However, please consider that it won't be effective when a related piece is saved, therefore the cache will automatically be invalidated _after_ the cache lifetime set in `maxAge` cache option.

### Fixes

* Apostrophe's webpack build now works properly when developing code that imports module-specific npm dependencies from `ui/src` or `ui/apos` when using `npm link` to develop the module in question.
* The `es5: true` option to `@apostrophecms/asset` works again.

## 3.16.1 (2022-03-21)

### Fixes

* Fixes a bug in the new `Cache-Control` support introduced by 3.16.0 in which we get the logged-out homepage right after logging in. This issue only came into play if the new caching options were enabled.

## 3.16.0 (2022-03-18)

### Adds

* Offers a simple way to set a Cache-Control max-age for Apostrophe page and GET REST API responses for pieces and pages. [See the documentation for more information](https://v3.docs.apostrophecms.org/guide/caching.html).
* API keys and bearer tokens "win" over session cookies when both are present. Since API keys and bearer tokens are explicitly added to the request at hand, it never makes sense to ignore them in favor of a cookie, which is implicit. This also simplifies automated testing.
* `data-apos-test=""` selectors for certain elements frequently selected in QA tests, such as `data-apos-test="adminBar"`.
* Offer a simple way to set a Cache-Control max-age for Apostrophe page and GET REST API responses for pieces and pages.
* To speed up functional tests, an `insecurePasswords` option has been added to the login module. This option is deliberately named to discourage use for any purpose other than functional tests in which repeated password hashing would unduly limit performance. Normally password hashing is intentionally difficult to slow down brute force attacks, especially if a database is compromised.

### Fixes

* `POST`ing a new child page with `_targetId: '_home'` now works properly in combination with `_position: 'lastChild'`.

## 3.15.0 (2022-03-02)

### Adds

* Adds throttle system based on username (even when not existing), on initial login route. Also added for each late login requirement, e.g. for 2FA attempts.

## 3.14.2 (2022-02-27)

* Hotfix: fixed a bug introduced by 3.14.1 in which non-parked pages could throw an error during the migration to fix replication issues.

## 3.14.1 (2022-02-25)

* Hotfix: fixed a bug in which replication across locales did not work properly for parked pages configured via the `_children` feature. A one-time migration is included to reconnect improperly replicated versions of the same parked pages. This runs automatically, no manual action is required. Thanks to [justyna1](https://github.com/justyna13) for identifying the issue.

## 3.14.0 (2022-02-22)

### Adds

* To reduce complications for those implementing caching strategies, the CSRF protection cookie now contains a simple constant string, and is not recorded in `req.session`. This is acceptable because the real purpose of the CSRF check is simply to verify that the browser has sent the cookie at all, which it will not allow a cross-origin script to do.
* As a result of the above, a session cookie is not generated and sent at all unless `req.session` is actually used or a user logs in. Again, this reduces complications for those implementing caching strategies.
* When logging out, the session cookie is now cleared in the browser. Formerly the session was destroyed on the server side only, which was sufficient for security purposes but could create caching issues.
* Uses `express-cache-on-demand` lib to make similar and concurrent requests on pieces and pages faster.
* Frontend build errors now stop app startup in development, and SCSS and JS/Vue build warnings are visible on the terminal console for the first time.

### Fixes

* Fixed a bug when editing a page more than once if the page has a relationship to itself, whether directly or indirectly. Widget ids were unnecessarily regenerated in this situation, causing in-context edits after the first to fail to save.
* Pages no longer emit double `beforeUpdate` and `beforeSave` events.
* When the home page extends `@apostrophecms/piece-page-type`, the "show page" URLs for individual pieces should not contain two slashes before the piece slug. Thanks to [Martí Bravo](https://github.com/martibravo) for the fix.
* Fixes transitions between login page and `afterPasswordVerified` login steps.
* Frontend build errors now stop the `@apostrophecms/asset:build` task properly in production.
* `start` replaced with `flex-start` to address SCSS warnings.
* Dead code removal, as a result of following up on JS/Vue build warnings.

## 3.13.0 - 2022-02-04

### Adds

* Additional requirements and related UI may be imposed on native ApostropheCMS logins using the new `requirements` feature, which can be extended in modules that `improve` the `@apostrophecms/login` module. These requirements are not imposed for single sign-on logins via `@apostrophecms/passport-bridge`. See the documentation for more information.
* Adds latest Slovak translation strings to SK.json in `i18n/` folder. Thanks to [Michael Huna](https://github.com/Miselrkba) for the contribution.
* Verifies `afterPasswordVerified` requirements one by one when emitting done event, allows to manage errors ans success before to go to the next requirement. Stores and validate each requirement in the token. Checks the new `askForConfirmation` requirement option to go to the next step when emitting done event or waiting for the confirm event (in order to manage success messages). Removes support for `afterSubmit` for now.

### Fixes

* Decodes the testReq `param` property in `serveNotFound`. This fixes a problem where page titles using diacritics triggered false 404 errors.
* Registers the default namespace in the Vue instance of i18n, fixing a lack of support for un-namespaced l10n keys in the UI.

## 3.12.0 - 2022-01-21

### Adds

* It is now best practice to deliver namespaced i18n strings as JSON files in module-level subdirectories of `i18n/` named to match the namespace, e.g. `i18n/ourTeam` if the namespace is `ourTeam`. This allows base class modules to deliver phrases to any namespace without conflicting with those introduced at project level. The `i18n` option is now deprecated in favor of the new `i18n` module format section, which is only needed if `browser: true` must be specified for a namespace.
* Brought back the `nestedModuleSubdirs` feature from A2, which allows modules to be nested in subdirectories if `nestedModuleSubdirs: true` is set in `app.js`. As in A2, module configuration (including activation) can also be grouped in a `modules.js` file in such subdirectories.

### Fixes

* Fixes minor inline documentation comments.
* UI strings that are not registered localization keys will now display properly when they contain a colon (`:`). These were previously interpreted as i18next namespace/key pairs and the "namespace" portion was left out.
* Fixes a bug where changing the page type immediately after clicking "New Page" would produce a console error. In general, areas and checkboxes now correctly handle their value being changed to `null` by the parent schema after initial startup of the `AposInputArea` or `AposInputCheckboxes` component.
* It is now best practice to deliver namespaced i18n strings as JSON files in module-level subdirectories of `i18n/` named to match the namespace, e.g. `i18n/ourTeam` if the namespace is `ourTeam`. This allows base class modules to deliver phrases to any namespace without conflicting with those introduced at project level. The `i18n` option is now deprecated in favor of the new `i18n` module format section, which is only needed if `browser: true` must be specified for a namespace.
* Removes the `@apostrophecms/util` module template helper `indexBy`, which was using a lodash method not included in lodash v4.
* Removes an unimplemented `csrfExceptions` module section cascade. Use the `csrfExceptions` *option* of any module to set an array of URLs excluded from CSRF protection. More information is forthcoming in the documentation.
* Fix `[Object Object]` in the console when warning `A permission.can() call was made with a type that has no manager` is printed.

### Changes

* Temporarily removes `npm audit` from our automated tests because of a sub-dependency of vue-loader that doesn't actually cause a security vulnerability for apostrophe.

## 3.11.0 - 2022-01-06

### Adds

* Apostrophe now extends Passport's `req.login` to emit an `afterSessionLogin` event from the `@apostrophecms:login` module, with `req` as an argument. Note that this does not occur at all for login API calls that return a bearer token rather than establishing an Express session.

### Fixes

* Apostrophe's extension of `req.login` now accounts for the `req.logIn` alias and the skippable `options` parameter, which is relied upon in some `passport` strategies.
* Apostrophe now warns if a nonexistent widget type is configured for an area field, with special attention to when `-widget` has been erroneously included in the name. For backwards compatibility this is a startup warning rather than a fatal error, as sites generally did operate successfully otherwise with this type of bug present.

### Changes

* Unpins `vue-click-outside-element` the packaging of which has been fixed upstream.
* Adds deprecation note to `__testDefaults` option. It is not in use, but removing would be a minor BC break we don't need to make.
* Allows test modules to use a custom port as an option on the `@apostrophecms/express` module.
* Removes the code base pull request template to instead inherit the organization-level template.
* Adds `npm audit` back to the test scripts.

## 3.10.0 - 2021-12-22

### Fixes

* `slug` type fields can now have an empty string or `null` as their `def` value without the string `'none'` populating automatically.
* The `underline` feature works properly in tiptap toolbar configuration.
* Required checkbox fields now properly prevent editor submission when empty.
* Pins `vue-click-outside-element` to a version that does not attempt to use `eval` in its distribution build, which is incompatible with a strict Content Security Policy.

### Adds

* Adds a `last` option to fields. Setting `last: true` on a field puts that field at the end of the field's widget order. If more than one field has that option active the true last item will depend on general field registration order. If the field is ordered with the `fields.order` array or field group ordering, those specified orders will take precedence.

### Changes

* Adds deprecation notes to the widget class methods `getWidgetWrapperClasses` and `getWidgetClasses` from A2.
* Adds a deprecation note to the `reorganize` query builder for the next major version.
* Uses the runtime build of Vue. This has major performance and bundle size benefits, however it does require changes to Apostrophe admin UI apps that use a `template` property (components should require no changes, just apps require an update). These apps must now use a `render` function instead. Since custom admin UI apps are not yet a documented feature we do not regard this as a bc break.
* Compatible with the `@apostrophecms/security-headers` module, which supports a strict `Content-Security-Policy`.
* Adds a deprecation note to the `addLateCriteria` query builder.
* Updates the `toCount` doc type query method to use Math.ceil rather than Math.floor plus an additional step.

## 3.9.0 - 2021-12-08

### Adds

* Developers can now override any Vue component of the ApostropheCMS admin UI by providing a component of the same name in the `ui/apos/components` folder of their own module. This is not always the best approach, see the documentation for details.
* When running a job, we now trigger the notification before to run the job, this way the progress notification ID is available from the job and the notification can be dismissed if needed.
* Adds `maxUi`, `maxLabel`, `minUi`, and `minLabel` localization strings for array input and other UI.

### Fixes

* Fully removes references to the A2 `self.partial` module method. It appeared only once outside of comments, but was not actually used by the UI. The `self.render` method should be used for simple template rendering.
* Fixes string interpolation for the confirmation modal when publishing a page that has an unpublished parent page.
* No more "cannot set headers after they are sent to the client" and "req.res.redirect not defined" messages when handling URLs with extra trailing slashes.
* The `apos.util.runPlayers` method is not called until all of the widgets in a particular tree of areas and sub-areas have been added to the DOM. This means a parent area widget player will see the expected markup for any sub-widgets when the "Edit" button is clicked.
* Properly activates the `apostropheI18nDebugPlugin` i18next debugging plugin when using the `APOS_SHOW_I18N` environment variable. The full set of l10n emoji indicators previously available for the UI is now available for template and server-side strings.
* Actually registers piece types for site search unless the `searchable` option is `false`.
* Fixes the methods required for the search `index` task.

### Changes

* Adds localization keys for the password field component's min and max error messages.

## 3.8.1 - 2021-11-23

### Fixes

* The search field of the pieces manager modal works properly. Thanks to [Miro Yovchev](https://github.com/myovchev) for pointing out the issue and providing a solution.
* Fixes a bug in `AposRichTextWidgetEditor.vue` when a rich text widget was specifically configured with an empty array as the `styles` option. In that case a new empty rich text widget will initiate with an empty paragraph tag.
* The`fieldsPresent` method that is used with the `presentFieldsOnly` option in doc-type was broken, looking for properties in strings and wasn't returning anything.

## 3.8.0 - 2021-11-15

### Adds

* Checkboxes for pieces are back, a main checkbox allows to select all page items. When all pieces on a page are checked, a banner where the user can select all pieces appears. A launder for mongo projections has been added.
* Registered `batchOperations` on a piece-type will now become buttons in the manager batch operations "more menu" (styled as a kebab icon). Batch operations should include a label, `messages` object, and `modalOptions` for the confirmation modal.
* `batchOperations` can be grouped into a single button with a menu using the `group` cascade subproperty.
* `batchOperations` can be conditional with an `if` conditional object. This allows developers to pass a single value or an array of values.
* Piece types can have `utilityOperations` configured as a top-level cascade property. These operations are made available in the piece manager as new buttons.
* Notifications may now include an `event` property, which the AposNotification component will emit on mount. The `event` property should be set to an object with `name` (the event name) and optionally `data` (data included with the event emission).
* Adds support for using the attachments query builder in REST API calls via the query string.
* Adds contextual menu for pieces, any module extending the piece-type one can add actions in this contextual menu.
* When clicking on a batch operation, it opens a confirmation modal using modal options from the batch operation, it also works for operations in grouped ones. operations name property has been renamed in action to work with AposContextMenu component.
* Beginning with this release, a module-specific static asset in your project such as `modules/mymodulename/public/images/bg.png` can always be referenced in your `.scss` and `.css` files as `/modules/mymodulename/images/bg.png`, even if assets are actually being deployed to S3, CDNs, etc. Note that `public` and `ui/public` module subdirectories have separate functions. See the documentation for more information.
* Adds AposFile.vue component to abstract file dropzone UI, uses it in AposInputAttachment, and uses it in the confirmation modal for pieces import.
* Optionally add `dimensionAttrs` option to image widget, which sets width & height attributes to optimize for Cumulative Layout Shift. Thank you to [Qiao Lin](https://github.com/qclin) for the contribution.

### Fixes

* The `apos.util.attachmentUrl` method now works correctly. To facilitate that, `apos.uploadsUrl` is now populated browser-side at all times as the frontend logic originally expected. For backwards compatibility `apos.attachment.uploadsUrl` is still populated when logged in.
* Widget players are now prevented from being played twice by the implementing vue component.

### Changes
* Removes Apostrophe 2 documentation and UI configuration from the `@apostrophecms/job` module. These options were not yet in use for A3.
* Renames methods and removes unsupported routes in the `@apostrophecms/job` module that were not yet in use. This was not done lightly, but specifically because of the minimal likelihood that they were in use in project code given the lack of UI support.
  * The deprecated `cancel` route was removed and will likely be replaced at a later date.
  * `run` was renamed `runBatch` as its purpose is specifically to run processes on a "batch selected" array of pieces or pages.
  * `runNonBatch` was renamed to `run` as it is the more generic job-running method. It is likely that `runBatch` will eventually be refactored to use this method.
  * The `good` and `bad` methods are renamed `success` and `failure`, respectively. The expected methods used in the `run` method were similarly renamed. They still increment job document properties called `good` and `bad`.
* Comments out the unused `batchSimpleRoute` methods in the page and piece-type modules to avoid usage before they are fully implemented.
* Optionally add `dimensionAttrs` option to image widget, which sets width & height attributes to optimize for Cumulative Layout Shift.
* Temporarily removes `npm audit` from our automated tests because of a sub-dependency of uploadfs that doesn't actually cause a security vulnerability for apostrophe.

## 3.7.0 - 2021-10-28

### Adds

* Schema select field choices can now be populated by a server side function, like an API call. Set the `choices` property to a method name of the calling module. That function should take a single argument of `req`, and return an array of objects with `label` and `value` properties. The function can be async and will be awaited.
* Apostrophe now has built-in support for the Node.js cluster module. If the `APOS_CLUSTER_PROCESSES` environment variable is set to a number, that number of child processes are forked, sharing the same listening port. If the variable is set to `0`, one process is forked for each CPU core, with a minimum of `2` to provide availability during restarts. If the variable is set to a negative number, that number is added to the number of CPU cores, e.g. `-1` is a good way to reserve one core for MongoDB if it is running on the same server. This is for production use only (`NODE_ENV=production`). If a child process fails it is restarted automatically.

### Fixes

* Prevents double-escaping interpolated localization strings in the UI.
* Rich text editor style labels are now run through a localization method to get the translated strings from their l10n keys.
* Fixes README Node version requirement (Node 12+).
* The text alignment buttons now work immediately in a new rich text widget. Previously they worked only after manually setting a style or refreshing the page. Thanks to Michelin for their support of this fix.
* Users can now activate the built-in date and time editing popups of modern browsers when using the `date` and `time` schema field types.
* Developers can now `require` their project `app.js` file in the Node.js REPL for debugging and inspection. Thanks to [Matthew Francis Brunetti](https://github.com/zenflow).
* If a static text phrase is unavailable in both the current locale and the default locale, Apostrophe will always fall back to the `en` locale as a last resort, which ensures the admin UI works if it has not been translated.
* Developers can now `require` their project `app.js` in the Node.js REPL for debugging and inspection
* Ensure array field items have valid _id prop before storing. Thanks to Thanks to [Matthew Francis Brunetti](https://github.com/zenflow).

### Changes

* In 3.x, `relationship` fields have an optional `builders` property, which replaces `filters` from 2.x, and within that an optional `project` property, which replaces `projection` from 2.x (to match MongoDB's `cursor.project`). Prior to this release leaving the old syntax in place could lead to severe performance problems due to a lack of projections. Starting with this release the 2.x syntax results in an error at startup to help the developer correct their code.
* The `className` option from the widget options in a rich text area field is now also applied to the rich text editor itself, for a consistently WYSIWYG appearance when editing and when viewing. Thanks to [Max Mulatz](https://github.com/klappradla) for this contribution.
* Adds deprecation notes to doc module `afterLoad` events, which are deprecated.
* Removes unused `afterLogin` method in the login module.

## 3.6.0 - 2021-10-13

### Adds

* The `context-editing` apostrophe admin UI bus event can now take a boolean parameter, explicitly indicating whether the user is actively typing or performing a similar active manipulation of controls right now. If a boolean parameter is not passed, the existing 1100-millisecond debounced timeout is used.
* Adds 'no-search' modifier to relationship fields as a UI simplification option.
* Fields can now have their own `modifiers` array. This is combined with the schema modifiers, allowing for finer grained control of field rendering.
* Adds a Slovak localization file. Activate the `sk` locale to use this. Many thanks to [Michael Huna](https://github.com/Miselrkba) for the contribution.
* Adds a Spanish localization file. Activate the `es` locale to use this. Many thanks to [Eugenio Gonzalez](https://github.com/egonzalezg9) for the contribution.
* Adds a Brazilian Portuguese localization file. Activate the `pt-BR` locale to use this. Many thanks to [Pietro Rutzen](https://github.com/pietro-rutzen) for the contribution.

### Fixes

* Fixed missing translation for "New Piece" option on the "more" menu of the piece manager, seen when using it as a chooser.
* Piece types with relationships to multiple other piece types may now be configured in any order, relative to the other piece types. This sometimes appeared to be a bug in reverse relationships.
* Code at the project level now overrides code found in modules that use `improve` for the same module name. For example, options set by the `@apostrophecms/seo-global` improvement that ships with `@apostrophecms/seo` can now be overridden at project level by `/modules/@apostrophecms/global/index.js` in the way one would expect.
* Array input component edit button label is now propertly localized.
* A memory leak on each request has been fixed, and performance improved, by avoiding the use of new Nunjucks environments for each request. Thanks to Miro Yovchev for pointing out the leak.
* Fragments now have access to `__t()`, `getOptions` and other features passed to regular templates.
* Fixes field group cascade merging, using the original group label if none is given in the new field group configuration.
* If a field is conditional (using an `if` option), is required, but the condition has not been met, it no longer throws a validation error.
* Passing `busy: true` to `apos.http.post` and related methods no longer produces an error if invoked when logged out, however note that there will likely never be a UI for this when logged out, so indicate busy state in your own way.
* Bugs in document modification detection have been fixed. These bugs caused edge cases where modifications were not detected and the "Update" button did not appear, and could cause false positives as well.

### Changes

* No longer logs a warning about no users if `testModule` is true on the app.

## 3.5.0 - 2021-09-23

* Pinned dependency on `vue-material-design-icons` to fix `apos-build.js` build error in production.
* The file size of uploaded media is visible again when selected in the editor, and media information such as upload date, dimensions and file size is now properly localized.
* Fixes moog error messages to reflect the recommended pattern of customization functions only taking `self` as an argument.
* Rich Text widgets now instantiate with a valid element from the `styles` option rather than always starting with an unclassed `<p>` tag.
* Since version 3.2.0, apostrophe modules to be loaded via npm must appear as explicit npm dependencies of the project. This is a necessary security and stability improvement, but it was slightly too strict. Starting with this release, if the project has no `package.json` in its root directory, the `package.json` in the closest ancestor directory is consulted.
* Fixes a bug where having no project modules directory would throw an error. This is primarily a concern for module unit tests where there are no additional modules involved.
* `css-loader` now ignores `url()` in css files inside `assets` so that paths are left intact, i.e. `url(/images/file.svg)` will now find a static file at `/public/images/file.svg` (static assets in `/public` are served by `express.static`). Thanks to Matic Tersek.
* Restored support for clicking on a "foreign" area, i.e. an area displayed on the page whose content comes from a piece, in order to edit it in an appropriate way.
* Apostrophe module aliases and the data attached to them are now visible immediately to `ui/src/index.js` JavaScript code, i.e. you can write `apos.alias` where `alias` matches the `alias` option configured for that module. Previously one had to write `apos.modules['module-name']` or wait until next tick. However, note that most modules do not push any data to the browser when a user is not logged in. You can do so in a custom module by calling `self.enableBrowserData('public')` from `init` and implementing or extending the `getBrowserData(req)` method (note that page, piece and widget types already have one, so it is important to extend in those cases).
* `options.testModule` works properly when implementing unit tests for an npm module that is namespaced.

### Changes

* Cascade grouping (e.g., grouping fields) will now concatenate a group's field name array with the field name array of an existing group of the same name. Put simply, if a new piece module adds their custom fields to a `basics` group, that field will be added to the default `basics` group fields. Previously the new group would have replaced the old, leaving inherited fields in the "Ungrouped" section.
* AposButton's `block` modifier now less login-specific

### Adds

* Rich Text widget's styles support a `def` property for specifying the default style the editor should instantiate with.
* A more helpful error message if a field of type `area` is missing its `options` property.

## 3.4.1 - 2021-09-13

No changes. Publishing to correctly mark the latest 3.x release as "latest" in npm.

## 3.4.0 - 2021-09-13

### Security

* Changing a user's password or marking their account as disabled now immediately terminates any active sessions or bearer tokens for that user. Thanks to Daniel Elkabes for pointing out the issue. To ensure all sessions have the necessary data for this, all users logged in via sessions at the time of this upgrade will need to log in again.
* Users with permission to upload SVG files were previously able to do so even if they contained XSS attacks. In Apostrophe 3.x, the general public so far never has access to upload SVG files, so the risk is minor but could be used to phish access from an admin user by encouraging them to upload a specially crafted SVG file. While Apostrophe typically displays SVG files using the `img` tag, which ignores XSS vectors, an XSS attack might still be possible if the image were opened directly via the Apostrophe media library's convenience link for doing so. All SVG uploads are now sanitized via DOMPurify to remove XSS attack vectors. In addition, all existing SVG attachments not already validated are passed through DOMPurify during a one-time migration.

### Fixes

* The `apos.attachment.each` method, intended for migrations, now respects its `criteria` argument. This was necessary to the above security fix.
* Removes a lodash wrapper around `@apostrophecms/express` `bodyParser.json` options that prevented adding custom options to the body parser.
* Uses `req.clone` consistently when creating a new `req` object with a different mode or locale for localization purposes, etc.
* Fixes bug in the "select all" relationship chooser UI where it selected unpublished items.
* Fixes bug in "next" and "previous" query builders.
* Cutting and pasting widgets now works between locales that do not share a hostname, provided that you switch locales after cutting (it does not work between tabs that are already open on separate hostnames).
* The `req.session` object now exists in task `req` objects, for better compatibility. It has no actual persistence.
* Unlocalized piece types, such as users, may now be selected as part of a relationship when browsing.
* Unpublished localized piece types may not be selected via the autocomplete feature of the relationship input field, which formerly ignored this requirement, although the browse button enforced it.
* The server-side JavaScript and REST APIs to delete pieces now work properly for pieces that are not subject to either localization or draft/published workflow at all the (`localize: false` option). UI for this is under discussion, this is just a bug fix for the back end feature which already existed.
* Starting in version 3.3.1, a newly added image widget did not display its image until the page was refreshed. This has been fixed.
* A bug that prevented Undo operations from working properly and resulted in duplicate widget _id properties has been fixed.
* A bug that caused problems for Undo operations in nested widgets, i.e. layout or multicolumn widgets, has been fixed.
* Duplicate widget _id properties within the same document are now prevented on the server side at save time.
* Existing duplicate widget _id properties are corrected by a one-time migration.

### Adds

* Adds a linter to warn in dev mode when a module name include a period.
* Lints module names for `apostrophe-` prefixes even if they don't have a module directory (e.g., only in `app.js`).
* Starts all `warnDev` messages with a line break and warning symbol (⚠️) to stand out in the console.
* `apos.util.onReady` aliases `apos.util.onReadyAndRefresh` for brevity. The `apos.util.onReadyAndRefresh` method name will be deprecated in the next major version.
* Adds a developer setting that applies a margin between parent and child areas, allowing developers to change the default spacing in nested areas.

### Changes

* Removes the temporary `trace` method from the `@apostrophecms/db` module.
* Beginning with this release, the `apostrophe:modulesReady` event has been renamed `apostrophe:modulesRegistered`, and the `apostrophe:afterInit` event has been renamed `apostrophe:ready`. This better reflects their actual roles. The old event names are accepted for backwards compatibility. See the documentation for more information.
* Only autofocuses rich text editors when they are empty.
* Nested areas now have a vertical margin applied when editing, allowing easier access to the parent area's controls.

## 3.3.1 - 2021-09-01

### Fixes

* In some situations it was possible for a relationship with just one selected document to list that document several times in the returned result, resulting in very large responses.
* Permissions roles UI localized correctly.
* Do not crash on startup if users have a relationship to another type. This was caused by the code that checks whether any users exist to present a warning to developers. That code was running too early for relationships to work due to event timing issues.

## 3.3.0 - 2021-08-30

### Fixes

* Addresses the page jump when using the in-context undo/redo feature. The page will immediately return users to their origin scroll position after the content refreshes.
* Resolves slug-related bug when switching between images in the archived view of the media manager. The slug field was not taking into account the double slug prefix case.
* Fixes migration task crash when parking new page. Thanks to [Miro Yovchev](https://www.corllete.com/) for this fix.
* Fixes incorrect month name in `AposCellDate`, which can be optionally used in manage views of pieces. Thanks to [Miro Yovchev](https://www.corllete.com/) for this fix.

### Adds

* This version achieves localization (l10n) through a rich set of internationalization (i18n) features. For more information, [see the documentation](https://v3.docs.apostrophecms.org/).
* There is support for both static string localization and dynamic content localization.
* The home page, other parked pages, and the global document are automatically replicated to all configured locales at startup. Parked properties are refreshed if needed. Other pages and pieces are replicated if and when an editor chooses to do so.
* An API route has been added for voluntary replication, i.e. when deciding a document should exist in a second locale, or desiring to overwrite the current draft contents in locale `B` with the draft contents of locale `A`.
* Locales can specify `prefix` and `hostname` options, which are automatically recognized by middleware that removes the prefix dynamically where appropriate and sets `req.locale`. In 3.x this works more like the global site `prefix` option. This is a departure from 2.x which stored the prefix directly in the slug, creating maintenance issues.
* Locales are stateless: they are never recorded in the session. This eliminates many avenues for bugs and bad SEO. However, this also means the developer must fully distinguish them from the beginning via either `prefix` or `hostname`. A helpful error message is displayed if this is not the case.
* Switching locales preserves the user's editing session even if on separate hostnames. To enable this, if any locales have hostnames, all configured locales must have hostnames and/or baseUrl must be set for those that don't.
* An API route has been added to discover the locales in which a document exists. This provides basic information only for performance (it does not report `title` or `_url`).
* Editors can "localize" documents, copying draft content from one locale to another to create a corresponding document in a different locale. For convenience related documents, such as images and other pieces directly referenced by the document's structure, can be localized at the same time. Developers can opt out of this mechanism for a piece type entirely, check the box by default for that type, or leave it as an "opt-in" choice.
* The `@apostrophecms/i18n` module now uses `i18next` to implement static localization. All phrases in the Vue-based admin UI are passed through `i18next` via `this.$t`, and `i18next` is also available via `req.t()` in routes and `__t()` in templates. Apostrophe's own admin UI phrases are in the `apostrophe` namespace for a clean separation. An array of locale codes, such as `en` or `fr` or `en-au`, can be specified using the `locales` option to the `@apostrophecms/i18n` module. The first locale is the default, unless the `defaultLocale` option is set. If no locales are set, the locale defaults to `en`. The `i18next-http-middleware` locale guesser is installed and will select an available locale if possible, otherwise it will fall back to the default.
* In the admin UI, `v-tooltip` has been extended as `v-apos-tooltip`, which passes phrases through `i18next`.
* Developers can link to alternate locales by iterating over `data.localizations` in any page template. Each element always has `locale`, `label` and `homePageUrl` properties. Each element also has an `available` property (if true, the current context document is available in that locale), `title` and a small number of other document properties are populated, and `_url` redirects to the context document in that locale. The current locale is marked with `current: true`.
* To facilitate adding interpolated values to phrases that are passed as a single value through many layers of code, the `this.$t` helper provided in Vue also accepts an object argument with a `key` property. Additional properties may be used for interpolation.
* `i18next` localization JSON files can be added to the `i18n` subdirectory of *any* module, as long as its `i18n` option is set. The `i18n` object may specify `ns` to give an `i18next` namespace, otherwise phrases are in the default namespace, used when no namespace is specified with a `:` in an `i18next` call. The default namespace is yours for use at project level. Multiple modules may contribute to the same namespace.
* If `APOS_DEBUG_I18N=1` is set in the environment, the `i18next` debug flag is activated. For server-side translations, i.e. `req.t()` and `__t()`, debugging output will appear on the server console. For browser-side translations in the Vue admin UI, debugging output will appear in the browser console.
* If `APOS_SHOW_I18N=1` is set in the environment, all phrases passed through `i18next` are visually marked, to make it easier to find those that didn't go through `i18next`. This does not mean translations actually exist in the JSON files. For that, review the output of `APOS_DEBUG_I18N=1`.
* There is a locale switcher for editors.
* There is a backend route to accept a new locale on switch.
* A `req.clone(properties)` method is now available. This creates a clone of the `req` object, optionally passing in an object of properties to be set. The use of `req.clone` ensures the new object supports `req.get` and other methods of a true `req` object. This technique is mainly used to obtain a new request object with the same privileges but a different mode or locale, i.e. `mode: 'published'`.
* Fallback wrappers are provided for the `req.__()`, `res.__()` and `__()` localization helpers, which were never official or documented in 3.x but may be in use in projects ported from 2.x. These wrappers do not localize but do output the input they are given along with a developer warning. You should migrate them to use `req.t()` (in server-side javascript) or `__t()` (Nunjucks templates).

### Changes

* Bolsters the CSS that backs Apostrophe UI's typography to help prevent unintended style leaks at project-level code.
* Removes the 2.x series changelog entries. They can be found in the 2.0 branch in Github.

## 3.2.0 - 2021-08-13

### Fixes

* `req.hostname` now works as expected when `trustProxy: true` is passed to the `@apostrophecms/express` module.
* Apostrophe loads modules from npm if they exist there and are configured in the `modules` section of `app.js`. This was always intended only as a way to load direct, intentional dependencies of your project. However, since npm "flattens" the dependency tree, dependencies of dependencies that happen to have the same name as a project-level Apostrophe module could be loaded by default, crashing the site or causing unexpected behavior. So beginning with this release, Apostrophe scans `package.json` to verify an npm module is actually a dependency of the project itself before attempting to load it as an Apostrophe module.
* Fixes the reference to sanitize-html defaults in the rich text widget.
* Fixes the `toolbarToAllowedStyles` method in the rich text widget, which was not returning any configuration.
* Fixes the broken text alignment in rich text widgets.
* Adds a missing npm dependency on `chokidar`, which Apostrophe and Nunjucks use for template refreshes. In most environments this worked anyway due to an indirect dependency via the `sass` module, but for stability Apostrophe should depend directly on any npm module it uses.
* Fixes the display of inline range inputs, notably broken when using Palette
* Fixes occasional unique key errors from migrations when attempting to start up again with a site that experienced a startup failure before inserting its first document.
* Requires that locale names begin with a letter character to ensure order when looping over the object entries.
* Unit tests pass in MongoDB 5.x.

### Adds
* Adds Cut and Paste to area controls. You can now Cut a widget to a virtual clipboard and paste it in suitable areas. If an area
can include the widget on the clipboard, a special Clipboard widget will appear in area's Add UI. This works across pages as well.

### Changes
* Apostrophe's Global's UI (the @apostrophecms/global singleton has moved from the admin bar's content controls to the admin utility tray under a cog icon.
* The context bar's document Edit button, which was a cog icon, has been rolled into the doc's context menu.

## 3.1.3 - 2021-07-16

### Fixes

* Hotfix for an incompatibility between `vue-loader` and `webpack` 5.45.0 which causes a crash at startup in development, or asset build time in production. We have temporarily pinned our dependency to `webpack` 5.44.x. We are [contributing to the discussion around the best long-term fix for vue-loader](https://github.com/vuejs/vue-loader/issues/1854).

## 3.1.2 - 2021-07-14

### Changes

* Removes an unused method, `mapMongoIdToJqtreeId`, that was used in A2 but is no longer relevant.
* Removes deprecated and non-functional steps from the `edit` method in the `AposDocsManager.vue` component.
* Legacy migrations to update 3.0 alpha and 3.0 beta sites to 3.0 stable are still in place, with no functional changes, but have been relocated to separate source files for ease of maintenance. Note that this is not a migration path for 2.x databases. Tools for that are forthcoming.

## 3.1.1 - 2021-07-08

### Fixes

* Two distinct modules may each have their own `ui/src/index.scss` file, similar to the fix already applied to allow multiple `ui/src/index.js` files.

## 3.1.0 - 2021-06-30

### Fixes

* Corrects a bug that caused Apostrophe to rebuild the admin UI on every nodemon restart, which led to excessive wait times to test new code. Now this happens only when `package-lock.json` has been modified (i.e. you installed a new module that might contain new Apostrophe admin UI code). If you are actively developing Apostrophe admin UI code, you can opt into rebuilding all the time with the `APOS_DEV=1` environment variable. In any case, `ui/src` is always rebuilt in a dev environment.
* Updates `cheerio`, `deep-get-set`, and `oembetter` versions to resolve vulnerability warnings.
* Modules with a `ui/src` folder, but no other content, are no longer considered "empty" and do not generate a warning.
* Pushing a secondary context document now always results in entry to draft mode, as intended.
* Pushing a secondary context document works reliably, correcting a race condition that could cause the primary document to remain in context in some cases if the user was not already in edit mode.

### Changes

* Deprecates `self.renderPage` method for removal in next major version.
* Since `ui/src/index.js` files must export a function to avoid a browser error in production which breaks the website experience, we now detect this at startup and throw a more helpful error to prevent a last-minute discovery in production.

## 3.0.1 - 2021-06-17

### Fixes

* Fixes an error observed in the browser console when using more than one `ui/src/index.js` file in the same project. Using more than one is a good practice as it allows you to group frontend code with an appropriate module, or ship frontend code in an npm module that extends Apostrophe.
* Migrates all of our own frontend players and utilities from `ui/public` to `ui/src`, which provides a robust functional test of the above.
* Executes `ui/src` imports without waiting for next tick, which is appropriate as we have positioned it as an alternative to `ui/public` which is run without delay.

## 3.0.0 - 2021-06-16

### Breaks

* Previously our `a3-boilerplate` project came with a webpack build that pushed code to the `ui/public` folder of an `asset` module. Now the webpack build is not needed because Apostrophe takes care of compiling `ui/src` for us. This is good! However, **if you are transitioning your project to this new strategy, you will need to remove the `modules/asset/ui/public` folder from your project manually** to ensure that webpack-generated code originally intended for webpack-dev-server does not fail with a `publicPath` error in the console.
* The `CORE_DEV=1` environment setting has been changed to `APOS_DEV=1` because it is appropriate for anyone who is actively developing custom Apostrophe admin UI using `ui/apos` folders in their own modules.
* Apostrophe now uses Dart Sass, aka the `sass` npm module. The `node-sass` npm module has been deprecated by its authors for some time now. Most existing projects will be unaffected, but those writing their own Apostrophe UI components will need to change any `/deep/` selectors to `::v-deep` and consider making other Dart Sass updates as well. For more information see the [Dart Sass documentation](https://sass-lang.com/dart-sass). Those embracing the new `ui/src` feature should also bear in mind that Dart Sass is being used.

### Changes

* Relationship ids are now stored as aposDocIds (without the locale and mode part). The appropriate locale and mode are known from the request. This allows easy comparison and copying of these properties across locales and fixes a bug with reverse relationships when publishing documents. A migration has been added to take care of this conversion on first startup.
- The `attachment` field type now correctly limits file uploads by file type when using the `fileGroup` field option.
- Uploading SVG files is permitted in the Media Library by default.

### Adds

- Apostrophe now enables you to ship frontend JavaScript and Sass (using the SCSS syntax) without your own webpack configuration.
- Any module may contain modern JavaScript in a `ui/src/index.js` file, which may use `import` to bring in other files in the standard way. Note that **`ui/src/index.js must export a function`**. These functions are called for you in the order modules are initialized.
- Any module may contain a Sass (SCSS) stylesheet in a `ui/src/index.scss` file, which may also import other Sass (SCSS) files.
- Any project that requires IE11 support for `ui/src` JavaScript code can enable it by setting the `es5: true` option to the `@apostrophecms/asset` module. Apostrophe produces separate builds for IE11 and modern browsers, so there is no loss of performance in modern browsers. Code is automatically compiled for IE11 using `babel` and missing language features are polyfilled using `core-js` so you can use promises, `async/await` and other standard modern JavaScript features.
- `ui/public` is still available for raw JavaScript and CSS files that should be pushed *as-is* to the browser. The best use of this feature is to deliver the output of your own custom webpack build, if you have one.
- Adds browser-side `editMode` flag that tracks the state of the current view (edit or preview), located at `window.apos.adminBar.editMode`.
- Support for automatic inline style attribute sanitization for Rich Text widgets.
- Adds text align controls for Rich Text widgets. The following tools are now supported as part of a rich text widget's `toolbar` property:
-- `alignLeft`
-- `alignRight`
-- `alignCenter`
-- `alignJustify`
- `@apostrophecms/express` module now supports the `trustProxy: true` option, allowing your reverse proxy server (such as nginx) to pass on the original hostname, protocol and client IP address.

### Fixes

* Unit tests passing again. Temporarily disabled npm audit checks as a source of critical failures owing to upstream issues with third-party packages which are not actually a concern in our use case.
* Fixed issues with the query builder code for relationships. These issues were introduced in beta 3 but did not break typical applications, except for displaying distinct choices for existing values of a relationship field.
* Checkbox field types can now be used as conditional fields.
* Tracks references to attachments correctly, and introduces a migration to address any attachments previously tracked as part of documents that merely have a relationship to the proper document, i.e. pages containing widgets that reference an image piece.
* Tracks the "previously published" version of a document as a legitimate reference to any attachments, so that they are not discarded and can be brought back as expected if "Undo Publish" is clicked.
* Reverse relationships work properly for published documents.
* Relationship subfields are now loaded properly when `reverseOf` is used.
* "Discard Draft" is available when appropriate in "Manage Pages" and "Manage Pieces."
* "Discard Draft" disables the "Submit Updates" button when working as a contributor.
* Relationship subfields can now be edited when selecting in the full "manage view" browser, as well as in the compact relationship field view which worked previously.
* Relationship subfields now respect the `def` property.
* Relationship subfields are restored if you deselect a document and then reselect it within a single editing experience, i.e. accidentally deselect and immediately reselect, for instance.
* A console warning when editing subfields for a new relationship was fixed.
* Field type `color`'s `format` option moved out of the UI options and into the general options object. Supported formats are "rgb", "prgb", "hex6", "hex3", "hex8", "name", "hsl", "hsv". Pass the `format` string like:
```js
myColorField: {
  type: 'color',
  label: 'My Color',
  options: {
    format: 'hsl'
  }
}
```
* Restored Vue dependency to using semantic versioning now that Vue 2.6.14 has been released with a fix for the bug that required us to pin 2.6.12.
* Nunjucks template loader is fully compatible with Linux in a development environment.
* Improved template performance by reusing template loaders.
* `min` and `max` work properly for both string-like and number-like fields.
* Negative numbers, leading minus and plus signs, and trailing periods are accepted in the right ways by appropriate field types.
* If a user is inadvertently inserted with no password, set a random password on the backend for safety. In tests it appears that login with a blank password was already forbidden, but this provides an additional level of certainty.
* `data.page` and `data.contextOptions` are now available in `widget.html` templates in most cases. Specifically, they are available when loading the page, (2) when a widget has just been inserted on the page, and (3) when a widget has just been edited and saved back to the page. However, bear in mind that these parameters are never available when a widget is being edited "out of context" via "Page Settings", via the "Edit Piece" dialog box, via a dialog box for a parent widget, etc. Your templates should be written to tolerate the absence of these parameters.
* Double slashes in the slug cannot be used to trick Apostrophe into serving as an open redirect (fix ported to 3.x from 2.92.0).
* The global doc respects the `def` property of schema fields when first inserted at site creation time.
* Fixed fragment keyword arguments being available when not a part of the fragment signature.

## 3.0.0-beta.3.1 - 2021-06-07

### Breaks
- This backwards compatibility break actually occurred in 3.0.0-beta.3 and was not documented at that time, but it is important to know that the following Rich Text tool names have been updated to match Tiptap2's convention:
-- `bullet_list` -> `bulletList`
-- `ordered_list` -> `orderedList`
-- `code_block` -> `codeBlock`
-- `horizontal_rule` -> `horizontalRule`

### Fixes

- Rich Text default tool names updated, no longer broken. Bug introduced in 3.0.0-beta.3.
- Fixed Rich Text's tool cascade to properly account for core defaults, project level defaults, and area-specific options.

## 3.0.0-beta.3 - 2021-06-03

### Security Fixes

The `nlbr` and `nlp` Nunjucks filters marked their output as safe to preserve the tags that they added, without first escaping their input, creating a CSRF risk. These filters have been updated to escape their input unless it has already been marked safe. No code changes are required to templates whose input to the filter is intended as plaintext, however if you were intentionally leveraging this bug to output unescaped HTML markup you will need to make sure your input is free of CSRF risks and then use the `| safe` filter before the `| nlbr` or `| nlp` filter.

### Adds

- Added the `ignoreUnusedFolderWarning` option for modules that intentionally might not be activated or inherited from in a particular startup.
- Better explanation of how to replace macros with fragments, in particular how to call the fragments with `{% render fragmentName(args) %}`.

### Fixes

- Temporarily pinned to Vue 2.6.12 to fix an issue where the "New" button in the piece manager modals disappeared. We think this is a bug in the newly released Vue 2.6.13 but we are continuing to research it.
- Updated dependencies on `sanitize-html` and `nodemailer` to new major versions, causing no bc breaks at the ApostropheCMS level. This resolved two critical vulnerabilities according to `npm audit`.
- Removed many unused dependencies.
- The data retained for "Undo Publish" no longer causes slug conflicts in certain situations.
- Custom piece types using `localized: false` or `autopublish: true,` as well as singleton types, now display the correct options on the "Save" dropdown.
- The "Save and View," "Publish and View" and/or "Save Draft and Preview" options now appear only if an appropriate piece page actually exists for the piece type.
- Duplicating a widget now properly assigns new IDs to all copied sub-widgets, sub-areas and array items as well.

- Added the `ignoreUnusedFolderWarning` option for modules that intentionally might not be activated or inherited from in a particular startup.
- If you refresh the page while previewing or editing, you will be returned to that same state.

### Notices

- Numerous `npm audit` vulnerability warnings relating to `postcss` 7.x were examined, however it was determined that these are based on the idea of a malicious SASS coder attempting to cause a denial of service. Apostrophe developers would in any case be able to contribute JavaScript as well and so are already expected to be trusted parties. This issue must be resolved upstream in packages including both `stylelint` and `vue-loader` which have considerable work to do before supporting `postcss` 8.x, and in any case public access to write SASS is not part of the attack surface of Apostrophe.

### Changes

- When logging out on a page that only exists in draft form, or a page with access controls, you are redirected to the home page rather than seeing a 404 message.

- Rich text editor upgraded to [tiptap 2.x beta](https://www.tiptap.dev) :tada:. On the surface not a lot has changed with the upgrade, but tiptap 2 has big improvements in terms of speed, composability, and extension support. [See the technical differences of tiptap 1 and 2 here](https://www.tiptap.dev/overview/upgrade-guide#reasons-to-upgrade-to-tiptap-2x)

## 3.0.0-beta.2 - 2021-05-21

### **Breaks**

- The `updateModified: false` option, formerly supported only by `apos.doc.update`, has been renamed to `setModified: false` and is now supported by `apos.doc.insert` as well. If explicitly set to false, the insert and update methods will leave the `modified` property alone, rather than trying to detect or infer whether a change has been made to the draft relative to the published version.
- The `permission` module no longer takes an `interestingTypes` option. Instead, doc type managers may set their `showPermissions` option to `true` to always be broken out separately in the permissions explorer, or explicitly set it to `false` to never be mentioned at all, even on a list of typical piece types that have the same permissions. This allows module creators to ship the right options with their modules rather than requiring the developer to hand-configure `interestingTypes`.
- When editing users, the permissions explorer no longer lists "submitted draft" as a piece type.
- Removed `apos.adminBar.group` method, which is unlikely to be needed in 3.x. One can group admin bar items into dropdowns via the `groups` option.
- Raw HTML is no longer permitted in an `apos.notify` message parameter. Instead, `options.buttons` is available. If present, it must be an array of objects with `type` and `label` properties. If `type` is `'event'` then that button object must have `name` and `data` properties, and when clicked the button will trigger an apos bus event of the given `name` with the provided `data` object. Currently `'event'` is the only supported value for `type`.

### Adds

- The name `@apostrophecms/any-page-type` is now accepted for relationships that should match any page. With this change, the doc type manager module name and the type name are now identical for all types in 3.x. However, for backwards compatibility `@apostrophecms/page` is still accepted. `apos.doc.getManager` will accept either name.
- Sets the project root-level `views` directory as the default fallback views directory. This is no longer a necessary configuration in projects unless they want to change it on the `@apostrophecms/template` option `viewsFolderFallback`.
- The new `afterAposScripts` nunjucks block allows for pushing markup after Apostrophe's asset bundle script tag, at the end of the body. This is a useful way to add a script tag for Webpack's hot reload capabilities in development while still ensuring that Apostrophe's utility methods are available first, like they are in production.
- An `uploadfs` option may be passed to the `@apostrophecms/asset` module, in order to pass options configuring a separate instance of `uploadfs` specifically for the static assets. The `@apostrophecms/uploadfs` module now exports a method to instantiate an uploadfs instance. The default behavior, in which user-uploaded attachments and static assets share a single instance of uploadfs, is unchanged. Note that asset builds never use uploadfs unless `APOS_UPLOADFS_ASSETS=1` is set in the environment.
- `AposButtonSplit` is a new UI component that combines a button with a context menu. Users can act on a primary action or change the button's function via menu button to the right of the button itself.
- Developers can now pass options to the `color` schema field by passing a `pickerOptions` object through your field. This allows for modifying/removing the default color palette, changing the resulting color format, and disabling various UI. For full set of options [see this example](https://github.com/xiaokaike/vue-color/blob/master/src/components/Sketch.vue)
- `AposModal` now emits a `ready` event when it is fully painted and can be interacted with by users or code.
- The video widget is now compatible with vimeo private videos when the domain is on the allowlist in vimeo.

### Changes

- You can now override the parked page definition for the home page without copying the entirety of `minimumPark` from the source code. Specifically, you will not lose the root archive page if you park the home page without explicitly parking the archive page as well. This makes it easier to choose your own type for the home page, in lieu of `@apostrophecms/home-page`.

### Fixes

- Piece types like users that have a slug prefix no longer trigger a false positive as being "modified" when you first click the "New" button.
- The `name` option to widget modules, which never worked in 3.x, has been officially removed. The name of the widget type is always the name of the module, with the `-widget` suffix removed.
- The home page and other parked pages should not immediately show as "pending changes."
- In-context editing works properly when the current browser URL has a hash (portion beginning with `#`), enabling the use of the hash for project-specific work. Thanks to [https://stepanjakl.com/](Štěpán Jákl) for reporting the issue.
- When present, the `apos.http.addQueryToUrl` method preserves the hash of the URL intact.
- The home page and other parked pages should not immediately show as "pending changes."
- The browser-side `apos.http.parseQuery` function now handles objects and arrays properly again.
- The in-context menu for documents has been refactored as a smart component that carries out actions on its own, eliminating a great deal of redundant code, props and events.
- Added additional retries when binding to the port in a dev environment.
- The "Submit" button in the admin bar updates properly to "Submitted" if the submission happens in the page settings modal.
- Skipping positional arguments in fragments now works as expected.
- The rich text editor now supports specifying a `styles` array with no `p` tags properly. A newly added rich text widget initially contains an element with the first style, rather than always a paragraph. If no styles are configured, a `p` tag is assumed. Thanks to Stepan Jakl for reporting the issue.

### Changes
- Editor modal's Save button (publish / save draft / submit) now updated to use the `AposSplitButton` component. Editors can choose from several follow-up actions that occur after save, including creating another piece of content of the same type, being taken to the in-context version of the document, or being returned to the manager. Editor's selection is saved in localstorage, creating a remembered preference per content type.

## 3.0.0-beta.1.1 - 2021-05-07

### Fixes

- A hotfix for an issue spotted in beta 1 in our demo: all previously published pages of sites migrated from early alpha releases had a "Draft" label until published again.

## 3.0.0-beta.1 - 2021-05-06

### **Breaks**

- Removes the `firstName` and `lastName` fields in user pieces.
- The query parameters `apos-refresh`, `apos-edit`, `apos-mode` and `apos-locale` are now `aposRefresh`, `aposEdit`, `aposMode`and `aposLocale`. Going forward all query parameters will be camelCase for consistency with query builders.

### Changes

- Archiving a page or piece deletes any outstanding draft in favor of archiving the last published version. Previously the behavior was effectively the opposite.
- "Publish Changes" button label has been changes to "Update".
- Draft mode is no longer the default view for published documents.
- The page and piece manager views now display the title, etc. of the published version of a document, unless that document only exists in draft form. However a label is also provided indicating if a newer draft is in progress.
- Notifications have been updated with a new visual display and animation style.

### **Adds**

- Four permissions roles are supported and enforced: guest, contributor, editor and admin. See the documentation for details. Pre-existing alpha users are automatically migrated to the admin role.
- Documents in managers now have context sensitive action menus that allow actions like edit, discard draft, archive, restore, etc.
- A fragment call may now have a body using `rendercall`, just like a macro call can have a body using `call`. In addition, fragments can now have named arguments, just like macros. Many thanks to Miro Yovchev for contributing this implementation.
- Major performance improvement to the `nestedModuleSubdirs` option.
- Updates URL fields and oEmbed URL requests to use the `httpsFix` option in launder's `url()` method.
- Documents receive a state label based on their document state (draft, pending, pending updates)
- Contributors can submit drafts for review ("Submit" versus "Submit Updates").
- Editors and admins can manage submitted drafts.
- Editors and admins can easily see the number of proposed changes awaiting their attention.
- Support for virtual piece types, such as submitted drafts, which in actuality manage more than one type of doc.
- Confirm modals now support a schema which can be assessed after confirmation.
- When archiving and restoring pages, editors can chose whether the action affects only this document or this document + children
- Routes support the `before` syntax, allowing routes that are added to Express prior to the routes or middleware of another module. The syntax `before: 'middleware:moduleName'` must be used to add the route prior to the middleware of `moduleName`. If `middleware:` is not used, the route is added before the routes of `moduleName`. Note that normally all middleware is added before all routes.
- A `url` property can now optionally be specified when adding middleware. By default all middleware is global.
- The pieces REST GET API now supports returning only a count of all matching pieces, using the `?count=1` query parameter.
- Admin bar menu items can now specify a custom Vue component to be used in place of `AposButton`.
- Sets `username` fields to follow the user `title` field to remove an extra step in user creation.
- Adds default data to the `outerLayoutBase.html` `<title>` tag: `data.piece.title or data.page.title`.
- Moves the core UI build task into the start up process. The UI build runs automatically when `NODE_ENV` is *not* 'production' and when:
    1. The build folder does not yet exist.
    2. The package.json file is newer than the existing UI build.
    3. You explicitly tell it to by setting the environment variable `CORE_DEV=1`
- The new `._ids(_idOrArrayOfIds)` query builder replaces `explicitOrder` and accepts an array of document `_id`s or a single one. `_id` can be used as a multivalued query parameter. Documents are returned in the order you specify, and just like with single-document REST GET requests, the locale of the `_id`s is overridden by the `aposMode` query parameter if present.
- The `.withPublished(true)` query builder adds a `_publishedDoc` property to each returned draft document that has a published equivalent. `withPublished=1` can be used as a query parameter. Note this is not the way to fetch only published documents. For that, use `.locale('en:published')` or similar.
- The server-side implementation of `apos.http.post` now supports passing a `FormData` object created with the `[form-data](https://www.npmjs.com/package/form-data)` npm module. This keeps the API parallel with the browser-side implementation and allows for unit testing the attachments feature, as well as uploading files to internal and external APIs from the server.
- `manuallyPublished` computed property moved to the `AposPublishMixin` for the use cases where that mixin is otherwise warranted.
- `columns` specified for a piece type's manage view can have a name that uses "dot notation" to access a subproperty. Also, for types that are localized, the column name can begin with `draft:` or `published:` to specifically display a property of the draft or published version of the document rather than the best available. When a prefix is not used, the property comes from the published version of the document if available, otherwise from the draft.
- For page queries, the `children` query builder is now supported in query strings, including the `depth` subproperty. For instance you could fetch `/api/v1/@apostrophecms/page/id-of-page?children=1` or `/api/v1/@apostrophecms/page/id-of-page?children[depth]=3`.
- Setting `APOS_LOG_ALL_QUERIES=1` now logs the projection, skip, limit and sort in addition to the criteria, which were previously logged.

### **Fixes**

- Fragments can now call other fragments, both those declared in the same file and those imported, just like macros calling other macros. Thanks to Miro Yovchev for reporting the issue.
- There was a bug that allowed parked properties, such as the slug of the home page, to be edited. Note that if you don't want a property of a parked page to be locked down forever you can use the `_defaults` feature of parked pages.
- A required field error no longer appears immediately when you first start creating a user.
- Vue warning in the pieces manager due to use of value rather than name of column as a Vue key. Thanks to Miro Yovchev for spotting the issue.
- "Save Draft" is not an appropriate operation to offer when editing users.
- Pager links no longer break due to `aposRefresh=1` when in edit mode. Also removed superfluous `append` query parameter from these.
- You may now intentionally clear the username and slug fields in preparation to type a new value. They do not instantly repopulate based on the title field when you clear them.
- Language of buttons, labels, filters, and other UI updated and normalized throughout.
- A contributor who enters the page tree dialog box, opens the editor, and selects "delete draft" from within the editor of an individual page now sees the page tree reflect that change right away.
- The page manager listens for content change events in general and its refresh mechanism is robust in possible situations where both an explicit refresh call and a content change event occur.
- Automatically retries once if unable to bind to the port in a dev environment. This helps with occasional `EADDRINUSE` errors during nodemon restarts.
- Update the current page's context bar properly when appropriate after actions such as "Discard Draft."
- The main archive page cannot be restored, etc. via the context menu in the page tree.
- The context menu and "Preview Draft" are both disabled while errors are present in the editor dialog box.
- "Duplicate" should lead to a "Publish" button, not an "Update" button, "Submit" rather than "Submit Update," etc.
- When you "Duplicate" the home page you should be able to set a slug for the new page (parked properties of parked pages should be editable when making a duplicate).
- When duplicating the home page, the suggested slug should not be `/` as only one page can have that slug at a time.
- Attention is properly called to a slug conflict if it exists immediately when the document is opened (such as making a copy where the suggested slug has already been used for another copy).
- "Preview Draft" never appears for types that do not use drafts.
- The toggle state of admin bar utility items should only be mapped to an `is-active` class if, like palette, they opt in with `toggle: true`
- Fixed unique key errors in the migrate task by moving the parking of parked pages to a new `@apostrophecms/migrate:after` event handler, which runs only after migrations, whether that is at startup (in dev) or at the end of the migration task (in production).
- UI does not offer "Archive" for the home page, or other archived pages.
- Notification checks and other polling requests now occur only when the tab is in the foreground, resolving a number of problems that masqueraded as other bugs when the browser hit its connection limit for multiple tabs on the same site.
- Parked pages are now parked immediately after database migrations are checked and/or run. In dev this still happens at each startup. In production this happens when the database is brand new and when the migration task is manually run.

## 3.0.0-alpha.7 - 2021-04-07

### Breaks

* The `trash` property has been renamed `archived`, and throughout the UI we refer to "archiving" and the "archive" rather than "move to trash" and the "trash can." A database migration is included to address this for existing databases. However, **if you set the minimumPark option, or used a boilerplate in which it is set,** you will need to **change the settings for the `parkedId: 'trash'` page to match those [currently found in the `minimumPark` option setting in the `@apostrophecms/page` source code](https://github.com/apostrophecms/apostrophe/blob/481252f9bd8f42b62648a0695105e6e9250810d3/modules/%40apostrophecms/page/index.js#L25-L32).

### Adds

* General UX and UI improvements to the experience of moving documents to and from the archive, formerly known as the trash.
* Links to each piece are available in the manage view when appropriate.
* Search is implemented in the media library.
* You can now pass core widgets a `className` option when configuring them as part of an area.
* `previewDraft` for pieces, adds a Preview Draft button on creation for quick in-context editing. Defaults to true.

### Changes

* Do not immediately redirect to new pages and pieces.
* Restored pieces now restore as unpublished drafts.
* Refactored the admin bar component for maintainability.
* Notification style updates

### Fixes

* Advisory lock no longer triggers an update to the modification timestamp of a document.
* Attempts to connect Apostrophe 3.x to an Apostrophe 2.x database are blocked to prevent content loss.
* "Save as Draft" is now available as soon as a new document is created.
* Areas nested in array schema fields can now be edited in context.
* When using `apos.image.first`, the alt attribute of the image piece is available on the returned attachment object as `._alt`. In addition, `_credit` and `_creditUrl` are available.
* Fixes relating to the editing of widgets in nested areas, both on the page and in the modal.
* Removed published / draft switch for unpublished drafts.
* "Publish Changes" appears only at appropriate times.
* Notifications moved from the bottom right of the viewport to the bottom center, fixing some cases of UI overlap.

## 3.0.0-alpha.6.1 - 2021-03-26

### Fixes

* Conditional fields (`if`) and the "following values" mechanism now work properly in array item fields.
* When editing "Page Settings" or a piece, the "publish" button should not be clickable if there are errors.

## 3.0.0-alpha.6 - 2021-03-24

### Adds
* You can "copy" a page or a piece via the ⠇ menu.
* When moving the current page or piece to the trash, you are taken to the home page.
* `permissions: false` is supported for piece and page insert operations.
* Adds note to remove deprecated `allowedInChooser` option on piece type filters.
* UX improvement: "Move to Trash" and "Restore" buttons added for pieces, replacing the boolean field. You can open a piece that is in the trash in a read-only way in order to review it and click "Restore."
* Advisory lock support has been completed for all content types, including on-page, in-context editing. This prevents accidental conflicts between editors.
* Image widgets now accept a `size` context option from the template, which can be used to avoid sending a full-width image for a very small placement.
* Additional improvements.

### Fixes
* Fixes error from missing `select` method in `AposPiecesManager` component.
* No more migration messages at startup for brand-new sites.
* `max` is now properly implemented for relationships when using the manager dialog box as a chooser.
* "Trash" filter now displays its state properly in the piece manager dialog box.
* Dragging an image to the media library works reliably.
* Infinite loop warning when editing page titles has been fixed.
* Users can locate the tab that still contains errors when blocked from saving a piece due to schema field errors.
* Calling `insert` works properly in the `init` function of a module.
* Additional fixes.

### Breaks

* Apostrophe's instance of `uploadfs` has moved from `apos.attachment.uploadfs` to `apos.uploadfs`. The `uploadfs` configuration option has similarly moved from the `@apostrophecms/attachment` module to the `@apostrophecms/uploadfs` module. `imageSizes` is still an option to `@apostrophecms/attachment`.

## 3.0.0-alpha.5 - 2021-02-11

* Conditional fields are now supported via the new `if` syntax. The old 2.x `showFields` feature has been replaced with `if: { ... }`.
* Adds the option to pass context options to an area for its widgets following the `with` keyword. Context options for widgets not in that area (or that don't exist) are ignored. Syntax: `{% area data.page, 'areaName' with { '@apostrophecms/image: { size: 'full' } } %}`.
* Advisory locking has been implemented for in-context editing, including nested contexts like the palette module. Advisory locking has also been implemented for the media manager, completing the advisory locking story.
* Detects many common configuration errors at startup.
* Extends `getBrowserData` in `@apostrophecms/doc-type` rather than overwriting the method.
* If a select element has no default, but is required, it should default to the first option. The select elements appeared as if this were the case, but on save you would be told to make a choice, forcing you to change and change back. This has been fixed.
* Removes 2.x piece module option code, including for `contextual`, `manageViews`, `publishMenu`, and `contextMenu`.
* Removes admin bar module options related to 2.x slide-out UI: `openOnLoad`, `openOnHomepageLoad`, `closeDelay`.
* Fixed a bug that allowed users to appear to be in edit mode while looking at published content in certain edge cases.
* The PATCH API for pages can now infer the correct _id in cases where the locale is specified in the query string as an override, just like other methods.
* Check permissions for the delete and publish operations.
* Many bug fixes.

### Breaks
* Changes the `piecesModuleName` option to `pieceModuleName` (no "s") in the `@apostrophecms/piece-page-type` module. This feature is used only when you have two or more piece page types for the same piece type.

## 3.0.0-alpha.4.2 - 2021-01-27

* The `label` option is no longer required for widget type modules. This was already true for piece type and page type modules.
* Ability to namespace asset builds. Do not push asset builds to uploadfs unless specified.

### Breaking changes

* Removes the `browser` module option, which was only used by the rich text widget in core. All browser data should now be added by extending or overriding `getBrowserData` in a module. Also updates `getComponentName` to reference `options.components` instead of `options.browser.components`.

## 3.0.0-alpha.4.1

* Hotfix: the asset module now looks for a `./release-id` file (relative to the project), not a `./data/release-id` file, because `data` is not a deployed folder and the intent of `release-id` is to share a common release identifier between the asset build step and the deployed instances.

## 3.0.0-alpha.4

* **"Fragments" have been added to the Apostrophe template API, as an alternative to Nunjucks' macros, to fully support areas and async components.** [See the A3 alpha documentation](https://a3.docs.apos.dev/guide/widgets-and-templates/fragments.html) for instructions on how to use this feature.
* **CSS files in the `ui/public` subdirectory of any module are now bundled and pushed to the browser.** This allows you to efficiently deliver your CSS assets, just as you can deliver JS assets in `ui/public`. Note that these assets must be browser-ready JS and CSS, so it is customary to use your own webpack build to generate them. See [the a3-boilerplate project](https://github.com/apostrophecms/a3-boilerplate) for an example, especially `webpack.config.js`.
* **More support for rendering HTML in REST API requests.** See the `render-areas` query parameter in [piece and page REST API documentation](https://a3.docs.apos.dev/reference/api/pieces.html#get-api-v1-piece-name).
* **Context bar takeover capability,** for situations where a secondary document should temporarily own the undo/redo/publish UI.
* **Unpublished pages in the tree** are easier to identify
* **Range fields** have been added.
* **Support for npm bundles is back.** It works just like in 2.x, but the property is `bundle`, not `moogBundle`. Thanks to Miro Yovchev.

### Breaking changes

* **A3 now uses webpack 5.** For now, **due to a known issue with vue-loader, your own project must also be updated to use webpack 5.** The a3-boilerplate project has been updated accordingly, so you may refer to [the a3-boilerplate project](https://github.com/apostrophecms/a3-boilerplate) for an example of the changes to be made, notably in `webpack.config.js` and `package.json`. We are in communication with upstream developers to resolve the issue so that projects and apostrophe core can use different major versions of webpack.

## 3.0.0-alpha.3

Third alpha release of 3.x. Introduced draft mode and the "Publish Changes" button.

## 3.0.0-alpha.2

Second alpha release of 3.x. Introduced a distinct "edit" mode.

## 3.0.0-alpha.1

First alpha release of 3.x.<|MERGE_RESOLUTION|>--- conflicted
+++ resolved
@@ -2,12 +2,6 @@
 
 ## UNRELEASED
 
-<<<<<<< HEAD
-### Changes
-
-* Print a warning with a clear explanation if a module's `index.js` file contains
-no `module.exports` object (often due to a typo), or it is empty.
-=======
 ### Adds
 
 * Add `apos.modules['piece-type']`.`getManagerApiProjection` method to reduce the amount of data returned in the manager
@@ -23,12 +17,13 @@
 * Mark `apos.modules['doc-type']` methods `getAutocompleteTitle`, `getAutocompleteProjection` & `autocomplete` as
     deprecated. Use the `autocomplete('...')` query builder instead. 
     More info at https://v3.docs.apostrophecms.org/reference/query-builders.html#autocomplete'.
+* Print a warning with a clear explanation if a module's `index.js` file contains
+no `module.exports` object (often due to a typo), or it is empty.
 
 ### Fixes
 
 * Now errors and exits when a piece-type or widget-type module has a field object with the property "type" Thanks to [NuktukDev](https://github.com/nuktukdev) for this contribution.
 * Add a default page type value to prevent the dropdown from containing an empty value.
->>>>>>> 54958471
 
 ## 3.47.0 (2023-05-05)
 
