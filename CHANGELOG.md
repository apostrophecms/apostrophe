--- conflicted
+++ resolved
@@ -43,22 +43,19 @@
 * Detect shortcut conflicts when using multiple shortcuts.
 * Updating schema fields as read-only no longer reset the value when updating the document.
 * Fixes stylelint config file, uses config from our shared configuration, fixes all lint errors. 
-
-## 4.3.3 (2024-06-04)
-
-### Fixes
-
-* Removes `$nextTick` use to re render schema in `AposArrayEditor` because it was triggering weird vue error in production.
-Instead, makes the AposSchema for loop keys more unique using `modelValue.data._id`, 
-if document changes it re-renders schema fields.
-<<<<<<< HEAD
-=======
 * Fixes `TheAposCommandMenu` modals not computing shortcuts from the current opened modal.
 * Fixes select boxes of relationships, we can now check manually published relationships, and `AposSlatList` renders properly checked relationships.
 * Fixes issues in `AposInputArray` on production build to be able to add, remove and edit array items after `required` error.
 * Relationships browse button isn't disabled when max is reached.
-* In media manaer images checkboxes are disabled when max is reached.
->>>>>>> d6a79621
+* In media manager images checkboxes are disabled when max is reached.
+
+## 4.3.3 (2024-06-04)
+
+### Fixes
+
+* Removes `$nextTick` use to re render schema in `AposArrayEditor` because it was triggering weird vue error in production.
+Instead, makes the AposSchema for loop keys more unique using `modelValue.data._id`, 
+if document changes it re-renders schema fields.
 
 ## 4.3.2 (2024-05-18)
 
