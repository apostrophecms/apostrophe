--- conflicted
+++ resolved
@@ -23,13 +23,10 @@
 
 - Piece types like users that have a slug prefix no longer trigger a false positive as being "modified" when you first click the "New" button.
 - The `name` option to widget modules, which never worked in 3.x, has been officially removed. The name of the widget type is always the name of the module, with the `-widget` suffix removed.
-<<<<<<< HEAD
 - The home page and other parked pages should not immediately show as "pending changes."
-=======
 - In-context editing works properly when the current browser URL has a hash (portion beginning with `#`), enabling the use of the hash for project-specific work. Thanks to [https://stepanjakl.com/](Štěpán Jákl) for reporting the issue.
 - When present, the `apos.http.addQueryToUrl` method preserves the hash of the URL intact.
 - The home page and other parked pages should not immediately show as "pending changes." 
->>>>>>> 2daaf2ec
 - The browser-side `apos.http.parseQuery` function now handles objects and arrays properly again.
 - The in-context menu for documents has been refactored as a smart component that carries out actions on its own, eliminating a great deal of redundant code, props and events.
 - Added additional retries when binding to the port in a dev environment.
