# Changelog

<<<<<<< HEAD
## UNRELEASED

### Adds

* Add `_edit: true` to the list of locales the current user can edit in `@apostrophecms/i18n`.
=======
## 3.43.0 (2023-03-29)

### Adds

* Add the possibility to override the default "Add Item" button label by setting the `itemLabel` option of an `array` field.
* Adds `touch` task for every piece type. This task invokes `update` on each piece, which will execute all of the same event handlers that normally execute when a piece of that type is updated. Example usage: `node app article:touch`.

### Fixes

* Hide the suggestion help from the relationship input list when the user starts typing a search term.
* Hide the suggestion hint from the relationship input list when the user starts typing a search term except when there are no matches to display.
* Disable context menu for related items when their `relationship` field has no sub-[`fields`](https://v3.docs.apostrophecms.org/guide/relationships.html#providing-context-with-fields) configured.
>>>>>>> 422852c5

## 3.42.0 (2023-03-16)

### Adds

* You can now set `style: table` on inline arrays. It will display the array as a regular HTML table instead of an accordion.
See the [array field documentation](https://v3.docs.apostrophecms.org/reference/field-types/array.html#settings) for more information.
* You can now set `draggable: false` on inline arrays. It will disable the drag and drop feature. Useful when the order is not significant.
See the [array field documentation](https://v3.docs.apostrophecms.org/reference/field-types/array.html#settings) for more information.
* You can now set the label and icon to display on inline arrays when they are empty.
See the [array field documentation](https://v3.docs.apostrophecms.org/reference/field-types/array.html#whenEmpty) for more information.
* We have added a new and improved suggestion UI to relationship fields.
* The `utilityOperations` feature of piece types now supports additional properties:
`relationship: true` (show the operation only when editing a relationship), `relationship: false` (never show
the operation when editing a relationship), `button: true`, `icon` and `iconOnly: true`.
When `button: true` is specified, the operation appears as a standalone button rather than
being tucked away in the "more" menu.
* In addition, `utilityOperations` can now specify `eventOptions` with an `event` subproperty
instead of `modalOptions`. This is useful with the new `edit` event (see below).
* Those extending our admin UI on the front end can now open a modal to create or edit a page or piece by calling
`await apos.doc.edit({ type: 'article' })` (the type here is an example). To edit an existing document add an
`_id` property. To copy an existing document (like our "duplicate" feature) add a `copyOf`
property. When creating new pages, `type` can be sent to `@apostrophecms/page` for convenience
(note that the `type` property does not override the default or current page type in the editor).
* The `edit` Apostrophe event is now available and takes an object with the same properties
as above. This is useful when configuring `utilityOperations`.
* The `content-changed` Apostrophe event can now be emitted with a `select: true` property. If a
document manager for the relevant content type is open, it will attempt to add the document to the
current selection. Currently this works best with newly inserted documents.
* Localized strings in the admin UI can now use `$t(key)` to localize a string inside
an interpolated variable. This was accomplished by setting `skipOnVariables` to false
for i18next, solely on the front end for admin UI purposes.
* The syntax of the method defined for dynamic `choices` now accepts a module prefix to get the method from, and the `()` suffix.
This has been done for consistency with the external conditions syntax shipped in the previous release. See the documentation for more information.
* Added the `viewPermission` property of schema fields, and renamed `permission` to `editPermission` (with backwards
compatibility) for clarity. You can now decide if a schema field requires permissions to be visible or editable.
See the documentation for more information.
* Display the right environment label on login page. By default, based on `NODE_ENV`, overriden by `environmentLabel` option in `@apostrophecms/login` module. The environment variable `APOS_ENV_LABEL` will override this. Note that `NODE_ENV` should generally only be set to `development` (the default) or `production` as many Node.js modules opt into optimizations suitable for all deployed environments when it is set to `production`. This is why we offer the separate `APOS_ENV_LABEL` variable.

### Fixes

* Do not log unnecessary "required" errors for hidden fields.
* Fixed a bug that prevented "Text Align" from working properly in the rich text editor in certain cases.
* Fix typo in `@apostrophecms/doc-type` and `@apostrophecms/submitted-drafts` where we were using `canCreate` instead of `showCreate` to display the `Create New` button or showing the `Copy` button in `Manager` modals.
* Send external condition results in an object so that numbers are supported as returned values.

## 3.41.1 (2023-03-07)

No changes. Publishing to make sure 3.x is tagged `latest` in npm, rather than 2.x.

## 3.41.0 (2023-03-06)

### Adds

* Handle external conditions to display fields according to the result of a module method, or multiple methods from different modules.
This can be useful for displaying fields according to the result of an external API or any business logic run on the server. See the documentation for more information.

### Fixes

* Replace `deep-get-set` dependency with `lodash`'s `get` and `set` functions to fix the [Prototype Pollution in deep-get-set](https://github.com/advisories/GHSA-mjjj-6p43-vhhv) vulnerability. There was no actual vulnerability in Apostrophe due to the way the module was actually used, and this was done to address vulnerability scan reports.
* The "soft redirects" for former URLs of documents now work better with localization. Thanks to [Waldemar Pankratz](https://github.com/waldemar-p).
* Destroy `AreaEditor` Vue apps when the page content is refreshed in edit mode. This avoids a leak of Vue apps components being recreated while instances of old ones are still alive.

### Security

* Upgrades passport to the latest version in order to ensure session regeneration when logging in or out. This adds additional security to logins by mitigating any risks due to XSS attacks. Apostrophe is already robust against XSS attacks. For passport methods that are internally used by Apostrophe everything is still working. For projects that are accessing the passport instance directly through `self.apos.login.passport`, some verifications may be necessary to avoid any compatibility issue. The internally used methods are `authenticate`, `use`, `serializeUser`, `deserializeUser`, `initialize`, `session`.

## 3.40.1 (2023-02-18)

* No code change. Patch level bump for package update.

## 3.40.0 (2023-02-17)

### Adds

* For devops purposes, the `APOS_BASE_URL` environment variable is now respected as an override of the `baseUrl` option.

### Fixes

* Do not display shortcut conflicts at startup if there are none.
* Range field correctly handles the `def` attribute set to `0` now. The `def` property will be used when the field has no value provided; a value going over the max or below the min threshold still returns `null`.
* `select` fields now work properly when the `value` of a choice is a boolean rather than a string or a number.

## 3.39.2 (2023-02-03)

### Fixes
* Hotfix for a backwards compatibility break in webpack that triggered a tiptap bug. The admin UI build will now succeed as expected.

## 3.39.1 (2023-02-02)

### Fixes

* Rescaling cropped images with the `@apostrophecms/attachment:rescale` task now works correctly. Thanks to [Waldemar Pankratz](https://github.com/waldemar-p) for this contribution.

## 3.39.0 (2023-02-01)

### Adds

* Basic support for editing tables by adding `table` to the rich text toolbar. Enabling `table` allows you to create tables, including `td` and `th` tags, with the ability to merge and split cells. For now the table editing UI is basic, all of the functionality is there but we plan to add more conveniences for easy table editing soon. See the "Table" dropdown for actions that are permitted based on the current selection.
* `superscript` and `subscript` may now be added to the rich text widget's `toolbar` option.
* Early beta-quality support for adding inline images to rich text, by adding `image` to the rich text toolbar. This feature works reliably, however the UI is not mature yet. In particular you must search for images by typing part of the title. We will support a proper "browse" experience here soon. For good results you should also configure the `imageStyles` option. You will also want to style the `figure` tags produced. See the documentation for more information.
* Support for `div` tags in the rich text toolbar, if you choose to include them in `styles`. This is often necessary for A2 content migration and can potentially be useful in new work when combined with a `class` if there is no suitable semantic block tag.
* The new `@apostrophecms/attachment:download-all --to=folder` command line task is useful to download all of your attachments from an uploadfs backend other than local storage, especially if you do not have a more powerful "sync" utility for that particular storage backend.
* A new `loadingType` option can now be set for `image-widget` when configuring an `area` field. This sets the `loading` attribute of the `img` tag, which can be used to enable lazy loading in most browsers. Thanks to [Waldemar Pankratz](https://github.com/waldemar-p) for this contribution.
* Two new module-level options have been added to the `image-widget` module: `loadingType` and `size`. These act as fallbacks for the same options at the area level. Thanks to [Waldemar Pankratz](https://github.com/waldemar-p) for this contribution.

### Fixes

* Adding missing require (`bluebird`) and fallback (`file.crops || []`) to `@apostrophecms/attachment:rescale`-task

## 3.38.1 (2023-01-23)

### Fixes

* Version 3.38.0 introduced a regression that temporarily broke support for user-edited content in locales with names like `de-de` (note the lowercase country name). This was inadvertently introduced in an effort to improve support for locale fallback when generating static translations of the admin interface. Version 3.38.1 brings back the content that temporarily appeared to be missing for these locales (it was never removed from the database), and also achieves the original goal. **However, if you created content for such locales using `3.38.0` (released five days ago) and wish to keep that content,** rather than reverting to the content from before `3.38.0`, see below.

### Adds

* The new `i18n:rename-locale` task can be used to move all content from one locale name to another, using the `--old` and `--new` options. By default, any duplicate keys for content existing in both locales will stop the process. However you can specify which content to keep in the event of a duplicate key error using the `--keep=localename` option. Note that the value of `--new` should match the a locale name that is currently configured for the `@apostrophecms/i18n` module.

Example:

```
# If you always had de-de configured as a locale, but created
# a lot of content with Apostrophe 3.38.0 which incorrectly stored
# it under de-DE, you can copy that content. In this case we opt
# to keep de-de content in the event of any conflicts
node app @apostrophecms/i18n:rename-locale --old=de-DE --new=de-de --keep=de-de
```

## 3.38.0 (2023-01-18)

### Adds

* Emit a `beforeSave` event from the `@apostrophecms:notification` module, with `req` and the `notification` as arguments, in order to give the possibility to override the notification.
* Emit a `beforeInsert` event from the `@apostrophecms:attachment` module, with `req` and the `doc` as arguments, in order to give the possibility to override the attachment.
* Emit a `beforeSaveSafe` event from the `@apostrophecms:user` module, with `req`, `safeUser` and `user` as arguments, in order to give the possibility to override properties of the `safeUser` object which contains password hashes and other information too sensitive to be stored in the aposDocs collection.
* Automatically convert failed uppercase URLs to their lowercase version - can be disabled with `redirectFailedUpperCaseUrls: false` in `@apostrophecms/page/index.js` options. This only comes into play if a 404 is about to happen.
* Automatically convert country codes in locales like `xx-yy` to `xx-YY` before passing them to `i18next`, which is strict about uppercase country codes.
* Keyboard shortcuts conflicts are detected and logged on to the terminal.

### Fixes

* Invalid locales passed to the i18n locale switching middleware are politely mapped to 400 errors.
* Any other exceptions thrown in the i18n locale switching middleware can no longer crash the process.
* Documents kept as the `previous` version for undo purposes were not properly marked as such, breaking the public language switcher in some cases. This was fixed and a migration was added for existing data.
* Uploading an image in an apostrophe area with `minSize` requirements will not trigger an unexpected error anymore. If the image is too small, a notification will be displayed with the minimum size requirements. The `Edit Image` modal will now display the minimum size requirements, if any, above the `Browse Images` field.
* Some browsers saw the empty `POST` response for new notifications as invalid XML. It will now return an empty JSON object with the `Content-Type` set to `application/json`.

## 3.37.0 (2023-01-06)

### Adds

* Dynamic choice functions in schemas now also receive a data object with their original doc id for further inspection by your function.
* Use `mergeWithCustomize` when merging extended source Webpack configuration. Introduce overideable asset module methods `srcCustomizeArray` and `srcCustomizeObject`, with reasonable default behavior, for fine tuning Webpack config arrays and objects merging. More info - [the Webpack mergeWithCustomize docs](https://github.com/survivejs/webpack-merge#mergewithcustomize-customizearray-customizeobject-configuration--configuration)
* The image widget now accepts a `placeholderImage` option that works like `previewImage` (just specify a file extension, like `placeholderImage: 'jpg'`, and provide the file `public/placeholder.jpg` in the module). The `placeholderUrl` option is still available for backwards compatibility.

### Fixes

* `docId` is now properly passed through array and object fields and into their child schemas.
* Remove module `@apostrophecms/polymorphic-type` name alias `@apostrophecms/polymorphic`. It was causing warnings
    e.g. `A permission.can() call was made with a type that has no manager: @apostrophecms/polymorphic-type`.
* The module `webpack.extensions` configuration is not applied to the core Admin UI build anymore. This is the correct and intended behavior as explained in the [relevant documentation](https://v3.docs.apostrophecms.org/guide/webpack.html#extending-webpack-configuration).
* The `previewImage` option now works properly for widget modules loaded from npm and those that subclass them. Specifically, the preview image may be provided in the `public/` subdirectory of the original module, the project-level configuration of it, or a subclass.

## 3.36.0 (2022-12-22)

### Adds

* `shortcut` option for piece modules, allowing easy re-mapping of the manager command shortcut per module.

### Fixes

* Ensure there are no conflicting command shortcuts for the core modules.

## 3.35.0 (2022-12-21)

### Adds

* Introduced support for linking directly to other Apostrophe documents in a rich text widget. The user can choose to link to a URL, or to a page. Linking to various piece types can also be enabled with the `linkWithType` option. This is equivalent to the old `apostrophe-rich-text-permalinks` module but is included in the core in A3. See the [documentation](https://v3.docs.apostrophecms.org/guide/core-widgets.html#rich-text-widget) for details.
* Introduced support for the `anchor` toolbar control in the rich text editor. This allows named anchors to be inserted. These are rendered as `span` tags with the given `id` and can then be linked to via `#id`, providing basic support for internal links. HTML 4-style named anchors in legacy content (`name` on `a` tags) are automatically migrated upon first edit.
* German translation i18n file created for the Apostrophe Admin-UI. Thanks to [Noah Gysin](https://github.com/NoahGysin) for this contribution.
* Introduced support for keyboard shortcuts in admin UI. Hitting `?` will display the list of available shortcuts. Developpers can define their own shortcuts by using the new `@apostrophecms/command-menu` module and the `commands` property. Please check the [keyboard shortcut documentation](https://v3.docs.apostrophecms.org/guide/command-menu.html) for more details.

### Fixes

* The `bulletList` and `orderedList` TipTap toolbar items now work as expected.
* When using the autocomplete/typeahead feature of relationship fields, typing a space at the start no longer results in an error.
* Replace [`credential`](https://www.npmjs.com/package/credential) package with [`credentials`](https://www.npmjs.com/package/credentials) to fix the [`mout` Prototype Pollution vulnerability](https://cve.mitre.org/cgi-bin/cvename.cgi?name=CVE-2020-7792). There was no actual vulnerability in Apostrophe or credential due to the way the module was actually used, and this was done to address vulnerability scan reports.
* Added a basic implementation of the missing "Paste from Clipboard" option to Expanded Widget Previews.


## 3.34.0 (2022-12-12)

### Fixes

* Nested areas work properly in widgets that have the `initialModal: false` property.
* Apostrophe's search index now properly incorporates most string field types as in A2.

### Adds

* Relationships load more quickly.
* Parked page checks at startup are faster.
* Tasks to localize and unlocalize piece type content (see `node app help [yourModuleName]:localize` and `node app help [yourModuleName]:unlocalize`).
## 3.33.0 (2022-11-28)

### Adds

* You can now set `inline: true` on schema fields of type `array`. This displays a simple editing interface in the context of the main dialog box for the document in question, avoiding the need to open an additional dialog box. Usually best for cases with just one field or just a few. If your array field has a large number of subfields the default behavior (`inline: false`) is more suitable for your needs. See the [array field](https://v3.docs.apostrophecms.org/reference/field-types/array.html) documentation for more information.
* Batch feature for publishing pieces.
* Add extensibility for `rich-text-widget` `defaultOptions`. Every key will now be used in the `AposRichTextWidgetEditor`.

### Fixes

* Prior to this release, widget templates that contained areas pulled in from related documents would break the ability to add another widget beneath.
* Validation of object fields now works properly on the browser side, in addition to server-side validation, resolving UX issues.
* Provisions were added to prevent any possibility of a discrepancy in relationship loading results under high load. It is not clear whether this A2 bug was actually possible in A3.

## 3.32.0 (2022-11-09)

### Adds

* Adds Reset Password feature to the login page. Note that the feature must be enabled and email delivery must be properly configured. See the [documentation](https://v3.docs.apostrophecms.org/reference/modules/login.html) for more details.
* Allow project-level developer to override bundling decisions by configuring the `@apostrophecms/asset` module. Check the [module documentation](https://v3.docs.apostrophecms.org/reference/modules/asset.html#options) for more information.

### Fixes

* Query builders for regular select fields have always accepted null to mean "do not filter on this property." Now this also works for dynamic select fields.
* The i18n UI state management now doesn't allow actions while it's busy.
* Fixed various localization bugs in the text of the "Update" dropdown menu.
* The `singleton: true` option for piece types now automatically implies `showCreate: false`.
* Remove browser console warnings by handling Tiptap Editor's breaking changes and duplicated plugins.
* The editor modal now allocates more space to area fields when possible, resolving common concerns about editing large widgets inside the modal.

## 3.31.0 (2022-10-27)

### Adds

* Adds `placeholder: true` and `initialModal: false` features to improve the user experience of adding widgets to the page. Checkout the [Widget Placeholders documentation](https://v3.docs.apostrophecms.org/guide/areas-and-widgets.html#adding-placeholder-content-to-widgets) for more detail.

### Fixes

* When another user is editing the document, the other user's name is now displayed correctly.

## 3.30.0 (2022-10-12)

### Adds

* New `APOS_LOG_ALL_ROUTES` environment variable. If set, Apostrophe logs information about all middleware functions and routes that are executed on behalf of a particular URL.
* Adds the `addFileGroups` option to the `attachment` module. Additionally it exposes a new method, `addFileGroup(group)`. These allow easier addition of new file groups or extension of the existing groups.

### Fixes

* Vue 3 may now be used in a separate webpack build at project level without causing problems for the admin UI Vue 2 build.
* Fixes `cache` module `clear-cache` CLI task message
* Fixes help message for `express` module `list-routes` CLI task

## 3.29.1 (2022-10-03)

### Fixes

* Hotfix to restore Node 14 support. Of course Node 16 is also supported.


## 3.29.0 (2022-10-03)

### Adds

* Areas now support an `expanded: true` option to display previews for widgets. The Expanded Widget Preview Menu also supports grouping and display columns for each group.
* Add "showQuery" in piece-page-type in order to override the query for the "show" page as "indexQuery" does it for the index page

### Fixes

* Resolved a bug in which users making a password error in the presence of pre-login checks such as a CAPTCHA were unable to try again until they refreshed the page.

## 3.28.1 (2022-09-15)

### Fixes

* `AposInputBoolean` can now be `required` and have the value `false`.
* Schema fields containing boolean filters can now list both `yes` and `no` choices according to available values in the database.
* Fix attachment `getHeight()` and `getWidth()` template helpers by changing the assignment of the `attachment._crop` property.
* Change assignment of `attachment._focalPoint` for consistency.

## 3.28.0 (2022-08-31)

### Fixes

* Fix UI bug when creating a document via a relationship.

### Adds

* Support for uploading `webp` files for display as images. This is supported by all current browsers now that Microsoft has removed IE11. For best results, you should run `npm update` on your project to make sure you are receiving the latest release of `uploadfs` which uses `sharp` for image processing. Thanks to [Isaac Preston](https://github.com/ixc7) for this addition.
* Clicking outside a modal now closes it, the same way the `Escape` key does when pressed.
* `checkboxes` fields now support `min` and `max` properties. Thanks to [Gabe Flores](https://github.com/gabeflores-appstem).

## 3.27.0 (2022-08-18)

### Adds

* Add `/grid` `POST` route in permission module, in addition to the existing `GET` one.
* New utility script to help find excessively heavy npm dependencies of apostrophe core.

### Changes

* Extract permission grid into `AposPermissionGrid` vue component.
* Moved `stylelint` from `dependencies` to `devDependencies`. The benefit may be small because many projects will depend on `stylelint` at project level, but every little bit helps install speed, and it may make a bigger difference if different major versions are in use.

## 3.26.1 (2022-08-06)

### Fixes

Hotfix: always waits for the DOM to be ready before initializing the Apostrophe Admin UI. `setTimeout` alone might not guarantee that every time. This issue has apparently become more frequent in the latest versions of Chrome.
* Modifies the `login` module to return an empty object in the API session cookie response body to avoid potential invalid JSON error if `response.json()` is retrieved.

## 3.26.0 (2022-08-03)

### Adds

* Tasks can now be registered with the `afterModuleReady` flag, which is more useful than `afterModuleInit` because it waits for the module to be more fully initialized, including all "improvements" loaded via npm. The original `afterModuleInit` flag is still supported in case someone was counting on its behavior.
* Add `/grid` `POST` route in permission module, in addition to the existing `GET` one, to improve extensibility.
* `@apostrophecms/express:list-routes` command line task added, to facilitate debugging.

### Changes

* Since Microsoft has ended support for IE11 and support for ES5 builds is responsible for a significant chunk of Apostrophe's installation time, the `es5: true` option no longer produces an IE11 build. For backwards compatibility, developers will receive a warning, but their build will proceed without IE11 support. IE11 ES5 builds can be brought back by installing the optional [@apostrophecms/asset-es5](https://github.com/apostrophecms/asset-es5) module.

### Fixes

* `testModule: true` works in unit tests of external Apostrophe modules again even with modern versions of `mocha`, thanks to [Amin Shazrin](https://github.com/ammein).
* `getObjectManager` is now implemented for `Object` field types, fixing a bug that prevented the use of areas found in `object` schema fields within templates. Thanks to [James R T](https://github.com/jamestiotio).

## 3.25.0 (2022-07-20)

### Adds

* `radio` and `checkboxes` input field types now support a server side `choices` function for supplying their `choices` array dynamically, just like `select` fields do. Future custom field types can opt into this functionality with the field type flag `dynamicChoices: true`.

### Fixes

* `AposSelect` now emits values on `change` event as they were originally given. Their values "just work" so you do not have to think about JSON anymore when you receive it.
* Unpinned tiptap as the tiptap team has made releases that resolve the packaging errors that caused us to pin it in 3.22.1.
* Pinned `vue-loader` to the `15.9.x` minor release series for now. The `15.10.0` release breaks support for using `npm link` to develop the `apostrophe` module itself.
* Minimum version of `sanitize-html` bumped to ensure a potential denial-of-service vector is closed.

## 3.24.0 (2022-07-06)

### Adds

* Handle `private: true` locale option in i18n module, preventing logged out users from accessing the content of a private locale.

### Fixes

* Fix missing title translation in the "Array Editor" component.
* Add `follow: true` flag to `glob` functions (with `**` pattern) to allow registering symlink files and folders for nested modules
* Fix disabled context menu for relationship fields editing ([#3820](https://github.com/apostrophecms/apostrophe/issues/3820))
* In getReq method form the task module, extract the right `role` property from the options object.
* Fix `def:` option in `array` fields, in order to be able to see the default items in the array editor modal

## 3.23.0 (2022-06-22)

### Adds

* Shared Drafts: gives the possibility to share a link which can be used to preview the draft version of page, or a piece `show` page.
* Add `Localize` option to `@apostrophecms/image`. In Edit mode the context bar menu includes a "Localize" option to start cloning this image into other locales.

### Fixes

* Update `sass` to [`1.52.3`+](https://github.com/sass/dart-sass/pull/1713) to prevent the error `RangeError: Invalid value: Not in inclusive range 0..145: -1`. You can now fix that by upgrading with `npm update`. If it does not immediately clear up the issue in development, try `node app @apostrophecms/asset:clear-cache`.
* Fix a potential issue when URLs have a query string, in the `'@apostrophecms/page:notFound'` handler of the `soft-redirect` module.

## 3.22.1 (2022-06-17)

* Hotfix: temporarily pin versions of tiptap modules to work around packaging error that breaks import of the most recent releases. We will unpin as soon as this is fixed upstream. Fixes a bug where `npm update` would fail for A3 projects.

## 3.22.0 (2022-06-08)

### Adds

* Possibility to pass options to webpack extensions from any module.

### Fixes

* Fix a Webpack cache issue leading to modules symlinked in `node_modules` not being rebuilt.
* Fixes login maximum attempts error message that wasn't showing the plural when lockoutMinutes is more than 1.
* Fixes the text color of the current array item's slat label in the array editor modal.
* Fixes the maximum width of an array item's slat label so as to not obscure the Remove button in narrow viewports.
* If an array field's titleField option is set to a select field, use the selected option's label as the slat label rather its value.
* Disable the slat controls of the attachment component while uploading.
* Fixes bug when re-attaching the same file won't trigger an upload.
* AposSlat now fully respects the disabled state.

## 3.21.1 (2022-06-04)

### Fixes

* Work around backwards compatibility break in `sass` module by pinning to `sass` `1.50.x` while we investigate. If you saw the error `RangeError: Invalid value: Not in inclusive range 0..145: -1` you can now fix that by upgrading with `npm update`. If it does not immediately clear up the issue in development, try `node app @apostrophecms/asset:clear-cache`.

## 3.21.0 (2022-05-25)

### Adds

* Trigger only the relevant build when in a watch mode (development). The build paths should not contain comma (`,`).
* Adds an `unpublish` method, available for any doc-type.
An _Unpublish_ option has also been added to the context menu of the modal when editing a piece or a page.
* Allows developers to group fields in relationships the same way it's done for normal schemas.

### Fixes

* Vue files not being parsed when running eslint through command line, fixes all lint errors in vue files.
* Fix a bug where some Apostrophe modules symlinked in `node_modules` are not being watched.
* Recover after webpack build error in watch mode (development only).
* Fixes an edge case when failing (throw) task invoked via `task.invoke` will result in `apos.isTask()` to always return true due to `apos.argv` not reverted properly.

## 3.20.1 (2022-05-17)

### Fixes

* Minor corrections to French translation.

## 3.20.0

### Adds

* Adds French translation of the admin UI (use the `fr` locale).

## 3.19.0

### Adds

* New schema field type `dateAndTime` added. This schema field type saves in ISO8601 format, as UTC (Universal Coordinated Time), but is edited in a user-friendly way in the user's current time zone and locale.
* Webpack disk cache for better build performance in development and, if appropriately configured, production as well.
* In development, Webpack rebuilds the front end without the need to restart the Node.js process, yielding an additional speedup. To get this speedup for existing projects, see the `nodemonConfig` section of the latest `package.json` in [a3-boilerplate](https://github.com/apostrophecms/a3-boilerplate) for the new "ignore" rules you'll need to prevent nodemon from stopping the process and restarting.
* Added the new command line task `apostrophecms/asset:clear-cache` for clearing the webpack disk cache. This should be necessary only in rare cases where the configuration has changed in ways Apostrophe can't automatically detect.
* A separate `publishedLabel` field can be set for any schema field of a page or piece. If present it is displayed instead of `label` if the document has already been published.

### 3.18.1

### Fixes

* The admin UI now rebuilds properly in a development environment when new npm modules are installed in a multisite project (`apos.rootDir` differs from `apos.npmRootDir`).

## 3.18.0 (2022-05-03)

### Adds

* Images may now be cropped to suit a particular placement after selecting them. SVG files may not be cropped as it is not possible in the general case.
* Editors may also select a "focal point" for the image after selecting it. This ensures that this particular point remains visible even if CSS would otherwise crop it, which is a common issue in responsive design. See the `@apostrophecms/image` widget for a sample implementation of the necessary styles.
* Adds the `aspectRatio` option for image widgets. When set to `[ w, h ]` (a ratio of width to height), images are automatically cropped to this aspect ratio when chosen for that particular widget. If the user does not crop manually, then cropping happens automatically.
* Adds the `minSize` option for image widgets. This ensures that the images chosen are at least the given size `[ width, height ]`, and also ensures the user cannot choose something smaller than that when cropping.
* Implements OpenTelemetry instrumentation.
* Developers may now specify an alternate Vue component to be used for editing the subfields of relationships, either at the field level or as a default for all relationships with a particular piece type.
* The widget type base module now always passes on the `components` option as browser data, so that individual widget type modules that support contextual editing can be implemented more conveniently.
* In-context widget editor components now receive a `focused` prop which is helpful in deciding when to display additional UI.
* Adds new configuration option - `beforeExit` async handler.
* Handlers listening for the `apostrophe:run` event are now able to send an exit code to the Apostrophe bootstrap routine.
* Support for Node.js 17 and 18. MongoDB connections to `localhost` will now successfully find a typical dev MongoDB server bound only to `127.0.0.1`, Apostrophe can generate valid ipv6 URLs pointing back to itself, and `webpack` and `vue-loader` have been updated to address incompatibilities.
* Adds support for custom context menus provided by any module (see `apos.doc.addContextOperation()`).
* The `AposSchema` component now supports an optional `generation` prop which may be used to force a refresh when the value of the object changes externally. This is a compromise to avoid the performance hit of checking numerous subfields for possible changes every time the `value` prop changes in response to an `input` event.
* Adds new event `@apostrophecms/doc:afterAllModesDeleted` fired after all modes of a given document are purged.

### Fixes

* Documentation of obsolete options has been removed.
* Dead code relating to activating in-context widget editors have been removed. They are always active and have been for some time. In the future they might be swapped in on scroll, but there will never be a need to swap them in "on click."
* The `self.email` method of modules now correctly accepts a default `from` address configured for a specific module via the `from` subproperty of the `email` option to that module. Thanks to `chmdebeer` for pointing out the issue and the fix.
* Fixes `_urls` not added on attachment fields when pieces API index is requested (#3643)
* Fixes float field UI bug that transforms the value to integer when there is no field error and the first number after the decimal is `0`.
* The `nestedModuleSubdirs` feature no longer throws an error and interrupts startup if a project contains both `@apostrophecms/asset` and `asset`, which should be considered separate module names.

## 3.17.0 (2022-03-31)

### Adds

* Full support for the [`object` field type](https://v3.docs.apostrophecms.org/reference/field-types/object.html), which works just like `array` but stores just one sub-object as a property, rather than an array of objects.
* To help find documents that reference related ones via `relationship` fields, implement backlinks of related documents by adding a `relatedReverseIds` field to them and keeping it up to date. There is no UI based on this feature yet but it will permit various useful features in the near future.
* Adds possibility for modules to [extend the webpack configuration](https://v3.docs.apostrophecms.org/guide/webpack.html).
* Adds possibility for modules to [add extra frontend bundles for scss and js](https://v3.docs.apostrophecms.org/guide/webpack.html). This is useful when the `ui/src` build would otherwise be very large due to code used on rarely accessed pages.
* Loads the right bundles on the right pages depending on the page template and the loaded widgets. Logged-in users have all the bundles on every page, because they might introduce widgets at any time.
* Fixes deprecation warnings displayed after running `npm install`, for dependencies that are directly included by this package.
* Implement custom ETags emission when `etags` cache option is enabled. [See the documentation for more information](https://v3.docs.apostrophecms.org/guide/caching.html).
It allows caching of pages and pieces, using a cache invalidation mechanism that takes into account related (and reverse related) document updates, thanks to backlinks mentioned above.
Note that for now, only single pages and pieces benefit from the ETags caching system (pages' and pieces' `getOne` REST API route, and regular served pages).
The cache of an index page corresponding to the type of a piece that was just saved will automatically be invalidated. However, please consider that it won't be effective when a related piece is saved, therefore the cache will automatically be invalidated _after_ the cache lifetime set in `maxAge` cache option.

### Fixes

* Apostrophe's webpack build now works properly when developing code that imports module-specific npm dependencies from `ui/src` or `ui/apos` when using `npm link` to develop the module in question.
* The `es5: true` option to `@apostrophecms/asset` works again.

## 3.16.1 (2022-03-21)

### Fixes

* Fixes a bug in the new `Cache-Control` support introduced by 3.16.0 in which we get the logged-out homepage right after logging in. This issue only came into play if the new caching options were enabled.

## 3.16.0 (2022-03-18)

### Adds

* Offers a simple way to set a Cache-Control max-age for Apostrophe page and GET REST API responses for pieces and pages. [See the documentation for more information](https://v3.docs.apostrophecms.org/guide/caching.html).
* API keys and bearer tokens "win" over session cookies when both are present. Since API keys and bearer tokens are explicitly added to the request at hand, it never makes sense to ignore them in favor of a cookie, which is implicit. This also simplifies automated testing.
* `data-apos-test=""` selectors for certain elements frequently selected in QA tests, such as `data-apos-test="adminBar"`.
* Offer a simple way to set a Cache-Control max-age for Apostrophe page and GET REST API responses for pieces and pages.
* To speed up functional tests, an `insecurePasswords` option has been added to the login module. This option is deliberately named to discourage use for any purpose other than functional tests in which repeated password hashing would unduly limit performance. Normally password hashing is intentionally difficult to slow down brute force attacks, especially if a database is compromised.

### Fixes

* `POST`ing a new child page with `_targetId: '_home'` now works properly in combination with `_position: 'lastChild'`.

## 3.15.0 (2022-03-02)

### Adds

* Adds throttle system based on username (even when not existing), on initial login route. Also added for each late login requirement, e.g. for 2FA attempts.

## 3.14.2 (2022-02-27)

* Hotfix: fixed a bug introduced by 3.14.1 in which non-parked pages could throw an error during the migration to fix replication issues.

## 3.14.1 (2022-02-25)

* Hotfix: fixed a bug in which replication across locales did not work properly for parked pages configured via the `_children` feature. A one-time migration is included to reconnect improperly replicated versions of the same parked pages. This runs automatically, no manual action is required. Thanks to [justyna1](https://github.com/justyna13) for identifying the issue.

## 3.14.0 (2022-02-22)

### Adds

* To reduce complications for those implementing caching strategies, the CSRF protection cookie now contains a simple constant string, and is not recorded in `req.session`. This is acceptable because the real purpose of the CSRF check is simply to verify that the browser has sent the cookie at all, which it will not allow a cross-origin script to do.
* As a result of the above, a session cookie is not generated and sent at all unless `req.session` is actually used or a user logs in. Again, this reduces complications for those implementing caching strategies.
* When logging out, the session cookie is now cleared in the browser. Formerly the session was destroyed on the server side only, which was sufficient for security purposes but could create caching issues.
* Uses `express-cache-on-demand` lib to make similar and concurrent requests on pieces and pages faster.
* Frontend build errors now stop app startup in development, and SCSS and JS/Vue build warnings are visible on the terminal console for the first time.

### Fixes

* Fixed a bug when editing a page more than once if the page has a relationship to itself, whether directly or indirectly. Widget ids were unnecessarily regenerated in this situation, causing in-context edits after the first to fail to save.
* Pages no longer emit double `beforeUpdate` and `beforeSave` events.
* When the home page extends `@apostrophecms/piece-page-type`, the "show page" URLs for individual pieces should not contain two slashes before the piece slug. Thanks to [Martí Bravo](https://github.com/martibravo) for the fix.
* Fixes transitions between login page and `afterPasswordVerified` login steps.
* Frontend build errors now stop the `@apostrophecms/asset:build` task properly in production.
* `start` replaced with `flex-start` to address SCSS warnings.
* Dead code removal, as a result of following up on JS/Vue build warnings.

## 3.13.0 - 2022-02-04

### Adds

* Additional requirements and related UI may be imposed on native ApostropheCMS logins using the new `requirements` feature, which can be extended in modules that `improve` the `@apostrophecms/login` module. These requirements are not imposed for single sign-on logins via `@apostrophecms/passport-bridge`. See the documentation for more information.
* Adds latest Slovak translation strings to SK.json in `i18n/` folder. Thanks to [Michael Huna](https://github.com/Miselrkba) for the contribution.
* Verifies `afterPasswordVerified` requirements one by one when emitting done event, allows to manage errors ans success before to go to the next requirement. Stores and validate each requirement in the token. Checks the new `askForConfirmation` requirement option to go to the next step when emitting done event or waiting for the confirm event (in order to manage success messages). Removes support for `afterSubmit` for now.

### Fixes

* Decodes the testReq `param` property in `serveNotFound`. This fixes a problem where page titles using diacritics triggered false 404 errors.
* Registers the default namespace in the Vue instance of i18n, fixing a lack of support for un-namespaced l10n keys in the UI.

## 3.12.0 - 2022-01-21

### Adds

* It is now best practice to deliver namespaced i18n strings as JSON files in module-level subdirectories of `i18n/` named to match the namespace, e.g. `i18n/ourTeam` if the namespace is `ourTeam`. This allows base class modules to deliver phrases to any namespace without conflicting with those introduced at project level. The `i18n` option is now deprecated in favor of the new `i18n` module format section, which is only needed if `browser: true` must be specified for a namespace.
* Brought back the `nestedModuleSubdirs` feature from A2, which allows modules to be nested in subdirectories if `nestedModuleSubdirs: true` is set in `app.js`. As in A2, module configuration (including activation) can also be grouped in a `modules.js` file in such subdirectories.

### Fixes

* Fixes minor inline documentation comments.
* UI strings that are not registered localization keys will now display properly when they contain a colon (`:`). These were previously interpreted as i18next namespace/key pairs and the "namespace" portion was left out.
* Fixes a bug where changing the page type immediately after clicking "New Page" would produce a console error. In general, areas and checkboxes now correctly handle their value being changed to `null` by the parent schema after initial startup of the `AposInputArea` or `AposInputCheckboxes` component.
* It is now best practice to deliver namespaced i18n strings as JSON files in module-level subdirectories of `i18n/` named to match the namespace, e.g. `i18n/ourTeam` if the namespace is `ourTeam`. This allows base class modules to deliver phrases to any namespace without conflicting with those introduced at project level. The `i18n` option is now deprecated in favor of the new `i18n` module format section, which is only needed if `browser: true` must be specified for a namespace.
* Removes the `@apostrophecms/util` module template helper `indexBy`, which was using a lodash method not included in lodash v4.
* Removes an unimplemented `csrfExceptions` module section cascade. Use the `csrfExceptions` *option* of any module to set an array of URLs excluded from CSRF protection. More information is forthcoming in the documentation.
* Fix `[Object Object]` in the console when warning `A permission.can() call was made with a type that has no manager` is printed.

### Changes

* Temporarily removes `npm audit` from our automated tests because of a sub-dependency of vue-loader that doesn't actually cause a security vulnerability for apostrophe.

## 3.11.0 - 2022-01-06

### Adds

* Apostrophe now extends Passport's `req.login` to emit an `afterSessionLogin` event from the `@apostrophecms:login` module, with `req` as an argument. Note that this does not occur at all for login API calls that return a bearer token rather than establishing an Express session.

### Fixes

* Apostrophe's extension of `req.login` now accounts for the `req.logIn` alias and the skippable `options` parameter, which is relied upon in some `passport` strategies.
* Apostrophe now warns if a nonexistent widget type is configured for an area field, with special attention to when `-widget` has been erroneously included in the name. For backwards compatibility this is a startup warning rather than a fatal error, as sites generally did operate successfully otherwise with this type of bug present.

### Changes

* Unpins `vue-click-outside-element` the packaging of which has been fixed upstream.
* Adds deprecation note to `__testDefaults` option. It is not in use, but removing would be a minor BC break we don't need to make.
* Allows test modules to use a custom port as an option on the `@apostrophecms/express` module.
* Removes the code base pull request template to instead inherit the organization-level template.
* Adds `npm audit` back to the test scripts.

## 3.10.0 - 2021-12-22

### Fixes

* `slug` type fields can now have an empty string or `null` as their `def` value without the string `'none'` populating automatically.
* The `underline` feature works properly in tiptap toolbar configuration.
* Required checkbox fields now properly prevent editor submission when empty.
* Pins `vue-click-outside-element` to a version that does not attempt to use `eval` in its distribution build, which is incompatible with a strict Content Security Policy.

### Adds

* Adds a `last` option to fields. Setting `last: true` on a field puts that field at the end of the field's widget order. If more than one field has that option active the true last item will depend on general field registration order. If the field is ordered with the `fields.order` array or field group ordering, those specified orders will take precedence.

### Changes

* Adds deprecation notes to the widget class methods `getWidgetWrapperClasses` and `getWidgetClasses` from A2.
* Adds a deprecation note to the `reorganize` query builder for the next major version.
* Uses the runtime build of Vue. This has major performance and bundle size benefits, however it does require changes to Apostrophe admin UI apps that use a `template` property (components should require no changes, just apps require an update). These apps must now use a `render` function instead. Since custom admin UI apps are not yet a documented feature we do not regard this as a bc break.
* Compatible with the `@apostrophecms/security-headers` module, which supports a strict `Content-Security-Policy`.
* Adds a deprecation note to the `addLateCriteria` query builder.
* Updates the `toCount` doc type query method to use Math.ceil rather than Math.floor plus an additional step.

## 3.9.0 - 2021-12-08

### Adds

* Developers can now override any Vue component of the ApostropheCMS admin UI by providing a component of the same name in the `ui/apos/components` folder of their own module. This is not always the best approach, see the documentation for details.
* When running a job, we now trigger the notification before to run the job, this way the progress notification ID is available from the job and the notification can be dismissed if needed.
* Adds `maxUi`, `maxLabel`, `minUi`, and `minLabel` localization strings for array input and other UI.

### Fixes

* Fully removes references to the A2 `self.partial` module method. It appeared only once outside of comments, but was not actually used by the UI. The `self.render` method should be used for simple template rendering.
* Fixes string interpolation for the confirmation modal when publishing a page that has an unpublished parent page.
* No more "cannot set headers after they are sent to the client" and "req.res.redirect not defined" messages when handling URLs with extra trailing slashes.
* The `apos.util.runPlayers` method is not called until all of the widgets in a particular tree of areas and sub-areas have been added to the DOM. This means a parent area widget player will see the expected markup for any sub-widgets when the "Edit" button is clicked.
* Properly activates the `apostropheI18nDebugPlugin` i18next debugging plugin when using the `APOS_SHOW_I18N` environment variable. The full set of l10n emoji indicators previously available for the UI is now available for template and server-side strings.
* Actually registers piece types for site search unless the `searchable` option is `false`.
* Fixes the methods required for the search `index` task.

### Changes

* Adds localization keys for the password field component's min and max error messages.

## 3.8.1 - 2021-11-23

### Fixes

* The search field of the pieces manager modal works properly. Thanks to [Miro Yovchev](https://github.com/myovchev) for pointing out the issue and providing a solution.
* Fixes a bug in `AposRichTextWidgetEditor.vue` when a rich text widget was specifically configured with an empty array as the `styles` option. In that case a new empty rich text widget will initiate with an empty paragraph tag.
* The`fieldsPresent` method that is used with the `presentFieldsOnly` option in doc-type was broken, looking for properties in strings and wasn't returning anything.

## 3.8.0 - 2021-11-15

### Adds

* Checkboxes for pieces are back, a main checkbox allows to select all page items. When all pieces on a page are checked, a banner where the user can select all pieces appears. A launder for mongo projections has been added.
* Registered `batchOperations` on a piece-type will now become buttons in the manager batch operations "more menu" (styled as a kebab icon). Batch operations should include a label, `messages` object, and `modalOptions` for the confirmation modal.
* `batchOperations` can be grouped into a single button with a menu using the `group` cascade subproperty.
* `batchOperations` can be conditional with an `if` conditional object. This allows developers to pass a single value or an array of values.
* Piece types can have `utilityOperations` configured as a top-level cascade property. These operations are made available in the piece manager as new buttons.
* Notifications may now include an `event` property, which the AposNotification component will emit on mount. The `event` property should be set to an object with `name` (the event name) and optionally `data` (data included with the event emission).
* Adds support for using the attachments query builder in REST API calls via the query string.
* Adds contextual menu for pieces, any module extending the piece-type one can add actions in this contextual menu.
* When clicking on a batch operation, it opens a confirmation modal using modal options from the batch operation, it also works for operations in grouped ones. operations name property has been renamed in action to work with AposContextMenu component.
* Beginning with this release, a module-specific static asset in your project such as `modules/mymodulename/public/images/bg.png` can always be referenced in your `.scss` and `.css` files as `/modules/mymodulename/images/bg.png`, even if assets are actually being deployed to S3, CDNs, etc. Note that `public` and `ui/public` module subdirectories have separate functions. See the documentation for more information.
* Adds AposFile.vue component to abstract file dropzone UI, uses it in AposInputAttachment, and uses it in the confirmation modal for pieces import.
* Optionally add `dimensionAttrs` option to image widget, which sets width & height attributes to optimize for Cumulative Layout Shift. Thank you to [Qiao Lin](https://github.com/qclin) for the contribution.

### Fixes

* The `apos.util.attachmentUrl` method now works correctly. To facilitate that, `apos.uploadsUrl` is now populated browser-side at all times as the frontend logic originally expected. For backwards compatibility `apos.attachment.uploadsUrl` is still populated when logged in.
* Widget players are now prevented from being played twice by the implementing vue component.

### Changes
* Removes Apostrophe 2 documentation and UI configuration from the `@apostrophecms/job` module. These options were not yet in use for A3.
* Renames methods and removes unsupported routes in the `@apostrophecms/job` module that were not yet in use. This was not done lightly, but specifically because of the minimal likelihood that they were in use in project code given the lack of UI support.
  * The deprecated `cancel` route was removed and will likely be replaced at a later date.
  * `run` was renamed `runBatch` as its purpose is specifically to run processes on a "batch selected" array of pieces or pages.
  * `runNonBatch` was renamed to `run` as it is the more generic job-running method. It is likely that `runBatch` will eventually be refactored to use this method.
  * The `good` and `bad` methods are renamed `success` and `failure`, respectively. The expected methods used in the `run` method were similarly renamed. They still increment job document properties called `good` and `bad`.
* Comments out the unused `batchSimpleRoute` methods in the page and piece-type modules to avoid usage before they are fully implemented.
* Optionally add `dimensionAttrs` option to image widget, which sets width & height attributes to optimize for Cumulative Layout Shift.
* Temporarily removes `npm audit` from our automated tests because of a sub-dependency of uploadfs that doesn't actually cause a security vulnerability for apostrophe.

## 3.7.0 - 2021-10-28

### Adds

* Schema select field choices can now be populated by a server side function, like an API call. Set the `choices` property to a method name of the calling module. That function should take a single argument of `req`, and return an array of objects with `label` and `value` properties. The function can be async and will be awaited.
* Apostrophe now has built-in support for the Node.js cluster module. If the `APOS_CLUSTER_PROCESSES` environment variable is set to a number, that number of child processes are forked, sharing the same listening port. If the variable is set to `0`, one process is forked for each CPU core, with a minimum of `2` to provide availability during restarts. If the variable is set to a negative number, that number is added to the number of CPU cores, e.g. `-1` is a good way to reserve one core for MongoDB if it is running on the same server. This is for production use only (`NODE_ENV=production`). If a child process fails it is restarted automatically.

### Fixes

* Prevents double-escaping interpolated localization strings in the UI.
* Rich text editor style labels are now run through a localization method to get the translated strings from their l10n keys.
* Fixes README Node version requirement (Node 12+).
* The text alignment buttons now work immediately in a new rich text widget. Previously they worked only after manually setting a style or refreshing the page. Thanks to Michelin for their support of this fix.
* Users can now activate the built-in date and time editing popups of modern browsers when using the `date` and `time` schema field types.
* Developers can now `require` their project `app.js` file in the Node.js REPL for debugging and inspection. Thanks to [Matthew Francis Brunetti](https://github.com/zenflow).
* If a static text phrase is unavailable in both the current locale and the default locale, Apostrophe will always fall back to the `en` locale as a last resort, which ensures the admin UI works if it has not been translated.
* Developers can now `require` their project `app.js` in the Node.js REPL for debugging and inspection
* Ensure array field items have valid _id prop before storing. Thanks to Thanks to [Matthew Francis Brunetti](https://github.com/zenflow).

### Changes

* In 3.x, `relationship` fields have an optional `builders` property, which replaces `filters` from 2.x, and within that an optional `project` property, which replaces `projection` from 2.x (to match MongoDB's `cursor.project`). Prior to this release leaving the old syntax in place could lead to severe performance problems due to a lack of projections. Starting with this release the 2.x syntax results in an error at startup to help the developer correct their code.
* The `className` option from the widget options in a rich text area field is now also applied to the rich text editor itself, for a consistently WYSIWYG appearance when editing and when viewing. Thanks to [Max Mulatz](https://github.com/klappradla) for this contribution.
* Adds deprecation notes to doc module `afterLoad` events, which are deprecated.
* Removes unused `afterLogin` method in the login module.

## 3.6.0 - 2021-10-13

### Adds

* The `context-editing` apostrophe admin UI bus event can now take a boolean parameter, explicitly indicating whether the user is actively typing or performing a similar active manipulation of controls right now. If a boolean parameter is not passed, the existing 1100-millisecond debounced timeout is used.
* Adds 'no-search' modifier to relationship fields as a UI simplification option.
* Fields can now have their own `modifiers` array. This is combined with the schema modifiers, allowing for finer grained control of field rendering.
* Adds a Slovak localization file. Activate the `sk` locale to use this. Many thanks to [Michael Huna](https://github.com/Miselrkba) for the contribution.
* Adds a Spanish localization file. Activate the `es` locale to use this. Many thanks to [Eugenio Gonzalez](https://github.com/egonzalezg9) for the contribution.
* Adds a Brazilian Portuguese localization file. Activate the `pt-BR` locale to use this. Many thanks to [Pietro Rutzen](https://github.com/pietro-rutzen) for the contribution.

### Fixes

* Fixed missing translation for "New Piece" option on the "more" menu of the piece manager, seen when using it as a chooser.
* Piece types with relationships to multiple other piece types may now be configured in any order, relative to the other piece types. This sometimes appeared to be a bug in reverse relationships.
* Code at the project level now overrides code found in modules that use `improve` for the same module name. For example, options set by the `@apostrophecms/seo-global` improvement that ships with `@apostrophecms/seo` can now be overridden at project level by `/modules/@apostrophecms/global/index.js` in the way one would expect.
* Array input component edit button label is now propertly localized.
* A memory leak on each request has been fixed, and performance improved, by avoiding the use of new Nunjucks environments for each request. Thanks to Miro Yovchev for pointing out the leak.
* Fragments now have access to `__t()`, `getOptions` and other features passed to regular templates.
* Fixes field group cascade merging, using the original group label if none is given in the new field group configuration.
* If a field is conditional (using an `if` option), is required, but the condition has not been met, it no longer throws a validation error.
* Passing `busy: true` to `apos.http.post` and related methods no longer produces an error if invoked when logged out, however note that there will likely never be a UI for this when logged out, so indicate busy state in your own way.
* Bugs in document modification detection have been fixed. These bugs caused edge cases where modifications were not detected and the "Update" button did not appear, and could cause false positives as well.

### Changes

* No longer logs a warning about no users if `testModule` is true on the app.

## 3.5.0 - 2021-09-23

* Pinned dependency on `vue-material-design-icons` to fix `apos-build.js` build error in production.
* The file size of uploaded media is visible again when selected in the editor, and media information such as upload date, dimensions and file size is now properly localized.
* Fixes moog error messages to reflect the recommended pattern of customization functions only taking `self` as an argument.
* Rich Text widgets now instantiate with a valid element from the `styles` option rather than always starting with an unclassed `<p>` tag.
* Since version 3.2.0, apostrophe modules to be loaded via npm must appear as explicit npm dependencies of the project. This is a necessary security and stability improvement, but it was slightly too strict. Starting with this release, if the project has no `package.json` in its root directory, the `package.json` in the closest ancestor directory is consulted.
* Fixes a bug where having no project modules directory would throw an error. This is primarily a concern for module unit tests where there are no additional modules involved.
* `css-loader` now ignores `url()` in css files inside `assets` so that paths are left intact, i.e. `url(/images/file.svg)` will now find a static file at `/public/images/file.svg` (static assets in `/public` are served by `express.static`). Thanks to Matic Tersek.
* Restored support for clicking on a "foreign" area, i.e. an area displayed on the page whose content comes from a piece, in order to edit it in an appropriate way.
* Apostrophe module aliases and the data attached to them are now visible immediately to `ui/src/index.js` JavaScript code, i.e. you can write `apos.alias` where `alias` matches the `alias` option configured for that module. Previously one had to write `apos.modules['module-name']` or wait until next tick. However, note that most modules do not push any data to the browser when a user is not logged in. You can do so in a custom module by calling `self.enableBrowserData('public')` from `init` and implementing or extending the `getBrowserData(req)` method (note that page, piece and widget types already have one, so it is important to extend in those cases).
* `options.testModule` works properly when implementing unit tests for an npm module that is namespaced.

### Changes

* Cascade grouping (e.g., grouping fields) will now concatenate a group's field name array with the field name array of an existing group of the same name. Put simply, if a new piece module adds their custom fields to a `basics` group, that field will be added to the default `basics` group fields. Previously the new group would have replaced the old, leaving inherited fields in the "Ungrouped" section.
* AposButton's `block` modifier now less login-specific

### Adds

* Rich Text widget's styles support a `def` property for specifying the default style the editor should instantiate with.
* A more helpful error message if a field of type `area` is missing its `options` property.

## 3.4.1 - 2021-09-13

No changes. Publishing to correctly mark the latest 3.x release as "latest" in npm.

## 3.4.0 - 2021-09-13

### Security

* Changing a user's password or marking their account as disabled now immediately terminates any active sessions or bearer tokens for that user. Thanks to Daniel Elkabes for pointing out the issue. To ensure all sessions have the necessary data for this, all users logged in via sessions at the time of this upgrade will need to log in again.
* Users with permission to upload SVG files were previously able to do so even if they contained XSS attacks. In Apostrophe 3.x, the general public so far never has access to upload SVG files, so the risk is minor but could be used to phish access from an admin user by encouraging them to upload a specially crafted SVG file. While Apostrophe typically displays SVG files using the `img` tag, which ignores XSS vectors, an XSS attack might still be possible if the image were opened directly via the Apostrophe media library's convenience link for doing so. All SVG uploads are now sanitized via DOMPurify to remove XSS attack vectors. In addition, all existing SVG attachments not already validated are passed through DOMPurify during a one-time migration.

### Fixes

* The `apos.attachment.each` method, intended for migrations, now respects its `criteria` argument. This was necessary to the above security fix.
* Removes a lodash wrapper around `@apostrophecms/express` `bodyParser.json` options that prevented adding custom options to the body parser.
* Uses `req.clone` consistently when creating a new `req` object with a different mode or locale for localization purposes, etc.
* Fixes bug in the "select all" relationship chooser UI where it selected unpublished items.
* Fixes bug in "next" and "previous" query builders.
* Cutting and pasting widgets now works between locales that do not share a hostname, provided that you switch locales after cutting (it does not work between tabs that are already open on separate hostnames).
* The `req.session` object now exists in task `req` objects, for better compatibility. It has no actual persistence.
* Unlocalized piece types, such as users, may now be selected as part of a relationship when browsing.
* Unpublished localized piece types may not be selected via the autocomplete feature of the relationship input field, which formerly ignored this requirement, although the browse button enforced it.
* The server-side JavaScript and REST APIs to delete pieces now work properly for pieces that are not subject to either localization or draft/published workflow at all the (`localize: false` option). UI for this is under discussion, this is just a bug fix for the back end feature which already existed.
* Starting in version 3.3.1, a newly added image widget did not display its image until the page was refreshed. This has been fixed.
* A bug that prevented Undo operations from working properly and resulted in duplicate widget _id properties has been fixed.
* A bug that caused problems for Undo operations in nested widgets, i.e. layout or multicolumn widgets, has been fixed.
* Duplicate widget _id properties within the same document are now prevented on the server side at save time.
* Existing duplicate widget _id properties are corrected by a one-time migration.

### Adds

* Adds a linter to warn in dev mode when a module name include a period.
* Lints module names for `apostrophe-` prefixes even if they don't have a module directory (e.g., only in `app.js`).
* Starts all `warnDev` messages with a line break and warning symbol (⚠️) to stand out in the console.
* `apos.util.onReady` aliases `apos.util.onReadyAndRefresh` for brevity. The `apos.util.onReadyAndRefresh` method name will be deprecated in the next major version.
* Adds a developer setting that applies a margin between parent and child areas, allowing developers to change the default spacing in nested areas.

### Changes

* Removes the temporary `trace` method from the `@apostrophecms/db` module.
* Beginning with this release, the `apostrophe:modulesReady` event has been renamed `apostrophe:modulesRegistered`, and the `apostrophe:afterInit` event has been renamed `apostrophe:ready`. This better reflects their actual roles. The old event names are accepted for backwards compatibility. See the documentation for more information.
* Only autofocuses rich text editors when they are empty.
* Nested areas now have a vertical margin applied when editing, allowing easier access to the parent area's controls.

## 3.3.1 - 2021-09-01

### Fixes

* In some situations it was possible for a relationship with just one selected document to list that document several times in the returned result, resulting in very large responses.
* Permissions roles UI localized correctly.
* Do not crash on startup if users have a relationship to another type. This was caused by the code that checks whether any users exist to present a warning to developers. That code was running too early for relationships to work due to event timing issues.

## 3.3.0 - 2021-08-30

### Fixes

* Addresses the page jump when using the in-context undo/redo feature. The page will immediately return users to their origin scroll position after the content refreshes.
* Resolves slug-related bug when switching between images in the archived view of the media manager. The slug field was not taking into account the double slug prefix case.
* Fixes migration task crash when parking new page. Thanks to [Miro Yovchev](https://www.corllete.com/) for this fix.
* Fixes incorrect month name in `AposCellDate`, which can be optionally used in manage views of pieces. Thanks to [Miro Yovchev](https://www.corllete.com/) for this fix.

### Adds

* This version achieves localization (l10n) through a rich set of internationalization (i18n) features. For more information, [see the documentation](https://v3.docs.apostrophecms.org/).
* There is support for both static string localization and dynamic content localization.
* The home page, other parked pages, and the global document are automatically replicated to all configured locales at startup. Parked properties are refreshed if needed. Other pages and pieces are replicated if and when an editor chooses to do so.
* An API route has been added for voluntary replication, i.e. when deciding a document should exist in a second locale, or desiring to overwrite the current draft contents in locale `B` with the draft contents of locale `A`.
* Locales can specify `prefix` and `hostname` options, which are automatically recognized by middleware that removes the prefix dynamically where appropriate and sets `req.locale`. In 3.x this works more like the global site `prefix` option. This is a departure from 2.x which stored the prefix directly in the slug, creating maintenance issues.
* Locales are stateless: they are never recorded in the session. This eliminates many avenues for bugs and bad SEO. However, this also means the developer must fully distinguish them from the beginning via either `prefix` or `hostname`. A helpful error message is displayed if this is not the case.
* Switching locales preserves the user's editing session even if on separate hostnames. To enable this, if any locales have hostnames, all configured locales must have hostnames and/or baseUrl must be set for those that don't.
* An API route has been added to discover the locales in which a document exists. This provides basic information only for performance (it does not report `title` or `_url`).
* Editors can "localize" documents, copying draft content from one locale to another to create a corresponding document in a different locale. For convenience related documents, such as images and other pieces directly referenced by the document's structure, can be localized at the same time. Developers can opt out of this mechanism for a piece type entirely, check the box by default for that type, or leave it as an "opt-in" choice.
* The `@apostrophecms/i18n` module now uses `i18next` to implement static localization. All phrases in the Vue-based admin UI are passed through `i18next` via `this.$t`, and `i18next` is also available via `req.t()` in routes and `__t()` in templates. Apostrophe's own admin UI phrases are in the `apostrophe` namespace for a clean separation. An array of locale codes, such as `en` or `fr` or `en-au`, can be specified using the `locales` option to the `@apostrophecms/i18n` module. The first locale is the default, unless the `defaultLocale` option is set. If no locales are set, the locale defaults to `en`. The `i18next-http-middleware` locale guesser is installed and will select an available locale if possible, otherwise it will fall back to the default.
* In the admin UI, `v-tooltip` has been extended as `v-apos-tooltip`, which passes phrases through `i18next`.
* Developers can link to alternate locales by iterating over `data.localizations` in any page template. Each element always has `locale`, `label` and `homePageUrl` properties. Each element also has an `available` property (if true, the current context document is available in that locale), `title` and a small number of other document properties are populated, and `_url` redirects to the context document in that locale. The current locale is marked with `current: true`.
* To facilitate adding interpolated values to phrases that are passed as a single value through many layers of code, the `this.$t` helper provided in Vue also accepts an object argument with a `key` property. Additional properties may be used for interpolation.
* `i18next` localization JSON files can be added to the `i18n` subdirectory of *any* module, as long as its `i18n` option is set. The `i18n` object may specify `ns` to give an `i18next` namespace, otherwise phrases are in the default namespace, used when no namespace is specified with a `:` in an `i18next` call. The default namespace is yours for use at project level. Multiple modules may contribute to the same namespace.
* If `APOS_DEBUG_I18N=1` is set in the environment, the `i18next` debug flag is activated. For server-side translations, i.e. `req.t()` and `__t()`, debugging output will appear on the server console. For browser-side translations in the Vue admin UI, debugging output will appear in the browser console.
* If `APOS_SHOW_I18N=1` is set in the environment, all phrases passed through `i18next` are visually marked, to make it easier to find those that didn't go through `i18next`. This does not mean translations actually exist in the JSON files. For that, review the output of `APOS_DEBUG_I18N=1`.
* There is a locale switcher for editors.
* There is a backend route to accept a new locale on switch.
* A `req.clone(properties)` method is now available. This creates a clone of the `req` object, optionally passing in an object of properties to be set. The use of `req.clone` ensures the new object supports `req.get` and other methods of a true `req` object. This technique is mainly used to obtain a new request object with the same privileges but a different mode or locale, i.e. `mode: 'published'`.
* Fallback wrappers are provided for the `req.__()`, `res.__()` and `__()` localization helpers, which were never official or documented in 3.x but may be in use in projects ported from 2.x. These wrappers do not localize but do output the input they are given along with a developer warning. You should migrate them to use `req.t()` (in server-side javascript) or `__t()` (Nunjucks templates).

### Changes

* Bolsters the CSS that backs Apostrophe UI's typography to help prevent unintended style leaks at project-level code.
* Removes the 2.x series changelog entries. They can be found in the 2.0 branch in Github.

## 3.2.0 - 2021-08-13

### Fixes

* `req.hostname` now works as expected when `trustProxy: true` is passed to the `@apostrophecms/express` module.
* Apostrophe loads modules from npm if they exist there and are configured in the `modules` section of `app.js`. This was always intended only as a way to load direct, intentional dependencies of your project. However, since npm "flattens" the dependency tree, dependencies of dependencies that happen to have the same name as a project-level Apostrophe module could be loaded by default, crashing the site or causing unexpected behavior. So beginning with this release, Apostrophe scans `package.json` to verify an npm module is actually a dependency of the project itself before attempting to load it as an Apostrophe module.
* Fixes the reference to sanitize-html defaults in the rich text widget.
* Fixes the `toolbarToAllowedStyles` method in the rich text widget, which was not returning any configuration.
* Fixes the broken text alignment in rich text widgets.
* Adds a missing npm dependency on `chokidar`, which Apostrophe and Nunjucks use for template refreshes. In most environments this worked anyway due to an indirect dependency via the `sass` module, but for stability Apostrophe should depend directly on any npm module it uses.
* Fixes the display of inline range inputs, notably broken when using Palette
* Fixes occasional unique key errors from migrations when attempting to start up again with a site that experienced a startup failure before inserting its first document.
* Requires that locale names begin with a letter character to ensure order when looping over the object entries.
* Unit tests pass in MongoDB 5.x.

### Adds
* Adds Cut and Paste to area controls. You can now Cut a widget to a virtual clipboard and paste it in suitable areas. If an area
can include the widget on the clipboard, a special Clipboard widget will appear in area's Add UI. This works across pages as well.

### Changes
* Apostrophe's Global's UI (the @apostrophecms/global singleton has moved from the admin bar's content controls to the admin utility tray under a cog icon.
* The context bar's document Edit button, which was a cog icon, has been rolled into the doc's context menu.

## 3.1.3 - 2021-07-16

### Fixes

* Hotfix for an incompatibility between `vue-loader` and `webpack` 5.45.0 which causes a crash at startup in development, or asset build time in production. We have temporarily pinned our dependency to `webpack` 5.44.x. We are [contributing to the discussion around the best long-term fix for vue-loader](https://github.com/vuejs/vue-loader/issues/1854).

## 3.1.2 - 2021-07-14

### Changes

* Removes an unused method, `mapMongoIdToJqtreeId`, that was used in A2 but is no longer relevant.
* Removes deprecated and non-functional steps from the `edit` method in the `AposDocsManager.vue` component.
* Legacy migrations to update 3.0 alpha and 3.0 beta sites to 3.0 stable are still in place, with no functional changes, but have been relocated to separate source files for ease of maintenance. Note that this is not a migration path for 2.x databases. Tools for that are forthcoming.

## 3.1.1 - 2021-07-08

### Fixes

* Two distinct modules may each have their own `ui/src/index.scss` file, similar to the fix already applied to allow multiple `ui/src/index.js` files.

## 3.1.0 - 2021-06-30

### Fixes

* Corrects a bug that caused Apostrophe to rebuild the admin UI on every nodemon restart, which led to excessive wait times to test new code. Now this happens only when `package-lock.json` has been modified (i.e. you installed a new module that might contain new Apostrophe admin UI code). If you are actively developing Apostrophe admin UI code, you can opt into rebuilding all the time with the `APOS_DEV=1` environment variable. In any case, `ui/src` is always rebuilt in a dev environment.
* Updates `cheerio`, `deep-get-set`, and `oembetter` versions to resolve vulnerability warnings.
* Modules with a `ui/src` folder, but no other content, are no longer considered "empty" and do not generate a warning.
* Pushing a secondary context document now always results in entry to draft mode, as intended.
* Pushing a secondary context document works reliably, correcting a race condition that could cause the primary document to remain in context in some cases if the user was not already in edit mode.

### Changes

* Deprecates `self.renderPage` method for removal in next major version.
* Since `ui/src/index.js` files must export a function to avoid a browser error in production which breaks the website experience, we now detect this at startup and throw a more helpful error to prevent a last-minute discovery in production.

## 3.0.1 - 2021-06-17

### Fixes

* Fixes an error observed in the browser console when using more than one `ui/src/index.js` file in the same project. Using more than one is a good practice as it allows you to group frontend code with an appropriate module, or ship frontend code in an npm module that extends Apostrophe.
* Migrates all of our own frontend players and utilities from `ui/public` to `ui/src`, which provides a robust functional test of the above.
* Executes `ui/src` imports without waiting for next tick, which is appropriate as we have positioned it as an alternative to `ui/public` which is run without delay.

## 3.0.0 - 2021-06-16

### Breaks

* Previously our `a3-boilerplate` project came with a webpack build that pushed code to the `ui/public` folder of an `asset` module. Now the webpack build is not needed because Apostrophe takes care of compiling `ui/src` for us. This is good! However, **if you are transitioning your project to this new strategy, you will need to remove the `modules/asset/ui/public` folder from your project manually** to ensure that webpack-generated code originally intended for webpack-dev-server does not fail with a `publicPath` error in the console.
* The `CORE_DEV=1` environment setting has been changed to `APOS_DEV=1` because it is appropriate for anyone who is actively developing custom Apostrophe admin UI using `ui/apos` folders in their own modules.
* Apostrophe now uses Dart Sass, aka the `sass` npm module. The `node-sass` npm module has been deprecated by its authors for some time now. Most existing projects will be unaffected, but those writing their own Apostrophe UI components will need to change any `/deep/` selectors to `::v-deep` and consider making other Dart Sass updates as well. For more information see the [Dart Sass documentation](https://sass-lang.com/dart-sass). Those embracing the new `ui/src` feature should also bear in mind that Dart Sass is being used.

### Changes

* Relationship ids are now stored as aposDocIds (without the locale and mode part). The appropriate locale and mode are known from the request. This allows easy comparison and copying of these properties across locales and fixes a bug with reverse relationships when publishing documents. A migration has been added to take care of this conversion on first startup.
- The `attachment` field type now correctly limits file uploads by file type when using the `fileGroup` field option.
- Uploading SVG files is permitted in the Media Library by default.

### Adds

- Apostrophe now enables you to ship frontend JavaScript and Sass (using the SCSS syntax) without your own webpack configuration.
- Any module may contain modern JavaScript in a `ui/src/index.js` file, which may use `import` to bring in other files in the standard way. Note that **`ui/src/index.js must export a function`**. These functions are called for you in the order modules are initialized.
- Any module may contain a Sass (SCSS) stylesheet in a `ui/src/index.scss` file, which may also import other Sass (SCSS) files.
- Any project that requires IE11 support for `ui/src` JavaScript code can enable it by setting the `es5: true` option to the `@apostrophecms/asset` module. Apostrophe produces separate builds for IE11 and modern browsers, so there is no loss of performance in modern browsers. Code is automatically compiled for IE11 using `babel` and missing language features are polyfilled using `core-js` so you can use promises, `async/await` and other standard modern JavaScript features.
- `ui/public` is still available for raw JavaScript and CSS files that should be pushed *as-is* to the browser. The best use of this feature is to deliver the output of your own custom webpack build, if you have one.
- Adds browser-side `editMode` flag that tracks the state of the current view (edit or preview), located at `window.apos.adminBar.editMode`.
- Support for automatic inline style attribute sanitization for Rich Text widgets.
- Adds text align controls for Rich Text widgets. The following tools are now supported as part of a rich text widget's `toolbar` property:
-- `alignLeft`
-- `alignRight`
-- `alignCenter`
-- `alignJustify`
- `@apostrophecms/express` module now supports the `trustProxy: true` option, allowing your reverse proxy server (such as nginx) to pass on the original hostname, protocol and client IP address.

### Fixes

* Unit tests passing again. Temporarily disabled npm audit checks as a source of critical failures owing to upstream issues with third-party packages which are not actually a concern in our use case.
* Fixed issues with the query builder code for relationships. These issues were introduced in beta 3 but did not break typical applications, except for displaying distinct choices for existing values of a relationship field.
* Checkbox field types can now be used as conditional fields.
* Tracks references to attachments correctly, and introduces a migration to address any attachments previously tracked as part of documents that merely have a relationship to the proper document, i.e. pages containing widgets that reference an image piece.
* Tracks the "previously published" version of a document as a legitimate reference to any attachments, so that they are not discarded and can be brought back as expected if "Undo Publish" is clicked.
* Reverse relationships work properly for published documents.
* Relationship subfields are now loaded properly when `reverseOf` is used.
* "Discard Draft" is available when appropriate in "Manage Pages" and "Manage Pieces."
* "Discard Draft" disables the "Submit Updates" button when working as a contributor.
* Relationship subfields can now be edited when selecting in the full "manage view" browser, as well as in the compact relationship field view which worked previously.
* Relationship subfields now respect the `def` property.
* Relationship subfields are restored if you deselect a document and then reselect it within a single editing experience, i.e. accidentally deselect and immediately reselect, for instance.
* A console warning when editing subfields for a new relationship was fixed.
* Field type `color`'s `format` option moved out of the UI options and into the general options object. Supported formats are "rgb", "prgb", "hex6", "hex3", "hex8", "name", "hsl", "hsv". Pass the `format` string like:
```js
myColorField: {
  type: 'color',
  label: 'My Color',
  options: {
    format: 'hsl'
  }
}
```
* Restored Vue dependency to using semantic versioning now that Vue 2.6.14 has been released with a fix for the bug that required us to pin 2.6.12.
* Nunjucks template loader is fully compatible with Linux in a development environment.
* Improved template performance by reusing template loaders.
* `min` and `max` work properly for both string-like and number-like fields.
* Negative numbers, leading minus and plus signs, and trailing periods are accepted in the right ways by appropriate field types.
* If a user is inadvertently inserted with no password, set a random password on the backend for safety. In tests it appears that login with a blank password was already forbidden, but this provides an additional level of certainty.
* `data.page` and `data.contextOptions` are now available in `widget.html` templates in most cases. Specifically, they are available when loading the page, (2) when a widget has just been inserted on the page, and (3) when a widget has just been edited and saved back to the page. However, bear in mind that these parameters are never available when a widget is being edited "out of context" via "Page Settings", via the "Edit Piece" dialog box, via a dialog box for a parent widget, etc. Your templates should be written to tolerate the absence of these parameters.
* Double slashes in the slug cannot be used to trick Apostrophe into serving as an open redirect (fix ported to 3.x from 2.92.0).
* The global doc respects the `def` property of schema fields when first inserted at site creation time.
* Fixed fragment keyword arguments being available when not a part of the fragment signature.

## 3.0.0-beta.3.1 - 2021-06-07

### Breaks
- This backwards compatibility break actually occurred in 3.0.0-beta.3 and was not documented at that time, but it is important to know that the following Rich Text tool names have been updated to match Tiptap2's convention:
-- `bullet_list` -> `bulletList`
-- `ordered_list` -> `orderedList`
-- `code_block` -> `codeBlock`
-- `horizontal_rule` -> `horizontalRule`

### Fixes

- Rich Text default tool names updated, no longer broken. Bug introduced in 3.0.0-beta.3.
- Fixed Rich Text's tool cascade to properly account for core defaults, project level defaults, and area-specific options.

## 3.0.0-beta.3 - 2021-06-03

### Security Fixes

The `nlbr` and `nlp` Nunjucks filters marked their output as safe to preserve the tags that they added, without first escaping their input, creating a CSRF risk. These filters have been updated to escape their input unless it has already been marked safe. No code changes are required to templates whose input to the filter is intended as plaintext, however if you were intentionally leveraging this bug to output unescaped HTML markup you will need to make sure your input is free of CSRF risks and then use the `| safe` filter before the `| nlbr` or `| nlp` filter.

### Adds

- Added the `ignoreUnusedFolderWarning` option for modules that intentionally might not be activated or inherited from in a particular startup.
- Better explanation of how to replace macros with fragments, in particular how to call the fragments with `{% render fragmentName(args) %}`.

### Fixes

- Temporarily pinned to Vue 2.6.12 to fix an issue where the "New" button in the piece manager modals disappeared. We think this is a bug in the newly released Vue 2.6.13 but we are continuing to research it.
- Updated dependencies on `sanitize-html` and `nodemailer` to new major versions, causing no bc breaks at the ApostropheCMS level. This resolved two critical vulnerabilities according to `npm audit`.
- Removed many unused dependencies.
- The data retained for "Undo Publish" no longer causes slug conflicts in certain situations.
- Custom piece types using `localized: false` or `autopublish: true,` as well as singleton types, now display the correct options on the "Save" dropdown.
- The "Save and View," "Publish and View" and/or "Save Draft and Preview" options now appear only if an appropriate piece page actually exists for the piece type.
- Duplicating a widget now properly assigns new IDs to all copied sub-widgets, sub-areas and array items as well.

- Added the `ignoreUnusedFolderWarning` option for modules that intentionally might not be activated or inherited from in a particular startup.
- If you refresh the page while previewing or editing, you will be returned to that same state.

### Notices

- Numerous `npm audit` vulnerability warnings relating to `postcss` 7.x were examined, however it was determined that these are based on the idea of a malicious SASS coder attempting to cause a denial of service. Apostrophe developers would in any case be able to contribute JavaScript as well and so are already expected to be trusted parties. This issue must be resolved upstream in packages including both `stylelint` and `vue-loader` which have considerable work to do before supporting `postcss` 8.x, and in any case public access to write SASS is not part of the attack surface of Apostrophe.

### Changes

- When logging out on a page that only exists in draft form, or a page with access controls, you are redirected to the home page rather than seeing a 404 message.

- Rich text editor upgraded to [tiptap 2.x beta](https://www.tiptap.dev) :tada:. On the surface not a lot has changed with the upgrade, but tiptap 2 has big improvements in terms of speed, composability, and extension support. [See the technical differences of tiptap 1 and 2 here](https://www.tiptap.dev/overview/upgrade-guide#reasons-to-upgrade-to-tiptap-2x)

## 3.0.0-beta.2 - 2021-05-21

### **Breaks**

- The `updateModified: false` option, formerly supported only by `apos.doc.update`, has been renamed to `setModified: false` and is now supported by `apos.doc.insert` as well. If explicitly set to false, the insert and update methods will leave the `modified` property alone, rather than trying to detect or infer whether a change has been made to the draft relative to the published version.
- The `permission` module no longer takes an `interestingTypes` option. Instead, doc type managers may set their `showPermissions` option to `true` to always be broken out separately in the permissions explorer, or explicitly set it to `false` to never be mentioned at all, even on a list of typical piece types that have the same permissions. This allows module creators to ship the right options with their modules rather than requiring the developer to hand-configure `interestingTypes`.
- When editing users, the permissions explorer no longer lists "submitted draft" as a piece type.
- Removed `apos.adminBar.group` method, which is unlikely to be needed in 3.x. One can group admin bar items into dropdowns via the `groups` option.
- Raw HTML is no longer permitted in an `apos.notify` message parameter. Instead, `options.buttons` is available. If present, it must be an array of objects with `type` and `label` properties. If `type` is `'event'` then that button object must have `name` and `data` properties, and when clicked the button will trigger an apos bus event of the given `name` with the provided `data` object. Currently `'event'` is the only supported value for `type`.

### Adds

- The name `@apostrophecms/any-page-type` is now accepted for relationships that should match any page. With this change, the doc type manager module name and the type name are now identical for all types in 3.x. However, for backwards compatibility `@apostrophecms/page` is still accepted. `apos.doc.getManager` will accept either name.
- Sets the project root-level `views` directory as the default fallback views directory. This is no longer a necessary configuration in projects unless they want to change it on the `@apostrophecms/template` option `viewsFolderFallback`.
- The new `afterAposScripts` nunjucks block allows for pushing markup after Apostrophe's asset bundle script tag, at the end of the body. This is a useful way to add a script tag for Webpack's hot reload capabilities in development while still ensuring that Apostrophe's utility methods are available first, like they are in production.
- An `uploadfs` option may be passed to the `@apostrophecms/asset` module, in order to pass options configuring a separate instance of `uploadfs` specifically for the static assets. The `@apostrophecms/uploadfs` module now exports a method to instantiate an uploadfs instance. The default behavior, in which user-uploaded attachments and static assets share a single instance of uploadfs, is unchanged. Note that asset builds never use uploadfs unless `APOS_UPLOADFS_ASSETS=1` is set in the environment.
- `AposButtonSplit` is a new UI component that combines a button with a context menu. Users can act on a primary action or change the button's function via menu button to the right of the button itself.
- Developers can now pass options to the `color` schema field by passing a `pickerOptions` object through your field. This allows for modifying/removing the default color palette, changing the resulting color format, and disabling various UI. For full set of options [see this example](https://github.com/xiaokaike/vue-color/blob/master/src/components/Sketch.vue)
- `AposModal` now emits a `ready` event when it is fully painted and can be interacted with by users or code.
- The video widget is now compatible with vimeo private videos when the domain is on the allowlist in vimeo.

### Changes

- You can now override the parked page definition for the home page without copying the entirety of `minimumPark` from the source code. Specifically, you will not lose the root archive page if you park the home page without explicitly parking the archive page as well. This makes it easier to choose your own type for the home page, in lieu of `@apostrophecms/home-page`.

### Fixes

- Piece types like users that have a slug prefix no longer trigger a false positive as being "modified" when you first click the "New" button.
- The `name` option to widget modules, which never worked in 3.x, has been officially removed. The name of the widget type is always the name of the module, with the `-widget` suffix removed.
- The home page and other parked pages should not immediately show as "pending changes."
- In-context editing works properly when the current browser URL has a hash (portion beginning with `#`), enabling the use of the hash for project-specific work. Thanks to [https://stepanjakl.com/](Štěpán Jákl) for reporting the issue.
- When present, the `apos.http.addQueryToUrl` method preserves the hash of the URL intact.
- The home page and other parked pages should not immediately show as "pending changes."
- The browser-side `apos.http.parseQuery` function now handles objects and arrays properly again.
- The in-context menu for documents has been refactored as a smart component that carries out actions on its own, eliminating a great deal of redundant code, props and events.
- Added additional retries when binding to the port in a dev environment.
- The "Submit" button in the admin bar updates properly to "Submitted" if the submission happens in the page settings modal.
- Skipping positional arguments in fragments now works as expected.
- The rich text editor now supports specifying a `styles` array with no `p` tags properly. A newly added rich text widget initially contains an element with the first style, rather than always a paragraph. If no styles are configured, a `p` tag is assumed. Thanks to Stepan Jakl for reporting the issue.

### Changes
- Editor modal's Save button (publish / save draft / submit) now updated to use the `AposSplitButton` component. Editors can choose from several follow-up actions that occur after save, including creating another piece of content of the same type, being taken to the in-context version of the document, or being returned to the manager. Editor's selection is saved in localstorage, creating a remembered preference per content type.

## 3.0.0-beta.1.1 - 2021-05-07

### Fixes

- A hotfix for an issue spotted in beta 1 in our demo: all previously published pages of sites migrated from early alpha releases had a "Draft" label until published again.

## 3.0.0-beta.1 - 2021-05-06

### **Breaks**

- Removes the `firstName` and `lastName` fields in user pieces.
- The query parameters `apos-refresh`, `apos-edit`, `apos-mode` and `apos-locale` are now `aposRefresh`, `aposEdit`, `aposMode`and `aposLocale`. Going forward all query parameters will be camelCase for consistency with query builders.

### Changes

- Archiving a page or piece deletes any outstanding draft in favor of archiving the last published version. Previously the behavior was effectively the opposite.
- "Publish Changes" button label has been changes to "Update".
- Draft mode is no longer the default view for published documents.
- The page and piece manager views now display the title, etc. of the published version of a document, unless that document only exists in draft form. However a label is also provided indicating if a newer draft is in progress.
- Notifications have been updated with a new visual display and animation style.

### **Adds**

- Four permissions roles are supported and enforced: guest, contributor, editor and admin. See the documentation for details. Pre-existing alpha users are automatically migrated to the admin role.
- Documents in managers now have context sensitive action menus that allow actions like edit, discard draft, archive, restore, etc.
- A fragment call may now have a body using `rendercall`, just like a macro call can have a body using `call`. In addition, fragments can now have named arguments, just like macros. Many thanks to Miro Yovchev for contributing this implementation.
- Major performance improvement to the `nestedModuleSubdirs` option.
- Updates URL fields and oEmbed URL requests to use the `httpsFix` option in launder's `url()` method.
- Documents receive a state label based on their document state (draft, pending, pending updates)
- Contributors can submit drafts for review ("Submit" versus "Submit Updates").
- Editors and admins can manage submitted drafts.
- Editors and admins can easily see the number of proposed changes awaiting their attention.
- Support for virtual piece types, such as submitted drafts, which in actuality manage more than one type of doc.
- Confirm modals now support a schema which can be assessed after confirmation.
- When archiving and restoring pages, editors can chose whether the action affects only this document or this document + children
- Routes support the `before` syntax, allowing routes that are added to Express prior to the routes or middleware of another module. The syntax `before: 'middleware:moduleName'` must be used to add the route prior to the middleware of `moduleName`. If `middleware:` is not used, the route is added before the routes of `moduleName`. Note that normally all middleware is added before all routes.
- A `url` property can now optionally be specified when adding middleware. By default all middleware is global.
- The pieces REST GET API now supports returning only a count of all matching pieces, using the `?count=1` query parameter.
- Admin bar menu items can now specify a custom Vue component to be used in place of `AposButton`.
- Sets `username` fields to follow the user `title` field to remove an extra step in user creation.
- Adds default data to the `outerLayoutBase.html` `<title>` tag: `data.piece.title or data.page.title`.
- Moves the core UI build task into the start up process. The UI build runs automatically when `NODE_ENV` is *not* 'production' and when:
    1. The build folder does not yet exist.
    2. The package.json file is newer than the existing UI build.
    3. You explicitly tell it to by setting the environment variable `CORE_DEV=1`
- The new `._ids(_idOrArrayOfIds)` query builder replaces `explicitOrder` and accepts an array of document `_id`s or a single one. `_id` can be used as a multivalued query parameter. Documents are returned in the order you specify, and just like with single-document REST GET requests, the locale of the `_id`s is overridden by the `aposMode` query parameter if present.
- The `.withPublished(true)` query builder adds a `_publishedDoc` property to each returned draft document that has a published equivalent. `withPublished=1` can be used as a query parameter. Note this is not the way to fetch only published documents. For that, use `.locale('en:published')` or similar.
- The server-side implementation of `apos.http.post` now supports passing a `FormData` object created with the `[form-data](https://www.npmjs.com/package/form-data)` npm module. This keeps the API parallel with the browser-side implementation and allows for unit testing the attachments feature, as well as uploading files to internal and external APIs from the server.
- `manuallyPublished` computed property moved to the `AposPublishMixin` for the use cases where that mixin is otherwise warranted.
- `columns` specified for a piece type's manage view can have a name that uses "dot notation" to access a subproperty. Also, for types that are localized, the column name can begin with `draft:` or `published:` to specifically display a property of the draft or published version of the document rather than the best available. When a prefix is not used, the property comes from the published version of the document if available, otherwise from the draft.
- For page queries, the `children` query builder is now supported in query strings, including the `depth` subproperty. For instance you could fetch `/api/v1/@apostrophecms/page/id-of-page?children=1` or `/api/v1/@apostrophecms/page/id-of-page?children[depth]=3`.
- Setting `APOS_LOG_ALL_QUERIES=1` now logs the projection, skip, limit and sort in addition to the criteria, which were previously logged.

### **Fixes**

- Fragments can now call other fragments, both those declared in the same file and those imported, just like macros calling other macros. Thanks to Miro Yovchev for reporting the issue.
- There was a bug that allowed parked properties, such as the slug of the home page, to be edited. Note that if you don't want a property of a parked page to be locked down forever you can use the `_defaults` feature of parked pages.
- A required field error no longer appears immediately when you first start creating a user.
- Vue warning in the pieces manager due to use of value rather than name of column as a Vue key. Thanks to Miro Yovchev for spotting the issue.
- "Save Draft" is not an appropriate operation to offer when editing users.
- Pager links no longer break due to `aposRefresh=1` when in edit mode. Also removed superfluous `append` query parameter from these.
- You may now intentionally clear the username and slug fields in preparation to type a new value. They do not instantly repopulate based on the title field when you clear them.
- Language of buttons, labels, filters, and other UI updated and normalized throughout.
- A contributor who enters the page tree dialog box, opens the editor, and selects "delete draft" from within the editor of an individual page now sees the page tree reflect that change right away.
- The page manager listens for content change events in general and its refresh mechanism is robust in possible situations where both an explicit refresh call and a content change event occur.
- Automatically retries once if unable to bind to the port in a dev environment. This helps with occasional `EADDRINUSE` errors during nodemon restarts.
- Update the current page's context bar properly when appropriate after actions such as "Discard Draft."
- The main archive page cannot be restored, etc. via the context menu in the page tree.
- The context menu and "Preview Draft" are both disabled while errors are present in the editor dialog box.
- "Duplicate" should lead to a "Publish" button, not an "Update" button, "Submit" rather than "Submit Update," etc.
- When you "Duplicate" the home page you should be able to set a slug for the new page (parked properties of parked pages should be editable when making a duplicate).
- When duplicating the home page, the suggested slug should not be `/` as only one page can have that slug at a time.
- Attention is properly called to a slug conflict if it exists immediately when the document is opened (such as making a copy where the suggested slug has already been used for another copy).
- "Preview Draft" never appears for types that do not use drafts.
- The toggle state of admin bar utility items should only be mapped to an `is-active` class if, like palette, they opt in with `toggle: true`
- Fixed unique key errors in the migrate task by moving the parking of parked pages to a new `@apostrophecms/migrate:after` event handler, which runs only after migrations, whether that is at startup (in dev) or at the end of the migration task (in production).
- UI does not offer "Archive" for the home page, or other archived pages.
- Notification checks and other polling requests now occur only when the tab is in the foreground, resolving a number of problems that masqueraded as other bugs when the browser hit its connection limit for multiple tabs on the same site.
- Parked pages are now parked immediately after database migrations are checked and/or run. In dev this still happens at each startup. In production this happens when the database is brand new and when the migration task is manually run.

## 3.0.0-alpha.7 - 2021-04-07

### Breaks

* The `trash` property has been renamed `archived`, and throughout the UI we refer to "archiving" and the "archive" rather than "move to trash" and the "trash can." A database migration is included to address this for existing databases. However, **if you set the minimumPark option, or used a boilerplate in which it is set,** you will need to **change the settings for the `parkedId: 'trash'` page to match those [currently found in the `minimumPark` option setting in the `@apostrophecms/page` source code](https://github.com/apostrophecms/apostrophe/blob/481252f9bd8f42b62648a0695105e6e9250810d3/modules/%40apostrophecms/page/index.js#L25-L32).

### Adds

* General UX and UI improvements to the experience of moving documents to and from the archive, formerly known as the trash.
* Links to each piece are available in the manage view when appropriate.
* Search is implemented in the media library.
* You can now pass core widgets a `className` option when configuring them as part of an area.
* `previewDraft` for pieces, adds a Preview Draft button on creation for quick in-context editing. Defaults to true.

### Changes

* Do not immediately redirect to new pages and pieces.
* Restored pieces now restore as unpublished drafts.
* Refactored the admin bar component for maintainability.
* Notification style updates

### Fixes

* Advisory lock no longer triggers an update to the modification timestamp of a document.
* Attempts to connect Apostrophe 3.x to an Apostrophe 2.x database are blocked to prevent content loss.
* "Save as Draft" is now available as soon as a new document is created.
* Areas nested in array schema fields can now be edited in context.
* When using `apos.image.first`, the alt attribute of the image piece is available on the returned attachment object as `._alt`. In addition, `_credit` and `_creditUrl` are available.
* Fixes relating to the editing of widgets in nested areas, both on the page and in the modal.
* Removed published / draft switch for unpublished drafts.
* "Publish Changes" appears only at appropriate times.
* Notifications moved from the bottom right of the viewport to the bottom center, fixing some cases of UI overlap.

## 3.0.0-alpha.6.1 - 2021-03-26

### Fixes

* Conditional fields (`if`) and the "following values" mechanism now work properly in array item fields.
* When editing "Page Settings" or a piece, the "publish" button should not be clickable if there are errors.

## 3.0.0-alpha.6 - 2021-03-24

### Adds
* You can "copy" a page or a piece via the ⠇ menu.
* When moving the current page or piece to the trash, you are taken to the home page.
* `permissions: false` is supported for piece and page insert operations.
* Adds note to remove deprecated `allowedInChooser` option on piece type filters.
* UX improvement: "Move to Trash" and "Restore" buttons added for pieces, replacing the boolean field. You can open a piece that is in the trash in a read-only way in order to review it and click "Restore."
* Advisory lock support has been completed for all content types, including on-page, in-context editing. This prevents accidental conflicts between editors.
* Image widgets now accept a `size` context option from the template, which can be used to avoid sending a full-width image for a very small placement.
* Additional improvements.

### Fixes
* Fixes error from missing `select` method in `AposPiecesManager` component.
* No more migration messages at startup for brand-new sites.
* `max` is now properly implemented for relationships when using the manager dialog box as a chooser.
* "Trash" filter now displays its state properly in the piece manager dialog box.
* Dragging an image to the media library works reliably.
* Infinite loop warning when editing page titles has been fixed.
* Users can locate the tab that still contains errors when blocked from saving a piece due to schema field errors.
* Calling `insert` works properly in the `init` function of a module.
* Additional fixes.

### Breaks

* Apostrophe's instance of `uploadfs` has moved from `apos.attachment.uploadfs` to `apos.uploadfs`. The `uploadfs` configuration option has similarly moved from the `@apostrophecms/attachment` module to the `@apostrophecms/uploadfs` module. `imageSizes` is still an option to `@apostrophecms/attachment`.

## 3.0.0-alpha.5 - 2021-02-11

* Conditional fields are now supported via the new `if` syntax. The old 2.x `showFields` feature has been replaced with `if: { ... }`.
* Adds the option to pass context options to an area for its widgets following the `with` keyword. Context options for widgets not in that area (or that don't exist) are ignored. Syntax: `{% area data.page, 'areaName' with { '@apostrophecms/image: { size: 'full' } } %}`.
* Advisory locking has been implemented for in-context editing, including nested contexts like the palette module. Advisory locking has also been implemented for the media manager, completing the advisory locking story.
* Detects many common configuration errors at startup.
* Extends `getBrowserData` in `@apostrophecms/doc-type` rather than overwriting the method.
* If a select element has no default, but is required, it should default to the first option. The select elements appeared as if this were the case, but on save you would be told to make a choice, forcing you to change and change back. This has been fixed.
* Removes 2.x piece module option code, including for `contextual`, `manageViews`, `publishMenu`, and `contextMenu`.
* Removes admin bar module options related to 2.x slide-out UI: `openOnLoad`, `openOnHomepageLoad`, `closeDelay`.
* Fixed a bug that allowed users to appear to be in edit mode while looking at published content in certain edge cases.
* The PATCH API for pages can now infer the correct _id in cases where the locale is specified in the query string as an override, just like other methods.
* Check permissions for the delete and publish operations.
* Many bug fixes.

### Breaks
* Changes the `piecesModuleName` option to `pieceModuleName` (no "s") in the `@apostrophecms/piece-page-type` module. This feature is used only when you have two or more piece page types for the same piece type.

## 3.0.0-alpha.4.2 - 2021-01-27

* The `label` option is no longer required for widget type modules. This was already true for piece type and page type modules.
* Ability to namespace asset builds. Do not push asset builds to uploadfs unless specified.

### Breaking changes

* Removes the `browser` module option, which was only used by the rich text widget in core. All browser data should now be added by extending or overriding `getBrowserData` in a module. Also updates `getComponentName` to reference `options.components` instead of `options.browser.components`.

## 3.0.0-alpha.4.1

* Hotfix: the asset module now looks for a `./release-id` file (relative to the project), not a `./data/release-id` file, because `data` is not a deployed folder and the intent of `release-id` is to share a common release identifier between the asset build step and the deployed instances.

## 3.0.0-alpha.4

* **"Fragments" have been added to the Apostrophe template API, as an alternative to Nunjucks' macros, to fully support areas and async components.** [See the A3 alpha documentation](https://a3.docs.apos.dev/guide/widgets-and-templates/fragments.html) for instructions on how to use this feature.
* **CSS files in the `ui/public` subdirectory of any module are now bundled and pushed to the browser.** This allows you to efficiently deliver your CSS assets, just as you can deliver JS assets in `ui/public`. Note that these assets must be browser-ready JS and CSS, so it is customary to use your own webpack build to generate them. See [the a3-boilerplate project](https://github.com/apostrophecms/a3-boilerplate) for an example, especially `webpack.config.js`.
* **More support for rendering HTML in REST API requests.** See the `render-areas` query parameter in [piece and page REST API documentation](https://a3.docs.apos.dev/reference/api/pieces.html#get-api-v1-piece-name).
* **Context bar takeover capability,** for situations where a secondary document should temporarily own the undo/redo/publish UI.
* **Unpublished pages in the tree** are easier to identify
* **Range fields** have been added.
* **Support for npm bundles is back.** It works just like in 2.x, but the property is `bundle`, not `moogBundle`. Thanks to Miro Yovchev.

### Breaking changes

* **A3 now uses webpack 5.** For now, **due to a known issue with vue-loader, your own project must also be updated to use webpack 5.** The a3-boilerplate project has been updated accordingly, so you may refer to [the a3-boilerplate project](https://github.com/apostrophecms/a3-boilerplate) for an example of the changes to be made, notably in `webpack.config.js` and `package.json`. We are in communication with upstream developers to resolve the issue so that projects and apostrophe core can use different major versions of webpack.

## 3.0.0-alpha.3

Third alpha release of 3.x. Introduced draft mode and the "Publish Changes" button.

## 3.0.0-alpha.2

Second alpha release of 3.x. Introduced a distinct "edit" mode.

## 3.0.0-alpha.1

First alpha release of 3.x.<|MERGE_RESOLUTION|>--- conflicted
+++ resolved
@@ -1,12 +1,11 @@
 # Changelog
 
-<<<<<<< HEAD
 ## UNRELEASED
 
 ### Adds
 
 * Add `_edit: true` to the list of locales the current user can edit in `@apostrophecms/i18n`.
-=======
+
 ## 3.43.0 (2023-03-29)
 
 ### Adds
@@ -19,7 +18,6 @@
 * Hide the suggestion help from the relationship input list when the user starts typing a search term.
 * Hide the suggestion hint from the relationship input list when the user starts typing a search term except when there are no matches to display.
 * Disable context menu for related items when their `relationship` field has no sub-[`fields`](https://v3.docs.apostrophecms.org/guide/relationships.html#providing-context-with-fields) configured.
->>>>>>> 422852c5
 
 ## 3.42.0 (2023-03-16)
 
