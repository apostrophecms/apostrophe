--- conflicted
+++ resolved
@@ -57,15 +57,9 @@
               <input data-hyperlink-title class="apos-slideshow-editor-link-title" type="text" />
             </fieldset>
             {{ formBoolean('newWindow','New Window') }}
-<<<<<<< HEAD
-          {% endblock %}
-          {% block otherExtraFields %}
-          {% endblock %}
-=======
           {%- endblock -%}
           {%- block otherExtraFields -%}
           {%- endblock -%}
->>>>>>> 531583f0
           <a href="#" data-extra-fields-save class="apos-control apos-button">{{ __('Save Changes') }}</a>
         </div>
       </li>
