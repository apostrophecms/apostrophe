
<<<<<<< HEAD
[![CircleCI](https://circleci.com/gh/apostrophecms/apostrophe/tree/master.svg?style=svg)](https://circleci.com/gh/apostrophecms/apostrophe/tree/master)
[<img src="./badges/npm-audit-badge.png" title="npm audit" />](https://docs.npmjs.com/cli/audit)
[![Chat on Discord](https://img.shields.io/discord/517772094482677790.svg)](https://chat.apostrophecms.org)

<p align="center">
  <a href="https://github.com/github_username/repo_name">
    <img src="logo.svg" alt="Logo" width="80" height="80">
  </a>

  <h3 align="center">ApostropheCMS</h3>

  <p align="center">
    ApostropheCMS is a full-featured, open source CMS built with Node.js that seeks to empower organizations by combining in-context editing and headless architecture in a full-stack JS environment.
    <br />
    <a href="https://docs.apostrophecms.org/"><strong>Documentation »</strong></a>
    <br />
    <br />
    <a href="http://dashboard.apostrophecmsdemo.org/">Demo</a>
    ·
    <a href="https://portal.productboard.com/apostrophecms/1-product-roadmap">Roadmap</a>
    ·
    <a href="https://github.com/apostrophecms/apostrophe/issues/new?assignees=&labels=bug&template=bug_report.md&title=">Report Bug</a>
  </p>
</p>


## Table of Contents

1. [About ApostropheCMS](#about-apostrophecms)
2. [Getting Started](#getting-started)
3. [Extensions and Integrations](#extensions-and-integrations)
4. [Community](#community)
5. [Contributing](#contributing)
6. [License](#license)

## About ApostropheCMS

ApostropheCMS is content software for everyone in an organization. It helps teams of all sizes create dynamic digital experiences with elegance and efficiency by blending powerful features, developer happiness, and a low learning curve for content creators. Apostrophe has powered websites and web apps for organizations large and small for over a decade.

#### Built With

* [Node](https://nodejs.org/en/)
* [MongoDB](https://www.mongodb.com/)
* [Nunjucks](https://mozilla.github.io/nunjucks/)
=======
[![CircleCI](https://circleci.com/gh/apostrophecms/apostrophe/tree/3.0.svg?style=svg)](https://circleci.com/gh/apostrophecms/apostrophe/tree/3.0)
[![Chat on Discord](https://img.shields.io/discord/517772094482677790.svg)](https://chat.apostrophecms.org)

<p align="center">
  <a href="https://github.com/apostrophecms/apostrophe">
    <img src="logo.svg" alt="ApostropheCMS logo" width="80" height="80">
  </a>

  <h3 align="center">ApostropheCMS 3</h3>
>>>>>>> bc993ab7

  <p align="center">
    ApostropheCMS is a full-featured, open source CMS built with Node.js that seeks to empower organizations by combining in-context editing and headless architecture in a full-stack JS environment.
    <br />
    <a href="https://a3.docs.apos.dev/"><strong>Alpha Documentation »</strong></a>
    <br />
    <br />
    <a href="https://demo.apos3.dev">A3 Demo</a>
    ·
    <a href="https://portal.productboard.com/apostrophecms/1-product-roadmap/tabs/2-planned">Roadmap</a>
    ·
    <a href="https://github.com/apostrophecms/apostrophe/issues/new?assignees=&labels=bug,3.0&template=bug_report.md&title=">Report Bug</a>
  </p>
</p>

## About ApostropheCMS

ApostropheCMS is content software for everyone in an organization. It helps teams of all sizes create dynamic digital experiences with elegance and efficiency by blending powerful features, developer happiness, and a low learning curve for content creators. Apostrophe has powered websites and web apps for organizations large and small for over a decade.

<<<<<<< HEAD
To get started with ApostropheCMS, follow these steps to set up a local development environment. For more detail, refer to the [Getting Started tutorial](https://docs.apostrophecms.org/getting-started/creating-your-first-project.html) in the documentation.

#### Prerequisites

We recommend installing the following with [Homebrew](https://brew.sh/) on macOS. If you're on Linux, you should use your package manager (apt or yum). If you're on Windows, we recommend the Windows Subsystem for Linux.

| Software | Minimum Version | Notes
| ------------- | ------------- | -----
| Node.js | 8.x | Or better
| npm  | 6.x  | Or better
| MongoDB  | 3.6  | Or better
| Imagemagick  | Any | Faster image uploads, GIF support (optional)


#### Installation
Our recomended way to start a new project with ApostropheCMS is to use the [Apostrophe CLI](https://github.com/apostrophecms/apostrophe-cli).

##### Install the Apostrophe CLI
 ```sh
  npm install -g apostrophe-cli
 ```
##### Create a project
```sh
apos create-project wonderful-project --setup
```
You'll be prompted to create a password for the `admin` user.
##### Run
```sh
cd wonderful-project && node app.js
```

Navigate to [localhost:3000/login](http://localhost:3000/login) to login with the admin credentials you created.
#### Next Steps
Check out our [Getting Started tutorial](https://docs.apostrophecms.org/getting-started/creating-your-first-project.html#working-with-areas) in the documentation to start adding content. Be sure to reference our [glossary of terms](https://docs.apostrophecms.org/reference/glossary.html) to get acquainted with the reference materials.

## Extensions and Integrations

You can find a  list of ApostropheCMS [extensions](https://apostrophecms.com/extensions) on our website, but here are a few highlights:

#### Extend ApostropheCMS

- [apostrophe-headless](https://github.com/apostrophecms/apostrophe-headless) - Add REST APIs and power your React / Vue Native / etc. apps with a headless CMS.
- [apostrophe-blog](https://github.com/apostrophecms/apostrophe-blog) - Everything you need to put a blog on your site.
- [apostrophe-events](https://github.com/apostrophecms/apostrophe-events) - Manage one-time and recurring events.
- [apostrophe-workflow](https://github.com/apostrophecms/apostrophe-workflow) - Add powerful localization capabilities to your project.
- [apostrophe-passport](https://github.com/apostrophecms/apostrophe-passport) - Authenticate via Twitter, Facebook, Github and more.
- [apostrophe-saml](https://github.com/apostrophecms/apostrophe-saml) - Authenticate via Shibboleth, as well as corporate SAML environments like Salesforce.
- [apostrophe-redirects](https://github.com/apostrophecms/apostrophe-redirects) - An easy redirects module.

#### Editor Extensions
- [Atom Snippets](https://github.com/apostrophecms/apostrophe-atom)
- [VS Snippets](https://marketplace.visualstudio.com/items?itemName=punkave.apostrophecms-vs-snippets)

## Community

[Discord](https://discord.com/invite/XkbRNq7) - [Twitter](https://twitter.com/apostrophecms) - [Discussions](https://github.com/apostrophecms/apostrophe/discussions)
## Contributing

=======
#### Built With

* [Node](https://nodejs.org/en/)
* [MongoDB](https://www.mongodb.com/)
* [Nunjucks](https://mozilla.github.io/nunjucks/)

## Getting Started

To get started with Apostrophe 3, follow these steps to set up a local development environment. For more detail, refer to the [A3 getting started guide](https://a3.docs.apostrophecms.org/guide/setting-up.html) in the documentation.

#### Prerequisites

We recommend installing the following with [Homebrew](https://brew.sh/) on macOS. If you're on Linux, you should use your package manager (apt or yum). If you're on Windows, we recommend the Windows Subsystem for Linux.

| Software | Minimum Version | Notes
| ------------- | ------------- | -----
| Node.js | 10.x | Or better
| npm  | 6.x  | Or better
| MongoDB  | 3.6  | Or better
| Imagemagick  | Any | Faster image uploads, GIF support (optional)

## Community

[Discord](https://discord.com/invite/XkbRNq7) - [Twitter](https://twitter.com/apostrophecms) - [Discussions](https://github.com/apostrophecms/apostrophe/discussions)

## Contributing

>>>>>>> bc993ab7
We eagerly welcome open source contributions. Before submitting a PR, please read through our [Contribution Guide](https://github.com/apostrophecms/apostrophe/blob/main/CONTRIBUTING.md)

## License

ApostropheCMS is released under the [ MIT License](https://github.com/apostrophecms/apostrophe/blob/main/LICENSE.md).<|MERGE_RESOLUTION|>--- conflicted
+++ resolved
@@ -1,50 +1,4 @@
 
-<<<<<<< HEAD
-[![CircleCI](https://circleci.com/gh/apostrophecms/apostrophe/tree/master.svg?style=svg)](https://circleci.com/gh/apostrophecms/apostrophe/tree/master)
-[<img src="./badges/npm-audit-badge.png" title="npm audit" />](https://docs.npmjs.com/cli/audit)
-[![Chat on Discord](https://img.shields.io/discord/517772094482677790.svg)](https://chat.apostrophecms.org)
-
-<p align="center">
-  <a href="https://github.com/github_username/repo_name">
-    <img src="logo.svg" alt="Logo" width="80" height="80">
-  </a>
-
-  <h3 align="center">ApostropheCMS</h3>
-
-  <p align="center">
-    ApostropheCMS is a full-featured, open source CMS built with Node.js that seeks to empower organizations by combining in-context editing and headless architecture in a full-stack JS environment.
-    <br />
-    <a href="https://docs.apostrophecms.org/"><strong>Documentation »</strong></a>
-    <br />
-    <br />
-    <a href="http://dashboard.apostrophecmsdemo.org/">Demo</a>
-    ·
-    <a href="https://portal.productboard.com/apostrophecms/1-product-roadmap">Roadmap</a>
-    ·
-    <a href="https://github.com/apostrophecms/apostrophe/issues/new?assignees=&labels=bug&template=bug_report.md&title=">Report Bug</a>
-  </p>
-</p>
-
-
-## Table of Contents
-
-1. [About ApostropheCMS](#about-apostrophecms)
-2. [Getting Started](#getting-started)
-3. [Extensions and Integrations](#extensions-and-integrations)
-4. [Community](#community)
-5. [Contributing](#contributing)
-6. [License](#license)
-
-## About ApostropheCMS
-
-ApostropheCMS is content software for everyone in an organization. It helps teams of all sizes create dynamic digital experiences with elegance and efficiency by blending powerful features, developer happiness, and a low learning curve for content creators. Apostrophe has powered websites and web apps for organizations large and small for over a decade.
-
-#### Built With
-
-* [Node](https://nodejs.org/en/)
-* [MongoDB](https://www.mongodb.com/)
-* [Nunjucks](https://mozilla.github.io/nunjucks/)
-=======
 [![CircleCI](https://circleci.com/gh/apostrophecms/apostrophe/tree/3.0.svg?style=svg)](https://circleci.com/gh/apostrophecms/apostrophe/tree/3.0)
 [![Chat on Discord](https://img.shields.io/discord/517772094482677790.svg)](https://chat.apostrophecms.org)
 
@@ -54,7 +8,6 @@
   </a>
 
   <h3 align="center">ApostropheCMS 3</h3>
->>>>>>> bc993ab7
 
   <p align="center">
     ApostropheCMS is a full-featured, open source CMS built with Node.js that seeks to empower organizations by combining in-context editing and headless architecture in a full-stack JS environment.
@@ -74,66 +27,6 @@
 
 ApostropheCMS is content software for everyone in an organization. It helps teams of all sizes create dynamic digital experiences with elegance and efficiency by blending powerful features, developer happiness, and a low learning curve for content creators. Apostrophe has powered websites and web apps for organizations large and small for over a decade.
 
-<<<<<<< HEAD
-To get started with ApostropheCMS, follow these steps to set up a local development environment. For more detail, refer to the [Getting Started tutorial](https://docs.apostrophecms.org/getting-started/creating-your-first-project.html) in the documentation.
-
-#### Prerequisites
-
-We recommend installing the following with [Homebrew](https://brew.sh/) on macOS. If you're on Linux, you should use your package manager (apt or yum). If you're on Windows, we recommend the Windows Subsystem for Linux.
-
-| Software | Minimum Version | Notes
-| ------------- | ------------- | -----
-| Node.js | 8.x | Or better
-| npm  | 6.x  | Or better
-| MongoDB  | 3.6  | Or better
-| Imagemagick  | Any | Faster image uploads, GIF support (optional)
-
-
-#### Installation
-Our recomended way to start a new project with ApostropheCMS is to use the [Apostrophe CLI](https://github.com/apostrophecms/apostrophe-cli).
-
-##### Install the Apostrophe CLI
- ```sh
-  npm install -g apostrophe-cli
- ```
-##### Create a project
-```sh
-apos create-project wonderful-project --setup
-```
-You'll be prompted to create a password for the `admin` user.
-##### Run
-```sh
-cd wonderful-project && node app.js
-```
-
-Navigate to [localhost:3000/login](http://localhost:3000/login) to login with the admin credentials you created.
-#### Next Steps
-Check out our [Getting Started tutorial](https://docs.apostrophecms.org/getting-started/creating-your-first-project.html#working-with-areas) in the documentation to start adding content. Be sure to reference our [glossary of terms](https://docs.apostrophecms.org/reference/glossary.html) to get acquainted with the reference materials.
-
-## Extensions and Integrations
-
-You can find a  list of ApostropheCMS [extensions](https://apostrophecms.com/extensions) on our website, but here are a few highlights:
-
-#### Extend ApostropheCMS
-
-- [apostrophe-headless](https://github.com/apostrophecms/apostrophe-headless) - Add REST APIs and power your React / Vue Native / etc. apps with a headless CMS.
-- [apostrophe-blog](https://github.com/apostrophecms/apostrophe-blog) - Everything you need to put a blog on your site.
-- [apostrophe-events](https://github.com/apostrophecms/apostrophe-events) - Manage one-time and recurring events.
-- [apostrophe-workflow](https://github.com/apostrophecms/apostrophe-workflow) - Add powerful localization capabilities to your project.
-- [apostrophe-passport](https://github.com/apostrophecms/apostrophe-passport) - Authenticate via Twitter, Facebook, Github and more.
-- [apostrophe-saml](https://github.com/apostrophecms/apostrophe-saml) - Authenticate via Shibboleth, as well as corporate SAML environments like Salesforce.
-- [apostrophe-redirects](https://github.com/apostrophecms/apostrophe-redirects) - An easy redirects module.
-
-#### Editor Extensions
-- [Atom Snippets](https://github.com/apostrophecms/apostrophe-atom)
-- [VS Snippets](https://marketplace.visualstudio.com/items?itemName=punkave.apostrophecms-vs-snippets)
-
-## Community
-
-[Discord](https://discord.com/invite/XkbRNq7) - [Twitter](https://twitter.com/apostrophecms) - [Discussions](https://github.com/apostrophecms/apostrophe/discussions)
-## Contributing
-
-=======
 #### Built With
 
 * [Node](https://nodejs.org/en/)
@@ -161,7 +54,6 @@
 
 ## Contributing
 
->>>>>>> bc993ab7
 We eagerly welcome open source contributions. Before submitting a PR, please read through our [Contribution Guide](https://github.com/apostrophecms/apostrophe/blob/main/CONTRIBUTING.md)
 
 ## License
