--- conflicted
+++ resolved
@@ -33,21 +33,12 @@
       },
       alias: 'schema'
     },
-<<<<<<< HEAD
     product: {
       'name': 'product',
       'label': 'Product',
       'pluralLabel': 'Products',
       'action': '/api/v1/product',
       'schema': [
-=======
-    products: {
-      name: 'product',
-      label: 'Product',
-      pluralLabel: 'Products',
-      action: '/api/v1/products',
-      schema: [
->>>>>>> 16b02251
         {
           type: 'string',
           name: 'title',
@@ -281,20 +272,10 @@
   };
 
   apos.http.getResponses = {
-<<<<<<< HEAD
     '/api/v1/product': {
       'pages': 1,
       'currentPage': 1,
-      'results': [
-=======
-    '/api/v1/products?published=true&trash=false&page=1': {
-      pages: 1,
-      currentPage: 1,
-      results: [
->>>>>>> 16b02251
-        grape,
-        strawberry
-      ]
+      'results': [ ...grape, ...strawberry ]
     },
     '/api/v1/product?published=true&trash=false&page=1': {
       'pages': 1,
