--- conflicted
+++ resolved
@@ -129,14 +129,9 @@
       ],
       filters: [
         {
-<<<<<<< HEAD
           label: 'Published',
-          'name': 'published',
-          'choices': [
-=======
           name: 'published',
           choices: [
->>>>>>> 9a5f69b4
             {
               value: true,
               label: 'Published'
@@ -150,24 +145,14 @@
               label: 'Both'
             }
           ],
-<<<<<<< HEAD
-          'allowedInChooser': false,
-          'def': true,
-          'inputType': 'radio'
-        },
-        {
-          label: 'Trash',
-          'name': 'trash',
-          'choices': [
-=======
           allowedInChooser: false,
           def: true,
-          style: 'pill'
-        },
-        {
+          inputType: 'radio'
+        },
+        {
+          label: 'Trash',
           name: 'trash',
           choices: [
->>>>>>> 9a5f69b4
             {
               value: false,
               label: 'Live'
@@ -177,15 +162,9 @@
               label: 'Trash'
             }
           ],
-<<<<<<< HEAD
-          'allowedInChooser': false,
-          'def': false,
-          'inputType': 'radio'
-=======
           allowedInChooser: false,
           def: false,
-          style: 'pill'
->>>>>>> 9a5f69b4
+          inputType: 'radio'
         }
       ],
       columns: [
