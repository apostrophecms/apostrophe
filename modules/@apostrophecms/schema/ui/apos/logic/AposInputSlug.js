--- conflicted
+++ resolved
@@ -1,12 +1,6 @@
 // NOTE: This is a temporary component, copying AposInputString. Base modules
 // already have `type: 'slug'` fields, so this is needed to avoid distracting
 // errors.
-<<<<<<< HEAD
-import AposInputMixin from 'Modules/@apostrophecms/schema/mixins/AposInputMixin';
-import sluggo from 'sluggo';
-import { debounce } from 'Modules/@apostrophecms/ui/utils';
-=======
->>>>>>> 6d6a109b
 import { klona } from 'klona';
 import sluggo from 'sluggo';
 import AposInputMixin from 'Modules/@apostrophecms/schema/mixins/AposInputMixin';
