<template>
  <AposInputWrapper
    :modifiers="modifiers" :field="field"
    :error="effectiveError" :uid="uid"
    :display-options="displayOptions"
  >
    <template #body>
      <div class="apos-color">
        <div class="apos-color__ui">
          <AposContextMenu
            :button="buttonOptions"
            @open="open"
            @close="close"
            menu-placement="bottom-start"
            menu-offset="5, 20"
            :disabled="field.readOnly"
            :tooltip="tooltip"
          >
            <Picker
              v-bind="pickerOptions"
              :value="next"
              @input="update"
            />
          </AposContextMenu>
        </div>
        <div class="apos-color__info">
          {{ valueLabel }}
          <AposButton
            v-if="next"
            type="quiet" label="apostrophe:clear"
            class="apos-color__clear"
            :modifiers="['no-motion']"
            @click="clear"
          />
        </div>
      </div>
    </template>
  </AposInputWrapper>
</template>

<script>
<<<<<<< HEAD
import AposInputMixin from 'Modules/@apostrophecms/schema/mixins/AposInputMixin';
import { Sketch as Picker } from '@ckpack/vue-color';
import tinycolor from 'tinycolor2';

=======
import AposInputColorLogic from '../logic/AposInputColor';
>>>>>>> a3576685
export default {
  name: 'AposInputColor',
  mixins: [ AposInputColorLogic ]
};
</script>

<style lang="scss" scoped>
  .apos-color {
    display: flex;
    align-items: center;
  }

  .apos-color__clear {
    margin-left: 10px;
  }

  .apos-color__info {
    @include type-base;
    margin-left: 15px;
    color: var(--a-text-primary);
  }
</style>

<!--
  This styleblock is unscoped so that it reaches the color field's implementation
  of AposContextMenu, which is outside the component's DOM tree
-->
<style lang="scss">
  .apos-popover .vc-sketch {
    padding: 0;
    box-shadow: none;
  }
</style><|MERGE_RESOLUTION|>--- conflicted
+++ resolved
@@ -39,14 +39,7 @@
 </template>
 
 <script>
-<<<<<<< HEAD
-import AposInputMixin from 'Modules/@apostrophecms/schema/mixins/AposInputMixin';
-import { Sketch as Picker } from '@ckpack/vue-color';
-import tinycolor from 'tinycolor2';
-
-=======
 import AposInputColorLogic from '../logic/AposInputColor';
->>>>>>> a3576685
 export default {
   name: 'AposInputColor',
   mixins: [ AposInputColorLogic ]
