<!--
  AposSchema takes an array of fields (`schema`), renders their inputs,
  and emits a new object with a `value` subproperty and a `hasErrors`
  subproperty via the input event whenever the value of a field
  or subfield changes.

  At mount time the fields are initialized from the subproperties of the
  `value.data` prop.

  For performance reasons, this component is not strictly v-model compliant.
  While all changes will emit an outgoing `input` event, the
  incoming `value` prop only updates the fields in three situations:

  1. At mount time, to set the initial values of the fields.

  2. When `value.data._id` changes (an entirely different document is in play).

  3. When the optional prop `generation` changes to a new number. This
  prop is also passed on to the individual input field components.

  If you need to force an update from the calling component, increment the
  `generation` prop. This should be done only if the value has changed for
  an external reason.
-->
<template>
  <component
    :is="fieldStyle === 'table' ? 'tr' : 'div'"
    class="apos-schema"
    :class="classes"
  >
    <slot name="before" />
    <component
      :is="fieldStyle === 'table' ? 'td' : 'div'"
      v-for="field in schema"
      :key="field.name.concat(field._id ?? '')"
      :data-apos-field="field.name"
      :style="(fieldStyle === 'table' && field.columnStyle) || {}"
      :class="{'apos-field--hidden': !displayComponent(field)}"
    >
      <component
<<<<<<< HEAD
        v-show="displayComponent(field)"
        v-model="fieldState[field.name]"
        :class="{ 'apos-field__wrapper--highlight': highlight(field.name) }"
=======
>>>>>>> 1cc570a3
        :is="fieldComponentMap[field.type]"
        :ref="field.name"
        v-model="fieldState[field.name]"
        :following-values="followingValues[field.name]"
        :condition-met="conditionalFields?.if[field.name]"
        :field="fields[field.name].field"
        :meta="meta"
        :modifiers="fields[field.name].modifiers"
        :display-options="getDisplayOptions(field.name)"
        :trigger-validation="triggerValidation"
        :server-error="fields[field.name].serverError"
        :doc-id="docId"
        :generation="generation"
        @update-doc-data="onUpdateDocData"
        @validate="emitValidate()"
      />
      <component
        :is="fieldComponentMap[field.type]"
        v-if="hasCompareMeta"
        v-show="displayComponent(field)"
        :ref="field.name"
        v-model="compareMetaState[field.name]"
<<<<<<< HEAD
        :class="{ 'apos-field__wrapper--highlight': highlight(field.name) }"
        :is="fieldComponentMap[field.type]"
=======
>>>>>>> 1cc570a3
        :following-values="followingValues[field.name]"
        :condition-met="conditionalFields?.if[field.name]"
        :field="fields[field.name].field"
        :meta="meta"
        :modifiers="fields[field.name].modifiers"
        :display-options="getDisplayOptions(field.name)"
        :trigger-validation="triggerValidation"
        :server-error="fields[field.name].serverError"
        :doc-id="docId"
        :generation="generation"
        @update-doc-data="onUpdateDocData"
        @validate="emitValidate()"
      />
    </component>
    <slot name="after" />
  </component>
</template>

<script>
import AposSchemaLogic from '../logic/AposSchema';
export default {
  name: 'AposSchema',
  mixins: [ AposSchemaLogic ]
};
</script>

<style lang="scss" scoped>
  .apos-schema :deep(.apos-field__wrapper) {
    max-width: $input-max-width;
  }

  .apos-schema :deep(.apos-field__wrapper.apos-field__wrapper--full-width) {
    max-width: inherit;
  }

  .apos-schema :deep(img) {
    max-width: 100%;
  }

  .apos-schema .apos-field--hidden {
    display: none;
  }

  .apos-schema :deep(.apos-field) {
    margin-bottom: $spacing-quadruple;
    &.apos-field--small,
    &.apos-field--micro,
    &.apos-field--margin-micro {
      margin-bottom: $spacing-double;
    }
    &.apos-field--margin-none {
      margin-bottom: 0;
    }
  }

<<<<<<< HEAD
  .apos-schema.apos-schema--compare > :deep([data-apos-field]) {
    display: flex;
=======
  .apos-field .apos-schema :deep(.apos-toolbar) {
    margin-bottom: 0;
  }

  .apos-schema.apos-schema--compare {
    & > ::v-deep [data-apos-field] {
      display: flex;
>>>>>>> 1cc570a3

    & > .apos-field__wrapper {
      flex-grow: 1;
      flex-basis: 50%;
      border-right: 1px solid var(--a-base-9);
      padding-right: 20px;
    }
    & > .apos-field__wrapper + .apos-field__wrapper {
      border-right: none;
      padding-right: 0;
      padding-left: 20px;
    }

    & .apos-field__label {
      word-break: break-all;
    }
  }

  :deep(.apos-field__wrapper--highlight > .apos-field) {
    padding: 10px;
    background: var(--a-highlight);
  }
</style><|MERGE_RESOLUTION|>--- conflicted
+++ resolved
@@ -38,15 +38,10 @@
       :class="{'apos-field--hidden': !displayComponent(field)}"
     >
       <component
-<<<<<<< HEAD
-        v-show="displayComponent(field)"
-        v-model="fieldState[field.name]"
-        :class="{ 'apos-field__wrapper--highlight': highlight(field.name) }"
-=======
->>>>>>> 1cc570a3
         :is="fieldComponentMap[field.type]"
         :ref="field.name"
         v-model="fieldState[field.name]"
+        :class="{ 'apos-field__wrapper--highlight': highlight(field.name) }"
         :following-values="followingValues[field.name]"
         :condition-met="conditionalFields?.if[field.name]"
         :field="fields[field.name].field"
@@ -66,11 +61,7 @@
         v-show="displayComponent(field)"
         :ref="field.name"
         v-model="compareMetaState[field.name]"
-<<<<<<< HEAD
         :class="{ 'apos-field__wrapper--highlight': highlight(field.name) }"
-        :is="fieldComponentMap[field.type]"
-=======
->>>>>>> 1cc570a3
         :following-values="followingValues[field.name]"
         :condition-met="conditionalFields?.if[field.name]"
         :field="fields[field.name].field"
@@ -126,18 +117,12 @@
     }
   }
 
-<<<<<<< HEAD
-  .apos-schema.apos-schema--compare > :deep([data-apos-field]) {
-    display: flex;
-=======
   .apos-field .apos-schema :deep(.apos-toolbar) {
     margin-bottom: 0;
   }
 
-  .apos-schema.apos-schema--compare {
-    & > ::v-deep [data-apos-field] {
-      display: flex;
->>>>>>> 1cc570a3
+  .apos-schema.apos-schema--compare > :deep([data-apos-field]) {
+    display: flex;
 
     & > .apos-field__wrapper {
       flex-grow: 1;
