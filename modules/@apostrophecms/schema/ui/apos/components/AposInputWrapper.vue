<template>
  <div
    class="apos-field__wrapper"
    :class="{
      [`apos-field__wrapper--${field.type}`]: true,
      'apos-field__wrapper--full-width': modifiers.includes('full-width')
    }"
  >
    <component :is="wrapEl" :class="classList">
      <div class="apos-field__info">
        <component
          :is="labelEl"
          v-if="field.label"
          class="apos-field__label"
          :class="{'apos-sr-only': field.hideLabel }"
          :for="uid"
          :data-apos-test-name="field.name"
          :data-apos-test-label="field.label"
          data-apos-test="field-label"
        >
          <span class="apos-field_label-info">
            {{ $t(label) }}
            <span v-if="field.required" class="apos-field__required">
              *
            </span>
            <AposLabel
              v-if="field.tag"
              class="apos-field__tag"
              :label="field.tag.value || field.tag"
              :modifiers="[ `apos-is-${field.tag.type || 'success'}`, 'apos-is-filled' ]"
              data-apos-test="field-tag"
            />
            <span
              v-if="(field.help || field.htmlHelp) && displayOptions.helpTooltip"
              data-apos-test="field-help-tooltip"
              class="apos-field__help-tooltip"
            >
              <AposIndicator
                icon="help-circle-icon"
                class="apos-field__help-tooltip__icon"
                :tooltip="$t(field.help || field.htmlHelp)"
                :icon-size="11"
                icon-color="var(--a-base-4)"
              />
            </span>
            <span
              v-if="displayOptions.changed"
              class="apos-field__changed"
              data-apos-test="field-changed"
            >
              <AposLabel
                label="apostrophe:changed"
                class="apos-field__changed__label"
                :modifiers="[ 'apos-is-warning', 'apos-is-filled' ]"
                tooltip="apostrophe:fieldHasUnpublishedChanges"
              />
            </span>
          </span>
          <span data-apos-test="field-meta-wrapper" class="apos-field__label-meta">
            <component
<<<<<<< HEAD
              :is="component.name"
              v-for="component in metaComponents"
              :key="component.name"
=======
              v-for="{name, namespace, data} in metaComponents"
              :key="name"
              :is="name"
>>>>>>> 461a94ac
              :field="field"
              :items="items"
              :namespace="namespace"
              :meta="data"
              :meta-raw="meta"
              :data-apos-test-component="name"
              :data-apos-test-namespace="namespace"
              data-apos-test="field-meta"
            />
          </span>
        </component>
        <!-- eslint-disable vue/no-v-html -->
        <p
          v-if="(field.help || field.htmlHelp) && !displayOptions.helpTooltip"
          class="apos-field__help"
          v-html="$t(field.help || field.htmlHelp)"
        />
        <!-- eslint-enable vue/no-v-html -->
        <slot name="additional" />
      </div>
      <slot name="body" />
      <div
        v-if="errorMessage"
        class="apos-field__error"
        data-apos-test="field-error"
      >
        {{ $t(errorMessage) }}
      </div>
    </component>
    <!-- CSS Escape hatch for additional interfaces like relatipnship managers -->
    <slot name="secondary" />
  </div>
</template>

<script>
import AposInputWrapperLogic from '../logic/AposInputWrapper';
export default {
  name: 'AposInputWrapper',
  mixins: [ AposInputWrapperLogic ]
};
</script>

<style lang="scss" scoped>
.apos-field__wrapper {
  position: relative;
}

.apos-field__wrapper.apos-field__wrapper--full-width {
  max-width: 100%;
}

.apos-field {
  border-width: 0;
  padding: 0;
  [disable]:hover, [disabled] ~ .apos-choice-label-text:hover {
    cursor: not-allowed;
  }
}

.apos-field--text {
  @include type-base;
}

.apos-field__label {
  @include type-label;
  display: flex;
  align-items: center;
  justify-content: space-between;
  flex-wrap: nowrap;
  gap: $spacing-double;
  margin: 0 0 $spacing-base;
  padding: 0;
  color: var(--a-text-primary);

  &-info {
    display: block;
  }

  &-meta {
    display: inline-flex;
    align-items: center;
    gap: $spacing-half;
    justify-content: flex-end;
  }
}

.apos-field__help {
  margin: 0 0 $spacing-base;
  @include type-base;
  line-height: var(--a-line-tall);
  color: var(--a-base-3);
}

.apos-field__help-tooltip__icon {
  position: relative;
}

.apos-field__changed {
  position: relative;
  margin-left: $spacing-half;
  top: -2px;
}

.apos-field__error {
  @include type-help;
  margin: $spacing-base 0;
  color: var(--a-danger);
}

.apos-field__required {
  color: var(--a-danger);
}

.apos-field__tag {
  margin-left: 5px;
}

.apos-field__help-tooltip {
  position: relative;
  top: 2px;
}

.apos-field--inline {
  display: flex;
  align-items: center;
  .apos-field__label {
    margin-bottom: 0;
  }
  .apos-field__info,
  .apos-input-wrapper {
    width: 48%;
  }
  .apos-field__info {
    margin-right: 4%;
  }
  &.apos-field--range {
    display: block;
    .apos-range__input {
      margin: 5px 0 0;
    }
    .apos-range__scale {
      margin-top: 0;
    }
    .apos-range__value {
      padding-top: 9px;
    }
    .apos-field__info {
      margin: 0 0 5px;
    }
    .apos-field__info,
    .apos-input-wrapper {
      width: 100%;
    }
  }
}

</style><|MERGE_RESOLUTION|>--- conflicted
+++ resolved
@@ -58,15 +58,9 @@
           </span>
           <span data-apos-test="field-meta-wrapper" class="apos-field__label-meta">
             <component
-<<<<<<< HEAD
-              :is="component.name"
-              v-for="component in metaComponents"
-              :key="component.name"
-=======
               v-for="{name, namespace, data} in metaComponents"
               :key="name"
               :is="name"
->>>>>>> 461a94ac
               :field="field"
               :items="items"
               :namespace="namespace"
