<template>
  <ul class="apos-search">
<<<<<<< HEAD
    <li 
      class="apos-search__item item"
      v-for="item in list"
      :key="item._id"
      @click="select(item)"
=======
    <li
      class="apos-search__item item" v-for="item in list"
      :key="item._id" @click="select(item)"
>>>>>>> 2306bbd5
    >
      <div class="item__main">
        <div class="item__title">
          {{ item.title }}
        </div>
        <div class="item__slug">
          {{ item.slug }}
        </div>
      </div>
<<<<<<< HEAD
=======
      <!-- <div class="item__type">{{ getTypeLabel(item.type) }}</div> -->
>>>>>>> 2306bbd5
    </li>
  </ul>
</template>

<script>

export default {
  name: 'AposSearchList',
  props: {
    list: {
      type: Array,
      default() {
        return [];
      }
    },
    selectedItems: {
      type: Array,
      default() {
        return [];
      }
    }
  },
  emits: [ 'select' ],
  methods: {
    getTypeLabel(type) {
      return apos.modules[type].label;
    },
    select(item) {
      const selectedItems = this.selectedItems;
      if (!selectedItems.some(selectedItem => selectedItem._id === item._id)) {
        selectedItems.push(item);
        this.$emit('select', selectedItems);
      }
    }
  }
};
</script>

<style lang="scss" scoped>
.apos-search {
  z-index: $z-index-default;
  position: absolute;
  top: 37px;
  overflow: auto;
  width: 100%;
  list-style: none;
  box-shadow: var(--a-box-shadow);
  box-sizing: border-box;
  max-height: 300px;
  padding: 0;
  border-bottom-left-radius: var(--a-border-radius);
  border-bottom-right-radius: var(--a-border-radius);
  border: 1px solid var(--a-base-8);
  background: var(--a-background-primary);

  &:empty {
    display: none;
  }
}

.item {
  display: flex;
  justify-content: space-between;
  margin: 10px;
  padding: 15px 25px;
  letter-spacing: 0.5px;
  border-radius: 5px;
  box-sizing: border-box;
  transition: background-color 0.3s ease;
  & * {
    pointer-events: none;
  }

  &:hover {
    padding: 14px 24px;
    border: 1px solid var(--a-base-5);
    background-color: var(--a-base-10);
    cursor: pointer;

    .item__type {
      display: none;
    }
  }

  &__main {
    display: flex;
    flex-direction: column;
  }

  &__title {
    color: var(--a-text-primary);
    font-size: map-get($font-sizes, input-label);
    margin-bottom: 3px;
  }

  &__slug {
    color: var(--a-base-2);
    font-size: map-get($font-sizes, default);
    font-style: italic;
  }
<<<<<<< HEAD

=======
>>>>>>> 2306bbd5
}
</style><|MERGE_RESOLUTION|>--- conflicted
+++ resolved
@@ -1,16 +1,10 @@
 <template>
   <ul class="apos-search">
-<<<<<<< HEAD
     <li 
       class="apos-search__item item"
       v-for="item in list"
       :key="item._id"
       @click="select(item)"
-=======
-    <li
-      class="apos-search__item item" v-for="item in list"
-      :key="item._id" @click="select(item)"
->>>>>>> 2306bbd5
     >
       <div class="item__main">
         <div class="item__title">
@@ -20,10 +14,6 @@
           {{ item.slug }}
         </div>
       </div>
-<<<<<<< HEAD
-=======
-      <!-- <div class="item__type">{{ getTypeLabel(item.type) }}</div> -->
->>>>>>> 2306bbd5
     </li>
   </ul>
 </template>
@@ -124,9 +114,5 @@
     font-size: map-get($font-sizes, default);
     font-style: italic;
   }
-<<<<<<< HEAD
-
-=======
->>>>>>> 2306bbd5
 }
 </style>