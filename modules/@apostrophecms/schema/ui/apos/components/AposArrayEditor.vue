--- conflicted
+++ resolved
@@ -72,12 +72,8 @@
                     :trigger-validation="triggerValidation"
                     :following-values="followingValues()"
                     :conditional-fields="conditionalFields"
-<<<<<<< HEAD
                     :model-value="currentDoc"
-=======
-                    :value="currentDoc"
                     :meta="currentDocMeta"
->>>>>>> 07ad2399
                     :server-errors="currentDocServerErrors"
                     :doc-id="docId"
                     @update:model-value="currentDocUpdate"
