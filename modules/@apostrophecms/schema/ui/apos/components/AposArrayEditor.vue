<template>
  <AposModal
    class="apos-array-editor" :modal="modal"
    :modal-title="`Edit ${field.label}`"
    @inactive="modal.active = false" @show-modal="modal.showModal = true"
    @esc="confirmAndCancel" @no-modal="$emit('safe-close')"
  >
    <template #secondaryControls>
      <AposButton
        type="default" label="Cancel"
        @click="confirmAndCancel"
      />
    </template>
    <template #primaryControls>
      <AposButton
        type="primary" label="Save"
        :disabled="!valid"
        @click="submit"
      />
    </template>
    <template #leftRail>
      <AposModalRail>
        <div class="apos-modal-array-items">
          <div class="apos-modal-array-items__heading">
            <p class="apos-modal-array-items__label">
              <span v-if="countLabel">
                {{ countLabel }}
              </span>
              <span v-if="minLabel" :class="minError ? 'apos-modal-array-min-error' : ''">
                {{ minLabel }}
              </span>
              <span v-if="maxLabel" :class="maxError ? 'apos-modal-array-max-error' : ''">
                {{ maxLabel }}
              </span>
            </p>
            <AposButton
              class="apos-modal-array-items__add"
              label="Add Item"
              :icon-only="true"
              icon="plus-icon"
              :modifiers="[ 'tiny', 'round' ]"
              :disabled="maxed || itemError"
              @click.prevent="add"
            />
          </div>
          <AposSlatList
            class="apos-modal-array-items__items"
            @input="update"
            @select="select"
            :selected="currentId"
            :value="withLabels(next)"
          />
        </div>
      </AposModalRail>
    </template>
    <template #main>
      <AposModalBody>
        <template #bodyMain>
          <div class="apos-modal-array-item">
            <div class="apos-modal-array-item__wrapper">
              <div class="apos-modal-array-item__pane">
                <div class="apos-array-item__body">
                  <AposSchema
                    v-if="currentId"
                    :schema="field.schema"
                    :trigger-validation="triggerValidation"
                    :utility-rail="false"
                    :following-values="followingValues()"
                    :value="currentDoc"
                    @input="currentDocUpdate"
                    :server-errors="currentDocServerErrors"
                    ref="schema"
                  />
                </div>
              </div>
            </div>
          </div>
        </template>
      </AposModalBody>
    </template>
  </AposModal>
</template>

<script>
import AposModalModifiedMixin from 'Modules/@apostrophecms/modal/mixins/AposModalModifiedMixin';
import AposEditorMixin from 'Modules/@apostrophecms/modal/mixins/AposEditorMixin';
import cuid from 'cuid';
import klona from 'klona';
import { get } from 'lodash';
import { detectDocChange } from 'Modules/@apostrophecms/schema/lib/detectChange';

export default {
  name: 'AposArrayEditor',
  mixins: [
    AposModalModifiedMixin,
    AposEditorMixin
  ],
  props: {
    items: {
      required: true,
      type: Array
    },
    field: {
      required: true,
      type: Object
    },
    serverError: {
      type: Object,
      default: null
    }
  },
  emits: [ 'modal-result', 'safe-close' ],
  data() {
    return {
      currentId: null,
      currentDoc: null,
      modal: {
        active: false,
        type: 'overlay',
        showModal: false
      },
      // If we don't clone, then we're making
      // permanent modifications whether the user
      // clicks save or not
      next: klona(this.items),
      original: klona(this.items),
      triggerValidation: false,
      minError: false,
      maxError: false,
      cancelDescription: 'Do you want to discard changes to this list?'
    };
  },
  computed: {
    moduleOptions() {
      return window.apos.schema || {};
    },
    itemError() {
      return this.currentDoc && this.currentDoc.hasErrors;
    },
    valid() {
      return !(this.minError || this.maxError || this.itemError);
    },
    maxed() {
      return (this.field.max !== undefined) && (this.next.length >= this.field.max);
    },
    schema() {
      // For AposDocEditorMixin
      return this.field.schema;
    },
    countLabel() {
      return `${this.next.length} Added`;
    },
    // Here in the array editor we use effectiveMin to factor in the
    // required property because there is no other good place to do that,
    // unlike the input field wrapper which has a separate visual
    // representation of "required".
    minLabel() {
      if (this.effectiveMin) {
        return `Min: ${this.effectiveMin}`;
      } else {
        return false;
      }
    },
    maxLabel() {
      if ((typeof this.field.max) === 'number') {
        return `Max: ${this.field.max}`;
      } else {
        return false;
      }
    },
    effectiveMin() {
      if (this.field.min) {
        return this.field.min;
      } else if (this.field.required) {
        return 1;
      } else {
        return 0;
      }
    },
    currentDocServerErrors() {
      let serverErrors = null;
      ((this.serverError && this.serverError.data && this.serverError.data.errors) || []).forEach(error => {
        const [ _id, fieldName ] = error.path.split('.');
        if (_id === this.currentId) {
          serverErrors = serverErrors || {};
          serverErrors[fieldName] = error;
        }
      });
      return serverErrors;
    }
  },
  async mounted() {
    this.modal.active = true;
    if (this.next.length) {
      this.select(this.next[0]._id);
    }
    if (this.serverError && this.serverError.data && this.serverError.data.errors) {
      const first = this.serverError.data.errors[0];
      const [ _id, name ] = first.path.split('.');
      await this.select(_id);
      const aposSchema = this.$refs.schema;
      await this.nextTick();
      aposSchema.scrollFieldIntoView(name);
    }
  },
  methods: {
    async select(_id) {
      if (this.currentId === _id) {
        return;
      }
      if (await this.validate(true, false)) {
        this.currentDocToCurrentItem();
        this.currentId = _id;
        this.currentDoc = {
          hasErrors: false,
          data: this.next.find(item => item._id === _id)
        };
        this.triggerValidation = false;
      }
    },
    update(items) {
      // Take care to use the same items in order to avoid
      // losing too much state inside draggable, otherwise
      // drags fail
      this.next = items.map(item => this.next.find(_item => item._id === _item._id));
      if (this.currentId) {
        if (!this.next.find(item => item._id === this.currentId)) {
          this.currentId = null;
          this.currentDoc = null;
        }
      }
      this.updateMinMax();
    },
    currentDocUpdate(currentDoc) {
      this.currentDoc = currentDoc;
    },
    async add() {
      if (await this.validate(true, false)) {
        const item = this.newInstance();
        item._id = cuid();
        this.next.push(item);
        this.select(item._id);
        this.updateMinMax();
      }
    },
    updateMinMax() {
      let minError = false;
      let maxError = false;
      if (this.effectiveMin) {
        if (this.next.length < this.effectiveMin) {
          minError = true;
        }
      }
      if (this.field.max !== undefined) {
        if (this.next.length > this.field.max) {
          maxError = true;
        }
      }
      this.minError = minError;
      this.maxError = maxError;
    },
    async submit() {
      if (await this.validate(true, true)) {
        this.currentDocToCurrentItem();
        this.$emit('modal-result', this.next);
        this.modal.showModal = false;
      }
    },
    currentDocToCurrentItem() {
      if (!this.currentId) {
        return;
      }
      const currentIndex = this.next.findIndex(item => item._id === this.currentId);
      this.next[currentIndex] = this.currentDoc.data;
    },
    isModified() {
      if (this.currentId) {
        const currentIndex = this.next.findIndex(item => item._id === this.currentId);
        if (detectDocChange(this.field.schema, this.next[currentIndex], this.currentDoc.data)) {
          return true;
        }
      }
      if (this.next.length !== this.original.length) {
        return true;
      }
      for (let i = 0; (i < this.next.length); i++) {
        if (this.next[i]._id !== this.original[i]._id) {
          return true;
        }
        if (detectDocChange(this.field.schema, this.next[i], this.original[i])) {
          return true;
        }
      }
<<<<<<< HEAD
=======
      return false;
>>>>>>> 74245c63
    },
    async validate(validateItem, validateLength) {
      if (validateItem) {
        this.triggerValidation = true;
      }
      await this.nextTick();
      if (validateLength) {
        this.updateMinMax();
      }
      if (
        (validateLength && (this.minError || this.maxError)) ||
        (validateItem && (this.currentDoc && this.currentDoc.hasErrors))
      ) {
        await apos.notify('Resolve errors first.', {
          type: 'warning',
          icon: 'alert-circle-icon',
          dismiss: true
        });
        return false;
      } else {
        return true;
      }
    },
    // Awaitable nextTick
    nextTick() {
      return new Promise((resolve, reject) => {
        this.$nextTick(() => {
          return resolve();
        });
      });
    },
    newInstance() {
      const instance = {};
      for (const field of this.field.schema) {
        if (field.def !== undefined) {
          instance[field.name] = klona(field.def);
        }
      }
      return instance;
    },
    label(item) {
      let candidate;
      if (this.field.titleField) {
        candidate = get(item, this.field.titleField);
      } else if (this.field.schema.find(field => field.name === 'title') && (item.title !== undefined)) {
        candidate = item.title;
      }
      if ((candidate == null) || candidate === '') {
        for (let i = 0; (i < this.next.length); i++) {
          if (this.next[i]._id === item._id) {
            candidate = `#${i + 1}`;
            break;
          }
        }
      }
      return candidate;
    },
    withLabels(items) {
      const result = items.map(item => ({
        ...item,
        title: this.label(item)
      }));
      return result;
    }
  }
};
</script>

<style lang="scss" scoped>
  .apos-modal-array-item {
    display: flex;
    height: 100%;
  }

  .apos-modal-array-item__wrapper {
    display: flex;
    flex-grow: 1;
  }

  .apos-modal-array-item__pane {
    width: 100%;
    border-width: 0;
  }

  .apos-array-item__body {
    padding-top: 20px;
    max-width: 90%;
    margin-right: auto;
    margin-left: auto;
  }

  .apos-modal-array-min-error, .apos-modal-array-max-error {
    color: var(--a-danger);
  }

  .apos-modal-array-items {
    margin: 10px;
  }

  .apos-modal-array-items__heading {
    position: relative;
    margin: 20px 4px;
  }

  // Specificity needed due to AposButton rules
  .apos-modal-array-items__add.apos-button {
    position: absolute;
    top: -5px;
    right: 0;
  }

  .apos-modal-array-items__label {
    // Consistent with appearance of same information in input field
    letter-spacing: 1.5px;
    text-transform: uppercase;

    span {
      margin-right: 10px;
    }
  }
</style><|MERGE_RESOLUTION|>--- conflicted
+++ resolved
@@ -291,10 +291,7 @@
           return true;
         }
       }
-<<<<<<< HEAD
-=======
       return false;
->>>>>>> 74245c63
     },
     async validate(validateItem, validateLength) {
       if (validateItem) {
