--- conflicted
+++ resolved
@@ -6,11 +6,7 @@
     @inactive="modal.active = false"
     @show-modal="modal.showModal = true"
     @esc="confirmAndCancel"
-<<<<<<< HEAD
-    @no-modal="$emit('safe-close')"
-=======
     @no-modal="emitSafeClose"
->>>>>>> 48a0b081
   >
     <template #secondaryControls>
       <AposButton
