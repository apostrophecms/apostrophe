--- conflicted
+++ resolved
@@ -18,23 +18,16 @@
         </span>
         <input
           v-model="next"
+          ref="input"
           :id="uid"
           :class="classes"
           :type="type"
           :placeholder="$t(field.placeholder)"
-<<<<<<< HEAD
-          ref="input"
           :disabled="field.readOnly"
           :required="field.required"
           :tabindex="tabindex"
-          @keydown.enter="$emit('return')"
-=======
+          :autocomplete="field.autocomplete"
           @keydown.enter="emitReturn"
-          :disabled="field.readOnly" :required="field.required"
-          :id="uid" :tabindex="tabindex"
-          ref="input"
-          :autocomplete="field.autocomplete"
->>>>>>> 48a0b081
         >
         <component
           :is="icon"
