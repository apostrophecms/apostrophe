<template>
  <AposInputWrapper
    :modifiers="modifiers" :field="field"
    :error="effectiveError" :uid="uid"
  >
    <template #body>
      <div class="apos-input-wrapper">
        <textarea
          :class="classes"
          v-if="field.textarea" rows="5"
          v-model="next" :placeholder="field.placeholder"
          @keydown.enter="enterEmit"
          :disabled="field.disabled" :required="field.required"
          :id="uid" :tabindex="tabindex"
        />
        <input
          v-else :class="classes"
          v-model="next" :type="type"
          :placeholder="field.placeholder"
          @keydown.enter="enterEmit"
          :disabled="field.disabled" :required="field.required"
          :id="uid" :tabindex="tabindex"
          :step="step"
        >
        <component
          v-if="icon"
          :size="iconSize"
          class="apos-input-icon"
          :is="icon"
        />
      </div>
    </template>
  </AposInputWrapper>
</template>

<script>
import AposInputMixin from '../mixins/AposInputMixin';

export default {
  name: 'AposInputString',
  mixins: [ AposInputMixin ],
  emits: [ 'return' ],
  data () {
    return {
      step: undefined
    };
  },
  computed: {
    tabindex () {
      return this.field.disableFocus ? '-1' : '0';
    },
    type () {
      if (this.field.type) {
        if (this.field.type === 'float' || this.field.type === 'integer') {
          return 'number';
        }
        if (this.field.type === 'string') {
          return 'text';
        }
        return this.field.type;
      } else {
        return 'text';
      }
    },
    classes () {
      return [ 'apos-input', `apos-input--${this.type}` ];
    },
    icon () {
      if (this.error) {
        return 'circle-medium-icon';
      } else if (this.field.type === 'date') {
        return 'calendar-icon';
      } else if (this.field.type === 'time') {
        return 'clock-icon';
      } else if (this.field.icon) {
        return this.field.icon;
      } else {
        return null;
      }
    }
  },
<<<<<<< HEAD
  watch: {
    followingValues: {
      // We may be following multiple fields, like firstName and lastName,
      // or none at all, depending
      deep: true,
      handler(newValue, oldValue) {
        // Follow the value of the other field(s), but only if our
        // previous value matched the previous value of the other field(s)
        oldValue = Object.values(oldValue).join(' ').trim();
        newValue = Object.values(newValue).join(' ').trim();
        if ((!this.next.length) || (this.next === oldValue)) {
          this.next = newValue;
        }
      }
    }
  },
=======
>>>>>>> 125c18b4
  mounted() {
    this.defineStep();
  },
  methods: {
    enterEmit() {
      if (this.field.enterSubmittable) {
        // Include the validated results in cases where an Enter keydown should
        // act as submitting a form.
        this.$emit('return', {
          data: this.next,
          error: this.validate(this.next)
        });
      } else {
        this.$emit('return');
      }
    },
    validate(value) {
      if (this.field.required) {
        if (!value.length) {
          return 'required';
        }
      }
      if (this.field.min) {
        if (this.type === 'number') {
          if (value && (value < this.field.min)) {
            return 'min';
          }
        } else if (value.length && (value.length < this.field.min)) {
          return 'min';
        }
      }
      if (this.field.max) {
        if (this.type === 'number') {
          if (value && (value > this.field.max)) {
            return 'max';
          }
        } else if (value.length && (value.length > this.field.max)) {
          return 'max';
        }
      }
      if (this.field.type === 'email' && value) {
        // regex source: https://emailregex.com/
        const matches = value.match(/^(([^<>()[\]\\.,;:\s@"]+(\.[^<>()[\]\\.,;:\s@"]+)*)|(".+"))@((\[[0-9]{1,3}\.[0-9]{1,3}\.[0-9]{1,3}\.[0-9]{1,3}])|(([a-zA-Z\-0-9]+\.)+[a-zA-Z]{2,}))$/);
        if (!matches) {
          return 'invalid';
        }
      }
      return false;
    },
    defineStep() {
      if (this.type === 'number') {
        this.step = this.field.type === 'float' ? 'any' : 1;
      }
    }
  }
};
</script>

<style lang="scss" scoped>
  .apos-input--date,
  .apos-input--time {
    // lame magic number ..
    // height of date/time input is slightly larger than others due to the browser spinner ui
    height: 46px;
  }
  .apos-input--date {
    // padding is lessend to overlap with calendar UI
    padding-right: $input-padding * 1.4;
    &::-webkit-calendar-picker-indicator { opacity: 0; }
    &::-webkit-clear-button {
      position: relative;
      right: 5px;
    }
  }
  .apos-input--time {
    padding-right: $input-padding * 2.5;
  }

  .apos-field--small .apos-input--date,
  .apos-field--small .apos-input--time {
    height: 33px;
  }
</style><|MERGE_RESOLUTION|>--- conflicted
+++ resolved
@@ -79,7 +79,6 @@
       }
     }
   },
-<<<<<<< HEAD
   watch: {
     followingValues: {
       // We may be following multiple fields, like firstName and lastName,
@@ -96,8 +95,6 @@
       }
     }
   },
-=======
->>>>>>> 125c18b4
   mounted() {
     this.defineStep();
   },
