<template>
  <AposInputWrapper
    :modifiers="modifiers"
    :field="field"
    :error="effectiveError"
    :uid="uid"
    :display-options="displayOptions"
  >
    <template #body>
      <div class="apos-input-wrapper">
        <textarea
          v-if="field.textarea && field.type === 'string'"
          :id="uid"
          v-model="next"
          :class="classes"
          rows="5"
          :placeholder="$t(field.placeholder)"
          :disabled="field.readOnly"
          :required="field.required"
<<<<<<< HEAD
          :tabindex="tabindex"
          @keydown.enter="enterEmit"
=======
          :id="uid" :tabindex="tabindex"
          :autocomplete="field.autocomplete"
>>>>>>> 48a0b081
        />
        <input
          v-else
          :id="uid"
          v-model="next"
          :class="classes"
          :type="type"
          :placeholder="$t(field.placeholder)"
          :disabled="field.readOnly || field.disabled"
          :required="field.required"
          :tabindex="tabindex"
          :step="step"
<<<<<<< HEAD
          @keydown.enter="enterEmit"
=======
          :autocomplete="field.autocomplete"
>>>>>>> 48a0b081
        >
        <component
          :is="icon"
          v-if="icon"
          :size="iconSize"
          class="apos-input-icon"
        />
      </div>
    </template>
  </AposInputWrapper>
</template>

<script>
import AposInputStringLogic from '../logic/AposInputString';
export default {
  name: 'AposInputString',
  mixins: [ AposInputStringLogic ]
};
</script>

<style lang="scss" scoped>
  .apos-input--date,
  .apos-input--time {
    // lame magic number ..
    // height of date/time input is slightly larger than others due to the browser spinner ui
    height: 46px;
    padding-right: 40px;
  }
  .apos-input--date {
    &::-webkit-clear-button {
      position: relative;
      right: 5px;
    }
  }

  .apos-field--small .apos-input--date,
  .apos-field--small .apos-input--time {
    height: 33px;
  }
</style><|MERGE_RESOLUTION|>--- conflicted
+++ resolved
@@ -10,20 +10,16 @@
       <div class="apos-input-wrapper">
         <textarea
           v-if="field.textarea && field.type === 'string'"
+          v-model="next"
+          rows="5"
           :id="uid"
-          v-model="next"
           :class="classes"
-          rows="5"
           :placeholder="$t(field.placeholder)"
           :disabled="field.readOnly"
           :required="field.required"
-<<<<<<< HEAD
           :tabindex="tabindex"
+          :autocomplete="field.autocomplete"
           @keydown.enter="enterEmit"
-=======
-          :id="uid" :tabindex="tabindex"
-          :autocomplete="field.autocomplete"
->>>>>>> 48a0b081
         />
         <input
           v-else
@@ -36,11 +32,8 @@
           :required="field.required"
           :tabindex="tabindex"
           :step="step"
-<<<<<<< HEAD
+          :autocomplete="field.autocomplete"
           @keydown.enter="enterEmit"
-=======
-          :autocomplete="field.autocomplete"
->>>>>>> 48a0b081
         >
         <component
           :is="icon"
