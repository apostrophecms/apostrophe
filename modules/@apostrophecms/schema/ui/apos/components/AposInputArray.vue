<template>
  <AposInputWrapper
    :field="field"
    :error="effectiveError"
    :uid="uid"
    :items="next"
    :display-options="displayOptions"
    :modifiers="[
      ...field.style === 'table' ? ['full-width'] : []
    ]"
    :meta="arrayMeta"
  >
    <template #additional>
      <AposMinMaxCount
        :field="field"
        :model-value="next"
      />
    </template>
    <template #body>
      <div v-if="field.inline">
        <div
          v-if="!items.length && field.whenEmpty"
          class="apos-input-array-inline-empty"
        >
          <component
            :is="field.whenEmpty.icon"
            v-if="field.whenEmpty.icon"
            :size="50"
          />
          <label
            v-if="field.whenEmpty.label"
            class="apos-input-array-inline-empty-label"
          >
            {{ $t(field.whenEmpty.label) }}
          </label>
        </div>
        <component
          :is="field.style === 'table' ? 'table' : 'div'"
          v-if="items.length"
          :class="field.style === 'table' ? 'apos-input-array-inline-table' : 'apos-input-array-inline-standard'"
        >
          <thead
            v-if="field.style === 'table'"
          >
            <th class="apos-table-cell--hidden" />
            <th
              v-for="subfield in visibleSchema()"
              :key="subfield._id"
              :style="subfield.columnStyle || {}"
            >
              {{ $t(subfield.label) }}
            </th>
            <th />
          </thead>
          <draggable
            :id="listId"
            item-key="_id"
            class="apos-input-array-inline"
            role="list"
            :options="dragOptions"
            :tag="field.style === 'table' ? 'tbody' : 'div'"
            :list="items"
            @update="moveUpdate"
          >
<<<<<<< HEAD
            <template #item="{element: item, index}">
              <AposSchema
                :key="item._id"
                v-model="item.schemaInput"
                class="apos-input-array-inline-item"
                :class="item.open && !alwaysExpand ? 'apos-input-array-inline-item--active' : null"
                :schema="schema"
                :trigger-validation="triggerValidation"
                :generation="generation"
                :modifiers="['small', 'inverted']"
                :doc-id="docId"
                :following-values="getFollowingValues(item)"
                :conditional-fields="itemsConditionalFields[item._id]"
                :field-style="field.style"
                @update:model-value="setItemsConditionalFields(item._id)"
                @validate="emitValidate()"
              >
                <template #before>
                  <component
                    :is="field.style === 'table' ? 'td' : 'div'"
                    class="apos-input-array-inline-item-controls"
                    :style="(field.style === 'table' && field.columnStyle) || {}"
                  >
                    <AposIndicator
                      v-if="field.draggable"
                      icon="drag-icon"
                      class="apos-drag-handle"
                    />
                    <AposButton
                      v-if="field.style !== 'table' && item.open && !alwaysExpand"
                      class="apos-input-array-inline-collapse"
                      :icon-size="15"
                      label="apostrophe:close"
                      icon="unfold-less-horizontal-icon"
                      type="subtle"
                      :modifiers="['inline', 'no-motion']"
                      :icon-only="true"
                      @click="closeInlineItem(item._id)"
                    />
                  </component>
                  <h3
                    v-if="field.style !== 'table' && !item.open && !alwaysExpand"
                    class="apos-input-array-inline-label"
                    @click="openInlineItem(item._id)"
                  >
                    {{ getLabel(item._id, index) }}
                  </h3>
                </template>
                <template #after>
                  <component
                    :is="field.style === 'table' ? 'td' : 'div'"
                    class="apos-input-array-inline-item-controls--remove"
                  >
                    <AposButton
                      label="apostrophe:removeItem"
                      icon="close-icon"
                      type="subtle"
                      :modifiers="['inline','no-motion']"
                      :icon-only="true"
                      @click="remove(item._id)"
                    />
                  </component>
                </template>
              </AposSchema>
            </template>
=======
            <AposSchema
              v-model="item.schemaInput"
              :meta="arrayMeta[item._id]?.aposMeta"
              v-for="(item, index) in items"
              class="apos-input-array-inline-item"
              :class="item.open && !alwaysExpand ? 'apos-input-array-inline-item--active' : null"
              :key="item._id"
              :schema="schema"
              :trigger-validation="triggerValidation"
              :generation="generation"
              :modifiers="['small', 'inverted']"
              :doc-id="docId"
              :following-values="getFollowingValues(item)"
              :conditional-fields="itemsConditionalFields[item._id]"
              :field-style="field.style"
              @input="setItemsConditionalFields(item._id)"
              @validate="emitValidate()"
            >
              <template #before>
                <component
                  :is="field.style === 'table' ? 'td' : 'div'"
                  class="apos-input-array-inline-item-controls"
                  :style="(field.style === 'table' && field.columnStyle) || {}"
                >
                  <AposIndicator
                    v-if="field.draggable"
                    icon="drag-icon"
                    class="apos-drag-handle"
                  />
                  <AposButton
                    v-if="field.style !== 'table' && item.open && !alwaysExpand"
                    class="apos-input-array-inline-collapse"
                    :icon-size="15"
                    label="apostrophe:close"
                    icon="unfold-less-horizontal-icon"
                    type="subtle"
                    :modifiers="['inline', 'no-motion']"
                    :icon-only="true"
                    @click="closeInlineItem(item._id)"
                  />
                </component>
                <h3
                  class="apos-input-array-inline-label"
                  v-if="field.style !== 'table' && !item.open && !alwaysExpand"
                  @click="openInlineItem(item._id)"
                >
                  {{ getLabel(item._id, index) }}
                </h3>
              </template>
              <template #after>
                <component
                  :is="field.style === 'table' ? 'td' : 'div'"
                  class="apos-input-array-inline-item-controls--remove"
                >
                  <AposButton
                    label="apostrophe:removeItem"
                    icon="close-icon"
                    type="subtle"
                    :modifiers="['inline','no-motion']"
                    :icon-only="true"
                    @click="remove(item._id)"
                  />
                </component>
              </template>
            </AposSchema>
>>>>>>> 07ad2399
          </draggable>
        </component>
        <AposButton
          type="primary"
          :label="itemLabel"
          icon="plus-icon"
          :disabled="disableAdd()"
          :modifiers="['block']"
          @click="add"
        />
      </div>
      <div v-else class="apos-input-array">
        <label class="apos-input-wrapper">
          <AposButton
            :label="editLabel"
            :disabled="field.readOnly"
            :tooltip="tooltip"
            @click="edit"
          />
        </label>
      </div>
    </template>
  </AposInputWrapper>
</template>

<script>
import AposInputArrayLogic from '../logic/AposInputArray';
import { Sortable } from 'sortablejs-vue3';

export default {
  name: 'AposInputArray',
  components: {
    draggable: Sortable
  },
  mixins: [ AposInputArrayLogic ]
};
</script>

<style lang="scss" src="../scss/AposInputArray.scss" scoped>
</style><|MERGE_RESOLUTION|>--- conflicted
+++ resolved
@@ -62,12 +62,12 @@
             :list="items"
             @update="moveUpdate"
           >
-<<<<<<< HEAD
             <template #item="{element: item, index}">
               <AposSchema
                 :key="item._id"
                 v-model="item.schemaInput"
                 class="apos-input-array-inline-item"
+                :meta="arrayMeta[item._id]?.aposMeta"
                 :class="item.open && !alwaysExpand ? 'apos-input-array-inline-item--active' : null"
                 :schema="schema"
                 :trigger-validation="triggerValidation"
@@ -128,73 +128,6 @@
                 </template>
               </AposSchema>
             </template>
-=======
-            <AposSchema
-              v-model="item.schemaInput"
-              :meta="arrayMeta[item._id]?.aposMeta"
-              v-for="(item, index) in items"
-              class="apos-input-array-inline-item"
-              :class="item.open && !alwaysExpand ? 'apos-input-array-inline-item--active' : null"
-              :key="item._id"
-              :schema="schema"
-              :trigger-validation="triggerValidation"
-              :generation="generation"
-              :modifiers="['small', 'inverted']"
-              :doc-id="docId"
-              :following-values="getFollowingValues(item)"
-              :conditional-fields="itemsConditionalFields[item._id]"
-              :field-style="field.style"
-              @input="setItemsConditionalFields(item._id)"
-              @validate="emitValidate()"
-            >
-              <template #before>
-                <component
-                  :is="field.style === 'table' ? 'td' : 'div'"
-                  class="apos-input-array-inline-item-controls"
-                  :style="(field.style === 'table' && field.columnStyle) || {}"
-                >
-                  <AposIndicator
-                    v-if="field.draggable"
-                    icon="drag-icon"
-                    class="apos-drag-handle"
-                  />
-                  <AposButton
-                    v-if="field.style !== 'table' && item.open && !alwaysExpand"
-                    class="apos-input-array-inline-collapse"
-                    :icon-size="15"
-                    label="apostrophe:close"
-                    icon="unfold-less-horizontal-icon"
-                    type="subtle"
-                    :modifiers="['inline', 'no-motion']"
-                    :icon-only="true"
-                    @click="closeInlineItem(item._id)"
-                  />
-                </component>
-                <h3
-                  class="apos-input-array-inline-label"
-                  v-if="field.style !== 'table' && !item.open && !alwaysExpand"
-                  @click="openInlineItem(item._id)"
-                >
-                  {{ getLabel(item._id, index) }}
-                </h3>
-              </template>
-              <template #after>
-                <component
-                  :is="field.style === 'table' ? 'td' : 'div'"
-                  class="apos-input-array-inline-item-controls--remove"
-                >
-                  <AposButton
-                    label="apostrophe:removeItem"
-                    icon="close-icon"
-                    type="subtle"
-                    :modifiers="['inline','no-motion']"
-                    :icon-only="true"
-                    @click="remove(item._id)"
-                  />
-                </component>
-              </template>
-            </AposSchema>
->>>>>>> 07ad2399
           </draggable>
         </component>
         <AposButton
