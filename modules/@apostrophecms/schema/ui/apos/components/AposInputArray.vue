<template>
  <AposInputWrapper
    :field="field"
    :error="effectiveError"
    :uid="uid"
    :items="next"
    :display-options="displayOptions"
  >
    <template #additional>
      <AposMinMaxCount :field="field" :value="next" />
    </template>
    <template #body>
      <div v-if="field.inline">
<<<<<<< HEAD
        <table class="apos-table" v-if="items.length">
          <thead>
            <tr class="apos-input-array-inline-header">
              <th class="apos-table-head--hidden" />
              <th
                v-for="schema in field.schema"
                :key="schema._id"
                class="apos-table-head"
=======
        <div
          v-if="!items.length && field.whenEmpty"
          class="apos-input-array-inline-empty"
        >
          <component
            v-if="field.whenEmpty.icon"
            :is="field.whenEmpty.icon"
            size="50"
          />
          <label
            v-if="field.whenEmpty.label"
            class="apos-input-array-inline-empty-label"
          >
            {{ $t(field.whenEmpty.label) }}
          </label>
        </div>
        <draggable
          v-if="field.inline"
          class="apos-input-array-inline"
          tag="div"
          role="list"
          :list="items"
          v-bind="dragOptions"
          :id="listId"
        >
          <div
            v-for="(item, index) in items"
            :key="item._id"
            class="apos-input-array-inline-item"
            :class="item.open ? 'apos-input-array-inline-item--active' : null"
          >
            <div class="apos-input-array-inline-item-controls">
              <AposIndicator
                icon="drag-icon"
                class="apos-drag-handle"
              />
              <AposButton
                v-if="item.open && !alwaysExpand"
                class="apos-input-array-inline-collapse"
                :icon-size="20"
                label="apostrophe:close"
                icon="unfold-less-horizontal-icon"
                type="subtle"
                :modifiers="['inline', 'no-motion']"
                :icon-only="true"
                @click="closeInlineItem(item._id)"
              />
            </div>
            <div class="apos-input-array-inline-content-wrapper">
              <h3
                class="apos-input-array-inline-label"
                v-if="!item.open && !alwaysExpand"
                @click="openInlineItem(item._id)"
>>>>>>> d30aa2a6
              >
                {{ $t(schema.label) }}
              </th>
            </tr>
          </thead>
          <tbody class="apos-input-array-inline">
            <tr
              v-for="item in items"
              :key="item._id"
              class="apos-input-array-inline-item"
            >
              <td class="apos-table-cell--hidden">
                <close-icon @click="remove(item._id)" />
              </td>
              <td
                v-for="schema in field.schema"
                :key="schema._id"
                class="apos-table-cell"
              >
                <AposSchema
                  :schema="[schema]"
                  v-model="item.schemaInput"
                  :trigger-validation="triggerValidation"
                  :utility-rail="false"
                  :generation="generation"
                  :modifiers="['small', 'inline']"
                  :doc-id="docId"
                />
              </td>
            </tr>
          </tbody>
        </table>
        <AposButton
          type="primary"
          label="apostrophe:addItem"
          icon="plus-icon"
          :disabled="disableAdd()"
<<<<<<< HEAD
          :modifiers="['block']"
=======
          :modifiers="[ 'block', 'primary' ]"
>>>>>>> d30aa2a6
          @click="add"
        />
      </div>
      <div v-else class="apos-input-array">
        <label class="apos-input-wrapper">
          <AposButton
            :label="editLabel"
            @click="edit"
            :disabled="field.readOnly"
            :tooltip="tooltip"
          />
        </label>
      </div>
    </template>
  </AposInputWrapper>
</template>

<script>
import AposInputMixin from 'Modules/@apostrophecms/schema/mixins/AposInputMixin.js';
import cuid from 'cuid';
import { klona } from 'klona';

export default {
  name: 'AposInputArray',
  mixins: [ AposInputMixin ],
  props: {
    generation: {
      type: Number,
      required: false,
      default: null
    }
  },
  data() {
    const next = this.getNext();
    const data = {
      next,
      items: modelItems(next, this.field)
    };
    return data;
  },
  computed: {
    editLabel() {
      return {
        key: 'apostrophe:editType',
        type: this.$t(this.field.label)
      };
    },
    effectiveError() {
      const error = this.error || this.serverError;
      // Server-side errors behave differently
      const name = error?.name || error;
      if (name === 'invalid') {
        // Always due to a subproperty which will display its own error,
        // don't confuse the user
        return false;
      }
      return error;
    }
  },
  watch: {
    generation() {
      this.next = this.getNext();
      this.items = modelItems(this.next, this.field);
    },
    items: {
      deep: true,
      handler() {
        const next = this.items.map((item) => ({
          ...item.schemaInput.data,
          _id: item._id,
          metaType: 'arrayItem',
          scopedArrayName: this.field.scopedArrayName
        }));
        this.next = next;
        // Our validate method was called first before that of
        // the subfields, so remedy that by calling again on any
        // change to the subfield state during validation
        if (this.triggerValidation) {
          this.validateAndEmit();
        }
      }
    }
  },
  methods: {
    validate(value) {
      if (this.items.find((item) => item.schemaInput.hasErrors)) {
        return 'invalid';
      }
      if (this.field.required && !value.length) {
        return 'required';
      }
      if (this.field.min && value.length < this.field.min) {
        return 'min';
      }
      if (this.field.max && value.length > this.field.max) {
        return 'max';
      }
      return false;
    },
    async edit() {
      const result = await apos.modal.execute('AposArrayEditor', {
        field: this.field,
        items: this.next,
        serverError: this.serverError,
        docId: this.docId
      });
      if (result) {
        this.next = result;
      }
    },
    getNext() {
      // Next should consistently be an array.
      return this.value && Array.isArray(this.value.data)
        ? this.value.data
        : this.field.def || [];
    },
    disableAdd() {
      return this.field.max && this.items.length >= this.field.max;
    },
    remove(_id) {
      this.items = this.items.filter((item) => item._id !== _id);
    },
    add() {
      const _id = cuid();
      this.items.push({
        _id,
        schemaInput: {
          data: this.newInstance()
        }
      });
    },
    newInstance() {
      const instance = {};
      for (const field of this.field.schema) {
        if (field.def !== undefined) {
          instance[field.name] = klona(field.def);
        }
      }
      return instance;
    }
  }
};

function modelItems(items, field) {
  return items.map((item) => {
    return {
      _id: item._id || cuid(),
      schemaInput: {
        data: item
      }
    };
  });
}
</script>
<style lang="scss" scoped>
<<<<<<< HEAD
::v-deep .apos-table {
  .apos-field__info, .apos-field__error, .apos-context-menu, .apos-slat__secondary {
    display: none;
=======
  .apos-is-dragging {
    opacity: 0.5;
    background: var(--a-base-4);
  }
  .apos-input-array-inline-empty {
    display: flex;
    flex-direction: column;
    justify-content: center;
    align-items: center;
    margin-bottom: $spacing-base;
    padding: $spacing-triple 0;
    border: 1px solid var(--a-base-9);
    color: var(--a-base-8);
  }
  .apos-input-array-inline-empty-label {
    @include type-label;
    color: var(--a-base-3);
  }
  .apos-input-array-inline-label {
    transition: background-color 0.3s ease;
    @include type-label;
    margin: 0;
    &:hover {
      cursor: pointer;
    }
>>>>>>> d30aa2a6
  }
  .apos-table-cell .apos-schema .apos-field {
    margin: 5px;
  }
  .apos-field--inline .apos-input-wrapper {
    width: 130px;
    height: 36px;
  }
<<<<<<< HEAD
  .apos-input-relationship__items {
    margin-top: 0;
=======

  .apos-input-array-inline-label {
    padding-top: $spacing-base;
    padding-bottom: $spacing-base;
  }

  .apos-input-array-inline-content-wrapper {
    flex-grow: 1;
  }

  .apos-input-array-inline-schema-wrapper {
    max-height: 999px;
    transition: max-height 0.5s;
>>>>>>> d30aa2a6
  }
  .apos-input {
    padding-right: 0;
  }
}
.apos-table {
  position: relative;
  left: -30px;
}
.apos-table-cell--hidden {
  background-color: var(--a-white);
  padding-left: 5px;
  cursor: pointer;
}
.apos-table, .apos-table-head, .apos-table-cell {
  @include type-label;
  width: auto;
  border: 1px solid var(--a-base-9);
}
.apos-table, .apos-input-array-inline-item {
  border: none;
}
.apos-input-array-inline-header {
  height: 40px;
}
.apos-table-head {
  background-color: var(--a-base-10);
  text-align: left;
  padding-left: 10px;
}
.apos-table-cell {
  background-color: var(--a-background-primary);
}

</style><|MERGE_RESOLUTION|>--- conflicted
+++ resolved
@@ -7,20 +7,13 @@
     :display-options="displayOptions"
   >
     <template #additional>
-      <AposMinMaxCount :field="field" :value="next" />
+      <AposMinMaxCount
+        :field="field"
+        :value="next"
+      />
     </template>
     <template #body>
       <div v-if="field.inline">
-<<<<<<< HEAD
-        <table class="apos-table" v-if="items.length">
-          <thead>
-            <tr class="apos-input-array-inline-header">
-              <th class="apos-table-head--hidden" />
-              <th
-                v-for="schema in field.schema"
-                :key="schema._id"
-                class="apos-table-head"
-=======
         <div
           v-if="!items.length && field.whenEmpty"
           class="apos-input-array-inline-empty"
@@ -37,44 +30,14 @@
             {{ $t(field.whenEmpty.label) }}
           </label>
         </div>
-        <draggable
-          v-if="field.inline"
-          class="apos-input-array-inline"
-          tag="div"
-          role="list"
-          :list="items"
-          v-bind="dragOptions"
-          :id="listId"
-        >
-          <div
-            v-for="(item, index) in items"
-            :key="item._id"
-            class="apos-input-array-inline-item"
-            :class="item.open ? 'apos-input-array-inline-item--active' : null"
-          >
-            <div class="apos-input-array-inline-item-controls">
-              <AposIndicator
-                icon="drag-icon"
-                class="apos-drag-handle"
-              />
-              <AposButton
-                v-if="item.open && !alwaysExpand"
-                class="apos-input-array-inline-collapse"
-                :icon-size="20"
-                label="apostrophe:close"
-                icon="unfold-less-horizontal-icon"
-                type="subtle"
-                :modifiers="['inline', 'no-motion']"
-                :icon-only="true"
-                @click="closeInlineItem(item._id)"
-              />
-            </div>
-            <div class="apos-input-array-inline-content-wrapper">
-              <h3
-                class="apos-input-array-inline-label"
-                v-if="!item.open && !alwaysExpand"
-                @click="openInlineItem(item._id)"
->>>>>>> d30aa2a6
+        <table class="apos-table" v-if="items.length">
+          <thead>
+            <tr class="apos-input-array-inline-header">
+              <th class="apos-table-head--hidden" />
+              <th
+                v-for="schema in field.schema"
+                :key="schema._id"
+                class="apos-table-head"
               >
                 {{ $t(schema.label) }}
               </th>
@@ -112,11 +75,7 @@
           label="apostrophe:addItem"
           icon="plus-icon"
           :disabled="disableAdd()"
-<<<<<<< HEAD
           :modifiers="['block']"
-=======
-          :modifiers="[ 'block', 'primary' ]"
->>>>>>> d30aa2a6
           @click="add"
         />
       </div>
@@ -272,28 +231,27 @@
 }
 </script>
 <style lang="scss" scoped>
-<<<<<<< HEAD
+.apos-input-array-inline-empty {
+  display: flex;
+  flex-direction: column;
+  justify-content: center;
+  align-items: center;
+  margin-bottom: $spacing-base;
+  padding: $spacing-triple 0;
+  border: 1px solid var(--a-base-9);
+  color: var(--a-base-8);
+}
+.apos-input-array-inline-empty-label {
+  @include type-label;
+  color: var(--a-base-3);
+}
+
 ::v-deep .apos-table {
   .apos-field__info, .apos-field__error, .apos-context-menu, .apos-slat__secondary {
     display: none;
-=======
-  .apos-is-dragging {
-    opacity: 0.5;
-    background: var(--a-base-4);
-  }
-  .apos-input-array-inline-empty {
-    display: flex;
-    flex-direction: column;
-    justify-content: center;
-    align-items: center;
-    margin-bottom: $spacing-base;
-    padding: $spacing-triple 0;
-    border: 1px solid var(--a-base-9);
-    color: var(--a-base-8);
-  }
-  .apos-input-array-inline-empty-label {
-    @include type-label;
-    color: var(--a-base-3);
+  }
+  .apos-table-cell .apos-schema .apos-field {
+    margin: 5px;
   }
   .apos-input-array-inline-label {
     transition: background-color 0.3s ease;
@@ -302,33 +260,13 @@
     &:hover {
       cursor: pointer;
     }
->>>>>>> d30aa2a6
-  }
-  .apos-table-cell .apos-schema .apos-field {
-    margin: 5px;
   }
   .apos-field--inline .apos-input-wrapper {
     width: 130px;
     height: 36px;
   }
-<<<<<<< HEAD
   .apos-input-relationship__items {
     margin-top: 0;
-=======
-
-  .apos-input-array-inline-label {
-    padding-top: $spacing-base;
-    padding-bottom: $spacing-base;
-  }
-
-  .apos-input-array-inline-content-wrapper {
-    flex-grow: 1;
-  }
-
-  .apos-input-array-inline-schema-wrapper {
-    max-height: 999px;
-    transition: max-height 0.5s;
->>>>>>> d30aa2a6
   }
   .apos-input {
     padding-right: 0;
@@ -362,5 +300,4 @@
 .apos-table-cell {
   background-color: var(--a-background-primary);
 }
-
 </style>