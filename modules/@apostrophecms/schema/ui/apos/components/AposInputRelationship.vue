<template>
  <AposInputWrapper
    :field="field" :error="error"
    :uid="uid" :items="items"
  >
    <template #body>
      <div class="apos-input-wrapper apos-input-relationship">
        <div class="apos-input-relationship__input-wrapper">
          <input
            class="apos-input apos-input--text apos-input--relationship"
            v-model="next" type="text"
            :placeholder="placeholder"
            :disabled="status.disabled" :required="field.required"
            :id="uid"
            @input="input"
            @focusout="handleFocusOut"
            tabindex="0"
          >
          <AposButton
            :label="browseLabel"
            :modifiers="['small']"
            type="input"
            @click="chooser=true"
          />
          <AposPiecesManager
            v-if="chooser"
            :moduleName="field.withType"
            :initially-selected-items="items"
            :field="field"
            :relationship="true"
            @updated="updated"
            @safe-close="chooser=false"
          />
        </div>
        <AposSlatList
          v-if="items.length"
          @update="updated"
          :initial-items="items"
        />
        <AposSearchList
          :list="searchList"
          @select="selected"
          :selected-items="items"
        />
      </div>
    </template>
  </AposInputWrapper>
</template>

<script>
import AposInputMixin from '../mixins/AposInputMixin.js';

export default {
  name: 'AposInputRelationship',
  mixins: [ AposInputMixin ],
  props: {
    listItems: {
      type: Array,
      default() {
        return [];
      }
    }
  },
  emits: [ 'input' ],
  data () {
    return {
      searchList: [],
      items: this.value.data || this.listItems,
      lastSearches: {},
<<<<<<< HEAD
      originalDisabled: this.status.disabled,
      searching: false
=======
      chooser: false
>>>>>>> 8719afab
    };
  },
  computed: {
    pluralLabel() {
      return apos.modules[this.field.withType].pluralLabel;
    },
    // TODO get 'Search' server for better i18
    placeholder() {
      return this.field.placeholder || `Search ${this.pluralLabel}`;
    },
    // TODO get 'Browse' for better i18
    browseLabel() {
      return `Browse ${this.pluralLabel}`;
    }
  },
  watch: {
    next: function () {
      // override method from mixin to avoid standard behavior
    },
    value: function () {
      // override method from mixin to avoid standard behavior
    }
  },
  mounted() {
    this.validateAndEmit();
  },
  methods: {
    validate(value) {
      if (this.field.required && !value.length) {
        return { message: 'required' };
      }

      // if the original status was disabled, no validation should change that
      if (this.originalDisabled) {
        this.status.disabled = true;
        return;
      }

      if (this.field.max && this.field.max <= value.length) {
        this.next = 'Limit reached!';
        this.status.disabled = true;
      } else {
        this.next = '';
        this.status.disabled = false;
      }

      if (this.field.min && this.field.min > value.length) {
        return { message: `minimum of ${this.field.min} required` };
      }

      return false;
    },
    updated(items) {
      this.items = items;
      this.selected(items);
    },
    selected(items) {
      this.items = items;
      this.validateAndEmit();
    },
    async input () {
      if (!this.searching) {
        if (this.next.length) {
          this.searching = true;
          const list = await apos.http.get(`${apos.modules[this.field.withType].action}?autocomplete=${this.next}`, {
            busy: true
          });
          
          // filter items already selected
          this.searchList = list.results.filter(item => {
            return !this.items.map(i => i._id).includes(item._id);
          });
          this.searching = false;
        } else {
          this.searchList = [];
        }
      }
    },
    handleFocusOut() {
      // hide search list when click outside the input
      // timeout to execute "@select" method before
      setTimeout(() => {
        this.searchList = [];
      }, 200);
    },
    validateAndEmit () {
      // override method from mixin to avoid standard behavior
      this.$emit('input', {
        data: this.items,
        error: this.validate(this.items)
      });
    },
    watchValue () {
      // override method from mixin to avoid standard behavior
      this.error = this.value.error;
    },
    watchNext () {
      // override method from mixin to avoid standard behavior
    }
  }
};
</script>

<style lang="scss" scoped>
  .apos-input-relationship__input-wrapper {
    display: flex;
    align-items: center;
    margin-bottom: 10px;
  }

  .apos-button {
    position: absolute;
    right: 7.5px;
  }
</style><|MERGE_RESOLUTION|>--- conflicted
+++ resolved
@@ -67,23 +67,20 @@
       searchList: [],
       items: this.value.data || this.listItems,
       lastSearches: {},
-<<<<<<< HEAD
       originalDisabled: this.status.disabled,
-      searching: false
-=======
+      searching: false,
       chooser: false
->>>>>>> 8719afab
     };
   },
   computed: {
     pluralLabel() {
       return apos.modules[this.field.withType].pluralLabel;
     },
-    // TODO get 'Search' server for better i18
+    // TODO get 'Search' server for better i18n
     placeholder() {
       return this.field.placeholder || `Search ${this.pluralLabel}`;
     },
-    // TODO get 'Browse' for better i18
+    // TODO get 'Browse' for better i18n
     browseLabel() {
       return `Browse ${this.pluralLabel}`;
     }
