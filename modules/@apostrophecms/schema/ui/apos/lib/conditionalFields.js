--- conflicted
+++ resolved
@@ -1,12 +1,8 @@
 // Supported field conditional types,
 // you can add a condition type to this array to make it available to the frontend
 const conditionTypes = [ 'if', 'requiredIf' ];
-<<<<<<< HEAD
-export const conditionTypesObject = Object.fromEntries(conditionTypes.map((key) => ([ key, {} ])));
-=======
 export const getConditionTypesObject = () => Object
   .fromEntries(conditionTypes.map((key) => ([ key, {} ])));
->>>>>>> ede73507
 
 // Evaluate the external conditions found in each field
 // via API calls - made in parallel for performance-
@@ -15,11 +11,7 @@
 // `docId` - the current docId (from prop or context)
 // `$t` - the i18n function (usually `this.$t`)
 export async function evaluateExternalConditions(schema, docId, $t) {
-<<<<<<< HEAD
-  const externalConditionsResults = { ...conditionTypesObject };
-=======
   const externalConditionsResults = getConditionTypesObject();
->>>>>>> ede73507
 
   for (const field of schema) {
     for (const conditionType of conditionTypes) {
@@ -33,9 +25,9 @@
 
         try {
           const promises = uniqExternalConditionKeys
-            .map(key => externalConditionsResults[conditionType][key] !== undefined
+            .map(key => (externalConditionsResults[conditionType][key] !== undefined
               ? null
-              : evaluateExternalCondition(key, field._id, docId)
+              : evaluateExternalCondition(key, field._id, docId))
             )
             .filter(Boolean);
 
@@ -125,22 +117,6 @@
   values,
   externalConditionsResults
 ) {
-<<<<<<< HEAD
-  const conditionalFields = { ...conditionTypesObject };
-
-  while (true) {
-    let change = false;
-    for (const field of schema) {
-      for (const conditionType of conditionTypes) {
-        if (field[conditionType]) {
-          const result = evaluate(field[conditionType], conditionType);
-          const previous = conditionalFields[conditionType][field.name];
-          if (previous !== result) {
-            change = true;
-          }
-          conditionalFields[conditionType][field.name] = result;
-        }
-=======
   const conditionalFields = getConditionTypesObject();
 
   for (const field of schema) {
@@ -148,16 +124,11 @@
       if (field[conditionType]) {
         const result = evaluate(field[conditionType], conditionType);
         conditionalFields[conditionType][field.name] = result;
->>>>>>> ede73507
       }
     }
   }
 
-<<<<<<< HEAD
-  const result = { ...conditionTypesObject };
-=======
   const result = getConditionTypesObject();
->>>>>>> ede73507
 
   for (const field of fields) {
     for (const conditionType of conditionTypes) {
@@ -170,10 +141,6 @@
   return result;
 
   function evaluate(clause, conditionType) {
-<<<<<<< HEAD
-    let result = true;
-=======
->>>>>>> ede73507
     for (const [ key, val ] of Object.entries(clause)) {
       if (key === '$or') {
         if (!val.some(clause => evaluate(clause, conditionType))) {
@@ -186,12 +153,7 @@
 
       if (isExternalCondition(key, conditionType)) {
         if (externalConditionsResults[conditionType][key] !== val) {
-<<<<<<< HEAD
-          result = false;
-          break;
-=======
           return false;
->>>>>>> ede73507
         }
 
         // Stop there, this is an external condition thus
