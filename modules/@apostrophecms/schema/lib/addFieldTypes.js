const _ = require('lodash');
const dayjs = require('dayjs');
const { klona } = require('klona');
const { stripIndents } = require('common-tags');
const joinr = require('./joinr');

const dateRegex = /^\d{4}-(0[1-9]|1[012])-(0[1-9]|[12][0-9]|3[01])$/;

module.exports = (self) => {
  self.addFieldType({
    name: 'area',
    async convert(req, field, data, destination, { fetchRelationships = true } = {}) {
      const options = { fetchRelationships };
      const _id = self.apos.launder.id(data[field.name] && data[field.name]._id) || self.apos.util.generateId();
      if (typeof data[field.name] === 'string') {
        destination[field.name] = self.apos.area.fromPlaintext(data[field.name]);
        return;
      }
      if (Array.isArray(data[field.name])) {
        data[field.name] = {
          metaType: 'area',
          items: data[field.name]
        };
      }
      let items = [];
      // accept either an array of items, or a complete
      // area object
      try {
        items = data[field.name].items || [];
        if (!Array.isArray(items)) {
          items = [];
        }
      } catch (e) {
        // Always recover graciously and import something reasonable, like an empty area
        items = [];
      }
      items = await self.apos.area.sanitizeItems(req, items, field.options, options);
      destination[field.name] = {
        _id,
        items,
        metaType: 'area'
      };
    },
    isEmpty: function (field, value) {
      return self.apos.area.isEmpty({ area: value });
    },
    isEqual (req, field, one, two) {
      const oneArea = self.apos.util.clonePermanent(one[field.name] || {});
      const twoArea = self.apos.util.clonePermanent(two[field.name] || {});
      if (
        self.apos.area.isEmpty({ area: oneArea }) &&
        self.apos.area.isEmpty({ area: twoArea })
      ) {
        return true;
      }
      return _.isEqual(oneArea, twoArea);
    },
    validate: function (field, options, warn, fail) {
      let widgets = (field.options && field.options.widgets) || {};

      if (field.options && field.options.groups) {
        for (const group of Object.keys(field.options.groups)) {
          widgets = {
            ...widgets,
            ...group.widgets
          };
        }
      }

      for (const name of Object.keys(widgets)) {
        check(name);
      }

      function check(name) {
        if (!self.apos.modules[`${name}-widget`]) {
          if (name.match(/-widget$/)) {
            warn(stripIndents`
              Do not include "-widget" in the name when configuring a widget in an area field.
              Apostrophe will automatically add "-widget" when looking for the right module.
            `);
          } else {
            warn(`Nonexistent widget type name ${name} in area field.`);
          }
        }
      }
    },
    index: function (value, field, texts) {
      for (const item of ((value && value.items) || [])) {
        const manager = item.type && self.apos.area.getWidgetManager(item.type);
        if (!manager) {
          self.apos.area.warnMissingWidgetType(item.type);
          return;
        }
        if (manager.addSearchTexts) {
          manager.addSearchTexts(item, texts);
        }
      }
    }
  });

  self.addFieldType({
    name: 'string',
    convert(req, field, data, destination) {
      destination[field.name] = self.apos.launder.string(data[field.name]);
      destination[field.name] = checkStringLength(destination[field.name], field.min, field.max);
      // If field is required but empty (and client side didn't catch that)
      // This is new and until now if JS client side failed, then it would
      // allow the save with empty values -Lars
      if (field.required && (_.isUndefined(data[field.name]) || !data[field.name].toString().length)) {
        throw self.apos.error('required');
      }

      if (field.pattern) {
        const regex = new RegExp(field.pattern);

        if (!regex.test(destination[field.name])) {
          throw self.apos.error('invalid');
        }
      }
    },
    index(value, field, texts) {
      const silent = field.silent === undefined ? true : field.silent;
      texts.push({
        weight: field.weight || 15,
        text: value,
        silent
      });
    },
    isEmpty(field, value) {
      return !value.length;
    },
    validate(field, options, warn, fail) {
      if (!field.pattern) {
        return;
      }

      const isRegexInstance = field.pattern instanceof RegExp;
      if (!isRegexInstance && typeof field.pattern !== 'string') {
        fail('The pattern property must be a RegExp or a String');
      }

      field.pattern = isRegexInstance ? field.pattern.source : field.pattern;
    },
    addQueryBuilder(field, query) {
      query.addBuilder(field.name, {
        finalize: function () {
          if (self.queryBuilderInterested(query, field.name)) {
            const criteria = {};
            criteria[field.name] = new RegExp(self.apos.util.regExpQuote(query.get(field.name)), 'i');
            query.and(criteria);
          }
        },
        launder: function (s) {
          return self.apos.launder.string(s);
        },
        choices: async function () {
          return self.sortedDistinct(field.name, query);
        }
      });
    },
    def: ''
  });

  self.addFieldType({
    name: 'slug',
    extend: 'string',
    // if field.page is true, expect a page slug (slashes allowed,
    // leading slash required). Otherwise, expect a object-style slug
    // (no slashes at all)
    convert (req, field, data, destination) {
      const options = self.getSlugFieldOptions(field, data);

      destination[field.name] = self.apos.util.slugify(self.apos.launder.string(data[field.name]), options);

      if (field.page) {
        if (!(destination[field.name].charAt(0) === '/')) {
          destination[field.name] = '/' + destination[field.name];
        }
        // No runs of slashes
        destination[field.name] = destination[field.name].replace(/\/+/g, '/');
        // No trailing slashes (except for root)
        if (destination[field.name] !== '/') {
          destination[field.name] = destination[field.name].replace(/\/$/, '');
        }
      }
    },
    addQueryBuilder(field, query) {
      query.addBuilder(field.name, {
        finalize: function () {
          if (self.queryBuilderInterested(query, field.name)) {
            const criteria = {};
            let slugifyOptions = {};
            if (field.page) {
              slugifyOptions = { allow: '/' };
            }
            criteria[field.name] = new RegExp(self.apos.util.regExpQuote(self.apos.util.slugify(query.get(field.name), slugifyOptions)));
            query.and(criteria);
          }
        },
        launder: function (s) {
          return self.apos.launder.string(s);
        },
        choices: async function () {
          return self.sortedDistinct(field.name, query);
        }
      });
    }
  });

  self.addFieldType({
    name: 'boolean',
    convert: function (req, field, data, destination) {
      destination[field.name] = self.apos.launder.boolean(data[field.name]);
    },
    isEmpty: function (field, value) {
      return !value && value !== false;
    },
    exporters: {
      string: function (req, field, object, output) {
        output[field.name] = self.apos.launder.boolean(object[field.name]).toString();
      }
    },
    addQueryBuilder(field, query) {
      let criteria;
      query.addBuilder(field.name, {
        finalize: function () {
          if (query.get(field.name) === false) {
            criteria = {};
            criteria[field.name] = { $ne: true };
            query.and(criteria);
          } else if (query.get(field.name) === true) {
            criteria = {};
            criteria[field.name] = true;
            query.and(criteria);
          }
        },
        launder: function (b) {
          return self.apos.launder.booleanOrNull(b);
        },
        choices: async function () {
          const values = await query.toDistinct(field.name);
          const choices = [];
          if (_.includes(values, true)) {
            choices.push({
              value: '1',
              label: 'apostrophe:yes'
            });
          }
          if (_.includes(values, false)) {
            choices.push({
              value: '0',
              label: 'apostrophe:no'
            });
          }
          return choices;
        }
      });
    }
  });

  self.addFieldType({
    name: 'checkboxes',
    dynamicChoices: true,
    async convert(req, field, data, destination, { ancestors = [] } = {}) {
      const choices = await self.getChoices(req, field, [ ...ancestors, destination ]);
      if (typeof data[field.name] === 'string') {
        data[field.name] = self.apos.launder.string(data[field.name]).split(',');

        if (!Array.isArray(data[field.name])) {
          destination[field.name] = [];
          return;
        }

        destination[field.name] = _.filter(data[field.name], function (choice) {
          return _.includes(_.map(choices, 'value'), choice);
        });
      } else {
        if (!Array.isArray(data[field.name])) {
          destination[field.name] = [];
        } else {
          destination[field.name] = _.filter(data[field.name], function (choice) {
            return _.includes(_.map(choices, 'value'), choice);
          });
        }
      }

      if ((field.min !== undefined) && (destination[field.name].length < field.min)) {
        throw self.apos.error('min');
      }
      if ((field.max !== undefined) && (destination[field.name].length > field.max)) {
        throw self.apos.error('max');
      }
    },
    index: function (value, field, texts) {
      const silent = field.silent === undefined ? true : field.silent;
      texts.push({
        weight: field.weight || 15,
        text: (value || []).join(' '),
        silent
      });
    },
    addQueryBuilder(field, query) {
      return query.addBuilder(field.name, {
        finalize: function () {
          if (self.queryBuilderInterested(query, field.name)) {
            const criteria = {};
            let v = query.get(field.name);
            // Allow programmers to pass just one value too (sanitize doesn't apply to them)
            if (!Array.isArray(v)) {
              v = [ v ];
            }
            criteria[field.name] = { $in: v };
            query.and(criteria);
          }
        },
        launder: function (value) {
          // Support one or many
          if (Array.isArray(value)) {
            return _.map(value, function (v) {
              return self.apos.launder.select(v, field.choices, field.def);
            });
          } else {
            return [ self.apos.launder.select(value, field.choices, field.def) ];
          }
        },
        choices: async function () {
          return self.getChoicesForQueryBuilder(field, query);
        }
      });
    },
    validate: function (field, options, warn, fail) {
      if (field.max && typeof field.max !== 'number') {
        fail('Property "max" must be a number');
      }
      if (field.min && typeof field.min !== 'number') {
        fail('Property "min" must be a number');
      }
    }
  });

  self.addFieldType({
    name: 'select',
    dynamicChoices: true,
    async convert(req, field, data, destination, { ancestors = [] } = {}) {
      const choices = await self.getChoices(req, field, [ ...ancestors, destination ]);
      destination[field.name] = self.apos.launder.select(data[field.name], choices);
    },
    index: function (value, field, texts) {
      const silent = field.silent === undefined ? true : field.silent;
      texts.push({
        weight: field.weight || 15,
        text: value,
        silent
      });
    },
    addQueryBuilder(field, query) {
      return query.addBuilder(field.name, {
        finalize: function () {
          if (self.queryBuilderInterested(query, field.name)) {
            const criteria = {};
            let v = query.get(field.name);
            // Allow programmers to pass just one value too (sanitize doesn't apply to them)
            if (!Array.isArray(v)) {
              v = [ v ];
            }
            criteria[field.name] = { $in: v };
            query.and(criteria);
          }
        },
        launder: function (value) {
          // Support one or many
          if (Array.isArray(value)) {
            return _.map(value, function (v) {
              return self.apos.launder.select(v, field.choices, null);
            });
          } else {
            value = (typeof field.choices) === 'string'
              ? self.apos.launder.string(value, null)
              : self.apos.launder.select(value, field.choices, null);
            if (value === null) {
              return null;
            }
            return [ value ];
          }
        },
        choices: async function () {
          return self.getChoicesForQueryBuilder(field, query);
        }
      });
    }
  });

  self.addFieldType({
    name: 'radio',
    extend: 'select'
  });

  self.addFieldType({
    name: 'integer',
    vueComponent: 'AposInputString',
    async convert(req, field, data, destination) {
      destination[field.name] = self.apos.launder.integer(data[field.name], undefined, field.min, field.max);
      if (field.required && ((data[field.name] == null) || !data[field.name].toString().length)) {
        throw self.apos.error('required');
      }
      if (data[field.name] && isNaN(parseFloat(data[field.name]))) {
        throw self.apos.error('invalid');
      }
      // This makes it possible to have a field that is not required, but min / max defined.
      // This allows the form to be saved and sets the value to null if no value was given by
      // the user.
      if (!data[field.name] && data[field.name] !== 0) {
        destination[field.name] = null;
      }
    },
    addQueryBuilder(field, query) {
      return query.addBuilder(field.name, {
        finalize: function () {
          let criteria;
          const value = query.get(field.name);
          if (value !== undefined && value !== null) {
            if (Array.isArray(value) && value.length === 2) {
              criteria = {};
              criteria[field.name] = {
                $gte: value[0],
                $lte: value[1]
              };
              query.and(criteria);
            } else {
              criteria = {};
              criteria[field.name] = self.apos.launder.integer(value);
              query.and(criteria);
            }
          }
        },
        choices: async function () {
          return self.sortedDistinct(field.name, query);
        },
        launder: function (value) {
          const launderInteger = (v) => self.apos.launder.integer(v, null);

          if (Array.isArray(value)) {
            return value.map(launderInteger);
          } else {
            return launderInteger(value);
          }
        }
      });
    }
  });

  self.addFieldType({
    name: 'float',
    vueComponent: 'AposInputString',
    async convert(req, field, data, destination) {
      destination[field.name] = self.apos.launder.float(data[field.name], undefined, field.min, field.max);
      if (field.required && (_.isUndefined(data[field.name]) || !data[field.name].toString().length)) {
        throw self.apos.error('required');
      }
      if (data[field.name] && isNaN(parseFloat(data[field.name]))) {
        throw self.apos.error('invalid');
      }
      if (!data[field.name] && data[field.name] !== 0) {
        destination[field.name] = null;
      }
    },
    addQueryBuilder(field, query) {
      return query.addBuilder(field.name, {
        finalize: function () {
          let criteria;
          const value = query.get(field.name);
          if (value !== undefined && value !== null) {
            if (Array.isArray(value) && value.length === 2) {
              criteria = {};
              criteria[field.name] = {
                $gte: value[0],
                $lte: value[1]
              };
              query.and(criteria);
            } else {
              criteria = {};
              criteria[field.name] = self.apos.launder.float(value);
              query.and(criteria);
            }
          }
        },
        choices: async function () {
          return self.sortedDistinct(field.name, query);
        },
        launder: function(value) {
          const launderFloat = (v) => self.apos.launder.float(v, null);

          if (Array.isArray(value)) {
            return value.map(launderFloat);
          } else {
            return launderFloat(value);
          }
        }
      });
    }
  });

  self.addFieldType({
    name: 'email',
    vueComponent: 'AposInputString',
    convert: function (req, field, data, destination) {
      destination[field.name] = self.apos.launder.string(data[field.name]);
      if (!data[field.name]) {
        if (field.required) {
          throw self.apos.error('required');
        }
      } else {
        // regex source: https://emailregex.com/
        const matches = data[field.name].match(/^(([^<>()[\]\\.,;:\s@"]+(\.[^<>()[\]\\.,;:\s@"]+)*)|(".+"))@((\[[0-9]{1,3}\.[0-9]{1,3}\.[0-9]{1,3}\.[0-9]{1,3}])|(([a-zA-Z\-0-9]+\.)+[a-zA-Z]{2,}))$/);
        if (!matches) {
          throw self.apos.error('invalid');
        }
      }
      destination[field.name] = data[field.name];
    }
  });

  self.addFieldType({
    name: 'url',
    vueComponent: 'AposInputString',
    async convert(req, field, data, destination) {
      destination[field.name] = self.apos.launder.url(data[field.name], undefined, true);

      if (field.required && (data[field.name] == null || !data[field.name].toString().length)) {
        throw self.apos.error('required');
      }

      if (field.pattern) {
        const regex = new RegExp(field.pattern);

        if (!regex.test(destination[field.name])) {
          throw self.apos.error('invalid');
        }
      }
    },
    diffable: function (value) {
      // URLs are fine to diff and display
      if (typeof value === 'string') {
        return value;
      }
      // always return a valid string
      return '';
    },
    validate(field, options, warn, fail) {
      if (!field.pattern) {
        return;
      }

      const isRegexInstance = field.pattern instanceof RegExp;
      if (!isRegexInstance && typeof field.pattern !== 'string') {
        fail('The pattern property must be a RegExp or a String');
      }

      field.pattern = isRegexInstance ? field.pattern.source : field.pattern;
    },
    addQueryBuilder(field, query) {
      query.addBuilder(field.name, {
        finalize: function () {
          if (self.queryBuilderInterested(query, field.name)) {
            const criteria = {};
            criteria[field.name] = new RegExp(self.apos.util.regExpQuote(query.get(field.name)), 'i');
            query.and(criteria);
          }
        },
        launder: function (s) {
          // Don't be too strict, just enough that we can safely pass it to
          // regExpQuote, partial URLs are welcome
          return self.apos.launder.string(s);
        },
        choices: async function () {
          return self.sortDistinct(field.name, query);
        }
      });
    }
  });

  self.addFieldType({
    name: 'date',
    vueComponent: 'AposInputString',
    async convert(req, field, data, destination) {
      const newDateVal = data[field.name];
      if (!newDateVal && destination[field.name]) {
        // Allow date fields to be unset.
        destination[field.name] = null;
        return;
      }
      if (!newDateVal && !field.def) {
        // If no inputted date or default date, leave as empty
        destination[field.name] = null;
        return;
      }
      if (field.min && newDateVal && (newDateVal < field.min)) {
        // If the min requirement isn't met, leave as-is.
        return;
      }
      if (field.max && newDateVal && (newDateVal > field.max)) {
        // If the max requirement isn't met, leave as-is.
        return;
      }

      destination[field.name] = self.apos.launder.date(newDateVal);
    },
    validate: function (field, options, warn, fail) {
      if (field.max && !field.max.match(dateRegex)) {
        fail('Property "max" must be in the date format, YYYY-MM-DD');
      }
      if (field.min && !field.min.match(dateRegex)) {
        fail('Property "min" must be in the date format, YYYY-MM-DD');
      }
    },
    addQueryBuilder(field, query) {
      return query.addBuilder(field.name, {
        finalize: function () {
          if (self.queryBuilderInterested(query, field.name)) {
            const value = query.get(field.name);
            const criteria = {};
            if (Array.isArray(value)) {
              criteria[field.name] = {
                $gte: value[0],
                $lte: value[1]
              };
            } else {
              criteria[field.name] = self.apos.launder.date(value);
            }
            query.and(criteria);
          }
        },
        launder: function (value) {
          if (Array.isArray(value) && value.length === 2) {
            if (value[0] instanceof Date) {
              value[0] = dayjs(value[0]).format('YYYY-MM-DD');
            }
            if (value[1] instanceof Date) {
              value[1] = dayjs(value[1]).format('YYYY-MM-DD');
            }
            value[0] = self.apos.launder.date(value[0]);
            value[1] = self.apos.launder.date(value[1]);
            return value;
          } else {
            if (value instanceof Date) {
              value = dayjs(value).format('YYYY-MM-DD');
            }
            return self.apos.launder.date(value, null);
          }
        },
        choices: async function () {
          return self.sortDistinct(field.name, query);
        }
      });
    }
  });

  self.addFieldType({
    name: 'time',
    vueComponent: 'AposInputString',
    async convert(req, field, data, destination) {
      destination[field.name] = self.apos.launder.time(data[field.name]);
    }
  });

  self.addFieldType({
    name: 'dateAndTime',
    vueComponent: 'AposInputDateAndTime',
    convert (req, field, data, destination) {
      destination[field.name] = data[field.name]
        ? self.apos.launder.date(data[field.name])
        : null;
    }
  });

  self.addFieldType({
    name: 'password',
    async convert(req, field, data, destination) {
      // This is the only field type that we never update unless
      // there is actually a new value — a blank password is not cool. -Tom
      if (data[field.name]) {
        destination[field.name] = self.apos.launder.string(data[field.name]);

        destination[field.name] = checkStringLength(destination[field.name], field.min, field.max);
      }
    },
    def: ''
  });

  self.addFieldType({
    name: 'group' // visual grouping only
  });

  self.addFieldType({
    name: 'range',
    vueComponent: 'AposInputRange',
    async convert(req, field, data, destination) {
      destination[field.name] = self.apos.launder.float(data[field.name], undefined, field.min, field.max);
      if (field.required && (_.isUndefined(data[field.name]) || !data[field.name].toString().length)) {
        throw self.apos.error('required');
      }
      if (data[field.name] && isNaN(parseFloat(data[field.name]))) {
        throw self.apos.error('invalid');
      }
      // Allow for ranges to go unset
      // `min` here does not imply requirement, it is the minimum value the range UI will represent
      if (
        typeof destination[field.name] !== 'number' ||
        data[field.name] < field.min ||
        data[field.name] > field.max
      ) {
        destination[field.name] = null;
      }
    },
    validate: function (field, options, warn, fail) {
      if (!field.min && field.min !== 0) {
        fail('Property "min" must be set.');
      }
      if (!field.max && field.max !== 0) {
        fail('Property "max" must be set.');
      }
      if (typeof field.max !== 'number') {
        fail('Property "max" must be a number');
      }
      if (typeof field.min !== 'number') {
        fail('Property "min" must be a number');
      }
      if (field.step && typeof field.step !== 'number') {
        fail('Property "step" must be a number.');
      }
      if (field.unit && typeof field.unit !== 'string') {
        fail('Property "unit" must be a string.');
      }
    }
  });

  self.addFieldType({
    name: 'array',
    async convert(
      req,
      field,
      data,
      destination,
      {
        fetchRelationships = true,
        ancestors = [],
        isParentVisible = true
      } = {}
    ) {
      const schema = field.schema;
      data = data[field.name];
      if (!Array.isArray(data)) {
        data = [];
      }
      const results = [];
      if (field.limit && data.length > field.limit) {
        data = data.slice(0, field.limit);
      }
      const errors = [];
      for (const datum of data) {
        const _id = self.apos.launder.id(datum._id) || self.apos.util.generateId();
        const [ found ] = destination[field.name]?.filter?.(item => item._id === _id) || [];
        const result = {
          ...(found || {}),
          _id
        };
        result.metaType = 'arrayItem';
        result.scopedArrayName = field.scopedArrayName;
        try {
          const options = {
            fetchRelationships,
            ancestors: [ ...ancestors, destination ],
            isParentVisible
          };
          await self.convert(req, schema, datum, result, options);
        } catch (e) {
          if (Array.isArray(e)) {
            for (const error of e) {
              error.path = `${result._id}.${error.path}`;
              errors.push(error);
            }
          } else {
            throw e;
          }
        }
        results.push(result);
      }
      destination[field.name] = results;
      if (field.required && !results.length) {
        throw self.apos.error('required');
      }
      if ((field.min !== undefined) && (results.length < field.min)) {
        throw self.apos.error('min');
      }
      if ((field.max !== undefined) && (results.length > field.max)) {
        throw self.apos.error('max');
      }
      if (data.length && field.schema && field.schema.length) {
        const { name: uniqueFieldName, label: uniqueFieldLabel } = field.schema.find(subfield => subfield.unique) || [];
        if (uniqueFieldName) {
          const duplicates = data
            .map(item => (Array.isArray(item[uniqueFieldName])
              ? item[uniqueFieldName][0]._id
              : item[uniqueFieldName]))
            .filter((item, index, array) => array.indexOf(item) !== index);
          if (duplicates.length) {
            throw self.apos.error('duplicate', `${req.t(uniqueFieldLabel)} in ${req.t(field.label)} must be unique`);
          }
        }
      }
      if (errors.length) {
        throw errors;
      }
    },
    isEmpty: function (field, value) {
      return (!Array.isArray(value)) || (!value.length);
    },
    index: function (value, field, texts) {
      _.each(value || [], function (item) {
        self.apos.schema.indexFields(field.schema, item, texts);
      });
    },
    validate: function (field, options, warn, fail) {
      for (const subField of field.schema || field.fields.add) {
        self.validateField(subField, options, field);
      }
    },
    register: function (metaType, type, field) {
      const localArrayName = field.arrayName || field.name;
      field.scopedArrayName = `${metaType}.${type}.${localArrayName}`;
      self.arrayManagers[field.scopedArrayName] = {
        schema: field.schema
      };
      self.register(metaType, type, field.schema);
    },
    isEqual(req, field, one, two) {
      if (!(one[field.name] && two[field.name])) {
        return !(one[field.name] || two[field.name]);
      }
      if (one[field.name].length !== two[field.name].length) {
        return false;
      }
      for (let i = 0; (i < one[field.name].length); i++) {
        if (!self.isEqual(req, field.schema, one[field.name][i], two[field.name][i])) {
          return false;
        }
      }
      return true;
    },
    def: []
  });

  self.addFieldType({
    name: 'object',
<<<<<<< HEAD
    async convert(req, field, data, destination, {
      fetchRelationships = true, ancestors = {}, doc = {}
    } = {}) {
=======
    async convert(
      req,
      field,
      data,
      destination,
      {
        fetchRelationships = true,
        ancestors = {},
        isParentVisible = true,
        doc = {}
      } = {}
    ) {
>>>>>>> 9e98ba9c
      data = data[field.name];
      const schema = field.schema;
      const errors = [];
      const result = {
        ...(destination[field.name] || {}),
        _id: self.apos.launder.id(data && data._id) || self.apos.util.generateId()
      };
      const options = {
        fetchRelationships,
        ancestors: [ ...ancestors, destination ],
        isParentVisible
      };
      if (data == null || typeof data !== 'object' || Array.isArray(data)) {
        data = {};
      }
      try {
        await self.convert(req, schema, data, result, options);
      } catch (e) {
        if (Array.isArray(e)) {
          for (const error of e) {
            errors.push(error);
          }
        } else {
          throw e;
        }
      }
      result.metaType = 'objectItem';
      result.scopedObjectName = field.scopedObjectName;
      destination[field.name] = result;
      if (errors.length) {
        throw errors;
      }
    },
    register: function (metaType, type, field) {
      const localObjectName = field.objectName || field.name;
      field.scopedObjectName = `${metaType}.${type}.${localObjectName}`;
      self.objectManagers[field.scopedObjectName] = {
        schema: field.schema
      };
      self.register(metaType, type, field.schema);
    },
    validate: function (field, options, warn, fail) {
      for (const subField of field.schema) {
        self.validateField(subField, options, field);
      }
    },
    isEqual(req, field, one, two) {
      if (one && (!two)) {
        return false;
      }
      if (two && (!one)) {
        return false;
      }
      if (!(one || two)) {
        return true;
      }
      if (one[field.name] && (!two[field.name])) {
        return false;
      }
      if (two[field.name] && (!one[field.name])) {
        return false;
      }
      if (!(one[field.name] || two[field.name])) {
        return true;
      }
      return self.isEqual(req, field.schema, one[field.name], two[field.name]);
    },
    index: function (value, field, texts) {
      if (value) {
        self.apos.schema.indexFields(field.schema, value, texts);
      }
    },
    def: {}
  });

  self.addFieldType({
    name: 'relationship',
    // Validate a relationship field, copying from `data[field.name]` to
    // `object[field.name]`. If the relationship is named `_product`, then
    // `data._product` should be an array of product docs.
    // These doc objects must at least have an _id property.
    //
    // Alternatively, entries in `data._product` may simply be
    // `_id` strings or `title` strings. Titles are compared in a
    // tolerant manner. This is useful for CSV input. Strings may
    // be mixed with actual docs in a single array.
    //
    // If the relationship field has a `fields` option, then each
    // doc object may also have a `_fields` property which
    // will be validated against the schema in `fields`.
    //
    // The result in `object[field.name]` will always be an array
    // of zero or more related docs, containing only those that
    // actually exist in the database and can be fetched by this user,
    // in the same order specified in `data[field.name]`.
    //
    // Actual storage to the permanent idsStorage and fieldsStorage
    // properties is handled at a lower level in a beforeSave
    // handler of the doc-type module.

    async convert(
      req,
      field,
      data,
      destination,
      {
        fetchRelationships = true,
        isParentVisible = true
      } = {}
    ) {
      const options = {
        fetchRelationships,
        isParentVisible
      };
      const manager = self.apos.doc.getManager(field.withType);
      if (!manager) {
        throw Error('relationship with type ' + field.withType + ' unrecognized');
      }
      let input = data[field.name];
      if (input == null) {
        input = [];
      }
      if ((typeof input) === 'string') {
        // Handy in CSV: allows titles or _ids
        input = input.split(/\s*,\s*/);
      }
      if (field.min && field.min > input.length) {
        throw self.apos.error('min', `Minimum ${field.withType} required not reached.`);
      }
      if (field.max && field.max < input.length) {
        throw self.apos.error('max', `Maximum ${field.withType} required reached.`);
      }
      if (fetchRelationships === false) {
        destination[field.name] = [];

        for (const relation of input) {
          if (typeof relation === 'string') {
            destination[field.name].push({
              _id: self.apos.launder.id(relation),
              _fields: {}
            });
            continue;
          }

          const _fields = {};
          if (field.schema?.length) {
            await self.convert(req, field.schema, relation._fields || {}, _fields, options);
          }

          destination[field.name].push({
            _id: self.apos.launder.id(relation._id),
            _fields
          });
        }
        return;
      }

      const ids = [];
      const titlesOrIds = [];
      for (const item of input) {
        if ((typeof item) === 'string') {
          titlesOrIds.push(item);
        } else {
          if (item && ((typeof item._id) === 'string')) {
            ids.push(item._id);
          }
        }
      }
      const clauses = [];
      if (titlesOrIds.length) {
        clauses.push({
          titleSortified: {
            $in: titlesOrIds.map(titleOrId => self.apos.util.sortify(titleOrId))
          }
        });
      }
      if (ids.length) {
        clauses.push({
          _id: {
            $in: ids
          }
        });
      }
      if (!clauses.length) {
        destination[field.name] = [];
        return;
      }
      const results = await manager.find(req, { $or: clauses }).relationships(false).toArray();
      // Must maintain input order. Also discard things not actually found in the db
      const actualDocs = [];
      for (const item of input) {
        if ((typeof item) === 'string') {
          const result = results.find(result => (result.title === item) || (result._id === item));
          if (result) {
            actualDocs.push(result);
          }
        } else if ((item && ((typeof item._id) === 'string'))) {
          const result = results.find(doc => (doc._id === item._id));
          if (result) {
            if (field.schema) {
              result._fields = {
                ...(destination[field.name]
                  ?.find?.(doc => doc._id === item._id)
                  ?._fields || {})
              };
              if (item && ((typeof item._fields === 'object'))) {
                await self.convert(req, field.schema, item._fields || {}, result._fields, options);
              }
            }
            actualDocs.push(result);
          }
        }
      }
      destination[field.name] = actualDocs;
    },

    relate: async function (req, field, objects, options) {
      if ((!self.apos.doc?.replicateReached) && (!field.idsStorage)) {
        self.apos.util.warnDevOnce(
          'premature-relationship-query',
          'Database queries for types with relationships may fail if made before the @apostrophecms/doc:beforeReplicate event'
        );
      }
      return self.relationshipDriver(
        req,
        joinr.byArray,
        false,
        objects,
        field.idsStorage,
        field.fieldsStorage,
        field.name,
        options
      );
    },

    addQueryBuilder(field, query) {

      addOperationQueryBuilder('', '$in');
      addOperationQueryBuilder('And', '$all');
      self.addRelationshipSlugQueryBuilder(field, query, '');
      self.addRelationshipSlugQueryBuilder(field, query, 'And');

      function addOperationQueryBuilder(suffix, operator) {
        return query.addBuilder(field.name + suffix, {
          finalize: function () {

            if (!self.queryBuilderInterested(query, field.name + suffix)) {
              return;
            }

            const value = query.get(field.name + suffix);
            const criteria = {};
            // Even programmers appreciate shortcuts, so it's not enough that the
            // sanitizer (which doesn't apply to programmatic use) accepts these
            if (Array.isArray(value)) {
              criteria[field.idsStorage] = {};
              criteria[field.idsStorage][operator] = value.map(self.apos.doc.toAposDocId);
            } else if (value === 'none') {
              criteria.$or = [];
              let clause = {};
              clause[field.idsStorage] = null;
              criteria.$or.push(clause);
              clause = {};
              clause[field.idsStorage] = { $exists: 0 };
              criteria.$or.push(clause);
              clause = {};
              clause[field.idsStorage + '.0'] = { $exists: 0 };
              criteria.$or.push(clause);
            } else {
              criteria[field.idsStorage] = { $in: [ self.apos.doc.toAposDocId(value) ] };
            }
            query.and(criteria);
          },
          choices: self.relationshipQueryBuilderChoices(field, query, '_id'),
          launder: relationshipQueryBuilderLaunder
        });
      }
    },
    validate: function (field, options, warn, fail) {
      if (!field.name.match(/^_/)) {
        warn('Name of relationship field does not start with _. This is permitted for bc but it will fill your database with duplicate outdated data. Please fix it.');
      }
      if (!field.idsStorage) {
        // Supply reasonable value
        field.idsStorage = field.name.replace(/^_/, '') + 'Ids';
      }
      if (!field.withType) {
        // Try to supply reasonable value based on relationship name. Relationship name will be plural,
        // so consider that too
        const withType = field.name.replace(/^_/, '').replace(/s$/, '');
        if (!_.find(self.apos.doc.managers, { name: withType })) {
          fail('withType property is missing. Hint: it must match the name of a doc type module. Or omit it and give your relationship the same name as the other type, with a leading _ and optional trailing s.');
        }
        field.withType = withType;
      }
      if (!field.withType) {
        fail('withType property is missing. Hint: it must match the name of a doc type module.');
      }
      if (Array.isArray(field.withType)) {
        _.each(field.withType, function (type) {
          lintType(type);
        });
      } else {
        lintType(field.withType);
        const withTypeManager = self.apos.doc.getManager(field.withType);
        field.editor = field.editor || withTypeManager.options.relationshipEditor;
        field.postprocessor = field.postprocessor || withTypeManager.options.relationshipPostprocessor;
        field.editorLabel = field.editorLabel || withTypeManager.options.relationshipEditorLabel;
        field.editorIcon = field.editorIcon || withTypeManager.options.relationshipEditorIcon;
        field.suggestionLabel = field.suggestionLabel || withTypeManager.options.relationshipSuggestionLabel;
        field.suggestionHelp = field.suggestionHelp || withTypeManager.options.relationshipSuggestionHelp;
        field.suggestionLimit = field.suggestionLimit || withTypeManager.options.relationshipSuggestionLimit;
        field.suggestionSort = field.suggestionSort || withTypeManager.options.relationshipSuggestionSort;
        field.suggestionIcon = field.suggestionIcon || withTypeManager.options.relationshipSuggestionIcon;
        field.suggestionFields = field.suggestionFields || withTypeManager.options.relationshipSuggestionFields;

        if (!field.schema && !Array.isArray(field.withType)) {
          const fieldsOption = withTypeManager.options.relationshipFields;
          const fields = fieldsOption && fieldsOption.add;
          field.fields = fields && klona(fields);
          field.schema = self.fieldsToArray(`Relationship field ${field.name}`, field.fields);
        }
      }
      validateSchema(field);
      if (field.filters) {
        fail('"filters" property should be changed to "builders" for 3.x');
      }
      if (field.builders && field.builders.projection) {
        fail('"projection" sub-property should be changed to "project" for 3.x');
      }
      function lintType(type) {
        type = self.apos.doc.normalizeType(type);
        if (!_.find(self.apos.doc.managers, { name: type })) {
          fail('withType property, ' + type + ', does not match the name of any piece or page type module.');
        }
      }

      function validateSchema(_field) {
        if (!_field.schema) {
          return;
        }
        if (!Array.isArray(_field.schema)) {
          fail('schema property should be an array if present at this stage');
        }
        self.validate(_field.schema, {
          type: 'relationship',
          subtype: _field.withType
        });
        if (!_field.fieldsStorage) {
          _field.fieldsStorage = _field.name.replace(/^_/, '') + 'Fields';
        }
      }
    },
    isEqual(req, field, one, two) {
      const ids1 = one[field.idsStorage] || [];
      const ids2 = two[field.idsStorage] || [];
      if (!_.isEqual(ids1, ids2)) {
        return false;
      }
      if (field.fieldsStorage) {
        const fields1 = one[field.fieldsStorage] || {};
        const fields2 = two[field.fieldsStorage] || {};
        if (!_.isEqual(fields1, fields2)) {
          return false;
        }
      }
      return true;
    }
  });

  self.addFieldType({
    name: 'relationshipReverse',
    vueComponent: false,
    relate: async function (req, field, objects, options) {
      if ((!self.apos.doc?.replicateReached) && (!field.idsStorage)) {
        self.apos.util.warnDevOnce('premature-relationship-query', 'Database queries for types with relationships may fail if made before the @apostrophecms/doc:beforeReplicate event');
      }
      return self.relationshipDriver(req, joinr.byArrayReverse, true, objects, field.idsStorage, field.fieldsStorage, field.name, options);
    },
    validate: function (field, options, warn, fail) {
      let forwardRelationship;
      if (!field.name.match(/^_/)) {
        warn('Name of relationship field does not start with _. This is permitted for bc but it will fill your database with duplicate outdated data. Please fix it.');
      }
      if (!field.withType) {
        // Try to supply reasonable value based on relationship name
        const withType = field.name.replace(/^_/, '').replace(/s$/, '');
        if (!_.find(self.apos.doc.managers, { name: withType })) {
          fail('withType property is missing. Hint: it must match the name of a piece or page type module. Or omit it and give your relationship the same name as the other type, with a leading _ and optional trailing s.');
        }
        field.withType = withType;
      }
      const otherModule = _.find(self.apos.doc.managers, { name: self.apos.doc.normalizeType(field.withType) });
      if (!otherModule) {
        fail('withType property, ' + field.withType + ', does not match the name of a piece or page type module.');
      }
      if (!(field.reverseOf || field.idsStorage)) {
        self.validate(otherModule.schema, {
          type: 'doc type',
          subtype: otherModule.name
        });
        // Look for a relationship with our type in the other type
        forwardRelationship = _.find(otherModule.schema, { withType: options.subtype });
        if (forwardRelationship) {
          field.reverseOf = forwardRelationship.name;
        }
      }
      if (field.reverseOf) {
        forwardRelationship = _.find(otherModule.schema, {
          type: 'relationship',
          name: field.reverseOf
        });
        if (!forwardRelationship) {
          fail('reverseOf property does not match the name property of any relationship in the schema for ' + field.withType + '. Hint: you are taking advantage of a relationship already being edited in the schema for that type, "reverse" must match "name".');
        }
        // Make sure the other relationship has any missing fields auto-supplied before
        // trying to access them
        self.validate([ forwardRelationship ], {
          type: 'doc type',
          subtype: otherModule.name
        });
        field.idsStorage = forwardRelationship.idsStorage;
        field.fieldsStorage = forwardRelationship.fieldsStorage;
      }
      if (!field.idsStorage) {
        field.idsStorage = field.name.replace(/^_/, '') + 'Ids';
      }
      if (!forwardRelationship) {
        forwardRelationship = _.find(otherModule.schema, {
          type: 'relationship',
          idsStorage: field.idsStorage
        });
        if (!forwardRelationship) {
          fail('idsStorage property does not match the idsStorage property of any relationship in the schema for ' + field.withType + '. Hint: you are taking advantage of a relationship already being edited in the schema for that type, your idsStorage must be the same to find the data there.');
        }
        if (forwardRelationship.fieldsStorage) {
          field.fieldsStorage = forwardRelationship.fieldsStorage;
        }
      }
    }
  });

  function checkStringLength (string, min, max) {
    if (string && min && string.length < min) {
      // Would be unpleasant, but shouldn't happen since the browser
      // also implements this. We're just checking for naughty scripts
      throw self.apos.error('min');
    }
    // If max is longer than allowed, trim the value down to the max length
    if (string && max && string.length > max) {
      return string.substr(0, max);
    }

    return string;
  }

  function relationshipQueryBuilderLaunder(v) {
    if (Array.isArray(v)) {
      return self.apos.launder.ids(v);
    } else if (typeof v === 'string' && v.length) {
      return [ self.apos.launder.id(v) ];
    } else if (v === 'none') {
      return 'none';
    }
    return undefined;
  }
};<|MERGE_RESOLUTION|>--- conflicted
+++ resolved
@@ -852,11 +852,6 @@
 
   self.addFieldType({
     name: 'object',
-<<<<<<< HEAD
-    async convert(req, field, data, destination, {
-      fetchRelationships = true, ancestors = {}, doc = {}
-    } = {}) {
-=======
     async convert(
       req,
       field,
@@ -869,7 +864,6 @@
         doc = {}
       } = {}
     ) {
->>>>>>> 9e98ba9c
       data = data[field.name];
       const schema = field.schema;
       const errors = [];
