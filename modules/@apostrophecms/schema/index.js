--- conflicted
+++ resolved
@@ -703,61 +703,6 @@
           }
           let titlesOrIds = [];
 
-<<<<<<< HEAD
-    self.addFieldType({
-      name: 'joinByOneReverse',
-      join: async function (req, field, objects, options) {
-        return self.joinDriver(req, joinr.byOneReverse, true, objects, field.idField, undefined, field.name, options);
-      },
-      validate: function (field, options, warn, fail) {
-        let forwardJoin;
-        if (!field.name.match(/^_/)) {
-          warn('Name of join field does not start with _. This is permitted for bc but it will fill your database with duplicate outdated data. Please fix it.');
-        }
-        if (!field.withType) {
-          // Try to supply reasonable value based on join name
-          const withType = field.name.replace(/^_/, '').replace(/s$/, '');
-          if (!_.find(self.apos.doc.managers, { name: withType })) {
-            fail('withType property is missing. Hint: it must match the "name" property of a doc type.  Or omit it and give your join the same name as the other type, with a leading _ and optional trailing s.');
-          }
-          field.withType = withType;
-        }
-        const otherModule = _.find(self.apos.doc.managers, { name: field.withType });
-        if (!otherModule) {
-          fail('withType property, ' + field.withType + ', does not match the "name" property of any doc type. In most cases this is the same as the module name.');
-        }
-        if (!(field.reverseOf || field.idField)) {
-          // Look for a join with our type in the other type
-          // Mjust validate it first to add any implied fields there too
-          self.validate(otherModule.schema, {
-            type: 'doc type',
-            subtype: otherModule.name
-          });
-          forwardJoin = _.find(otherModule.schema, { withType: options.subtype });
-          if (forwardJoin) {
-            field.reverseOf = forwardJoin.name;
-          }
-        }
-        if (field.reverseOf) {
-          forwardJoin = _.find(otherModule.schema, {
-            type: 'joinByOne',
-            name: field.reverseOf
-          });
-          if (!forwardJoin) {
-            fail('reverseOf property does not match the name property of any join in the schema for ' + field.withType + '. Hint: you are taking advantage of a join already being edited in the schema for that type, "reverse" must match "name".');
-          }
-          // Make sure the other join has any missing fields auto-supplied before
-          // trying to access them
-          self.validate([ forwardJoin ], {
-            type: 'doc type',
-            subtype: otherModule.name
-          });
-          field.idField = forwardJoin.idField;
-        }
-        if (!field.idField) {
-          if (field.idsField) {
-            fail('joinByOneReverse takes idField, not idsField. Hint: just use reverseOf instead and specify the name of the join you are reversing.');
-=======
           if (Array.isArray(data[field.name])) {
             for (const datum of data[field.name]) {
               const id = self.apos.launder.string(datum);
@@ -765,7 +710,6 @@
                 titlesOrIds.push(id);
               }
             }
->>>>>>> d4ba1699
           } else {
             titlesOrIds = self.apos.launder.string(data[field.name]).split(/\s*,\s*/);
           }
@@ -1065,16 +1009,9 @@
         }
 
         // always make sure there is a default group
-<<<<<<< HEAD
-        const defaultGroup = self.options.defaultGroup || {};
-        let groups = [ {
-          name: defaultGroup.name || 'default',
-          label: defaultGroup.label || 'Info',
-=======
         let groups = [ {
           name: defaultGroup.name,
           label: defaultGroup.label,
->>>>>>> d4ba1699
           fields: _.map(schema, 'name')
         } ];
 
