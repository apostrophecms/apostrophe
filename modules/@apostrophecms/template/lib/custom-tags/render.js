const util = require('util');
const _ = require('lodash');

module.exports = (self) => {
  // Create the render input object, used to parse the fragment source
  function createRenderInput(info) {
    const input = {
      ...info.context.ctx
    };
    let i = 0;
    let kwparams = null;
    for (const param of info.params) {
<<<<<<< HEAD
      if (i === info.args.length) {
        break;
      }
      // It is kwargs (keyword arguments), merge them so we can mix
      // positional and keyword arguments

      // For performance
=======
      // Grab kw param if available, it's the last one
>>>>>>> f331331b
      if (param && typeof param !== 'string' && param.__keywords === true) {
        kwparams = param;
        break;
      }
      // loop through everything (because kwargs are always last) and don't assign if
      // no argument is provided
      if (typeof info.args[i] !== 'undefined') {
        input[param] = info.args[i];
      }
<<<<<<< HEAD

      input[param] = info.args[i];
=======
>>>>>>> f331331b
      i++;
    }

    // Deal with kwargs
    if (kwparams) {
      // Those are the defaults
      Object.assign(input, kwparams);
      // Those are the passed arguments
      // and they are ALWAYS the last array item
      const kwargs = info.args[info.args.length - 1];
      // Be sure it's an object!
      if (kwargs && _.isPlainObject(kwargs) && kwargs.__keywords === true) {
        Object.assign(input, kwargs);
      }
    }
    return input;
  };

  // `parse` factory for `render` and `rendercall`
  const parseRenderFactory = (hasBody = false) => function parse(parser, nodes, lexer) {
    try {
      // get the tag token
      const token = parser.nextToken();
      const args = new nodes.NodeList(token.lineno, token.colno);

      // parse function name and arguments
      const invocation = parser.parsePrimary();
      args.addChild(invocation);
      parser.advanceAfterBlockEnd(token.value);

      // get the body if it's `rendercall` block
      if (hasBody) {
        const body = parser.parseUntilBlocks('end' + token.value);
        parser.advanceAfterBlockEnd();

        return {
          args,
          blocks: [ body ]
        };
      }

      return { args };
    } catch (e) {
      console.error(e);
      throw e;
    }
  };

  // `run` factory for `render` and `rendercall`
  const runRenderFactory = (hasBody = false) => async function run(context, ...rest) {
    try {
      // A `noop` function for `rendercaller`
      let rendercaller = () => '';
      if (hasBody) {
        // wait for the body to be parsed to a string and let caller return safe string
        const renderBody = await util.promisify(rest.pop())();
        rendercaller = () => self.safe(renderBody);
      }

      const info = rest.pop();
      const source = info.body();
      const input = createRenderInput(info);

      const req = context.env.opts.req;
      const env = self.getEnv(req, context.env.opts.module);
      input.apos = self.templateApos;
      input.__ = req.res.__;
      // attach the render caller as a function
      // it's just a string, but we keep
      // the convention from the macro `call`
      input.rendercaller = rendercaller;

      const result = await require('util').promisify((s, args, callback) => {
        return env.renderString(s, args, callback);
      })(source, input);
      return result;
    } catch (e) {
      console.error(e);
      throw e;
    }
  };

  return {
    render: {
      parse: parseRenderFactory(),
      run: runRenderFactory()
    },

    rendercall: {
      parse: parseRenderFactory(true),
      run: runRenderFactory(true)
    }
  };
};<|MERGE_RESOLUTION|>--- conflicted
+++ resolved
@@ -10,17 +10,7 @@
     let i = 0;
     let kwparams = null;
     for (const param of info.params) {
-<<<<<<< HEAD
-      if (i === info.args.length) {
-        break;
-      }
-      // It is kwargs (keyword arguments), merge them so we can mix
-      // positional and keyword arguments
-
-      // For performance
-=======
       // Grab kw param if available, it's the last one
->>>>>>> f331331b
       if (param && typeof param !== 'string' && param.__keywords === true) {
         kwparams = param;
         break;
@@ -30,11 +20,6 @@
       if (typeof info.args[i] !== 'undefined') {
         input[param] = info.args[i];
       }
-<<<<<<< HEAD
-
-      input[param] = info.args[i];
-=======
->>>>>>> f331331b
       i++;
     }
 
