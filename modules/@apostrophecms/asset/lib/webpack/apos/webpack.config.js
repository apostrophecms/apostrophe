const path = require('path');
const merge = require('webpack-merge').merge;
const scss = require('./webpack.scss');
const vue = require('./webpack.vue');
const js = require('./webpack.js');

module.exports = ({
  importFile,
  modulesDir,
  outputPath,
  outputFilename,
  // it's a Set, not an array
  pnpmModulesResolvePaths
}, apos) => {
  const tasks = [ scss, vue, js ].map(task =>
    task(
      {
        importFile,
        modulesDir
      },
      apos
    )
  );

  const pnpmModulePath = apos.isPnpm ? [ path.join(apos.selfDir, '../') ] : [];
  const config = {
    performance: {
      hints: false
    },
    entry: importFile,
    // Ensure that the correct version of vue-loader is found
    context: __dirname,
    mode: process.env.NODE_ENV || 'development',
    optimization: {
      minimize: process.env.NODE_ENV === 'production'
    },
    devtool: 'source-map',
    output: {
      path: outputPath,
      filename: outputFilename
    },
    // cacheLocation will be added dynamically later
    cache: {
      type: 'filesystem',
      buildDependencies: {
        config: [ __filename ]
      }
    },
    // we could extend this with aliases for other apostrophe modules
    // at a later date if needed
    resolveLoader: {
<<<<<<< HEAD
      extensions: [ '.*', '.js', '.vue', '.json' ],
      modules: [ 'node_modules/apostrophe/node_modules', 'node_modules' ]
=======
      extensions: [ '*', '.js', '.vue', '.json' ],
      modules: [
        // 1. Allow webpack to find loaders from core dependencies (pnpm), empty if not pnpm
        ...pnpmModulePath,
        // 2. Allow webpack to find loaders from dependencies of any project level packages (pnpm),
        // empty if not pnpm
        ...[ ...pnpmModulesResolvePaths ],
        // 3. npm related paths
        'node_modules/apostrophe/node_modules',
        'node_modules'
      ]
>>>>>>> a3576685
    },
    resolve: {
      extensions: [ '.*', '.js', '.vue', '.json' ],
      alias: {
        vue$: '@vue/runtime-dom',
        // resolve apostrophe modules
        Modules: path.resolve(modulesDir)
      },
      modules: [
        'node_modules',
        // 1. Allow webpack to find imports from core dependencies (pnpm), empty if not pnpm
        ...pnpmModulePath,
        // 2. Allow webpack to find imports from dependencies of any project level packages (pnpm),
        // empty if not pnpm
        ...[ ...pnpmModulesResolvePaths ],
        // 3. npm related paths
        `${apos.npmRootDir}/node_modules/apostrophe/node_modules`,
        `${apos.npmRootDir}/node_modules`
      ],
      symlinks: false
    },
    stats: 'verbose'
  };

  return merge(config, ...tasks);
};<|MERGE_RESOLUTION|>--- conflicted
+++ resolved
@@ -49,11 +49,7 @@
     // we could extend this with aliases for other apostrophe modules
     // at a later date if needed
     resolveLoader: {
-<<<<<<< HEAD
       extensions: [ '.*', '.js', '.vue', '.json' ],
-      modules: [ 'node_modules/apostrophe/node_modules', 'node_modules' ]
-=======
-      extensions: [ '*', '.js', '.vue', '.json' ],
       modules: [
         // 1. Allow webpack to find loaders from core dependencies (pnpm), empty if not pnpm
         ...pnpmModulePath,
@@ -64,7 +60,6 @@
         'node_modules/apostrophe/node_modules',
         'node_modules'
       ]
->>>>>>> a3576685
     },
     resolve: {
       extensions: [ '.*', '.js', '.vue', '.json' ],
