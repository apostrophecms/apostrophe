--- conflicted
+++ resolved
@@ -104,15 +104,11 @@
     // The namespace filled by `configureBuilds()`
     self.builds = {};
     self.configureBuilds();
-<<<<<<< HEAD
 
     // The namespace filled by `initUploadfs()`
     self.uploadfs = null;
-    self.initUploadfs();
-
-=======
     await self.initUploadfs();
->>>>>>> 24afef2b
+
     self.enableBrowserData();
 
     // The namespace filled by `setWebpackExtensions()` (`webpack` property).
