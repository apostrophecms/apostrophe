const path = require('path');
const fs = require('fs-extra');
const util = require('util');
const express = require('express');
const Promise = require('bluebird');
const { stripIndent } = require('common-tags');
const { createId } = require('@paralleldrive/cuid2');
const chokidar = require('chokidar');
const _ = require('lodash');
const { glob } = require('glob');
const globalIcons = require('./lib/globalIcons');
const {
  checkModulesWebpackConfig,
  getWebpackExtensions,
  fillExtraBundles,
  findNodeModulesSymlinks,
  transformRebundledFor
} = require('./lib/webpack/utils');

const { getBuildExtensions } = require('./lib/build-utils');
const buildManagerFactory = require('./lib/build/managers');

const webpackBuldFactory = require('./lib/build');

module.exports = {

  options: {
    alias: 'asset',
    // If true, create both modern JavaScript and ES5 (IE11) compatibility
    // builds of the ui/src browser code in each module, and serve them
    // to the appropriate browsers without overhead for modern browsers.
    // This does not attempt to compile the admin UI (ui/apos) for ES5.
    es5: false,
    // If this option is true and process.env.NODE_ENV is not `production`,
    // the browser will refresh when the Apostrophe application
    // restarts. A useful companion to `nodemon`.
    refreshOnRestart: false,
    // If false no UI assets sources will be watched in development.
    // This option has no effect in production (watch disabled).
    watch: true,
    // Miliseconds to wait between asset sources changes before
    // performing a build.
    watchDebounceMs: 1000,
    // Object containing instructions for remapping existing bundles.
    // See the modulre reference documentation for more information.
    rebundleModules: undefined,
    // In case of external front end like Astro, this option allows to
    // disable the build of the public UI assets.
    publicBundle: true,
    // Breakpoint preview in the admin UI.
    // NOTE: the whole breakpointPreviewMode option must be carried over
    // to the project for overrides to work properly.
    // Nested object options are not deep merged in Apostrophe.
    breakpointPreviewMode: {
      // Enable breakpoint preview mode
      enable: true,
      // Warn during build about unsupported media queries.
      debug: false,
      // If we can resize the preview container?
      resizable: false,
      // Screens with icons
      // For adding icons, please refer to the icons documentation
      // https://docs.apostrophecms.org/reference/module-api/module-overview.html#icons
      screens: {
        desktop: {
          label: 'apostrophe:breakpointPreviewDesktop',
          width: '1440px',
          height: '900px',
          icon: 'monitor-icon',
          shortcut: true
        },
        tablet: {
          label: 'apostrophe:breakpointPreviewTablet',
          width: '1024px',
          height: '768px',
          icon: 'tablet-icon',
          shortcut: true
        },
        mobile: {
          label: 'apostrophe:breakpointPreviewMobile',
          width: '414px',
          height: '896px',
          icon: 'cellphone-icon',
          shortcut: true
        }
      },
      // Transform method used on media feature
      // Can be either:
      // - (mediaFeature) => { return mediaFeature.replaceAll('xx', 'yy'); }
      // - null
      transform: null
    },
    // If true, the source maps will be generated in production.
    // This option is useful for debugging in production and is only
    // available when an external build module is registered (it doesn't
    // with the internal webpack build).
    productionSourceMaps: false,
    // The configuration to control the development server and HMR when supported.
    // The value can be:
    // - boolen `false`: disable the dev server and HMR.
    // - boolean `true`: same as `public` (default).
    // - string `public`: serve only the source files from the `ui/src` folder.
    // - string `apos`: serve only the admin UI files from the `ui/apos` folder.
    hmr: true
  },

  async init(self) {
    // Cache the environment variables, because Node.js doesn't makes
    // system calls to get them every time. We don't expect them to change during
    // the runtime.
    self.isDebugMode = process.env.APOS_ASSET_DEBUG === '1';
    self.isDevMode = process.env.NODE_ENV !== 'production';
    self.isProductionMode = process.env.NODE_ENV === 'production';
    // External build module configuration (when registered).
    // See method `configureBuildModule` for more information.
    self.externalBuildModuleConfig = {};

    self.restartId = self.apos.util.generateId();
    self.iconMap = {
      ...globalIcons
    };

    // Used throughout the build init process.
    self.modulesToBeInstantiated = self.apos.modulesToBeInstantiated();
    // The namespace filled by `configureBuilds()`
    self.builds = {};
    self.configureBuilds();

    // The namespace filled by `initUploadfs()`
    self.uploadfs = null;
    await self.initUploadfs();

    self.enableBrowserData();

    // The namespace filled by `setWebpackExtensions()` (`webpack` property processing).
    self.extraBundles = {};
    self.webpackExtensions = {};
    self.webpackExtensionOptions = {};
    self.verifiedBundles = {};
    self.rebundleModules = [];
    await self.setWebpackExtensions();

    // The namespace filled by `setBuildExtensions()` (`build` property).
    // The properties above set by `setWebpackExtensions()` will be also overridden.
    self.moduleBuildExtensions = {};
    await self.setBuildExtensions();
    // Set only if the external build module is registered. Contains
    // the entrypoints configuration for the current build module.
    self.moduleBuildEntrypoints = [];
    // Set after a successful build. It contains only the processed entrypoints
    // with attached `bundles` property containing the bundle files. This can be
    // later called by the systems that are injecting the scripts and stylesheets
    // in the browser. We also need this as a separate property for possible
    // server side hot module replacement scenarios.
    self.currentBuildManifest = {
      sourceMapsRoot: null,
      devServerUrl: null,
      entrypoints: []
    };
    // Set after a successful build. Contains objects with properties `name`, `source`,
    // and `target` for each copied public asset location. We need this as a separate
    // property for possible server side hot module replacement scenarios.
    self.currentPublicAssetLocations = [];
    // Adapt the options to not contradict each other.
    if (self.options.hmr === true) {
      self.options.hmr = 'public';
    }
    // do not allow the dev server value contradicting the `publicBundle` option
    if (!self.options.publicBundle && self.options.hmr === 'public') {
      self.options.hmr = false;
    }
    // Initial build options, will be updated during the build process.
    self.currentBuildOptions = {
      isTask: null,
      hmr: self.options.hmr,
      devServer: self.options.hmr
    };

    self.buildWatcherEnable = process.env.APOS_ASSET_WATCH !== '0' && self.options.watch !== false;
    self.buildWatcherDebounceMs = parseInt(self.options.watchDebounceMs || 1000, 10);
    self.buildWatcher = null;
    // A signal that the build data has been initialized and all modules
    // have been registered.
    await self.emit('afterInit');
  },
  handlers (self) {
    return {
      'apostrophe:modulesRegistered': {
        async runUiBuildTask() {
          const ran = await self.autorunUiBuildTask();

          // When the build is not executed, make the minimum required computations
          // to ensure we can inject the assets in the browser.
          if (!ran) {
            await self.runWithoutBuild();
          }
          if (ran) {
            await self.watchUiAndRebuild();
          }
        },
        injectAssetsPlaceholders() {
          self.apos.template.prepend('head', '@apostrophecms/asset:stylesheets');
          self.apos.template.append('body', '@apostrophecms/asset:scripts');
        }
      },
      'apostrophe:destroy': {
        async destroyUploadfs() {
          if (self.uploadfs && (self.uploadfs !== self.apos.uploadfs)) {
            await Promise.promisify(self.uploadfs.destroy)();
          }
        },
        async destroyBuildWatcher() {
          if (self.buildWatcher) {
            await self.buildWatcher.close();
            self.buildWatcher = null;
          }
        }
      }
    };
  },
  components(self) {
    return {
      scripts(req, data) {
        const placeholder = `[scripts-placeholder:${createId()}]`;

        req.scriptsPlaceholder = placeholder;

        return {
          placeholder
        };
      },
      stylesheets(req, data) {
        const placeholder = `[stylesheets-placeholder:${createId()}]`;

        req.stylesheetsPlaceholder = placeholder;

        return {
          placeholder
        };
      }
    };
  },
  tasks(self) {
    const webpackBuild = webpackBuldFactory(self);

    return {
      build: {
        usage: 'Build Apostrophe frontend CSS and JS bundles',
        afterModuleInit: true,
        async task(argv = {}) {
          if (self.hasBuildModule()) {
            return self.build(argv);
          }
          // Debugging but only if we don't have an external build module.
          // If we do, the debug output is handled by the respective setter.
          self.printDebug('setWebpackExtensions', {
            builds: self.builds,
            extraBundles: self.extraBundles,
            webpackExtensions: self.webpackExtensions,
            webpackExtensionOptions: self.webpackExtensionOptions,
            verifiedBundles: self.verifiedBundles,
            rebundleModules: self.rebundleModules
          });
          return webpackBuild.task(argv);
        }
      },

      'clear-cache': {
        usage: 'Clear build cache',
        afterModuleReady: true,
        // TODO: add and call `proxyClearCache` method for external build modules.
        async task(argv) {
          const cacheBaseDir = self.getCacheBasePath();

          await fs.emptyDir(cacheBaseDir);
          self.apos.util.log(
            self.apos.task.getReq().t('apostrophe:assetWebpackCacheCleared')
          );
        }
      }
    };
  },
  middleware(self) {
    return {
      serveStaticAssets: {
        before: '@apostrophecms/express',
        middleware: express.static(self.apos.rootDir + '/public', self.options.static || {})
      }
    };
  },
  methods(self) {
    const getBuildManager = buildManagerFactory(self);
    return {
      // START external build modules feature

      // Extending this method allows a direct override the external build module configuration.
      // The internal module property should never be used directly used nor modified after the initialization.
      getBuildModuleConfig() {
        return self.externalBuildModuleConfig;
      },
      // External build modules can register themselves here. This should happen on the
      // special asset module event `afterInit` (see `handlers`). This module will also
      // detect if a system watcher should be disabled depending on the asset module configuration and
      // the external build module capabilities.
      //
      // options:
      // - alias (required): the alias string to use in the webpack configuration.
      //   This usually matches the bundler name, e.g. 'vite', 'webpack', etc.
      // - devServer (optional): whether the build module supports a dev server.
      // - hmr (optional): whether the build module supports a hot module replacement.
      //
      // The external build module should initialize before the asset module:
      // module.exports = {
      //   before: '@apostrophecms/asset',
      //   ...
      // };
      //
      // The external build module must implement various methods to be used by the Apostrophe core:
      //
      // `async build(options)` - the build method to be called by Apostrophe.
      // TODO: document the options object.
      // Returns an object with properties:
      // * `entrypoints`(required, array of objects), containing all entrypoints that are processed by the build module.
      //    Beside the standard entrypoint shape (see `getBuildEntrypoints()`),
      //    each entrypoint should also contain a `manifest` object with the following properties:
      //    - `root` - the relative to `apos.asset.getBuildRootDir()` path to the folder containing
      //    all files described in the manifest.
      //    - `files` - object which properties are:
      //      - `js` - an array of paths to the JS files. The only JS files that are getting bundled by scene.
      //        It's usually the main entrypoint file. It's an array to allow additional files for bundling.
      //      - `css` - an array of paths to the CSS files. Available only when the build manifest is available.
      //        They are bundled by scene.
      //      - `imports` - an array of paths to the statically imported (shared) JS files.
      //        These are copied to the bundle folder and released.
      //        They will be inserted into the HTML with `rel="modulepreload"` attribute.
      //      - `dynamicImports` - an array of paths to the dynamically imported JS files.
      //        These are copied to the bundle folder and released, but not inserted into the HTML.
      //      - `assets` - an array of paths to the assets (images, fonts, etc.) used by the entrypoint.
      //        These should be copied to the bundle folder and released and are not inserted into the HTML.
      //    - `src` - an object with keys corresponding to the input extension and values array of relative
      //      URL path to the entry source file that should be served by the dev server. Currently only `js`
      //      key is supported. Can be null (e.g. for `ui/public`). Usually contains the main entrypoint file.
      //    - `devServerUrl` - the base server URL for the dev server if available.
      // * `sourceMapsRoot` (optional, string) the absolute path to the location when source maps are stored. They will be
      //    copied to the bundle folder with the folder same structure.
      // * `devServerUrl` (optional, string) the base server URL for the dev server when available.
      // * `hmrTypes` (optional, array of strings) the entrypoint types that are currently served with HMR.
      // * `ts` (optional, number) the timestamp ms of the last `apos` build. This number will be written to the
      //    `.manifest.json` file to allow the external build module to optimize the build time based on the
      //    last build change.
      configureBuildModule(moduleSelf, options = {}) {
        const name = moduleSelf.__meta.name;
        if (self.hasBuildModule()) {
          throw new Error(
            `Module ${name} is attempting to register as a build module, but ${self.getBuildModuleConfig().name} is already registered.`
          );
        }

        if (!options.alias) {
          throw new Error(
            `Module ${name} is attempting to register as a build module, but no alias is provided.`
          );
        }

        self.externalBuildModuleConfig = {
          name,
          alias: options.alias,
          devServer: options.devServer,
          hmr: options.hmr
        };
        self.setBuildExtensionsForExternalModule();
        // We can now query if the build module is going to perform HRM
        // and thus if it's safe to explicitly disable the watcher. It's early
        // enough to do that here.
        if (!self.hasHMR()) {
          self.buildWatcherEnable = false;
        }
      },
      hasBuildModule() {
        return !!self.getBuildModuleConfig().name;
      },
      getBuildModule() {
        return self.apos.modules[self.getBuildModuleConfig().name];
      },
      getBuildModuleAlias() {
        return self.getBuildModuleConfig().alias;
      },
      // Get entrypoints configuration for the build module.
      // Provide recompute `true` to force the recomputation of the entrypoints.
      // This is useful in HMR mode, where after a "create" file event, the verified bundles
      // can change and the entrypoints configuration should be updated. Usually the
      // the core asset module will take care of this.
      // Optional `types` array can be provided to filter the entrypoints by type.
      //
      // Returns an array of objects with the following properties:
      // - `name`: the entrypoint name. It's usually the relative to `ui` folder
      //   name(`src`, `apos`, `public`) or an extra bundle name.
      // - `type`: (enum) the entrypoint type. It can be `index`, `apos`, `custom` (e.g. extra bundles) or
      //   `bundled` (e.g. `ui/public`). Every type has associated manager that provides handling for the entrypoint.
      // - `useMeta`: if `true`, the entrypoint will be created based on the source metadata (see
      //   `computeSourceMeta()` method).
      // - `bundle`: if `true`, the entrypoint should be bundled by the build module.
      // - `index`: if `true`, the entrypoint processes only `{name}/index.{js,scss}` module files.
      // - `apos`: if `true`, the entrypoint processes components, icons and apps.
      // - `ignoreSources`: an array of sources that shouldn't be processed when creating the entrypoint.
      // - `sources`: an object with `js` and `scss` arrays of extra sources to be included in the entrypoint.
      //    These sources are not affected by the `ignoreSources` configuration.
      // - `extensions`: an optional object with the additional configuration for the entrypoint, gathered from the
      //    `build.extensions` modules property.
      // - `prologue`: a string with the prologue to be added to the entrypoint.
      // - `condition`: the JS `module` or `nomodule` condition. Undefined for no specific condition.
      // - `outputs`: an array of output extensions for the entrypoint (currently not fully utilized)
      // - `scenes`: an array of scenes to be in the final post-bundle step. The scenes are instructions
      //   for the Apostrophe core to combine the builds and release them. Currently supported scenes are
      //   `apos` and `public` and custom scene names equal to extra bundle (only those who should be
      //   loaded separately in the browser).
      getBuildEntrypoints(types, recompute = false) {
        if (!self.hasBuildModule()) {
          return self.builds;
        }
        if (typeof types === 'boolean') {
          recompute = types;
          types = null;
        }
        if (recompute) {
          self.setBuildExtensionsForExternalModule();
        }

        if (types) {
          return self.moduleBuildEntrypoints.filter((entry) => types.includes(entry.type));
        }

<<<<<<< HEAD
        return self.moduleBuildEntrypoints;
      },
      // Get the entrypoint manager for a given `entrypoint` by its type.
      // The entrypoint parameter is an item from the entrypoints configuration.
      // See `getBuildEntrypoints()` for the entrypoint configuration schema.
      // the following methods:
      // - getSourceFiles(meta, { composePath? }): get the source files for the entrypoint.
      //   The `composePath` is an optional function to compose the path to the source file.
      //   It accepts `file` (a relative to `ui/{folderToSearch}` file path) and `metaEntry`
      //   (the module metadata entry, see `computeSourceMeta()`).
      // - async getOutput(sourceFiles, { modules }): get the output data for the entrypoint.
      //   The `sourceFiles` is in format compatible with the output of `manager.getSourceFiles()`.
      //   The `modules` option is the list of all modules, usually the cached result
      //   of `self.apos.modulesToBeInstantiated()`.
      getEntrypointManger(entrypoint) {
        return getBuildManager(entrypoint);
      },
      hasDevServer() {
        return self.hasBuildModule() &&
          self.isDevMode &&
          self.options.hmr !== false &&
          self.buildWatcherEnable &&
          !!self.getBuildModuleConfig().devServer;
      },
      hasHMR() {
        return self.hasDevServer() &&
          !!self.getBuildModuleConfig().hmr;
      },
      // `argv` is the arguments passed to the original build task
      // - `check-apos-build` is a boolean flag (or undefined) that indicates if build checks should be performed.
      //   `false` means that the build should be executed as a task (no checks are performed). `true` means that
      //   the build should be executed with a cached mechanisms for `apos`.
      // - `changes` is an array of changed files. This is reserved for the legacy build system and should
      //   never appear in the external build module.
      //
      // Returns an object:
      // - `isTask`: if `true`, the build is executed as a task. If false
      //   optimization can be applied (e.g. build apostrophe admin UI only once).
      // - `hmr`: if `true`, the hot module replacement is enabled.
      // - `devServer`: if `false`, the dev server is disabled. Otherwise, it's a string
      //   (enum) `public` or `apos`. Note that if `hmr` is disabled, the dev server will be always
      //   `false`.
      // - `types`: optional array, if present it represents the only entrypoint types (entrypoint.type)
      //   that should be built.
      // - `sourcemaps`: if `true`, the source maps are generated in production.
      //
      // Note that this getter depends on the current build task arguments. You shouldn't
      // use that directly.
      getBuildOptions(argv) {
        if (!argv) {
          // assuming not a task, legacy stuff
          argv = {
            'check-apos-build': true
          };
        }
        const options = {
          isTask: !argv['check-apos-build'],
          hmr: self.hasHMR(),
          sourcemaps: self.options.productionSourceMaps
        };
        options.devServer = !options.isTask && self.hasDevServer()
          ? self.options.hmr
          : false;

        // Skip all public and keep only the apos scenes.
        if (!self.options.publicBundle) {
          options.types = [ 'apos', 'bundled' ];
        }

        return options;
      },
      // Build the assets using the external build module.
      // The `argv` object is the `argv` object passed to the original build task.
      // See getBuildOptions() for more information.
      // TODO: All other cases should be handled here (external frontend, see the legacy `build` task).
      async build(argv) {
        const buildOptions = self.getBuildOptions(argv);
        self.currentBuildOptions = buildOptions;

        self.currentPublicAssetLocations = await self.copyModulesFolder({
          target: path.join(self.getBundleRootDir(), 'modules'),
          folder: 'public',
          modules: self.modulesToBeInstantiated
        });
=======
          await deploy(deployFiles);

          async function moduleOverrides(modulesDir, source, pnpmPaths) {
            await fs.remove(modulesDir);
            await fs.mkdirp(modulesDir);
            let names = {};
            const directories = {};
            const pnpmOnly = {};
            // Most other modules are not actually instantiated yet, but
            // we can access their metadata, which is sufficient
            for (const name of modulesToInstantiate) {
              const ancestorDirectories = [];
              const metadata = await self.apos.synth.getMetadata(name);
              for (const entry of metadata.__meta.chain) {
                const effectiveName = entry.name.replace(/^my-/, '');
                names[effectiveName] = true;
                if (entry.npm && !entry.bundled && !entry.my) {
                  pnpmOnly[entry.dirname] = true;
                }
                ancestorDirectories.push(entry.dirname);
                directories[effectiveName] = directories[effectiveName] || [];
                for (const dir of ancestorDirectories) {
                  if (!directories[effectiveName].includes(dir)) {
                    directories[effectiveName].push(dir);
                  }
                }
              }
            }
            names = Object.keys(names);
            for (const name of names) {
              const moduleDir = `${modulesDir}/${name}`;
              for (const dir of directories[name]) {
                const srcDir = `${dir}/${source}`;
                if (fs.existsSync(srcDir)) {
                  if (
                    // pnpmPaths is provided
                    pnpmPaths &&
                    // is pnpm installation
                    self.apos.isPnpm &&
                    // is npm module and not bundled
                    pnpmOnly[dir] &&
                    // isn't apos core module
                    !dir.startsWith(path.join(self.apos.npmRootDir, 'node_modules/apostrophe/'))
                  ) {
                    // Ignore further attempts to register this path (performance)
                    pnpmOnly[dir] = false;
                    // resolve symlinked pnpm path
                    const resolved = fs.realpathSync(dir);
                    // go up to the pnpm node_modules directory
                    pnpmPaths.add(resolved.split(name)[0]);
                  }
                  await fs.copy(srcDir, moduleDir);
                }
              }
            }
          }

          async function build({
            name, options
          }) {
            self.apos.util.log(req.t('apostrophe:assetTypeBuilding', {
              label: req.t(options.label)
            }));
            const modulesDir = `${buildDir}/${name}/modules`;
            const source = options.source || name;
            // Gather pnpm modules that are used in the build to be added as resolve paths
            const pnpmModules = new Set();
            await moduleOverrides(modulesDir, `ui/${source}`, pnpmModules);

            let iconImports, componentImports, tiptapExtensionImports, appImports, indexJsImports, indexSassImports;
            if (options.apos) {
              iconImports = await getIcons();
              componentImports = await getImports(`${source}/components`, '*.vue', {
                registerComponents: true,
                importLastVersion: true
              });
              /* componentImports = getGlobalVueComponents(self); */
              tiptapExtensionImports = await getImports(`${source}/tiptap-extensions`, '*.js', { registerTiptapExtensions: true });
              appImports = await getImports(`${source}/apps`, '*.js', {
                invokeApps: true,
                enumerateImports: true,
                importSuffix: 'App'
              });
            }

            if (options.index) {
              // Gather modules with non-main, catch-all bundles
              const ignoreModules = self.rebundleModules
                .filter(entry => !entry.main && !entry.source)
                .reduce((acc, entry) => ({
                  ...acc,
                  [entry.name]: true
                }), {});

              indexJsImports = await getImports(source, 'index.js', {
                invokeApps: true,
                enumerateImports: true,
                importSuffix: 'App',
                requireDefaultExport: true,
                mainModuleBundles: getMainModuleBundleFiles('js'),
                ignoreModules
              });
              indexSassImports = await getImports(source, 'index.scss', {
                importSuffix: 'Stylesheet',
                enumerateImports: true,
                mainModuleBundles: getMainModuleBundleFiles('scss'),
                ignoreModules
              });
            }
>>>>>>> da72efcc

        // Switch to dev server mode if the dev server is enabled.
        if (buildOptions.devServer) {
          await self.startDevServer(buildOptions);
        } else {
          self.currentBuildManifest = await self.getBuildModule()
            .build(buildOptions);
        }

        // Create and copy bundles per scene into the bundle root.
        const bundles = await self.computeBuildScenes(self.currentBuildManifest);
        // Retrieve the public assets from the bundle root for deployment.
        const publicAssets = await glob('modules/**/*', {
          cwd: self.getBundleRootDir(),
          nodir: true,
          follow: false,
          absolute: false
        });
        // Copy the static & dynamic imports and file assets to the bundle root.
        const deployableArtefacts = await self.copyBuildArtefacts(self.currentBuildManifest);
        // Copy the source maps to the bundle root.
        const sourceMaps = await self.copyBuildSourceMaps(self.currentBuildManifest);
        // Save the build manifest in the bundle root.
        await self.saveBuildManifest(self.currentBuildManifest);

        // Deploy everything to the release location.
        // All paths are relative to the bundle root.
        const deployFiles = [
          ...new Set(
            [
              ...publicAssets,
              ...bundles,
              ...deployableArtefacts
            ]
          )
        ];
        if (self.options.productionSourceMaps) {
          deployFiles.push(...sourceMaps || []);
        }

        await self.deploy(deployFiles);

        self.printDebug('build-end', {
          currentBuildManifest: self.currentBuildManifest,
          deployFiles
        });
      },
      async startDevServer(buildOptions) {
        self.currentBuildManifest = await self.getBuildModule()
          .startDevServer(buildOptions);

      },
      // The new watch system, works only when an external build module is registered.
      // This method is invoked only when appropriate.
      async watch() {
        if (!self.buildWatcher) {
          const watchDirs = (await self.computeWatchMeta(self.getRegisteredModules()))
            .map(entry => entry.dirname);

<<<<<<< HEAD
          const instance = chokidar.watch(watchDirs, {
            cwd: self.apos.rootDir,
            ignoreInitial: true,
            ignored: self.ignoreWatchLocation
          });
          self.buildWatcher = instance;
        }

        // Log the initial watch message
        let loggedOnce = false;
        const logOnce = (...msg) => {
          if (!loggedOnce) {
            self.apos.util.log(...msg);
            loggedOnce = true;
=======
              if (result.compilation.errors.length) {
                // Throwing a string is appropriate in a command line task
                throw cleanErrors(result.toString('errors'));
              } else if (result.compilation.warnings.length) {
                self.apos.util.warn(result.toString('errors-warnings'));
              } else if (process.env.APOS_WEBPACK_VERBOSE) {
                self.apos.util.info(result.toString('verbose'));
              }
              if (fs.existsSync(cssPath)) {
                fs.writeFileSync(cssPath, self.filterCss(fs.readFileSync(cssPath, 'utf8'), {
                  modulesPrefix: `${self.getAssetBaseUrl()}/modules`
                }));
              }
              if (options.apos || !self.options.publicBundle) {
                const now = Date.now().toString();
                fs.writeFileSync(`${bundleDir}/${name}-build-timestamp.txt`, now);
              }
            } else {
              if (options.outputs.includes('js')) {
                // We do not use an import file here because import is not
                // an ES5 feature and it is contrary to the spirit of ES5 code
                // to force-fit that type of code. We do not mandate ES6 in
                // "public" code (loaded for logged-out users who might have
                // old browsers).
                //
                // Of course, developers can push an "public" asset that is
                // the output of an ES6 pipeline.
                const publicImports = await getImports(name, '*.js');
                fs.writeFileSync(`${bundleDir}/${name}-build.js`,
                  (((options.prologue || '') + '\n') || '') +
                  publicImports.paths.map(path => {
                    return fs.readFileSync(path, 'utf8');
                  }).join('\n')
                );
              }
              if (options.outputs.includes('css')) {
                const publicImports = await getImports(name, '*.css');
                fs.writeFileSync(`${bundleDir}/${name}-build.css`,
                  publicImports.paths.map(path => {
                    return self.filterCss(fs.readFileSync(path, 'utf8'), {
                      modulesPrefix: `${self.getAssetBaseUrl()}/modules`
                    });
                  }).join('\n')
                );
              }
            }
            self.apos.util.log(req.t('apostrophe:assetTypeBuildComplete', {
              label: req.t(options.label)
            }));
>>>>>>> da72efcc
          }
        };

        // Allow the module to add more paths, attach listeners, etc.
        await self.getBuildModule().watch(self.buildWatcher);

        self.buildWatcher
          .on('error', e => self.apos.util.error(`Watcher error: ${e}`))
          .on('ready', () => logOnce(
            self.apos.task.getReq().t('apostrophe:assetBuildWatchStarted')
          ));

        self.getBuildModule().watch(self.buildWatcher);
      },
      // Override to ignore files/folders from the watch. The method is called twice:
      // - once with only the `file` parameter
      // - once with both `file` and `fsStats` parameters
      // https://github.com/paulmillr/chokidar?tab=readme-ov-file#path-filtering
      // The `file` is the relative to the `apos.rootDir` path to the file or folder.
      // The `fsStats` is the `fs.Stats` object.
      // Return `true` to ignore the file/folder.
      ignoreWatchLocation(file, fsStats) {
        return false;
      },
      // Helper function for external build modules to find the last package change timestamp
      // in milliseconds. Works with Node.js and npm, yarn, and pnpm package managers.
      // Might be extended if a need arises.
      async getSystemLastChangeMs() {
        const packageLock = await findPackageLock();
        if (!packageLock) {
          return false;
        }

        return (await fs.stat(packageLock)).mtimeMs;

        async function findPackageLock() {
          const packageLockPath = path.join(self.apos.npmRootDir, 'package-lock.json');
          const yarnPath = path.join(self.apos.npmRootDir, 'yarn.lock');
          const pnpmPath = path.join(self.apos.npmRootDir, 'pnpm-lock.yaml');
          if (await fs.pathExists(packageLockPath)) {
            return packageLockPath;
          } else if (await fs.pathExists(yarnPath)) {
            return yarnPath;
          } else if (await fs.pathExists(pnpmPath)) {
            return pnpmPath;
          } else {
            return false;
          }
        }
      },
      // Retrieve only existing `/ui` paths for local and npm symlinked modules.
      // Modules is usually the `modulesToBeInstantiated` array.
      async computeWatchMeta(modules) {
        const meta = (await self.computeSourceMeta({
          modules,
          stats: true
        }))
          .filter(entry => {
            return (!entry.npm && entry.exists) || (entry.npm && entry.symlink);
          });

        return meta;
      },
      // Run the minimal required computations to ensure manifest data is available.
      async runWithoutBuild() {
        if (!self.hasBuildModule()) {
          return;
        }

        // Hidrate the entrypoints with the saved manifest data and
        // set the current build manifest data.
        const buildOptions = self.getBuildOptions();
        const entrypoints = self.getBuildEntrypoints(buildOptions.types);
        const { manifest = [] } = await self.loadSavedBuildManifest();
        for (const entry of manifest) {
          const entrypoint = entrypoints.find((e) => e.name === entry.name);
          if (!entrypoint || entrypoint.manifest) {
            continue;
          }
          entrypoint.manifest = entry;
          if (!manifest.bundles) {
            entrypoint.bundles = new Set(entry.bundles);
          }
          self.currentBuildManifest.entrypoints.push({
            ...entrypoint,
            manifest: entry
          });
        }
      },
      async saveBuildManifest(manifest) {
        const { entrypoints, ts } = manifest;
        const content = [];

        for (const entrypoint of entrypoints) {
          const {
            manifest, name, bundles
          } = entrypoint;
          if (!manifest) {
            continue;
          }

          const {
            files, root
          } = manifest;
          content.push({
            name,
            root,
            files,
            bundles: Array.from(bundles ?? [])
          });
        }
        const current = await self.loadSavedBuildManifest(true);
        await fs.outputJson(
          path.join(self.getBundleRootDir(), '.manifest.json'),
          {
            ts: ts || current.ts,
            manifest: content
          }
        );
      },
      async loadSavedBuildManifest(silent = false) {
        const manifestPath = path.join(self.getBundleRootDir(), '.manifest.json');
        try {
          return JSON.parse(await fs.readFile(manifestPath, 'utf-8'));
        } catch (e) {
          if (!silent && self.apos.options.autoBuild !== false) {
            self.apos.util.error(`Error loading the saved build manifest: ${e.message}`);
          }
          return {};
        }
      },
      getRegisteredModules() {
        return self.modulesToBeInstantiated;
      },
      // Get the entrypoints containing manifest data currently initialized. The information
      // is available after the build initialization is done:
      // - after an actual build task (any environment)
      // - after the dev server is started (development)
      // - after a saved build manifest is loaded (production)
      getCurrentBuildEntrypoints() {
        return self.currentBuildManifest.entrypoints ?? [];
      },
      // This should be used by build systems to assemble the URL for a dev server middleware.
      // This method can be overridden for e.g. multisite setups.
      getBaseDevSiteUrl() {
        return (self.apos.baseUrl || '') + self.apos.prefix;
      },
      // Deploy all public assets for release. Executes only in production.
      // `files` is a flat array of relative to the bundleRoot (getBundleRoot) paths
      // to the files to be deployed.
      async deploy(files) {
        if (process.env.NODE_ENV !== 'production') {
          return;
        }
        let copyIn;
        let releaseDir;
        const bundleDir = self.getBundleRootDir();
        if (process.env.APOS_UPLOADFS_ASSETS) {
        // The right choice if uploadfs is mapped to S3, Azure, etc.,
        // not the local filesystem
          copyIn = util.promisify(self.uploadfs.copyIn);
          releaseDir = self.getRelaseRootDir(true);
        } else {
        // The right choice with Docker if uploadfs is just the local filesystem
        // mapped to a volume (a Docker build step can't access that)
          copyIn = fsCopyIn;
          releaseDir = self.getRelaseRootDir();
          await fs.mkdirp(releaseDir);
        }
        for (const file of files) {
          const src = path.join(bundleDir, file);
          await copyIn(
            src,
            path.join(releaseDir, file)
          );
          // await fs.remove(src);
        }

<<<<<<< HEAD
        async function fsCopyIn(from, to) {
          const base = path.dirname(to);
          await fs.mkdirp(base);
          return fs.copyFile(from, to);
        }
      },
      // Write the bundle files for the scenes, using the external build module manifest.
      // Add `bundles` property to the entrypoiny configuration contaning the bundle files
      // used later when injecting the scripts and stylesheets in the browser.
      // The manifest is the return value of the external build module build method
      // (see `self.build()` method).
      async computeBuildScenes(manifest, { write = true } = {}) {
        const bundlePath = self.getBundleRootDir();
        const buildRoot = self.getBuildRootDir();

        const { entrypoints } = manifest;
        const configs = entrypoints.filter((entry) => !!entry.manifest);

        const scenes = [
          ...new Set(configs.reduce((acc, { scenes }) => [ ...acc, ...scenes ], []))
        ];

        const bundles = scenes.reduce((acc, scene) => {
          const sceneConfigs = configs.filter((config) => config.scenes.includes(scene));
          acc.push(
            ...writeScene({
              configs: sceneConfigs,
              scene,
              bundlePath
            })
          );
          return acc;
        }, []);

        return bundles;

        function writeScene({
          scene, configs, bundlePath
        }) {
          const bundles = configs.reduce((acc, config) => {
            const { root, files } = config.manifest;

            // const jsTargetName = `${scene}-${config.condition ?? 'module'}-bundle.js`;
            // Combining script type modules is a bad idea. We need to load them per
            // entrypoint and not a scene.
            const prefix = config.name === scene ? scene : `${scene}-${config.name}`;
            const jsTargetName = `${prefix}-${config.condition ?? 'module'}-bundle.js`;
            // CSS bundles are always scene based.
            const cssTargetName = `${scene}-bundle.css`;
            const jsFilePaths = files.js?.map(f => path.join(buildRoot, root, f)) ?? [];
            const cssFilePaths = files.css?.map(f => path.join(buildRoot, root, f)) ?? [];

            if (jsFilePaths.length) {
              config.bundles = config.bundles || new Set();
              config.bundles.add(jsTargetName);
              acc[jsTargetName] = acc[jsTargetName] || [];
              acc[jsTargetName].push(...jsFilePaths);
=======
          async function getIcons() {
            for (const name of modulesToInstantiate) {
              const metadata = await self.apos.synth.getMetadata(name);
              // icons is an unparsed section, so getMetadata gives it back
              // to us as an object with a property for each class in the
              // inheritance tree, root first. Just keep merging in
              // icons from that
              for (const [ name, layer ] of Object.entries(metadata.icons)) {
                if ((typeof layer) === 'function') {
                  // We should not support invoking a function to define the icons
                  // because the developer would expect `(self)` to behave
                  // normally, and they won't during an asset build. So we only
                  // accept a simple object with the icon mappings
                  throw new Error(`Error in ${name} module: the "icons" property may not be a function.`);
                }
                Object.assign(self.iconMap, layer || {});
              }
>>>>>>> da72efcc
            }

            if (cssFilePaths.length) {
              config.bundles = config.bundles || new Set();
              config.bundles.add(cssTargetName);
              acc[cssTargetName] = acc[cssTargetName] || [];
              acc[cssTargetName].push(...cssFilePaths);
            }
            return acc;
          }, {});

          if (!write) {
            return Object.keys(bundles);
          }
          for (const [ target, files ] of Object.entries(bundles)) {
            if (!files.length) {
              delete bundles[target];
              continue;
            }
            const content = files.map(f =>
              fs.existsSync(f)
                ? `\n\n/** ${path.basename(f)} **/\n\n` + fs.readFileSync(f, 'utf-8')
                : ''
            )
              .join('\n')
              .trim();
            if (!content.trim().length) {
              delete bundles[target];
              continue;
            }
            fs.outputFileSync(
              path.join(bundlePath, target),
              content
            );
          }

          return Object.keys(bundles);
        }
      },
      async copyBuildArtefacts(manifest) {
        const buildRoot = self.getBuildRootDir();
        const bundleRoot = self.getBundleRootDir();
        const { entrypoints } = manifest;
        const result = [];
        const seen = {};
        for (const entrypoint of entrypoints) {
          const { manifest } = entrypoint;
          if (!manifest) {
            continue;
          }

          const { root, files } = manifest;
          const {
            imports = [], assets = [], dynamicImports = []
          } = files;
          if (!imports.length) {
            continue;
          }

          for (const file of [ ...imports, ...dynamicImports, ...assets ]) {
            if (seen[file]) {
              continue;
            }
            copy(file, root);
            seen[file] = true;
          }
        }

        async function copy(file, root) {
          const from = path.join(buildRoot, root, file);
          const to = path.join(bundleRoot, file);
          const base = path.dirname(to);

          await fs.mkdirp(base);
          await fs.copyFile(from, to);
          result.push(file);
        }

        return result;
      },
      async copyBuildSourceMaps(manifest) {
        if (!manifest.sourceMapsRoot) {
          return [];
        }
        const bundleRoot = self.getBundleRootDir();
        const result = [];
        const sourceMaps = await glob('**/*.map', {
          cwd: manifest.sourceMapsRoot,
          nodir: true,
          follow: false,
          absolute: false
        });
        for (const file of sourceMaps) {
          const from = path.join(manifest.sourceMapsRoot, file);
          const to = path.join(bundleRoot, file);
          const base = path.dirname(to);

          await fs.mkdirp(base);
          await fs.copyFile(from, to);

          result.push(file);
        }

        return result;
      },
      // Shouldn't be needed, here for reference for now.
      // async copyBundledAssetsForDev(manifest) {
      //   const bundleRoot = self.getBundleRootDir();
      //   const buildRoot = self.getBuildRootDir();
      //   const { entrypoints } = manifest;
      //   await fs.mkdirp(bundleRoot);

      //   for (const entrypoint of entrypoints) {
      //     if (entrypoint.type !== 'bundled' || !entrypoint.manifest) {
      //       continue;
      //     }
      //     for (const files of Object.values(entrypoint.manifest.files)) {
      //       for (const file of files) {
      //         try {
      //           await fs.copyFile(
      //             path.join(buildRoot, entrypoint.manifest.root, file),
      //             path.join(bundleRoot, file)
      //           );
      //         } catch (e) {
      //           self.apos.util.error(`Error copying ${file} to the bundle root: ${e.message}`);
      //         }
      //       }
      //     }
      //   }
      // },
      // Compute the configuration provided per module as a `build` property.
      // It has the same shape as the legacy `webpack` property. The difference
      // is that the `build` property now supports different "vendors". An upgrade
      // path would be moving existing `webpack` configurations to `build.webpack`.
      // However, we keep the legacy `webpack` property for compatibility reasons.
      // Only external build modules will consume the `build` property.
      async setBuildExtensions() {
        self.moduleBuildExtensions = await getBuildExtensions({
          getMetadata: self.apos.synth.getMetadata,
          modulesToInstantiate: self.apos.modulesToBeInstantiated(),
          rebundleModulesConfig: self.options.rebundleModules
        });
      },
      // Ensure the namespaced by alias `moduleBuildExtensions` data is available
      // for the existing systems (BC).
      // Generate the entrypoints configuration - the new format for the build module,
      // describing the entrypoint configuration, including the extra bundles.
      // Pass evnironment variable `APOS_ASSET_DEBUG=1` to see the debug output in both
      // external build and the legacy webpack mode.
      // See the `getBuildEntrypoints()` method for the entrypoint configuration schema.
      setBuildExtensionsForExternalModule() {
        if (!self.hasBuildModule()) {
          return;
        }

        const {
          extensions = {},
          extensionOptions = {},
          verifiedBundles = {},
          rebundleModules = []
        } = self.moduleBuildExtensions[self.getBuildModuleAlias()] ?? {};

        self.extraBundles = fillExtraBundles(verifiedBundles);
        self.verifiedBundles = verifiedBundles;
        self.rebundleModules = rebundleModules;
        self.extraExtensions = extensions;
        self.extraExtensionOptions = extensionOptions;

        // FIXME: simplify the props, convert apos, index, useMeta, bundle props
        // to one `type` prop. Refactor everything to use the `type` prop. Move
        // the data extractions (for copy and create import files) to the core.
        // Generate files, write bundles based on those options, make it much more
        // abstract and extendable.
        // Generate the entrypoints configuration.
        const entrypoints = [];
        for (const [ name, config ] of Object.entries(self.builds)) {
          // 1. Transform the core configuration, more abstract, standard format.
          const enhancedConfig = {
            name,
            type: config.type,
            label: config.label,
            scenes: config.scenes,
            inputs: config.inputs,
            outputs: config.outputs,
            condition: config.condition,
            prologue: config.prologue,
            ignoreSources: [],
            sources: {
              js: [],
              scss: []
            }
          };
          entrypoints.push(enhancedConfig);

          // 2. Add the extra bundles as separate "virtual" configuration entries,
          // similar to the core ones, positioned after the `index` entry.
          // Manage the extraFiles and ignoredModules arrays of the `index` entry.
          // Add the extensions configuration to the `index` entry.
          if (enhancedConfig.type === 'index') {
            enhancedConfig.extensions = extensions;
            for (const [ bundleName, bundleConfig ] of Object.entries(verifiedBundles)) {
              // 2.1. Add extra files to the index bundle.
              if (bundleConfig.main) {
                enhancedConfig.sources.js.push(...bundleConfig.js);
                enhancedConfig.sources.scss.push(...bundleConfig.scss);
              }
              // 2.2. Exclude sources from the index bundle.
              if (!bundleConfig.main && bundleConfig.withIndex) {
                enhancedConfig.ignoreSources.push(...bundleConfig.js);
                enhancedConfig.ignoreSources.push(...bundleConfig.scss);
              }
              // 2.3. Add the extra bundle configuration so that
              // it only processes the configured `sources` (`useMeta: false`).
              if (!bundleConfig.main) {
                entrypoints.push({
                  name: bundleName,
                  type: 'custom',
                  label: `Extra bundle: ${bundleName}`,
                  scenes: [ bundleName ],
                  inputs: enhancedConfig.inputs,
                  outputs: enhancedConfig.outputs,
                  condition: enhancedConfig.condition,
                  prologue: '',
                  ignoreSources: [],
                  sources: {
                    js: bundleConfig.js,
                    scss: bundleConfig.scss
                  }
                });
              }
            }
          }
<<<<<<< HEAD
        }
        self.moduleBuildEntrypoints = entrypoints;
        self.printDebug('setBuildExtensionsForExternalModule', {
          moduleBuildEntrypoints: self.moduleBuildEntrypoints
        });
      },
      // Compute UI source and public files metadata of all modules. The result array
      // order follows the following rules:
      // - process modules in the order they are passed
      // - process each module chain starting from the base parent instance and ending with the
      //   the final extension
      // This complies with a "last wins" strategy for sources overrides - the last module in the chain should
      // win. Handling override scenarios is NOT the responsibility of this method, it only provides the
      // metadata in the right order.
      //
      // If the `asyncHandler` is an optional async function, it will be called
      // for each module entry. This is useful for external build modules to
      // e.g. copy files to the build directory during the traversal.
      //
      // The `modules` option is usually the result of `self.apos.modulesToBeInstantiated()`.
      // It's not resolved internally to avoid overhead (it's not cheap). The caller
      // is responsible for resolving and caching the modules list.
      //
      // Returns an array of objects with the following properties:
      //   - dirname - absolute module path with `/ui` appended.
      //     For example `path/to/project/article/ui`
      //     or `/path/to/project/node_modules/@apostrophecms/admin-bar/ui`.
      //   - `id`: the module name, prefixed with `my-` if it's a project module.
      //     For example `my-article` or `@apostrophecms/my-admin-bar`.
      //   - `name`: the original module name (no `my-` prefix).
      //   - `importAlias`: the alias base that is used for importing the module.
      //     For example `Modules/@apostrophecms/admin-bar/`. This is used to fast
      //     resolve the module in the Vite build.
      //   - `npm`: a boolean indicating if the module is a npm module
      //   - `files`: an array of paths paths relative to the module `ui/` folder,
      //   - `exists`: a boolean indicating if the `dirname` exists.
      //   - `symlink`: a boolean indicating if the npm module is a symlink. Non-npm
      //     modules are always considered as non-symlinks.
      async computeSourceMeta({
        modules,
        stats = true,
        asyncHandler
      }) {
        const seen = {};
        const npmSeen = {};
        const meta = [];
        for (const name of modules) {
          const metadata = await self.apos.synth.getMetadata(name);
          for (const entry of metadata.__meta.chain) {
            if (seen[entry.dirname]) {
              continue;
=======

          async function fsCopyIn(from, to) {
            const base = path.dirname(to);
            await fs.mkdirp(base);
            return fs.copyFile(from, to);
          }

          async function getImports(folder, pattern, options = {}) {
            let components = [];
            const seen = {};
            for (const name of modulesToInstantiate) {
              const metadata = await self.apos.synth.getMetadata(name);
              for (const entry of metadata.__meta.chain) {
                if (options.ignoreModules?.[entry.name]) {
                  seen[entry.dirname] = true;
                }
                if (seen[entry.dirname]) {
                  continue;
                }
                components = components.concat(self.apos.util.glob(`${entry.dirname}/ui/${folder}/${pattern}`));
                seen[entry.dirname] = true;
              }
>>>>>>> da72efcc
            }
            const moduleName = entry.my
              ? entry.name
                .replace('/my-', '/')
                .replace(/^my-/, '')
              : entry.name;
            const dirname = `${entry.dirname}/ui`;
            let exists = null;
            let isSymlink = null;

            const files = await glob('**/*', {
              cwd: dirname,
              ignore: [
                '**/node_modules/**'
                // Keep the public folder for now so that
                // we can easily copy it to the bundle folder later.
                // Remove it if there's a better way to handle it.
                // 'public/**'
              ],
              nodir: true,
              follow: false,
              absolute: false
            });

            if (stats) {
              // optimize fs calls
              exists = files.length > 0 ? true : fs.existsSync(dirname);
              isSymlink = exists ? checkSymlink(entry) : false;
            }

            seen[entry.dirname] = true;
            const metaEntry = {
              id: entry.name,
              name: moduleName,
              dirname,
              importAlias: `Modules/${moduleName}/`,
              npm: entry.npm ?? false,
              symlink: isSymlink,
              exists,
              files
            };
            meta.push(metaEntry);

            if (asyncHandler) {
              await asyncHandler(metaEntry);
            }
          }
        }

        function checkSymlink(entry) {
          if (!entry.npm) {
            return false;
          }
          let dir;
          if (entry.bundled) {
            const baseChunks = entry.dirname.split('/node_modules/');
            const end = baseChunks.pop();
            const base = baseChunks.join('/node_modules/');
            if (end.startsWith('@')) {
              dir = `${base}/node_modules/${end.split('/').slice(0, 2).join('/')}`;
            } else {
              dir = `${base}/node_modules/${end.split('/')[0]}`;
            }
          } else {
            dir = entry.dirname;
          }
          if (typeof npmSeen[dir] === 'boolean') {
            return npmSeen[dir];
          }
          npmSeen[dir] = fs.lstatSync(dir, { throwIfNoEntry: false })
            ?.isSymbolicLink() ?? false;
          return npmSeen[dir];
        }

        return meta;
      },
      // Copy a `folder` (if exists) from any existing module to the `target` directory.
      // The `modules` option is usually the result of `self.apos.modulesToBeInstantiated()`.
      // It's not resolved internally to avoid overhead (it's not cheap). The caller
      // is responsible for resolving and caching the modules list.
      // `target` is the absolute path to the target directory.
      // Usage:
      // const modules = self.apos.modulesToBeInstantiated();
      // const copied = await self.copyModulesFolder({
      //   target: '/path/to/build',
      //   folder: 'public',
      //   modules
      // });
      // Returns an array of objects with the following properties:
      //   - `name`: the module name.
      //   - `source`: the absolute path to the source directory.
      //   - `target`: the absolute path to the target directory.
      async copyModulesFolder({
        target, folder, modules
      }) {
        await fs.remove(target);
        await fs.mkdirp(target);
        let names = {};
        const directories = {};
        const result = [];
        // Most other modules are not actually instantiated yet, but
        // we can access their metadata, which is sufficient
        for (const name of modules) {
          const ancestorDirectories = [];
          const metadata = await self.apos.synth.getMetadata(name);
          for (const entry of metadata.__meta.chain) {
            const effectiveName = entry.my
              ? entry.name
                .replace('/my-', '/')
                .replace(/^my-/, '')
              : entry.name;
            names[effectiveName] = true;
            ancestorDirectories.push(entry.dirname);
            directories[effectiveName] = directories[effectiveName] || [];
            for (const dir of ancestorDirectories) {
              if (!directories[effectiveName].includes(dir)) {
                directories[effectiveName].push(dir);
              }
            }
          }
        }
        names = Object.keys(names);
        for (const name of names) {
          const moduleDir = `${target}/${name}`;
          for (const dir of directories[name]) {
            const srcDir = `${dir}/${folder}`;
            if (fs.existsSync(srcDir)) {
              await fs.copy(srcDir, moduleDir);
              result.push({
                name,
                source: srcDir,
                target: moduleDir
              });
            }
          }
        }

        return result;
      },
      // Get the component name from a file path. The `enumerate` option allows
      // to append a number to the component name.
      getComponentNameByPath(componentPath, { enumerate } = {}) {
        return path
          .basename(componentPath)
          .replace(/-/g, '_')
          .replace(/\.\w+/, '') + (typeof enumerate === 'number' ? `_${enumerate}` : '');
      },
      // Generate the import code for all registered icons (`icons` module prop).
      // The function returns an object with `importCode`, `registerCode`,
      // and `invokeCode` string properties.
      async getAposIconsOutput(modules) {
        for (const name of modules) {
          const metadata = await self.apos.synth.getMetadata(name);
          // icons is an unparsed section, so getMetadata gives it back
          // to us as an object with a property for each class in the
          // inheritance tree, root first. Just keep merging in
          // icons from that
          for (const [ name, layer ] of Object.entries(metadata.icons)) {
            if ((typeof layer) === 'function') {
            // We should not support invoking a function to define the icons
            // because the developer would expect `(self)` to behave
            // normally, and they won't during an asset build. So we only
            // accept a simple object with the icon mappings
              throw new Error(`Error in ${name} module: the "icons" property may not be a function.`);
            }
            Object.assign(self.iconMap, layer || {});
          }
        }

        // Load global vue icon components.
        const output = {
          importCode: '',
          registerCode: 'window.apos.iconComponents = window.apos.iconComponents || {};\n',
          invokeCode: ''
        };

        const importIndex = [];
        for (const [ registerAs, importFrom ] of Object.entries(self.iconMap)) {
          if (!importIndex.includes(importFrom)) {
            if (importFrom.substring(0, 1) === '~') {
              output.importCode += `import ${importFrom}Icon from '${importFrom.substring(1)}';\n`;
            } else {
              output.importCode += `import ${importFrom}Icon from '@apostrophecms/vue-material-design-icons/${importFrom}.vue';\n`;
            }
            importIndex.push(importFrom);
          }
          output.registerCode += `window.apos.iconComponents['${registerAs}'] = ${importFrom}Icon;\n`;
        }

        return output;
      },
      // This is a low level public helper for the external build modules.
      // It allows finding source files from the computed source metadata
      // for a given entrypoint configuration.
      //
      // The `meta` array is the (cached) return value of `computeSourceMeta()`.
      // The `pathComposer` option is used to create the component import path.
      // It should be a function that takes
      // the file relative to a module `ui/` folder and a metadata entry object
      // as arguments and returns the relative path to the file from within the
      // apos-build folder.
      // The default path composer: (file, entry) => `./${entry.name}/${file}`
      // If not provided, the default composer will be used.
      //
      // The `predicates` object is used to filter the files and determines the
      // output.
      // It should contain the output name as the key and a predicate function as
      // the value. The function takes the same arguments as the `pathComposer`
      // (file and entry) and should return a boolean - `true` if the file should
      // be included in the output.
      // Example:
      // {
      //   js: (file, entry) => file.endsWith('.js'),
      //   scss: (file, entry) => file.endsWith('.scss')
      // }
      // will result in return value like:
      // {
      //   js: [
      //     {
      //       component: './module-name/file.js',
      //       path: '/path/to/module-name/file.js'
      //     }
      //   ],
      //   scss: [
      //     {
      //       component: './module-name/file.scss',
      //       path: '/path/to/module-name/file.scss'
      //     }
      //   ]
      // }
      //
      // If the `skipPredicates` option is set to `true`, the function will skip
      // the predicates and only validate and include the extra sources if provided.
      // In this case, the `predicates` object values (the functions) will be ignored and can be
      // set to `null`.
      // Example:
      // const sources = self.apos.asset.findSourceFiles(
      //   meta,
      //   self.myComposeSourceImportPath,
      //   {
      //     js: null,
      //     scss: null
      //   },
      //   {
      //     skipPredicates: true,
      //     extraSources: {
      //       js: [
      //         '/path/to/module-name/file.js'
      //       ],
      //       scss: [
      //         '/path/to/module-name/file.scss'
      //       ]
      //     }
      //   }
      // );
      //
      // The `options` object can be used to customize the filtering.
      // The following options are available:
      // - extraSources: An object with the same structure as the `predicates`
      //   object. The object values should be arrays of absolute paths to the
      //   source files. The files will be validated against the metadata and
      //   included in the output regardless of the predicates and the `ignoreSources`
      //   option.
      // - componentOverrides: If `true`, the function will filter out earlier
      //   versions of a component if a later version exists. If an array of
      //   predicate names is passed, the function will only filter the components
      //   for the given predicates. For example, passing `['js']` will only
      //   apply the override algorithm to the result of the `js` predicate.
      // - ignoreSources: An array of source files to ignore. The files should
      //   be absolute paths.
      // - skipPredicates: If `true`, the function will skip the predicates and
      //   only include the extra sources if provided. This option makes no sense
      //   if the `extraSources` option is not provided.
      // - pathComposer: A function to compose the path to the source file. See
      //   above for more information.
      //
      // Usage:
      // const sources = self.apos.asset.findSourceFiles(
      //   meta,
      //   {
      //     js: (file, entry) => file.startsWith(`${entry.name}/components/`) && file.endsWith('.vue')
      //   },
      //   {
      //     componentOverrides: true
      //   }
      // );
      // Example output:
      // {
      //   js: [
      //     {
      //       component: './module-name/components/MyComponent.vue',
      //       path: '/path/to/module-name/components/MyComponent.vue'
      //     },
      //     // ...
      //   ]
      // }
      findSourceFiles(meta, predicates, options = {}) {
        const composePathDefault = (file, metaEntry) => `./${metaEntry.name}/${file}`;
        const composer = options.pathComposer || composePathDefault;

        const map = Object.entries(predicates)
          .reduce(
            (acc, [ name, predicate ]) => (
              acc.set(
                name,
                {
                  predicate,
                  results: new Map()
                }
              )
            ),
            new Map()
          );
        for (const entry of meta) {
          if (!entry.files.length) {
            continue;
          }
          for (const [ name, { predicate, results } ] of map) {
            if (options.skipPredicates !== true) {
              entry.files.filter(f => predicate(f, entry))
                .forEach((file) => {
                  const fullPath = path.join(entry.dirname, file);
                  if (options.ignoreSources?.includes(fullPath)) {
                    return;
                  }
                  const result = {
                    component: composer(file, entry),
                    path: fullPath
                  };
                  results.set(result.component, result);
                });
            }

            if (options.extraSources) {
              const files = options.extraSources[name]
                ?.filter(sourcePath => sourcePath.includes(entry.dirname)) ?? [];
              for (const sourcePath of files) {
                const source = self.getSourceByPath(entry, composer, sourcePath);
                if (source) {
                  results.set(source.component, source);
                }
              }
            }
          }
        }

        const result = {};
        for (const [ name, { results } ] of map) {
          result[name] = [ ...results.values() ];
        }

        if (options.componentOverrides) {
          for (let [ name, components ] of Object.entries(result)) {
            if (
              Array.isArray(options.componentOverrides) &&
              !options.componentOverrides.includes(name)
            ) {
              continue;
            }

            // Reverse the list so we can easily find the last configured import
            // of a given component, allowing "improve" modules to win over
            // the originals when shipping an override of a Vue component
            // with the same name, and filter out earlier versions
            components.reverse();
            const seen = new Set();
            components = components.filter(item => {
              const name = self.getComponentNameByPath(item.component);
              if (seen.has(name)) {
                return false;
              }
              seen.add(name);
              return true;
            });
            // Put the components back in their original order
            components.reverse();
            result[name] = components;
          }
        }

        return result;
      },
      // Identify an absolute path to an Apostrophe UI source and return the
      // component relative build path and the path to the source file.
      // The method returns `null` if the source path is not found or
      // an object with `component` and `path` properties.
      getSourceByPath(metaOrEntry, pathComposer, sourcePath) {
        const entry = Array.isArray(metaOrEntry)
          ? metaOrEntry.find((entry) => sourcePath.includes(entry.dirname))
          : metaOrEntry;

        if (!entry) {
          self.logDebug('getSourceByPath', `No meta entry found for "${sourcePath}".`);
          return null;
        }
        const component = sourcePath.replace(entry.dirname + '/', '');
        if (entry.files.includes(component)) {
          return {
            component: pathComposer(component, entry),
            path: sourcePath
          };
        }
        self.logDebug('getSourceByPath', `No match found for "${sourcePath}" in "${entry.id}".`, {
          entry: entry.id,
          component,
          sourcePath
        });
        return null;
      },
      // Generate the import code for the given components.
      // The components array should contain objects with `component` and `path`
      // properties. The `component` property is the relative path to the file
      // from within the apos-build folder, and the `path` property is the absolute
      // path to the original file.
      //
      // The `options` object can be used to customize the output.
      // The following options are available:
      //
      // - requireDefaultExport: If true, the function will throw an error
      //   if a component does not have a default export.
      // - registerComponents: If true, the function will generate code to
      //   register the components in the window.apos.vueComponents object.
      // - registerTiptapExtensions: If true, the function will generate code
      //   to register the components in the window.apos.tiptapExtensions array.
      // - invokeApps: If true, the function will generate code to invoke the
      //   components as functions.
      // - importSuffix: A string that will be appended to the import name.
      // - importName: If false, the function will not generate an import name.
      // - enumerateImports: If true, the function will enumerate the import names.
      //
      // The function returns an object with `importCode`, `registerCode`, and
      // `invokeCode` string properties.
      getImportFileOutput(components, options = {}) {
        let registerCode = '';
        if (options.registerComponents) {
          registerCode = 'window.apos.vueComponents = window.apos.vueComponents || {};\n';
        } else if (options.registerTiptapExtensions) {
          registerCode = 'window.apos.tiptapExtensions = window.apos.tiptapExtensions || [];\n';
        }
        const output = {
          importCode: '',
          registerCode,
          invokeCode: ''
        };

        components.forEach((entry, i) => {
          const { component, path: realPath } = entry;
          if (options.requireDefaultExport) {
            try {
              if (!fs.readFileSync(realPath, 'utf8').match(/export[\s\n]+default/)) {
                throw new Error(stripIndent`
                      The file ${component} does not have a default export.
  
                      Any ui/src/index.js file that does not have a function as
                      its default export will cause the build to fail in production.
                    `);
              }
            } catch (e) {
              throw new Error(`The file ${realPath} does not exist.`);
            }
          }
          const jsFilename = JSON.stringify(component);
          const name = self.getComponentNameByPath(
            component,
            { enumerate: options.enumerateImports === true ? i : false }
          );
          const jsName = JSON.stringify(name);
          const importName = `${name}${options.importSuffix || ''}`;
          const importCode = options.importName === false
            ? `import ${jsFilename};\n`
            : `import ${importName} from ${jsFilename};\n`;

          output.importCode += `${importCode}`;

          if (options.registerComponents) {
            output.registerCode += `window.apos.vueComponents[${jsName}] = ${importName};\n`;
          }

          if (options.registerTiptapExtensions) {
            output.registerCode += stripIndent`
                  apos.tiptapExtensions.push(${importName});
                ` + '\n';
          }
          if (options.invokeApps) {
            output.invokeCode += `  ${name}${options.importSuffix || ''}();\n`;
          }
        });

        return output;
      },
      // Write the entrypoint file in the build source folder. The possible
      // argument properties:
      // - importFile: The absolute path to the entrypoint file. No file is written
      //   if the property is not provided.
      // - prologue: The prologue string to prepend to the file.
      // - icons: The admin UI icon import code. Should be in a format compatible to
      //   the `getImportFileOutput()` output.
      // - components: The admin UI component import code. Should be in a format compatible to
      //   the `getImportFileOutput()` output.
      // - tiptap: The admin UI tiptap import code. Should be in a format compatible to
      //   the `getImportFileOutput()` output.
      // - apps: The admin UI app import code. Should be in a format compatible to
      //   the `getImportFileOutput()` output.
      // - js: A generic JS import code. Should be in a format compatible to
      //   the `getImportFileOutput()` output.
      // - scss: A generic Sass import code. Should be in a format compatible to
      //   the `getImportFileOutput()` output.
      // - raw: string raw content to write to the file.
      //
      // Only the `importFile` property is required. The rest will be used
      // to generate the entrypoint file content only when available.
      async writeEntrypointFile({
        importFile,
        prologue,
        raw,
        icons,
        components,
        tiptap,
        apps,
        js,
        scss
      }) {
        let output = '';
        output += prologue?.trim()
          ? prologue.trim() + '\n'
          : '';
        output += (scss && scss.importCode) || '';
        output += (js && js.importCode) || '';
        output += (icons && icons.importCode) || '';
        output += (components && components.importCode) || '';
        output += (tiptap && tiptap.importCode) || '';
        output += (apps && apps.importCode) || '';
        output += (icons && icons.registerCode) || '';
        output += (components && components.registerCode) || '';
        output += (tiptap && tiptap.registerCode) || '';
        // Do not strip indentation here, keep it nice and formatted
        output += apps
          ? `if (document.readyState !== 'loading') {
  setTimeout(invoke, 0);
} else {
  window.addEventListener('DOMContentLoaded', invoke);
}
function invoke() {
  ${apps.invokeCode.trim()}
}` + '\n'
          : '';

        // Remove the identation per line.
        // It may look weird, but the result is nice and formatted import file.
        output += (js && js.invokeCode.trim().split('\n').map(l => l.trim()).join('\n') + '\n') || '';

        // Just raw content, no need to format it.
        output += (raw && raw + '\n') || '';

        if (importFile) {
          await fs.writeFile(importFile, output);
        }
        return output;
      },
      // Generate the browser script/stylesheet import code for a scene based on the available
      // manifest data and environmnent.
      // The `scene` argument is the scene name, and the `output` argument is the output type
      // - `js` or `css`.
      getBundlePageMarkup({
        scene, output
      }) {
        let entrypoints;

        // CSS is special (as always!). In HMR mode, we want to serve ONLY
        // the CSS that is not HMRed (because we run either `apos` or `public` dev server).
        // We filter it no matter the output, because `apos` type doesn't have `css` in its `output
        // property. This is intended, the CSS is combined and delivered via the `index` entrypoint.
        if (self.currentBuildManifest.hmrTypes && output === 'css') {
          entrypoints = self.apos.asset.getCurrentBuildEntrypoints()
            .filter(e => !!e.manifest &&
              e.scenes.includes(scene) &&
              !self.currentBuildManifest.hmrTypes.includes(e.type)
            );
        } else {
          entrypoints = self.apos.asset.getCurrentBuildEntrypoints()
            .filter(e => !!e.manifest && e.scenes.includes(scene) && e.outputs?.includes(output));
        }

        const markup = [];
        const seen = {};

        for (const {
          manifest, condition, bundles: bundleSet
        } of entrypoints) {
          // For CSS, in HMR mode we already filtered the entries, so we can
          // use the bundled files directly. For JS, we need to check if we
          // have a dev server and use the dev server URL if available.
          const hasDevServer = output === 'css'
            ? false
            : manifest.devServerUrl && self.hasDevServer();
          const assetUrl = hasDevServer ? manifest.devServerUrl : self.getAssetBaseSystemUrl();
          const bundles = [ ...bundleSet ?? [] ]
            .filter(b => b.startsWith(scene) && b.endsWith(`.${output}`));

          const files = hasDevServer
            ? manifest.src?.[output] ?? []
            : bundles;

          markup.push(...getMarkup(
            {
              files,
              output,
              condition,
              assetUrl
            }
          ));
        }

        return markup;

        function getMarkup({
          files, output, condition, assetUrl
        }) {
          if (output === 'css') {
            return files
              .filter(file => !seen[`${assetUrl}/${file}`])
              .map(file => {
                seen[`${assetUrl}/${file}`] = true;
                return `<link rel="stylesheet" href="${assetUrl}/${file}">`;
              });
          }
          // What is it?
          if (output !== 'js') {
            return [];
          }
          const attr = condition !== 'nomodule' ? 'type="module"' : 'nomodule';
          return files.map(file => `<script ${attr} src="${assetUrl}/${file}"></script>`);
        }
      },
      printDebug(id, ...rest) {
        if (self.isDebugMode) {
          self.logDebug(id, ...rest);
        }
      },
      // END external build modules feature

      // START refactoring
      async setWebpackExtensions(result) {
        const {
          extensions = {},
          extensionOptions = {},
          verifiedBundles = {},
          rebundleModules = {}
        } = await getWebpackExtensions({
          getMetadata: self.apos.synth.getMetadata,
          modulesToInstantiate: self.apos.modulesToBeInstantiated(),
          rebundleModulesConfig: self.options.rebundleModules
        });

        // For testing purposes, we can pass a result object
        if (result) {
          Object.assign(result, {
            extensions,
            extensionOptions,
            verifiedBundles,
            rebundleModules
          });
        }

        self.extraBundles = fillExtraBundles(verifiedBundles);
        self.webpackExtensions = extensions;
        self.webpackExtensionOptions = extensionOptions;
        self.verifiedBundles = verifiedBundles;
        self.rebundleModules = rebundleModules;
      },
      // Get the absolute path to the project build directory.
      // Can be used with both external build and legacy webpack mode.
      getBuildRootDir() {
        const namespace = self.getNamespace();
        if (self.hasBuildModule()) {
          return path.join(
            self.apos.rootDir,
            'apos-build',
            self.getBuildModuleConfig().name,
            namespace
          );
        }
        return path.join(
          self.apos.rootDir,
          'apos-build',
          namespace
        );
      },
      getBundleRootDir() {
        return path.join(
          self.apos.rootDir,
          'public/apos-frontend/',
          self.getNamespace()
        );
      },
      getRelaseRootDir(isUploadFs) {
        const releaseId = self.getReleaseId();
        const namespace = self.getNamespace();
        if (isUploadFs) {
          // the relative to the uploadfs root path
          return `/apos-frontend/releases/${releaseId}/${namespace}`;
        }
        // the absolute path to the release local directory
        return `${self.apos.rootDir}/public/apos-frontend/releases/${releaseId}/${namespace}`;
      },

      // END refactoring

      // Register the library function as method to be used by core modules.
      // Open the implementation for more dev comments.
      transformRebundledFor,

      // Optional functions passed to webpack's mergeWithCustomize, allowing
      // fine control over merging of the webpack configuration for the
      // src build. Extend or override to alter the default behavior.
      // See https://github.com/survivejs/webpack-merge#mergewithcustomize-customizearray-customizeobject-configuration--configuration
      srcCustomizeArray(a, b, key) {
        // Keep arrays unique when merging
        if (
          [
            'resolveLoader.extensions',
            'resolveLoader.modules',
            'resolve.extensions',
            'resolve.modules'
          ].includes(key)
        ) {
          return _.uniq([ ...a, ...b ]);
        }
      },

      srcCustomizeObject(a, b, key) {
        // override to alter the default webpack merge behavior
      },

      async initUploadfs() {
        if (self.options.uploadfs) {
          self.uploadfs = await self.apos.modules['@apostrophecms/uploadfs'].getInstance(self.options.uploadfs);
        } else {
          self.uploadfs = self.apos.uploadfs;
        }
      },
      stylesheetsHelper(when) {
        return '';
      },
      scriptsHelper(when) {
        return '';
      },
      shouldRefreshOnRestart() {
        return self.options.refreshOnRestart && (process.env.NODE_ENV !== 'production');
      },
      // Returns a unique identifier for the current version of the
      // codebase (the current release). Checks for a release-id file
      // (ideal for webpack which can create such a file in a build step),
      // HEROKU_RELEASE_VERSION (for Heroku), PLATFORM_TREE_ID (for platform.sh),
      // APOS_RELEASE_ID (for custom cases), a directory component containing at
      // least YYYY-MM-DD (for stagecoach), and finally the git hash, if the project
      // root is a git checkout (useful when debugging production builds locally,
      // and some people do deploy this way).
      //
      // If none of these are found, throws an error demanding that APOS_RELEASE_ID
      // or release-id be set up.
      //
      // TODO: auto-detect more cases, such as Azure app service. In the meantime
      // you can set APOS_RELEASE_ID from whatever you have before running Apostrophe.
      //
      // The identifier should be reasonably short and must be URL-friendly. It must
      // be available both when running the asset build task and when running the site.
      getReleaseId() {
        const viaEnv = process.env.APOS_RELEASE_ID || process.env.HEROKU_RELEASE_VERSION || process.env.PLATFORM_TREE_ID;
        if (viaEnv) {
          return viaEnv;
        }
        try {
          return fs.readFileSync(`${self.apos.rootDir}/release-id`, 'utf8').trim();
        } catch (e) {
          // OK, consider fallbacks instead
        }
        const realPath = fs.realpathSync(self.apos.rootDir);
        // Stagecoach and similar: find a release timestamp in the path and use that
        const matches = realPath.match(/\/(\d\d\d\d-\d\d-\d\d[^/]+)/);
        if (matches) {
          return matches[1];
        }
        try {
          const fromGit = require('child_process').execSync('git rev-parse --short HEAD', {
            encoding: 'utf8'
          }).trim();
          return fromGit;
        } catch (e) {
          throw new Error(stripIndent`
            When running in production you must set the APOS_RELEASE_ID
            environment variable to a short, unique string identifying this
            particular release of the application, or write it to the file
            release-id. Apostrophe will also autodetect HEROKU_RELEASE_VERSION,
            PLATFORM_TREE_ID or the current git commit if your deployment is a
            git checkout.
          `);
        }
      },
      // Can be overridden to namespace several asset bundles
      // in a single codebase.
      //
      // Env var option is for unit testing only
      getNamespace() {
        return process.env.APOS_DEBUG_NAMESPACE || 'default';
      },
      getAssetBaseUrl() {
        // if (self.hasDevServer() && self.currentBuildManifest.devServerUrl) {
        //   return self.currentBuildManifest.devServerUrl;
        // }
        return self.getAssetBaseSystemUrl();
      },
      // For internal use only
      getAssetBaseSystemUrl() {
        const namespace = self.getNamespace();
        if (self.isProductionMode) {
          const releaseId = self.getReleaseId();
          const releaseDir = `/apos-frontend/releases/${releaseId}/${namespace}`;
          if (process.env.APOS_UPLOADFS_ASSETS) {
            return `${self.uploadfs.getUrl()}${releaseDir}`;
          } else {
            return releaseDir;
          }
        }
        return `/apos-frontend/${namespace}`;
      },
      getCacheBasePath() {
        return process.env.APOS_ASSET_CACHE ||
              path.join(self.apos.rootDir, 'data/temp/webpack-cache');
      },

      // Override to set externally a build watcher (a `chokidar` instance).
      // This method will be invoked only if/when needed.
      // Example:
      // ```js
      // registerBuildWatcher() {
      //   self.buildWatcher = chokidar.watch(pathsToWatch, {
      //     cwd: self.apos.rootDir,
      //     ignoreInitial: true
      //   });
      // }
      // ```
      registerBuildWatcher() {
        self.buildWatcher = null;
      },

      // Run build task automatically when appropriate.
      // If `changes` is provided (array of modified files/folders, relative
      // to the application root), this method will return the result of the
      // build task (array of builds that have been triggered by the changes).
      // If `changes` is not provided (falsy value), a boolean will be returned,
      // indicating if the build task has been invoked or not.
      // IMPORTANT: Be cautious when changing the return type behavior.
      // The build watcher initialization (event triggered) depends on a Boolean value,
      // and the rebuild handler (triggered by the build watcher on
      // detected change) depends on an Array value.
      // Returns boolean if `changes` is not provided, otherwise an array of builds
      // that were triggered by the changes.
      async autorunUiBuildTask(changes) {
        let result = changes ? [] : false;
        let _changes;
        if (
        // Do not automatically build the UI if we're starting from a task
          !self.apos.isTask() &&
            // Or if we're in production
            process.env.NODE_ENV !== 'production' &&
            // Or if we've set an app option to skip the auto build
            self.apos.options.autoBuild !== false
        ) {
          // Only when a legacy build is in play.
          if (!self.hasBuildModule()) {
            checkModulesWebpackConfig(self.apos.modules, self.apos.task.getReq().t);
          }
          // If starting up normally, run the build task, checking if we
          // really need to update the apos build
          if (changes) {
            // Important: don't pass empty string, it will cause the task
            // to enter selective build mode and do nothing. Undefined is OK.
            _changes = changes.join(',');
          }
          const buildsTriggered = await self.apos.task.invoke('@apostrophecms/asset:build', {
            'check-apos-build': true,
            changes: _changes
          });
          result = _changes ? buildsTriggered : true;
        }
        return result;
      },

      // The rebuild handler triggered (debounced) by the build watcher.
      // The `changes` argument is a reference to a central pool of changes.
      // It contains relative to the application root file paths.
      // The pool is being exhausted before triggering the build task.
      // Array manipulations are sync only, so no race condition is possible.
      // `rebuildCallback` is used for testing and debug purposes. It allows
      // access to the changes processed by the build task,
      // the new restartId and the build names that the changes have triggered.
      // This handler has no watcher dependencies and it's safe to be invoked
      // by any code base.
      async rebuild(changes, rebuildCallback) {
        rebuildCallback = typeof rebuildCallback === 'function'
          ? rebuildCallback
          : () => {};
        const result = {
          changes: [],
          restartId: self.restartId,
          builds: []
        };

        const pulledChanges = [];
        let change = changes.pop();
        while (change) {
          pulledChanges.push(change);
          change = changes.pop();
        }
        // No changes - should never happen.
        if (pulledChanges.length === 0) {
          return rebuildCallback(result);
        }
        try {
          const buildsTriggered = await self.autorunUiBuildTask(pulledChanges);
          if (buildsTriggered.length > 0) {
            self.restartId = self.apos.util.generateId();
          }
          return rebuildCallback({
            changes: pulledChanges,
            restartId: self.restartId,
            builds: buildsTriggered
          });
        } catch (e) {
          // The build error is detailed enough, no message
          // on our end.
          self.apos.util.error(e);
        }

        rebuildCallback(result);
      },

      // Start watching assets from `modules/` and
      // every symlinked package found in `node_modules/`.
      // `rebuildCallback` is invoked with queue length argument
      //  on actual build attempt only.
      // It's there mainly for testing and debugging purposes.
      async watchUiAndRebuild(rebuildCallback) {
        if (!self.buildWatcherEnable) {
          return;
        }
        // Allow custom watcher registration
        self.registerBuildWatcher();
        const rootDir = self.apos.rootDir;
        if (self.hasBuildModule()) {
          return self.watch(rebuildCallback);
        }
        if (!self.buildWatcher) {
          const symLinkModules = await findNodeModulesSymlinks(rootDir);
          const watchDirs = [
            './modules/**/ui/apos/**',
            './modules/**/ui/src/**',
            './modules/**/ui/public/**',
            ...symLinkModules.reduce(
              (prev, m) => [
                ...prev,
              `./node_modules/${m}/ui/apos/**`,
              `./node_modules/${m}/ui/src/**`,
              `./node_modules/${m}/ui/public/**`,
              `./node_modules/${m}/modules/**/ui/apos/**`,
              `./node_modules/${m}/modules/**/ui/src/**`,
              `./node_modules/${m}/modules/**/ui/public/**`
              ],
              []
            )
          ];
          self.buildWatcher = chokidar.watch(watchDirs, {
            cwd: rootDir,
            ignoreInitial: true
          });
        }
        // chokidar may invoke ready event multiple times,
        // we want one "watch enabled" message.
        let loggedOnce = false;
        const logOnce = (...msg) => {
          if (!loggedOnce) {
            self.apos.util.log(...msg);
            loggedOnce = true;
          }
        };
        const error = self.apos.util.error;
        const queue = [];
        let queueLength = 0;
        let queueRunning = false;
        // The pool of changes - it HAS to be exhausted by the rebuild handler
        // or we'll end up with a memory leak in development.
        const changesPool = [];

        const debounceRebuild = _.debounce(chain, self.buildWatcherDebounceMs, {
          leading: false,
          trailing: true
        });
        const addChangeAndDebounceRebuild = (fileOrDir) => {
          changesPool.push(fileOrDir);
          return debounceRebuild();
        };

        self.buildWatcher
          .on('add', addChangeAndDebounceRebuild)
          .on('change', addChangeAndDebounceRebuild)
          .on('unlink', addChangeAndDebounceRebuild)
          .on('addDir', addChangeAndDebounceRebuild)
          .on('unlinkDir', addChangeAndDebounceRebuild)
          .on('error', e => error(`Watcher error: ${e}`))
          .on('ready', () => logOnce(
            self.apos.task.getReq().t('apostrophe:assetBuildWatchStarted')
          ));

        // Simple, capped, self-exhausting queue implementation.
        function enqueue(fn) {
          if (queueLength === 2) {
            return;
          }
          queue.push(fn);
          queueLength++;
        };
        async function dequeue() {
          if (!queueLength) {
            queueRunning = false;
            return;
          }
          queueRunning = true;
          await queue.pop()(changesPool, rebuildCallback);
          queueLength--;
          await dequeue();
        }
        async function chain() {
          enqueue(self.rebuild);
          if (!queueRunning) {
            await dequeue();
          }
        }
      },

      // An implementation method that you should not need to call.
      // Sets a predetermined configuration for the frontend builds.
      // If you are trying to enable IE11 support for ui/src, use the
      // `es5: true` option (es5 builds are disabled by default).
      configureBuilds() {
        self.srcPrologue = stripIndent`
          (function() {
            window.apos = window.apos || {};
            var data = document.body && document.body.getAttribute('data-apos');
            Object.assign(window.apos, JSON.parse(data || '{}'));
            if (data) {
              document.body.removeAttribute('data-apos');
            }
            if (window.apos.modules) {
              for (const module of Object.values(window.apos.modules)) {
                if (module.alias) {
                  window.apos[module.alias] = module;
                }
              }
            }
        })();
        `;
        self.builds = {
          src: {
            scenes: [ 'apos' ],
            webpack: true,
            outputs: [ 'css', 'js' ],
            label: 'apostrophe:modernBuild',
            // Load index.js and index.scss from each module
            index: true,
            // Load only in browsers that support ES6 modules
            condition: 'module',
            prologue: self.srcPrologue,
            // The new `type` option used in the entrypoint configuration
            type: 'index',
            // The new optional configuration option for the allowed input file extensions
            inputs: [ 'js', 'scss' ]
          },
          apos: {
            scenes: [ 'apos' ],
            outputs: [ 'js' ],
            webpack: true,
            label: 'apostrophe:apostropheAdminUi',
            // Only rebuilt on npm updates unless APOS_DEV is set in the environment
            // to indicate that the dev writes project level or npm linked admin UI
            // code of their own which might be newer than package-lock.json
            apos: true,
            prologue: stripIndent`
              import 'Modules/@apostrophecms/ui/scss/global/import-all.scss';
              import emitter from 'tiny-emitter/instance';
              window.apos.bus = {
                $on: (...args) => emitter.on(...args),
                $once: (...args) => emitter.once(...args),
                $off: (...args) => emitter.off(...args),
                $emit: (...args) => emitter.emit(...args)
              };`,
            // Load only in browsers that support ES6 modules
            condition: 'module',
            type: 'apos'
          }
          // We could add an apos-ie11 bundle that just pushes a "sorry charlie" prologue,
          // if we chose
        };
        if (self.options.publicBundle) {
          self.builds.public = {
            scenes: [ 'public', 'apos' ],
            outputs: [ 'css', 'js' ],
            label: 'apostrophe:rawCssAndJs',
            // Just concatenates
            webpack: false,
            type: 'bundled'
          };
          self.builds.src.scenes.push('public');
        }
      },
      // Filter the given css performing any necessary transformations,
      // such as support for the /modules path regardless of where
      // static assets are actually deployed
      filterCss(css, { modulesPrefix }) {
        return self.filterCssUrls(css, url => {
          if (url.startsWith('/modules')) {
            return url.replace('/modules', modulesPrefix);
          }
          return url;
        });
      },
      // Run all URLs in CSS through a filter function
      filterCssUrls(css, filter) {
        css = css.replace(/url\(([^'"].*?)\)/g, function(s, url) {
          return 'url(' + filter(url) + ')';
        });
        css = css.replace(/url\("([^"]+?)"\)/g, function(s, url) {
          return 'url("' + filter(url) + '")';
        });
        css = css.replace(/url\('([^']+?)'\)/g, function(s, url) {
          return 'url(\'' + filter(url) + '\')';
        });
        return css;
      },
      // Return the URL of the asset with the given path, taking into account
      // the release id, uploadfs, etc.
      url(path) {
        return `${self.getAssetBaseUrl()}${path}`;
      }
    };
  },
  helpers(self) {
    return {
      stylesheets: function (when) {
        return self.stylesheetsHelper(when);
      },
      scripts: function (when) {
        return self.scriptsHelper(when);
      },
      refreshOnRestart() {
        if (!self.shouldRefreshOnRestart()) {
          return '';
        }
        return self.apos.template.safe(`<script data-apos-refresh-on-restart="${self.action}/restart-id" src="${self.action}/refresh-on-restart"></script>`);
      },
      // Return the URL of the release asset with the given path, taking into account
      // the release id, uploadfs, etc.
      url(path) {
        return self.url(path);
      }
    };
  },
  apiRoutes(self) {
    if (!self.shouldRefreshOnRestart()) {
      return;
    }
    return {
      get: {
        refreshOnRestart(req) {
          req.res.setHeader('content-type', 'text/javascript');
          return fs.readFileSync(path.join(__dirname, '/lib/refresh-on-restart.js'), 'utf8');
        }
      },
      // Use a POST route so IE11 doesn't cache it
      post: {
        async restartId(req) {
          // Long polling: keep the logs quiet by responding slowly, except the
          // first time. If we restart, the request will fail immediately,
          // and the client will know to try again with `fast`. The client also
          // uses `fast` the first time.
          if (req.query.fast) {
            return self.restartId;
          }
          // Long polling will be interrupted if restartId changes.
          let delay = 30000;
          const step = 300;
          const oldRestartId = self.restartId;
          while (delay > 0 && oldRestartId === self.restartId) {
            delay -= step;
            await Promise.delay(step);
          }
          return self.restartId;
        }
      }
    };
  }
};<|MERGE_RESOLUTION|>--- conflicted
+++ resolved
@@ -430,7 +430,6 @@
           return self.moduleBuildEntrypoints.filter((entry) => types.includes(entry.type));
         }
 
-<<<<<<< HEAD
         return self.moduleBuildEntrypoints;
       },
       // Get the entrypoint manager for a given `entrypoint` by its type.
@@ -515,117 +514,6 @@
           folder: 'public',
           modules: self.modulesToBeInstantiated
         });
-=======
-          await deploy(deployFiles);
-
-          async function moduleOverrides(modulesDir, source, pnpmPaths) {
-            await fs.remove(modulesDir);
-            await fs.mkdirp(modulesDir);
-            let names = {};
-            const directories = {};
-            const pnpmOnly = {};
-            // Most other modules are not actually instantiated yet, but
-            // we can access their metadata, which is sufficient
-            for (const name of modulesToInstantiate) {
-              const ancestorDirectories = [];
-              const metadata = await self.apos.synth.getMetadata(name);
-              for (const entry of metadata.__meta.chain) {
-                const effectiveName = entry.name.replace(/^my-/, '');
-                names[effectiveName] = true;
-                if (entry.npm && !entry.bundled && !entry.my) {
-                  pnpmOnly[entry.dirname] = true;
-                }
-                ancestorDirectories.push(entry.dirname);
-                directories[effectiveName] = directories[effectiveName] || [];
-                for (const dir of ancestorDirectories) {
-                  if (!directories[effectiveName].includes(dir)) {
-                    directories[effectiveName].push(dir);
-                  }
-                }
-              }
-            }
-            names = Object.keys(names);
-            for (const name of names) {
-              const moduleDir = `${modulesDir}/${name}`;
-              for (const dir of directories[name]) {
-                const srcDir = `${dir}/${source}`;
-                if (fs.existsSync(srcDir)) {
-                  if (
-                    // pnpmPaths is provided
-                    pnpmPaths &&
-                    // is pnpm installation
-                    self.apos.isPnpm &&
-                    // is npm module and not bundled
-                    pnpmOnly[dir] &&
-                    // isn't apos core module
-                    !dir.startsWith(path.join(self.apos.npmRootDir, 'node_modules/apostrophe/'))
-                  ) {
-                    // Ignore further attempts to register this path (performance)
-                    pnpmOnly[dir] = false;
-                    // resolve symlinked pnpm path
-                    const resolved = fs.realpathSync(dir);
-                    // go up to the pnpm node_modules directory
-                    pnpmPaths.add(resolved.split(name)[0]);
-                  }
-                  await fs.copy(srcDir, moduleDir);
-                }
-              }
-            }
-          }
-
-          async function build({
-            name, options
-          }) {
-            self.apos.util.log(req.t('apostrophe:assetTypeBuilding', {
-              label: req.t(options.label)
-            }));
-            const modulesDir = `${buildDir}/${name}/modules`;
-            const source = options.source || name;
-            // Gather pnpm modules that are used in the build to be added as resolve paths
-            const pnpmModules = new Set();
-            await moduleOverrides(modulesDir, `ui/${source}`, pnpmModules);
-
-            let iconImports, componentImports, tiptapExtensionImports, appImports, indexJsImports, indexSassImports;
-            if (options.apos) {
-              iconImports = await getIcons();
-              componentImports = await getImports(`${source}/components`, '*.vue', {
-                registerComponents: true,
-                importLastVersion: true
-              });
-              /* componentImports = getGlobalVueComponents(self); */
-              tiptapExtensionImports = await getImports(`${source}/tiptap-extensions`, '*.js', { registerTiptapExtensions: true });
-              appImports = await getImports(`${source}/apps`, '*.js', {
-                invokeApps: true,
-                enumerateImports: true,
-                importSuffix: 'App'
-              });
-            }
-
-            if (options.index) {
-              // Gather modules with non-main, catch-all bundles
-              const ignoreModules = self.rebundleModules
-                .filter(entry => !entry.main && !entry.source)
-                .reduce((acc, entry) => ({
-                  ...acc,
-                  [entry.name]: true
-                }), {});
-
-              indexJsImports = await getImports(source, 'index.js', {
-                invokeApps: true,
-                enumerateImports: true,
-                importSuffix: 'App',
-                requireDefaultExport: true,
-                mainModuleBundles: getMainModuleBundleFiles('js'),
-                ignoreModules
-              });
-              indexSassImports = await getImports(source, 'index.scss', {
-                importSuffix: 'Stylesheet',
-                enumerateImports: true,
-                mainModuleBundles: getMainModuleBundleFiles('scss'),
-                ignoreModules
-              });
-            }
->>>>>>> da72efcc
 
         // Switch to dev server mode if the dev server is enabled.
         if (buildOptions.devServer) {
@@ -685,7 +573,6 @@
           const watchDirs = (await self.computeWatchMeta(self.getRegisteredModules()))
             .map(entry => entry.dirname);
 
-<<<<<<< HEAD
           const instance = chokidar.watch(watchDirs, {
             cwd: self.apos.rootDir,
             ignoreInitial: true,
@@ -700,57 +587,6 @@
           if (!loggedOnce) {
             self.apos.util.log(...msg);
             loggedOnce = true;
-=======
-              if (result.compilation.errors.length) {
-                // Throwing a string is appropriate in a command line task
-                throw cleanErrors(result.toString('errors'));
-              } else if (result.compilation.warnings.length) {
-                self.apos.util.warn(result.toString('errors-warnings'));
-              } else if (process.env.APOS_WEBPACK_VERBOSE) {
-                self.apos.util.info(result.toString('verbose'));
-              }
-              if (fs.existsSync(cssPath)) {
-                fs.writeFileSync(cssPath, self.filterCss(fs.readFileSync(cssPath, 'utf8'), {
-                  modulesPrefix: `${self.getAssetBaseUrl()}/modules`
-                }));
-              }
-              if (options.apos || !self.options.publicBundle) {
-                const now = Date.now().toString();
-                fs.writeFileSync(`${bundleDir}/${name}-build-timestamp.txt`, now);
-              }
-            } else {
-              if (options.outputs.includes('js')) {
-                // We do not use an import file here because import is not
-                // an ES5 feature and it is contrary to the spirit of ES5 code
-                // to force-fit that type of code. We do not mandate ES6 in
-                // "public" code (loaded for logged-out users who might have
-                // old browsers).
-                //
-                // Of course, developers can push an "public" asset that is
-                // the output of an ES6 pipeline.
-                const publicImports = await getImports(name, '*.js');
-                fs.writeFileSync(`${bundleDir}/${name}-build.js`,
-                  (((options.prologue || '') + '\n') || '') +
-                  publicImports.paths.map(path => {
-                    return fs.readFileSync(path, 'utf8');
-                  }).join('\n')
-                );
-              }
-              if (options.outputs.includes('css')) {
-                const publicImports = await getImports(name, '*.css');
-                fs.writeFileSync(`${bundleDir}/${name}-build.css`,
-                  publicImports.paths.map(path => {
-                    return self.filterCss(fs.readFileSync(path, 'utf8'), {
-                      modulesPrefix: `${self.getAssetBaseUrl()}/modules`
-                    });
-                  }).join('\n')
-                );
-              }
-            }
-            self.apos.util.log(req.t('apostrophe:assetTypeBuildComplete', {
-              label: req.t(options.label)
-            }));
->>>>>>> da72efcc
           }
         };
 
@@ -929,7 +765,6 @@
           // await fs.remove(src);
         }
 
-<<<<<<< HEAD
         async function fsCopyIn(from, to) {
           const base = path.dirname(to);
           await fs.mkdirp(base);
@@ -987,25 +822,6 @@
               config.bundles.add(jsTargetName);
               acc[jsTargetName] = acc[jsTargetName] || [];
               acc[jsTargetName].push(...jsFilePaths);
-=======
-          async function getIcons() {
-            for (const name of modulesToInstantiate) {
-              const metadata = await self.apos.synth.getMetadata(name);
-              // icons is an unparsed section, so getMetadata gives it back
-              // to us as an object with a property for each class in the
-              // inheritance tree, root first. Just keep merging in
-              // icons from that
-              for (const [ name, layer ] of Object.entries(metadata.icons)) {
-                if ((typeof layer) === 'function') {
-                  // We should not support invoking a function to define the icons
-                  // because the developer would expect `(self)` to behave
-                  // normally, and they won't during an asset build. So we only
-                  // accept a simple object with the icon mappings
-                  throw new Error(`Error in ${name} module: the "icons" property may not be a function.`);
-                }
-                Object.assign(self.iconMap, layer || {});
-              }
->>>>>>> da72efcc
             }
 
             if (cssFilePaths.length) {
@@ -1238,7 +1054,6 @@
               }
             }
           }
-<<<<<<< HEAD
         }
         self.moduleBuildEntrypoints = entrypoints;
         self.printDebug('setBuildExtensionsForExternalModule', {
@@ -1290,30 +1105,6 @@
           for (const entry of metadata.__meta.chain) {
             if (seen[entry.dirname]) {
               continue;
-=======
-
-          async function fsCopyIn(from, to) {
-            const base = path.dirname(to);
-            await fs.mkdirp(base);
-            return fs.copyFile(from, to);
-          }
-
-          async function getImports(folder, pattern, options = {}) {
-            let components = [];
-            const seen = {};
-            for (const name of modulesToInstantiate) {
-              const metadata = await self.apos.synth.getMetadata(name);
-              for (const entry of metadata.__meta.chain) {
-                if (options.ignoreModules?.[entry.name]) {
-                  seen[entry.dirname] = true;
-                }
-                if (seen[entry.dirname]) {
-                  continue;
-                }
-                components = components.concat(self.apos.util.glob(`${entry.dirname}/ui/${folder}/${pattern}`));
-                seen[entry.dirname] = true;
-              }
->>>>>>> da72efcc
             }
             const moduleName = entry.my
               ? entry.name
@@ -1766,7 +1557,7 @@
               if (!fs.readFileSync(realPath, 'utf8').match(/export[\s\n]+default/)) {
                 throw new Error(stripIndent`
                       The file ${component} does not have a default export.
-  
+
                       Any ui/src/index.js file that does not have a function as
                       its default export will cause the build to fail in production.
                     `);
