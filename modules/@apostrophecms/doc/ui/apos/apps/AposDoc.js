--- conflicted
+++ resolved
@@ -16,14 +16,12 @@
   // `copyOf` is an optional, existing document from which properties should be
   // copied. It is present for BC.
   //
-<<<<<<< HEAD
   // `hasRelationshipField` is a hint indicating the document is being
   // edited or created as part of selecting documents of its type for
   // a relationship.
-=======
+  //
   // For new documents, a `values` object may optionally be passed. Its properties
   // override the defaults for any matching schema fields.
->>>>>>> 57a43716
   //
   // On success, returns the new or updated document. If the modal is cancelled,
   // `undefined` is returned. Be sure to `await` the result.
@@ -32,11 +30,8 @@
     _id,
     copyOfId,
     copyOf,
-<<<<<<< HEAD
-    hasRelationshipField
-=======
+    hasRelationshipField,
     values
->>>>>>> 57a43716
   }) => {
     if (!type) {
       throw new Error('You must specify the type of document to edit.');
@@ -56,11 +51,8 @@
       moduleName: type,
       docId: _id,
       copyOfId,
-<<<<<<< HEAD
-      hasRelationshipField
-=======
+      hasRelationshipField,
       values
->>>>>>> 57a43716
     });
   };
   // If you don't care about the returned value, you can emit an
