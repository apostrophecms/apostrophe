
<template>
  <div
    ref="widget"
    class="apos-area-widget-wrapper"
    :class="{'apos-area-widget-wrapper--foreign': foreign}"
    :data-area-widget="widget._id"
    :data-area-label="widgetLabel"
    :data-apos-widget-foreign="foreign ? 1 : 0"
    :data-apos-widget-id="widget._id"
  >
    <div
      class="apos-area-widget-inner"
      :class="containerClasses"
      @mouseover="mouseover($event)"
      @mouseleave="mouseleave"
      @click="getFocus($event, widget._id)"
    >
      <div
        ref="label"
        class="apos-area-widget-controls apos-area-widget__label"
        :class="labelsClasses"
      >
        <ol class="apos-area-widget__breadcrumbs">
          <li class="apos-area-widget__breadcrumb apos-area-widget__breadcrumb--widget-icon">
            <AposIndicator :icon="widgetIcon" :icon-size="13" />
          </li>
          <li
            v-for="(item, index) in breadcrumbs.list"
            :key="item.id"
            class="apos-area-widget__breadcrumb"
            :data-apos-widget-breadcrumb="breadcrumbs.list.length - index"
          >
            <AposButton
              type="quiet"
              :label="item.label"
              icon="chevron-right-icon"
              :icon-size="9"
              :modifiers="['icon-right', 'no-motion']"
              @click="getFocus($event, item.id)"
            />
          </li>
          <li class="apos-area-widget__breadcrumb" data-apos-widget-breadcrumb="0">
            <AposButton
              type="quiet"
              :label="foreign ? {
                key: 'apostrophe:editWidgetType',
                label: $t(widgetLabel)
              } : widgetLabel"
              :tooltip="!isContextual && 'apostrophe:editWidgetForeignTooltip'"
              :icon-size="11"
              :modifiers="['no-motion']"
              @click="foreign ? $emit('edit', i) : null"
              @dblclick="(!foreign && !isContextual) ? $emit('edit', i) : null"
            />
          </li>
        </ol>
      </div>
      <div
        class="apos-area-widget-controls apos-area-widget-controls--add apos-area-widget-controls--add--top"
        :class="addClasses"
      >
        <AposAreaMenu
          v-if="!foreign"
          :max-reached="maxReached"
          :context-menu-options="contextMenuOptions"
          :index="i"
          :widget-options="widgets"
          :options="options"
          :disabled="disabled"
          @add="$emit('add', $event);"
        />
      </div>
      <div
        class="apos-area-widget-controls apos-area-widget-controls--modify"
        :class="controlsClasses"
      >
        <AposWidgetControls
          v-if="!foreign"
          :first="i === 0"
          :last="i === next.length - 1"
          :options="{ contextual: isContextual }"
          :foreign="foreign"
          :disabled="disabled"
          :max-reached="maxReached"
          @up="$emit('up', i);"
          @remove="$emit('remove', i);"
          @edit="$emit('edit', i);"
          @cut="$emit('cut', i);"
          @copy="$emit('copy', i);"
          @clone="$emit('clone', i);"
          @down="$emit('down', i);"
        />
      </div>
      <!--
        Note: we will not need this guard layer when we implement widget controls outside of the widget DOM
        because we will be drawing and fitting a new layer ontop of the widget, which we can use to proxy event handling.
      -->
      <div
        class="apos-area-widget-guard"
        :class="{'apos-is-disabled': isFocused}"
      />
      <!-- Still used for contextual editing components -->
      <component
        :is="widgetEditorComponent(widget.type)"
        v-if="isContextual && !foreign"
        :key="generation"
        :options="widgetOptions"
        :type="widget.type"
<<<<<<< HEAD
        :model-value="widget"
=======
        :value="widget"
        :meta="meta"
        @update="$emit('update', $event)"
>>>>>>> 07ad2399
        :doc-id="docId"
        :focused="isFocused"
        @update="$emit('update', $event)"
      />
      <component
        :is="widgetComponent(widget.type)"
        v-else
        :id="widget._id"
        :key="`${generation}-preview`"
        :options="widgetOptions"
        :type="widget.type"
        :area-field-id="fieldId"
        :area-field="field"
        :following-values="followingValuesWithParent"
<<<<<<< HEAD
        :model-value="widget"
=======
        :value="widget"
        :meta="meta"
>>>>>>> 07ad2399
        :foreign="foreign"
        :doc-id="docId"
        :rendering="rendering"
        @edit="$emit('edit', i);"
      />
      <div
        class="apos-area-widget-controls apos-area-widget-controls--add apos-area-widget-controls--add--bottom"
        :class="addClasses"
      >
        <AposAreaMenu
          v-if="!foreign"
          :max-reached="maxReached"
          :context-menu-options="bottomContextMenuOptions"
          :index="i + 1"
          :widget-options="widgets"
          :options="options"
          :disabled="disabled"
          @add="$emit('add', $event)"
        />
      </div>
    </div>
  </div>
</template>

<script>
import AposIndicator from '../../../../ui/ui/apos/components/AposIndicator.vue';

export default {
  name: 'AposAreaWidget',
  components: { AposIndicator },
  props: {
    widgetHovered: {
      type: String,
      default: null
    },
    nonForeignWidgetHovered: {
      type: String,
      default: null
    },
    widgetFocused: {
      type: String,
      default: null
    },
    docId: {
      type: String,
      required: false,
      default() {
        return null;
      }
    },
    i: {
      type: Number,
      required: true
    },
    options: {
      type: Object,
      default() {
        return {};
      }
    },
    widget: {
      type: Object,
      default() {
        return {};
      }
    },
    meta: {
      type: Object,
      default() {
        return {};
      }
    },
    followingValues: {
      type: Object,
      default() {
        return {};
      }
    },
    next: {
      type: Array,
      required: true
    },
    field: {
      type: Object,
      required: true
    },
    fieldId: {
      type: String,
      required: true
    },
    contextMenuOptions: {
      type: Object,
      required: true
    },
    maxReached: {
      type: Boolean
    },
    rendering: {
      type: Object,
      default() {
        return null;
      }
    },
    disabled: {
      type: Boolean,
      default: false
    },
    generation: {
      type: Number,
      required: false,
      default() {
        return null;
      }
    }
  },
  emits: [ 'clone', 'up', 'down', 'remove', 'edit', 'cut', 'copy', 'update', 'add', 'changed' ],
  data() {
    return {
      mounted: false, // hack around needing DOM to be rendered for computed classes
      isSuppressed: false,
      classes: {
        show: 'apos-is-visible',
        open: 'apos-is-open',
        focus: 'apos-is-focused',
        highlight: 'apos-is-highlighted',
        adjust: 'apos-is-ui-adjusted'
      },
      breadcrumbs: {
        $lastEl: null,
        list: []
      },
      widgets: this.options.widgets || {}
    };
  },
  computed: {
    // Passed only to the preview layer (custom preview components).
    followingValuesWithParent() {
      return Object.entries(this.followingValues || {})
        .reduce((acc, [ key, value ]) => {
          acc[`<${key}`] = value;
          return acc;
        }, {});
    },
    bottomContextMenuOptions() {
      return {
        ...this.contextMenuOptions,
        menuPlacement: 'top'
      };
    },
    widgetIcon() {
      const natural = this.contextMenuOptions.menu
        .filter(item => item.name === this.widget.type)[0]?.icon || 'shape-icon';
      return this.foreign ? 'earth-icon' : natural;
    },
    widgetLabel() {
      const moduleName = `${this.widget.type}-widget`;
      const module = window.apos.modules[moduleName];
      if (!module) {
        console.error(`No ${moduleName} module found for widget type ${this.widget.type}`);
      }
      return module.label;
    },
    widgetOptions() {
      return this.widgets[this.widget.type];
    },
    isContextual() {
      return this.moduleOptions.widgetIsContextual[this.widget.type];
    },
    // Browser options from the `@apostrophecms/area` module.
    moduleOptions() {
      return window.apos.area;
    },
    isFocused() {
      if (this.isSuppressed) {
        return false;
      } else {
        if (this.widgetFocused === this.widget._id) {
          document.addEventListener('click', this.unfocus);
        }
        return this.widgetFocused === this.widget._id;
      }
    },
    isHovered() {
      return this.widgetHovered === this.widget._id;
    },
    isHighlighted() {
      const $parent = this.getParent();
      return $parent && $parent.dataset.areaWidget === this.widgetFocused;
    },
    nonForeignHovered() {
      return this.nonForeignWidgetHovered === this.widget._id;
    },
    controlsClasses() {
      return {
        [this.classes.show]: this.isFocused
      };
    },
    containerClasses() {
      const classes = {
        [this.classes.highlight]: this.isHighlighted || this.isHovered,
        [this.classes.focus]: this.isFocused
      };
      if (this.mounted) {
        classes[this.classes.adjust] = this.adjustUi();
      }
      return classes;
    },
    labelsClasses() {
      return {
        [this.classes.show]: this.isHovered || this.isFocused
      };
    },
    addClasses() {
      return {
        [this.classes.show]: this.isHovered || this.isFocused
      };
    },
    foreign() {
      // Cast to boolean is necessary to satisfy prop typing
      return !!(this.docId && (window.apos.adminBar.contextId !== this.docId));
    }
  },
  created() {
    if (this.options.groups) {
      for (const group of Object.keys(this.options.groups)) {
        this.widgets = {
          ...this.options.groups[group].widgets,
          ...this.widgets
        };
      }
    }
  },
  mounted() {
    this.mounted = true;
    // AposAreaEditor is listening for keyboard input that triggers
    // a 'focus my parent' plea
    apos.bus.$on('widget-focus-parent', this.focusParent);

    this.breadcrumbs.$lastEl = this.$el;

    this.getBreadcrumbs();

    if (this.widgetFocused) {
      // If another widget was in focus (because the user clicked the "add"
      // menu, for example), and this widget was created, give the new widget
      // focus.
      apos.bus.$emit('widget-focus', this.widget._id);
    }
  },
  unmounted() {
    // Remove the focus parent listener when unmounted
    apos.bus.$off('widget-focus-parent', this.focusParent);
  },
  methods: {

    // Determine whether or not we should adjust the label based on its position to the admin bar
    adjustUi() {
      const { height: labelHeight } = this.$refs.label.getBoundingClientRect();
      const { top: widgetTop } = this.$refs.widget.getBoundingClientRect();
      const adminBarHeight = window.apos.modules['@apostrophecms/admin-bar'].height;
      const offsetTop = widgetTop + window.scrollY;
      return offsetTop - labelHeight < adminBarHeight;
    },

    // Focus parent, useful for obtrusive UI
    focusParent() {
      // Something above us asked the focused widget to try and focus its parent
      // We only care about this if we're focused ...
      if (this.isFocused) {
        const $parent = this.getParent();
        // .. And have a parent
        if ($parent) {
          apos.bus.$emit('widget-focus', $parent.dataset.areaWidget);
        }
      }
    },

    // Ask the parent AposAreaEditor to make us focused
    getFocus(e, id) {
      e.stopPropagation();
      this.isSuppressed = false;
      apos.bus.$emit('widget-focus', id);
    },

    // Our widget was hovered
    mouseover(e) {
      if (e) {
        e.stopPropagation();
      }
      const closest = this.foreign && this.$el.closest('[data-apos-widget-foreign="0"]');
      const closestId = closest && closest.getAttribute('data-apos-widget-id');
      apos.bus.$emit('widget-hover', {
        _id: this.widget._id,
        nonForeignId: this.foreign ? closestId : null
      });
    },

    mouseleave() {
      if (this.isHovered) {
        apos.bus.$emit('widget-hover', {
          _id: null,
          nonForeignId: null
        });
      }
    },
    unfocus(event) {
      if (!this.$el.contains(event.target)) {
        this.isSuppressed = true;
        document.removeEventListener('click', this.unfocus);
        apos.bus.$emit('widget-focus', null);
      }
    },

    getParent() {
      if (!this.mounted) {
        return false;
      }
      return this.$el.parentNode ? apos.util.closest(this.$el.parentNode, '[data-area-widget]') : false;
    },

    // Hacky way to get the parents tree of a widget
    // would be easier of areas/widgets were recursively calling each other and able to pass data all the way down
    getBreadcrumbs() {
      if (this.breadcrumbs.$lastEl) {
        const $parent = apos.util.closest(this.breadcrumbs.$lastEl.parentNode, '[data-area-widget]');
        if ($parent) {
          this.breadcrumbs.list.unshift({
            id: $parent.dataset.areaWidget,
            label: $parent.dataset.areaLabel
          });
          this.breadcrumbs.$lastEl = $parent;
          this.getBreadcrumbs();
        } else {
          this.breadcrumbs.$lastEl = null; // end
        }
      }
    },

    widgetComponent(type) {
      return this.moduleOptions.components.widgets[type];
    },

    widgetEditorComponent(type) {
      return this.moduleOptions.components.widgetEditors[type];
    }

  }
};
</script>

<style lang="scss" scoped>
  .apos-area-widget-guard {
    position: absolute;
    top: 0;
    left: 0;
    width: 100%;
    height: 100%;
  }

  .apos-area-widget-guard.apos-is-disabled {
    pointer-events: none;
  }

  .apos-area-widget-wrapper {
    position: relative;
  }

  .apos-area-widget-inner {
    position: relative;
    min-height: 50px;
    border-radius: var(--a-border-radius);
    outline: 1px solid transparent;
    transition: outline 0.2s ease;
    &.apos-is-highlighted {
      outline: 1px dashed var(--a-primary-transparent-50);
    }
    &.apos-is-focused {
      outline: 1px dashed var(--a-primary);
      &:deep(.apos-rich-text-editor__editor.apos-is-visually-empty) {
        box-shadow: none;
      }
    }
    &.apos-is-ui-adjusted {
      .apos-area-widget-controls--modify {
        transform: translate3d(-10px, 50px, 0);
      }
      .apos-area-widget__label {
        transform: translate(-10px, 10px);
      }
    }

    .apos-area-widget-inner &:after {
      display: none;
    }
    .apos-area-widget-inner &:before {
      z-index: $z-index-under;
      top: 0;
      left: 0;
      width: 100%;
      height: 100%;
      outline: 1px solid var(--a-base-1);
      outline-offset: -1px;
      background-color: var(--a-base-5);
      pointer-events: none;
    }
    .apos-area-widget-inner &.apos-is-focused:before,
    .apos-area-widget-inner &.apos-is-highlighted:before {
      z-index: $z-index-default;
    }
  }

  .apos-area-widget-inner .apos-area-widget-inner {
    &.apos-is-highlighted:before {
      opacity: 0.1;
    }
    &.apos-is-focused:before {
      opacity: 0.15;
    }
  }

  .apos-area-widget-controls {
    z-index: $z-index-widget-controls;
    position: absolute;
    opacity: 0;
    pointer-events: none;
    transition: all 0.3s ease;

    &.apos-area-widget__label {
      z-index: $z-index-widget-label;
    }
    &.apos-is-focused {
      z-index: $z-index-widget-focused-controls;
    }
  }

  .apos-area-widget-controls--modify {
    right: 0;
    transform: translate3d(-10px, 30px, 0);
    :deep(.apos-button-group__inner) {
      border: 1px solid var(--a-primary-transparent-25);
      box-shadow: var(--a-box-shadow);
    }
    :deep(.apos-button-group) .apos-button {
      width: 32px;
      height: 32px;
      padding: 0;
      border: none;
      border-radius: var(--a-border-radius);
      background-color: transparent;
      color: var(--a-base-1);
      &:hover[disabled] {
        background-color: transparent;
      }
      &:hover:not([disabled]), &:active:not([disabled]), &:focus:not([disabled]) {
        background-color: var(--a-primary-transparent-10);
        color: var(--a-primary);
      }
      &[disabled] {
        color: var(--a-base-6);
      }
    }
  }

  .apos-area-widget-controls--add {
    top: 0;
    left: 50%;
    transform: translate(-50%, -50%);
  }

  .apos-area-widget-controls--add {

    :deep(.apos-button__wrapper) {
      padding: 8px;

      &:hover .apos-button:not([disabled]) {
        transform: scale(1.15);
        background-size: 150% 100%;
        border-radius: 10px;
        transition-duration: 0.5s;

        /* stylelint-disable-next-line max-nesting-depth */
        .apos-button__label {
          max-width: 100px;
          max-height: 100px;
          transition-duration: 0.5s;
          padding: 0 5px 0 0;
        }

        /* stylelint-disable-next-line max-nesting-depth */
        .apos-button__icon {
          margin-right: 5px;
        }
      }
    }

    :deep(.apos-button__icon) {
      margin-right: 0;
    }

    :deep(.apos-button__label) {
      display: inline-block;
      overflow: hidden;
      max-width: 0;
      max-height: 0;
      transition: max-width 0.2s var(--a-transition-timing-bounce);
      white-space: nowrap;
      font-size: var(--a-type-small);
    }

    :deep(.apos-button) {
      display: flex;
      align-items: center;
      justify-content: center;
      background-image: linear-gradient( 45deg, var(--a-primary), var(--a-primary-dark-15), var(--a-primary-light-40), var(--a-primary) );
      background-size: 200% 100%;
      transition: all 0.2s var(--a-transition-timing-bounce);
      padding: 5px;
      border-radius: 12px;
    }
  }

  .apos-area-widget-controls--add--bottom {
    top: auto;
    bottom: 0;
    transform: translate(-50%, 50%);
  }

  .apos-area-widget-inner :deep(.apos-context-menu__popup.apos-is-visible) {
    top: calc(100% + 20px);
    left: 50%;
    transform: translate(-50%, 0);
  }

  .apos-area-widget__label {
    position: absolute;
    top: 0;
    right: 0;
    display: flex;
    transform: translateY(-100%);
    transition: opacity 0.3s ease;
  }

  .apos-area-widget-inner .apos-area-widget-inner .apos-area-widget__label {
    right: auto;
    left: 0;
  }

  .apos-area-widget__breadcrumbs {
    @include apos-list-reset();
    display: flex;
    align-items: center;
    margin: 0 0 8px;
    padding: 4px 6px;
    background-color: var(--a-background-primary);
    border: 1px solid var(--a-primary-transparent-50);
    border-radius: 8px;
  }

  .apos-area-widget__breadcrumb,
  .apos-area-widget__breadcrumb :deep(.apos-button__content) {
    @include type-help;
    padding: 2px;
    white-space: nowrap;
    color: var(--a-base-1);
    transition: background-color 0.3s var(--a-transition-timing-bounce);
  }

  .apos-area-widget__breadcrumbs:hover .apos-area-widget__breadcrumb,
  .apos-area-widget__breadcrumbs:hover .apos-area-widget__breadcrumb :deep(.apos-button__content) {
    color: var(--a-text-primary);
  }

  .apos-area-widget__breadcrumb--widget-icon {
    padding: 3px 2px 2px;
    background-color: var(--a-primary-transparent-10);
    color: var(--a-primary);
    border-radius: 4px;
    margin-right: 2px;
    transition: background-color 0.3s var(--a-transition-timing-bounce);
  }

  .apos-area-widget__breadcrumbs:hover .apos-area-widget__breadcrumb--widget-icon {
    background-color: var(--a-primary-transparent-25);
  }

  .apos-area-widget__breadcrumb--icon {
    padding: 2px;
    color: var(--a-text-primary);
  }

  .apos-area-widget__breadcrumb :deep(.apos-button) {
    color: var(--a-primary-dark-10);
    &:hover, &:active, &:focus {
      text-decoration: none;
    }
  }

  .apos-is-visible,
  .apos-is-focused {
    opacity: 1;
    pointer-events: auto;
  }

</style><|MERGE_RESOLUTION|>--- conflicted
+++ resolved
@@ -107,13 +107,8 @@
         :key="generation"
         :options="widgetOptions"
         :type="widget.type"
-<<<<<<< HEAD
         :model-value="widget"
-=======
-        :value="widget"
         :meta="meta"
-        @update="$emit('update', $event)"
->>>>>>> 07ad2399
         :doc-id="docId"
         :focused="isFocused"
         @update="$emit('update', $event)"
@@ -128,12 +123,9 @@
         :area-field-id="fieldId"
         :area-field="field"
         :following-values="followingValuesWithParent"
-<<<<<<< HEAD
         :model-value="widget"
-=======
         :value="widget"
         :meta="meta"
->>>>>>> 07ad2399
         :foreign="foreign"
         :doc-id="docId"
         :rendering="rendering"
