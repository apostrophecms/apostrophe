--- conflicted
+++ resolved
@@ -549,17 +549,10 @@
 
   .apos-area-widget__label {
     position: absolute;
-<<<<<<< HEAD
-=======
     top: 0;
+    right: 0;
     display: flex;
     transform: translateY(-100%);
-  }
-
-  .apos-area-widget__label {
->>>>>>> 077a6612
-    right: 0;
-    display: flex;
   }
 
   .apos-area-widget-inner .apos-area-widget-inner .apos-area-widget__label {
