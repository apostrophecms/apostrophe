
<template>
  <div
    ref="widget"
    class="apos-area-widget-wrapper"
    :class="{'apos-area-widget-wrapper--foreign': foreign}"
    :data-area-widget="widget._id"
    :data-area-label="widgetLabel"
    :data-apos-widget-foreign="foreign ? 1 : 0"
    :data-apos-widget-id="widget._id"
  >
    <div
      ref="wrapper"
      class="apos-area-widget-inner"
      :class="containerClasses"
      tabindex="0"
      @mouseover="mouseover($event)"
      @mouseleave="mouseleave"
      @click="getFocus($event, widget._id);"
      @focus="attachKeyboardFocusHandler"
    >
      <div
        ref="label"
        class="apos-area-widget-controls apos-area-widget__label"
        :class="labelsClasses"
      >
        <ol class="apos-area-widget__breadcrumbs">
          <li class="apos-area-widget__breadcrumb apos-area-widget__breadcrumb--widget-icon">
            <AposIndicator :icon="widgetIcon" :icon-size="13" />
          </li>
          <li
            v-for="(item, index) in breadcrumbs.list"
            :key="item.id"
            class="apos-area-widget__breadcrumb"
            :data-apos-widget-breadcrumb="breadcrumbs.list.length - index"
          >
            <AposButton
              type="quiet"
              :label="item.label"
              icon="chevron-right-icon"
              :icon-size="9"
              :modifiers="['icon-right', 'no-motion']"
              :disable-focus="!(isHovered || isFocused)"
              @click="getFocus($event, item.id)"
            />
          </li>
          <li class="apos-area-widget__breadcrumb" data-apos-widget-breadcrumb="0">
            <AposButton
              type="quiet"
              :label="foreign ? {
                key: 'apostrophe:editWidgetType',
                label: $t(widgetLabel)
              } : widgetLabel"
              :tooltip="!isContextual && 'apostrophe:editWidgetForeignTooltip'"
              :icon-size="11"
              :modifiers="['no-motion']"
              :disable-focus="!(isHovered || isFocused)"
              @click="foreign ? $emit('edit', i) : null"
              @dblclick="(!foreign && !isContextual) ? $emit('edit', i) : null"
            />
          </li>
        </ol>
      </div>
      <div
        class="apos-area-widget-controls apos-area-widget-controls--add apos-area-widget-controls--add--top"
        :class="addClasses"
      >
        <AposAreaMenu
          v-if="!foreign"
          :max-reached="maxReached"
          :context-menu-options="contextMenuOptions"
          :index="i"
          :widget-options="widgets"
          :options="options"
          :disabled="disabled"
          :tabbable="isHovered || isFocused"
          @add="$emit('add', $event);"
        />
      </div>
<<<<<<< HEAD
      <!--
        Note: we will not need this guard layer when we implement widget controls outside of the widget DOM
        because we will be drawing and fitting a new layer ontop of the widget, which we can use to proxy event handling.
      -->
=======
>>>>>>> 9dbf34f4
      <div
        class="apos-area-widget-guard"
        :class="{'apos-is-disabled': isFocused}"
      />
      <!-- Still used for contextual editing components -->
      <component
        :is="widgetEditorComponent(widget.type)"
        v-if="isContextual && !foreign"
        :key="generation"
        :options="widgetOptions"
        :type="widget.type"
        :model-value="widget"
        :meta="meta"
        :doc-id="docId"
        :focused="isFocused"
        @update="$emit('update', $event)"
      />
      <component
        :is="widgetComponent(widget.type)"
        v-else
        :id="widget._id"
        :key="`${generation}-preview`"
        :options="widgetOptions"
        :type="widget.type"
        :area-field-id="fieldId"
        :area-field="field"
        :following-values="followingValuesWithParent"
        :model-value="widget"
        :value="widget"
        :meta="meta"
        :foreign="foreign"
        :doc-id="docId"
        :rendering="rendering"
        @edit="$emit('edit', i);"
      />
      <div
        class="apos-area-widget-controls apos-area-widget-controls--modify"
        :class="controlsClasses"
      >
        <AposWidgetControls
          v-if="!foreign"
          :first="i === 0"
          :last="i === next.length - 1"
          :options="{ contextual: isContextual }"
          :foreign="foreign"
          :disabled="disabled"
          :max-reached="maxReached"
          :tabbable="isFocused"
          @up="$emit('up', i);"
          @remove="$emit('remove', i);"
          @edit="$emit('edit', i);"
          @cut="$emit('cut', i);"
          @copy="$emit('copy', i);"
          @clone="$emit('clone', i);"
          @down="$emit('down', i);"
        />
      </div>
      <div
        class="apos-area-widget-controls apos-area-widget-controls--add apos-area-widget-controls--add--bottom"
        :class="addClasses"
      >
        <AposAreaMenu
          v-if="!foreign"
          :max-reached="maxReached"
          :context-menu-options="bottomContextMenuOptions"
          :index="i + 1"
          :widget-options="widgets"
          :options="options"
          :disabled="disabled"
          :tabbable="isHovered || isFocused"
          @add="$emit('add', $event)"
        />
      </div>
    </div>
  </div>
</template>

<script>
import AposIndicator from '../../../../ui/ui/apos/components/AposIndicator.vue';

export default {
  name: 'AposAreaWidget',
  components: { AposIndicator },
  props: {
    widgetHovered: {
      type: String,
      default: null
    },
    nonForeignWidgetHovered: {
      type: String,
      default: null
    },
    widgetFocused: {
      type: String,
      default: null
    },
    docId: {
      type: String,
      required: false,
      default() {
        return null;
      }
    },
    i: {
      type: Number,
      required: true
    },
    options: {
      type: Object,
      default() {
        return {};
      }
    },
    widget: {
      type: Object,
      default() {
        return {};
      }
    },
    meta: {
      type: Object,
      default() {
        return {};
      }
    },
    followingValues: {
      type: Object,
      default() {
        return {};
      }
    },
    next: {
      type: Array,
      required: true
    },
    field: {
      type: Object,
      required: true
    },
    fieldId: {
      type: String,
      required: true
    },
    contextMenuOptions: {
      type: Object,
      required: true
    },
    maxReached: {
      type: Boolean
    },
    rendering: {
      type: Object,
      default() {
        return null;
      }
    },
    disabled: {
      type: Boolean,
      default: false
    },
    generation: {
      type: Number,
      required: false,
      default() {
        return null;
      }
    }
  },
  emits: [ 'clone', 'up', 'down', 'remove', 'edit', 'cut', 'copy', 'update', 'add', 'changed' ],
  data() {
    return {
      mounted: false, // hack around needing DOM to be rendered for computed classes
      isSuppressed: false,
      classes: {
        show: 'apos-is-visible',
        open: 'apos-is-open',
        focus: 'apos-is-focused',
        highlight: 'apos-is-highlighted',
        adjust: 'apos-is-ui-adjusted'
      },
      breadcrumbs: {
        $lastEl: null,
        list: []
      },
      widgets: this.options.widgets || {}
    };
  },
  computed: {
    // Passed only to the preview layer (custom preview components).
    followingValuesWithParent() {
      return Object.entries(this.followingValues || {})
        .reduce((acc, [ key, value ]) => {
          acc[`<${key}`] = value;
          return acc;
        }, {});
    },
    bottomContextMenuOptions() {
      return {
        ...this.contextMenuOptions,
        menuPlacement: 'top'
      };
    },
    widgetIcon() {
      const natural = this.contextMenuOptions.menu
        .filter(item => item.name === this.widget.type)[0]?.icon || 'shape-icon';
      return this.foreign ? 'earth-icon' : natural;
    },
    widgetLabel() {
      const moduleName = `${this.widget.type}-widget`;
      const module = window.apos.modules[moduleName];
      if (!module) {
        console.error(`No ${moduleName} module found for widget type ${this.widget.type}`);
      }
      return module.label;
    },
    widgetOptions() {
      return this.widgets[this.widget.type];
    },
    isContextual() {
      return this.moduleOptions.widgetIsContextual[this.widget.type];
    },
    // Browser options from the `@apostrophecms/area` module.
    moduleOptions() {
      return window.apos.area;
    },
    isFocused() {
      if (this.isSuppressed) {
        return false;
      } else {
        if (this.widgetFocused === this.widget._id) {
          document.addEventListener('click', this.unfocus);
        }
        return this.widgetFocused === this.widget._id;
      }
    },
    isHovered() {
      return this.widgetHovered === this.widget._id;
    },
    isHighlighted() {
      const $parent = this.getParent();
      return $parent && $parent.dataset.areaWidget === this.widgetFocused;
    },
    nonForeignHovered() {
      return this.nonForeignWidgetHovered === this.widget._id;
    },
    controlsClasses() {
      return {
        [this.classes.show]: this.isFocused
      };
    },
    containerClasses() {
      const classes = {
        [this.classes.highlight]: this.isHighlighted || this.isHovered,
        [this.classes.focus]: this.isFocused
      };
      if (this.mounted) {
        classes[this.classes.adjust] = this.adjustUi();
      }
      return classes;
    },
    labelsClasses() {
      return {
        [this.classes.show]: this.isHovered || this.isFocused
      };
    },
    addClasses() {
      return {
        [this.classes.show]: this.isHovered || this.isFocused
      };
    },
    foreign() {
      // Cast to boolean is necessary to satisfy prop typing
      return !!(this.docId && (window.apos.adminBar.contextId !== this.docId));
    }
  },
  watch: {
    isFocused(newVal) {
      if (newVal) {
        this.$refs.wrapper.addEventListener('keydown', this.handleKeyboardUnfocus);
      } else {
        this.$refs.wrapper.removeEventListener('keydown', this.handleKeyboardUnfocus);
      }
    }
  },
  created() {
    if (this.options.groups) {
      for (const group of Object.keys(this.options.groups)) {
        this.widgets = {
          ...this.options.groups[group].widgets,
          ...this.widgets
        };
      }
    }
  },
  mounted() {
    this.mounted = true;
    // AposAreaEditor is listening for keyboard input that triggers
    // a 'focus my parent' plea
    apos.bus.$on('widget-focus-parent', this.focusParent);

    this.breadcrumbs.$lastEl = this.$el;

    this.getBreadcrumbs();

    if (this.widgetFocused) {
      // If another widget was in focus (because the user clicked the "add"
      // menu, for example), and this widget was created, give the new widget
      // focus.
      apos.bus.$emit('widget-focus', this.widget._id);
    }
  },
  unmounted() {
    // Remove the focus parent listener when unmounted
    apos.bus.$off('widget-focus-parent', this.focusParent);
  },
  methods: {

    // Determine whether or not we should adjust the label based on its position to the admin bar
    adjustUi() {
      const { height: labelHeight } = this.$refs.label.getBoundingClientRect();
      const { top: widgetTop } = this.$refs.widget.getBoundingClientRect();
      const adminBarHeight = window.apos.modules['@apostrophecms/admin-bar'].height;
      const offsetTop = widgetTop + window.scrollY;
      return offsetTop - labelHeight < adminBarHeight;
    },

    attachKeyboardFocusHandler($event) {
      this.$refs.wrapper.addEventListener('keydown', this.handleKeyboardFocus);
    },

    // Focus parent, useful for obtrusive UI
    focusParent() {
      // Something above us asked the focused widget to try and focus its parent
      // We only care about this if we're focused ...
      if (this.isFocused) {
        const $parent = this.getParent();
        // .. And have a parent
        if ($parent) {
          apos.bus.$emit('widget-focus', $parent.dataset.areaWidget);
        }
      }
    },

    // Ask the parent AposAreaEditor to make us focused
    getFocus(e, id) {
      e.stopPropagation();
      this.isSuppressed = false;
      apos.bus.$emit('widget-focus', id);
    },

    // Our widget was hovered
    mouseover(e) {
      if (e) {
        e.stopPropagation();
      }
      const closest = this.foreign && this.$el.closest('[data-apos-widget-foreign="0"]');
      const closestId = closest && closest.getAttribute('data-apos-widget-id');
      apos.bus.$emit('widget-hover', {
        _id: this.widget._id,
        nonForeignId: this.foreign ? closestId : null
      });
    },

    mouseleave() {
      if (this.isHovered) {
        apos.bus.$emit('widget-hover', {
          _id: null,
          nonForeignId: null
        });
      }
    },
    unfocus(event) {
      if (!this.$el.contains(event.target)) {
        this.isSuppressed = true;
        document.removeEventListener('click', this.unfocus);
        apos.bus.$emit('widget-focus', null);
      }
    },

    handleKeyboardFocus($event) {
      if ($event.key === 'Enter' || $event.code === 'Space') {
        $event.preventDefault();
        this.getFocus($event, this.widget._id);
        this.$refs.wrapper.removeEventListener('keydown', this.handleKeyboardFocus);
      }
    },

    handleKeyboardUnfocus($event) {
      if ($event.key === 'Escape') {
        this.getFocus($event, null);
        document.activeElement.blur();
        this.$refs.wrapper.focus();
      }
    },

    getParent() {
      if (!this.mounted) {
        return false;
      }
      return this.$el.parentNode ? apos.util.closest(this.$el.parentNode, '[data-area-widget]') : false;
    },

    // Hacky way to get the parents tree of a widget
    // would be easier of areas/widgets were recursively calling each other and able to pass data all the way down
    getBreadcrumbs() {
      if (this.breadcrumbs.$lastEl) {
        const $parent = apos.util.closest(this.breadcrumbs.$lastEl.parentNode, '[data-area-widget]');
        if ($parent) {
          this.breadcrumbs.list.unshift({
            id: $parent.dataset.areaWidget,
            label: $parent.dataset.areaLabel
          });
          this.breadcrumbs.$lastEl = $parent;
          this.getBreadcrumbs();
        } else {
          this.breadcrumbs.$lastEl = null; // end
        }
      }
    },

    widgetComponent(type) {
      return this.moduleOptions.components.widgets[type];
    },

    widgetEditorComponent(type) {
      return this.moduleOptions.components.widgetEditors[type];
    }

  }
};
</script>

<style lang="scss" scoped>
  .apos-area-widget-guard {
    position: absolute;
    top: 0;
    left: 0;
    width: 100%;
    height: 100%;
  }

  .apos-area-widget-guard.apos-is-disabled {
    pointer-events: none;
  }

  .apos-area-widget-wrapper {
    position: relative;
  }

  .apos-area-widget-inner {
    position: relative;
    min-height: 50px;
    border-radius: var(--a-border-radius);
    outline: 1px solid transparent;
    transition: outline 200ms ease;

    &:focus {
      box-shadow: 0 0px 11px 1px var(--a-primary-transparent-25);
      outline: 1px dashed var(--a-primary-transparent-50);
      outline-offset: 2px;
    }

    &.apos-is-highlighted {
      outline: 1px dashed var(--a-primary-transparent-50);
    }

    &.apos-is-focused {
      outline: 1px dashed var(--a-primary);

      &:deep(.apos-rich-text-editor__editor.apos-is-visually-empty) {
        box-shadow: none;
      }
    }

    &.apos-is-ui-adjusted {
      .apos-area-widget-controls--modify {
        top: 0;
        transform: translate3d(-10px, 50px, 0);
      }

      .apos-area-widget__label {
        transform: translate(-10px, 10px);
      }
    }

    .apos-area-widget-inner &::after {
      display: none;
    }

    .apos-area-widget-inner &::before {
      z-index: $z-index-under;
      top: 0;
      left: 0;
      width: 100%;
      height: 100%;
      outline: 1px solid var(--a-base-1);
      outline-offset: -1px;
      background-color: var(--a-base-5);
      pointer-events: none;
    }

    .apos-area-widget-inner &.apos-is-focused::before,
    .apos-area-widget-inner &.apos-is-highlighted::before {
      z-index: $z-index-default;
    }
  }

  .apos-area-widget-inner .apos-area-widget-inner {
    &.apos-is-highlighted::before {
      opacity: 0.1;
    }

    &.apos-is-focused::before {
      opacity: 0.15;
    }
  }

  .apos-area-widget-controls {
    z-index: $z-index-widget-controls;
    position: absolute;
    opacity: 0;
    pointer-events: none;
    transition: all 300ms ease;

    &.apos-area-widget__label {
      z-index: $z-index-widget-label;
    }

    &.apos-is-focused {
      z-index: $z-index-widget-focused-controls;
    }
  }

  .apos-area-widget-controls--modify {
    top: 50%;
    right: 0;
    transform: translate3d(-10px, -50%, 0);

    :deep(.apos-button-group__inner) {
      border: 1px solid var(--a-primary-transparent-25);
      box-shadow: var(--a-box-shadow);
    }

    :deep(.apos-button-group) .apos-button {
      width: 32px;
      height: 32px;
      padding: 0;
      border: none;
      border-radius: var(--a-border-radius);
      background-color: transparent;
      color: var(--a-base-1);

      &:hover[disabled] {
        background-color: transparent;
      }

      &:hover:not([disabled]), &:active:not([disabled]), &:focus:not([disabled]) {
        background-color: var(--a-primary-transparent-10);
        color: var(--a-primary);
      }

      &:focus:not([disabled])::after {
        background-color: transparent;
      }

      &[disabled] {
        color: var(--a-base-6);
      }
    }
  }

  .apos-area-widget-controls--add {
    top: 0;
    left: 50%;
    transform: translate(-50%, -50%);
  }

  .apos-area-widget-controls--add {
    :deep(.apos-button__wrapper) {
      padding: 8px;

      &:hover .apos-button:not([disabled]) {
        transform: scale(1.15);
        background-size: 150% 100%;
        border-radius: 10px;
        transition-duration: 500ms;

        /* stylelint-disable-next-line max-nesting-depth */
        .apos-button__label {
          max-width: 100px;
          max-height: 100px;
          transition-duration: 500ms;
          padding: 0 5px 0 0;
        }

        /* stylelint-disable-next-line max-nesting-depth */
        .apos-button__icon {
          margin-right: 5px;
        }
      }
    }

    :deep(.apos-button__icon) {
      margin-right: 0;
    }

    :deep(.apos-button__label) {
      display: inline-block;
      overflow: hidden;
      font-size: var(--a-type-small);
      transition: max-width 200ms var(--a-transition-timing-bounce);
      max-width: 0;
      max-height: 0;
      white-space: nowrap;
    }

    :deep(.apos-button) {
      display: flex;
      align-items: center;
      justify-content: center;
      padding: 5px;
      transition: all 200ms var(--a-transition-timing-bounce);
      background-image: linear-gradient( 45deg, var(--a-primary), var(--a-primary-dark-15), var(--a-primary-light-40), var(--a-primary) );
      background-size: 200% 100%;
      border-radius: 12px;
    }
  }

  .apos-area-widget-controls--add--bottom {
    top: auto;
    bottom: 0;
    transform: translate(-50%, 50%);
  }

  .apos-area-widget-inner :deep(.apos-context-menu__popup.apos-is-visible) {
    top: calc(100% + 20px);
    left: 50%;
    transform: translate(-50%, 0);
  }

  .apos-area-widget__label {
    position: absolute;
    top: 0;
    right: 0;
    display: flex;
    transform: translateY(-100%);
    transition: opacity 300ms ease;
  }

  .apos-area-widget-inner .apos-area-widget-inner .apos-area-widget__label {
    right: auto;
    left: 0;
  }

  .apos-area-widget__breadcrumbs {
    @include apos-list-reset();

    display: flex;
    align-items: center;
    margin: 0 0 8px;
    padding: 4px 6px;
    background-color: var(--a-background-primary);
    border: 1px solid var(--a-primary-transparent-50);
    border-radius: 8px;
  }

  .apos-area-widget__breadcrumb,
  .apos-area-widget__breadcrumb :deep(.apos-button__content) {
    @include type-help;

    padding: 2px;
    white-space: nowrap;
    color: var(--a-base-1);
    transition: background-color 300ms var(--a-transition-timing-bounce);
  }

  .apos-area-widget__breadcrumbs:hover .apos-area-widget__breadcrumb,
  .apos-area-widget__breadcrumbs:hover .apos-area-widget__breadcrumb :deep(.apos-button__content) {
    color: var(--a-text-primary);
  }

  .apos-area-widget__breadcrumb--widget-icon {
    margin-right: 2px;
    padding: 3px 2px 2px;
    color: var(--a-primary);
    transition: background-color 300ms var(--a-transition-timing-bounce);
    background-color: var(--a-primary-transparent-10);
    border-radius: 4px;
  }

  .apos-area-widget__breadcrumbs:hover .apos-area-widget__breadcrumb--widget-icon {
    background-color: var(--a-primary-transparent-25);
  }

  .apos-area-widget__breadcrumb--icon {
    padding: 2px;
    color: var(--a-text-primary);
  }

  .apos-area-widget__breadcrumb :deep(.apos-button) {
    color: var(--a-primary-dark-10);

    &:hover, &:active, &:focus {
      .apos-button__content {
        color: var(--a-primary);
      }
    }
  }

  .apos-is-visible,
  .apos-is-focused {
    opacity: 1;
    pointer-events: auto;
  }

</style><|MERGE_RESOLUTION|>--- conflicted
+++ resolved
@@ -77,13 +77,6 @@
           @add="$emit('add', $event);"
         />
       </div>
-<<<<<<< HEAD
-      <!--
-        Note: we will not need this guard layer when we implement widget controls outside of the widget DOM
-        because we will be drawing and fitting a new layer ontop of the widget, which we can use to proxy event handling.
-      -->
-=======
->>>>>>> 9dbf34f4
       <div
         class="apos-area-widget-guard"
         :class="{'apos-is-disabled': isFocused}"
