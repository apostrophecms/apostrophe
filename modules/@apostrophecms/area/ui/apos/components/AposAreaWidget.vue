
<template>
  <div
    ref="widget"
    class="apos-area-widget-wrapper"
    :class="{'apos-area-widget-wrapper--foreign': foreign}"
    :data-area-widget="widget._id"
    :data-area-label="widgetLabel"
    :data-apos-widget-foreign="foreign ? 1 : 0"
    :data-apos-widget-id="widget._id"
  >
    <div
      ref="wrapper"
      class="apos-area-widget-inner"
      :class="containerClasses"
      tabindex="0"
      @mouseover="mouseover($event)"
      @mouseleave="mouseleave"
      @click="getFocus($event, widget._id);"
      @focus="attachKeyboardFocusHandler"
      @blur="removeKeyboardFocusHandler"
    >
      <div
        ref="label"
        class="apos-area-widget-controls apos-area-widget__label"
        :class="labelsClasses"
      >
        <ol class="apos-area-widget__breadcrumbs">
          <li
            class="
              apos-area-widget__breadcrumb
              apos-area-widget__breadcrumb--widget-icon
            "
          >
            <AposIndicator
              :icon="widgetIcon"
              :icon-size="13"
            />
          </li>
          <li
            v-for="(item, index) in breadcrumbs.list"
            :key="item.id"
            class="apos-area-widget__breadcrumb"
            :data-apos-widget-breadcrumb="breadcrumbs.list.length - index"
          >
            <AposButton
              type="quiet"
              :label="item.label"
              icon="chevron-right-icon"
              :icon-size="9"
              :modifiers="['icon-right', 'no-motion']"
              :disable-focus="!(isHovered || isFocused)"
              @click="getFocus($event, item.id)"
            />
          </li>
          <li
            class="apos-area-widget__breadcrumb"
            data-apos-widget-breadcrumb="0"
          >
            <AposButton
              type="quiet"
              :label="foreign ? {
                key: 'apostrophe:editWidgetType',
                label: $t(widgetLabel)
              } : widgetLabel"
              :tooltip="!isContextual && 'apostrophe:editWidgetForeignTooltip'"
              :icon-size="11"
              :modifiers="['no-motion']"
              :disable-focus="!(isHovered || isFocused)"
              @click="foreign ? $emit('edit', i) : null"
              @dblclick="(!foreign && !isContextual) ? $emit('edit', i) : null"
            />
          </li>
        </ol>
      </div>
      <div
        class="
          apos-area-widget-controls
          apos-area-widget-controls--add--top
          apos-area-widget-controls--add
        "
        :class="addClasses"
      >
        <AposAreaMenu
          v-if="!foreign"
          :max-reached="maxReached"
          :context-menu-options="contextMenuOptions"
          :index="i"
          :widget-options="widgets"
          :options="options"
          :disabled="disabled"
          :tabbable="isHovered || isFocused"
          :menu-id="`${widget._id}-widget-menu-top`"
          :class="{[classes.open]: menuOpen === 'top'}"
          @add="$emit('add', $event);"
        />
      </div>
      <div
        class="apos-area-widget-guard"
        :class="{'apos-is-disabled': isFocused}"
      />
      <div
        class="apos-area-widget-controls apos-area-widget-controls--modify"
        :class="controlsClasses"
      >
        <AposWidgetControls
          v-if="!foreign"
          :first="i === 0"
          :last="i === next.length - 1"
          :options="{ contextual: isContextual }"
          :disabled="disabled"
          :max-reached="maxReached"
          :tabbable="isFocused"
<<<<<<< HEAD
          :is-image="widget.type === '@apostrophecms/image'"
=======
          :model-value="widget"
          :area-field="field"
>>>>>>> 55b282e4
          @up="$emit('up', i);"
          @remove="$emit('remove', i);"
          @edit="$emit('edit', i);"
          @cut="$emit('cut', i);"
          @copy="$emit('copy', i);"
          @clone="$emit('clone', i);"
          @down="$emit('down', i);"
<<<<<<< HEAD
          @adjust-image="$emit('adjust-image');"
=======
          @update="$emit('update')"
>>>>>>> 55b282e4
        />
      </div>
      <!-- Still used for contextual editing components -->
      <component
        :is="widgetEditorComponent(widget.type)"
        v-if="isContextual && !foreign"
        :key="generation"
        :options="widgetOptions"
        :type="widget.type"
        :model-value="widget"
        :meta="meta"
        :doc-id="docId"
        :focused="isFocused"
        @update="$emit('update', $event)"
      />
      <component
        :is="widgetComponent(widget.type)"
        v-else
        :id="widget._id"
        :key="`${generation}-preview`"
        :options="widgetOptions"
        :type="widget.type"
        :area-field-id="fieldId"
        :area-field="field"
        :following-values="followingValuesWithParent"
        :model-value="widget"
        :value="widget"
        :meta="meta"
        :foreign="foreign"
        :doc-id="docId"
        :rendering="rendering"
        @edit="$emit('edit', i);"
      />
      <div
        class="
          apos-area-widget-controls apos-area-widget-controls--add
          apos-area-widget-controls--add--bottom
        "
        :class="addClasses"
      >
        <AposAreaMenu
          v-if="!foreign"
          :max-reached="maxReached"
          :context-menu-options="bottomContextMenuOptions"
          :index="i + 1"
          :widget-options="widgets"
          :options="options"
          :disabled="disabled"
          :tabbable="isHovered || isFocused"
          :menu-id="`${widget._id}-widget-menu-bottom`"
          :class="{[classes.open]: menuOpen === 'bottom'}"
          @add="$emit('add', $event)"
        />
      </div>
    </div>
  </div>
</template>

<script>
import AposIndicator from 'Modules/@apostrophecms/ui/components/AposIndicator.vue';

export default {
  name: 'AposAreaWidget',
  components: { AposIndicator },
  props: {
    widgetHovered: {
      type: String,
      default: null
    },
    nonForeignWidgetHovered: {
      type: String,
      default: null
    },
    widgetFocused: {
      type: String,
      default: null
    },
    docId: {
      type: String,
      required: false,
      default() {
        return null;
      }
    },
    i: {
      type: Number,
      required: true
    },
    options: {
      type: Object,
      default() {
        return {};
      }
    },
    widget: {
      type: Object,
      default() {
        return {};
      }
    },
    meta: {
      type: Object,
      default() {
        return {};
      }
    },
    followingValues: {
      type: Object,
      default() {
        return {};
      }
    },
    next: {
      type: Array,
      required: true
    },
    field: {
      type: Object,
      required: true
    },
    fieldId: {
      type: String,
      required: true
    },
    contextMenuOptions: {
      type: Object,
      required: true
    },
    maxReached: {
      type: Boolean
    },
    rendering: {
      type: Object,
      default() {
        return null;
      }
    },
    disabled: {
      type: Boolean,
      default: false
    },
    generation: {
      type: Number,
      required: false,
      default() {
        return null;
      }
    }
  },
  emits: [
    'clone',
    'up',
    'down',
    'remove',
    'edit',
    'cut',
    'copy',
    'update',
    'add',
    'changed',
    'adjust-image'
  ],
  data() {
    return {
      mounted: false, // hack around needing DOM to be rendered for computed classes
      isSuppressed: false,
      menuOpen: null,
      classes: {
        show: 'apos-is-visible',
        open: 'apos-is-open',
        focus: 'apos-is-focused',
        highlight: 'apos-is-highlighted',
        adjust: 'apos-is-ui-adjusted'
      },
      breadcrumbs: {
        $lastEl: null,
        list: []
      },
      widgets: this.options.widgets || {}
    };
  },
  computed: {
    // Passed only to the preview layer (custom preview components).
    followingValuesWithParent() {
      return Object.entries(this.followingValues || {})
        .reduce((acc, [ key, value ]) => {
          acc[`<${key}`] = value;
          return acc;
        }, {});
    },
    bottomContextMenuOptions() {
      return {
        ...this.contextMenuOptions,
        menuPlacement: 'top'
      };
    },
    widgetIcon() {
      const natural = this.contextMenuOptions.menu
        .filter(item => item.name === this.widget.type)[0]?.icon || 'shape-icon';
      return this.foreign ? 'earth-icon' : natural;
    },
    widgetLabel() {
      const moduleName = `${this.widget.type}-widget`;
      const module = window.apos.modules[moduleName];
      if (!module) {
        // eslint-disable-next-line no-console
        console.warn(`No ${moduleName} module found for widget type ${this.widget.type}`);
      }
      return module.label;
    },
    widgetOptions() {
      return this.widgets[this.widget.type];
    },
    isContextual() {
      return this.moduleOptions.widgetIsContextual[this.widget.type];
    },
    // Browser options from the `@apostrophecms/area` module.
    moduleOptions() {
      return window.apos.area;
    },
    isFocused() {
      if (this.isSuppressed) {
        return false;
      } else {
        if (this.widgetFocused === this.widget._id) {
          document.addEventListener('click', this.unfocus);
        }
        return this.widgetFocused === this.widget._id;
      }
    },
    isHovered() {
      return this.widgetHovered === this.widget._id;
    },
    isHighlighted() {
      const $parent = this.getParent();
      return $parent && $parent.dataset.areaWidget === this.widgetFocused;
    },
    nonForeignHovered() {
      return this.nonForeignWidgetHovered === this.widget._id;
    },
    controlsClasses() {
      return {
        [this.classes.show]: this.isFocused
      };
    },
    containerClasses() {
      const classes = {
        [this.classes.highlight]: this.isHighlighted || this.isHovered,
        [this.classes.focus]: this.isFocused
      };
      if (this.mounted) {
        classes[this.classes.adjust] = this.adjustUi();
      }
      return classes;
    },
    labelsClasses() {
      return {
        [this.classes.show]: this.isHovered || this.isFocused
      };
    },
    addClasses() {
      return {
        [this.classes.show]: this.isHovered || this.isFocused,
        [`${this.classes.open}--menu-${this.menuOpen}`]: !!this.menuOpen
      };
    },
    foreign() {
      // Cast to boolean is necessary to satisfy prop typing
      return !!(this.docId && (window.apos.adminBar.contextId !== this.docId));
    }
  },
  watch: {
    isFocused(newVal) {
      if (newVal) {
        this.$refs.wrapper.addEventListener('keydown', this.handleKeyboardUnfocus);
      } else {
        this.menuOpen = null;
        this.$refs.wrapper.removeEventListener('keydown', this.handleKeyboardUnfocus);
      }
    }
  },
  created() {
    if (this.options.groups) {
      for (const group of Object.keys(this.options.groups)) {
        this.widgets = {
          ...this.options.groups[group].widgets,
          ...this.widgets
        };
      }
    }
  },
  mounted() {
    this.mounted = true;
    // AposAreaEditor is listening for keyboard input that triggers
    // a 'focus my parent' plea
    apos.bus.$on('widget-focus-parent', this.focusParent);
    apos.bus.$on('context-menu-toggled', this.getFocusForMenu);

    this.breadcrumbs.$lastEl = this.$el;

    this.getBreadcrumbs();

    if (this.widgetFocused) {
      // If another widget was in focus (because the user clicked the "add"
      // menu, for example), and this widget was created, give the new widget
      // focus.
      apos.bus.$emit('widget-focus', this.widget._id);
    }
  },
  unmounted() {
    // Remove the focus parent listener when unmounted
    apos.bus.$off('widget-focus-parent', this.focusParent);
  },
  methods: {

    getFocusForMenu({ menuId, isOpen }) {
      if (
        (
          menuId === `${this.widget._id}-widget-menu-top` ||
          menuId === `${this.widget._id}-widget-menu-bottom`
        ) &&
        isOpen
      ) {
        const whichMenu = menuId.split('-')[menuId.split('-').length - 1];
        this.menuOpen = whichMenu;
        this.getFocus(null, this.widget._id);
      } else {
        this.menuOpen = null;
      }
    },

<<<<<<< HEAD
    // Determine whether or not we should adjust the label based on its position to
    // the admin bar
=======
    // Determine whether or not we should adjust the label based on its
    // position to the admin bar
>>>>>>> 55b282e4
    adjustUi() {
      const { height: labelHeight } = this.$refs.label.getBoundingClientRect();
      const { top: widgetTop } = this.$refs.widget.getBoundingClientRect();
      const adminBarHeight = window.apos.modules['@apostrophecms/admin-bar'].height;
      const offsetTop = widgetTop + window.scrollY;
      return offsetTop - labelHeight < adminBarHeight;
    },

    attachKeyboardFocusHandler() {
      this.$refs.wrapper?.addEventListener('keydown', this.handleKeyboardFocus);
    },

    removeKeyboardFocusHandler() {
      this.$refs.wrapper?.removeEventListener('keydown', this.handleKeyboardFocus);
    },

    // Focus parent, useful for obtrusive UI
    focusParent() {
      // Something above us asked the focused widget to try and focus its parent
      // We only care about this if we're focused ...
      if (this.isFocused) {
        const $parent = this.getParent();
        // .. And have a parent
        if ($parent) {
          apos.bus.$emit('widget-focus', $parent.dataset.areaWidget);
        }
      }
    },

    // Ask the parent AposAreaEditor to make us focused
    getFocus(e, id) {
      if (e) {
        e.stopPropagation();
      }
      this.isSuppressed = false;
      apos.bus.$emit('widget-focus', id);
    },

    // Our widget was hovered
    mouseover(e) {
      if (e) {
        e.stopPropagation();
      }
      const closest = this.foreign && this.$el.closest('[data-apos-widget-foreign="0"]');
      const closestId = closest && closest.getAttribute('data-apos-widget-id');
      apos.bus.$emit('widget-hover', {
        _id: this.widget._id,
        nonForeignId: this.foreign ? closestId : null
      });
    },

    mouseleave() {
      if (this.isHovered) {
        apos.bus.$emit('widget-hover', {
          _id: null,
          nonForeignId: null
        });
      }
    },
    unfocus(event) {
      if (!this.$el.contains(event.target)) {
        this.isSuppressed = true;
        document.removeEventListener('click', this.unfocus);
        apos.bus.$emit('widget-focus', null);
      }
    },

    handleKeyboardFocus($event) {
      if ($event.key === 'Enter' || $event.code === 'Space') {
        $event.preventDefault();
        this.getFocus($event, this.widget._id);
        this.$refs.wrapper.removeEventListener('keydown', this.handleKeyboardFocus);
      }
    },

    handleKeyboardUnfocus($event) {
      if ($event.key === 'Escape') {
        this.getFocus($event, null);
        document.activeElement.blur();
        this.$refs.wrapper.focus();
      }
    },

    getParent() {
      if (!this.mounted) {
        return false;
      }
      return this.$el.parentNode ? apos.util.closest(this.$el.parentNode, '[data-area-widget]') : false;
    },

    // Hacky way to get the parents tree of a widget
<<<<<<< HEAD
    // would be easier of areas/widgets were recursively calling each other and able
    // to pass data all the way down
=======
    // would be easier of areas/widgets were recursively calling each other and
    // able to pass data all the way down
>>>>>>> 55b282e4
    getBreadcrumbs() {
      if (this.breadcrumbs.$lastEl) {
        const $parent = apos.util.closest(this.breadcrumbs.$lastEl.parentNode, '[data-area-widget]');
        if ($parent) {
          this.breadcrumbs.list.unshift({
            id: $parent.dataset.areaWidget,
            label: $parent.dataset.areaLabel
          });
          this.breadcrumbs.$lastEl = $parent;
          this.getBreadcrumbs();
        } else {
          this.breadcrumbs.$lastEl = null; // end
        }
      }
    },

    widgetComponent(type) {
      return this.moduleOptions.components.widgets[type];
    },

    widgetEditorComponent(type) {
      return this.moduleOptions.components.widgetEditors[type];
    }
  }
};
</script>

<style lang="scss" scoped>
@mixin showButton() {
  transform: scale(1.15);
  background-size: 150% 100%;
  border-radius: 10px;
  transition-duration: 500ms;

  /* stylelint-disable-next-line max-nesting-depth */
  .apos-button__label {
    max-width: 100px;
    max-height: 100px;
    transition-duration: 500ms;
    padding: 0 5px 0 0;
  }

  /* stylelint-disable-next-line max-nesting-depth */
  .apos-button__icon {
    margin-right: 5px;
  }
}

  .apos-area-widget-guard {
    position: absolute;
    top: 0;
    left: 0;
    width: 100%;
    height: 100%;
  }

  .apos-area-widget-guard.apos-is-disabled {
    pointer-events: none;
  }

  .apos-area-widget-wrapper {
    position: relative;
  }

  .apos-area-widget-inner {
    position: relative;
    min-height: 50px;
    border-radius: var(--a-border-radius);
    outline: 1px solid transparent;
    transition: outline 200ms ease;

    &:focus {
      box-shadow: 0 0 11px 1px var(--a-primary-transparent-25);
      outline: 1px dashed var(--a-primary-transparent-50);
      outline-offset: 2px;
    }

    &.apos-is-highlighted {
      outline: 1px dashed var(--a-primary-transparent-50);
    }

    &.apos-is-focused {
      outline: 1px dashed var(--a-primary);

      &:deep(.apos-rich-text-editor__editor.apos-is-visually-empty) {
        box-shadow: none;
      }
    }

    &.apos-is-ui-adjusted {
      .apos-area-widget-controls--modify {
        top: 0;
        transform: translate3d(-10px, 50px, 0);
      }

      .apos-area-widget__label {
        transform: translate(-10px, 10px);
      }
    }

    .apos-area-widget-inner &::after {
      display: none;
    }

    .apos-area-widget-inner &::before {
      z-index: $z-index-under;
      top: 0;
      left: 0;
      width: 100%;
      height: 100%;
      outline: 1px solid var(--a-base-1);
      outline-offset: -1px;
      background-color: var(--a-base-5);
      pointer-events: none;
    }

    .apos-area-widget-inner &.apos-is-focused::before,
    .apos-area-widget-inner &.apos-is-highlighted::before {
      z-index: $z-index-default;
    }
  }

  .apos-area-widget-inner .apos-area-widget-inner {
    &.apos-is-highlighted::before {
      opacity: 0.1;
    }

    &.apos-is-focused::before {
      opacity: 0.15;
    }
  }

  .apos-area-widget-controls {
    z-index: $z-index-widget-controls;
    position: absolute;
    opacity: 0;
    pointer-events: none;
    transition: all 300ms ease;

    &.apos-area-widget__label {
      z-index: $z-index-widget-label;
    }

    &.apos-is-focused {
      z-index: $z-index-widget-focused-controls;
    }
  }

  .apos-area-widget-controls--modify {
    top: 50%;
    right: 0;
    transform: translate3d(-10px, -50%, 0);

    :deep(.apos-button-group__inner) {
      border: 1px solid var(--a-primary-transparent-25);
      box-shadow: var(--a-box-shadow);
    }

    :deep(.apos-button-group) .apos-button {
      width: 32px;
      height: 32px;
      padding: 0;
      border: none;
      border-radius: var(--a-border-radius);
      background-color: transparent;
      color: var(--a-base-1);

      &:hover[disabled] {
        background-color: transparent;
      }

      &:hover:not([disabled]), &:active:not([disabled]), &:focus:not([disabled]) {
        background-color: var(--a-primary-transparent-10);
        color: var(--a-primary);
      }

      &:focus:not([disabled])::after {
        background-color: transparent;
      }

      &[disabled] {
        color: var(--a-base-6);
      }
    }
  }

  .apos-area-widget-controls--add {
    top: 0;
    left: 50%;
    transform: translate(-50%, -50%);

    &.apos-area-widget-controls--add--top.apos-is-open--menu-top,
    &.apos-area-widget-controls--add--bottom.apos-is-open--menu-bottom {
      z-index: $z-index-area-schema-ui;
    }
  }

  .apos-area-widget-controls--add {
    &.apos-area-widget-controls--add--top.apos-is-open--menu-top,
    &.apos-area-widget-controls--add--bottom.apos-is-open--menu-bottom {

      /* stylelint-disable-next-line max-nesting-depth */
      :deep(.apos-button__wrapper .apos-button:not([disabled])) {
        @include showButton;
      }
    }
  }

  .apos-area-widget-controls--add {
    :deep(.apos-button__wrapper) {
      padding: 8px;

      &:hover .apos-button:not([disabled]) {
        @include showButton;
      }
    }

    :deep(.apos-button__icon) {
      margin-right: 0;
    }

    :deep(.apos-button__label) {
      display: inline-block;
      overflow: hidden;
      font-size: var(--a-type-small);
      transition: max-width 200ms var(--a-transition-timing-bounce);
      max-width: 0;
      max-height: 0;
      white-space: nowrap;
    }

    :deep(.apos-button) {
      display: flex;
      align-items: center;
      justify-content: center;
      padding: 5px;
      transition: all 200ms var(--a-transition-timing-bounce);
      background-image: linear-gradient(
        45deg,
        var(--a-primary),
        var(--a-primary-dark-15),
        var(--a-primary-light-40),
        var(--a-primary)
      );
      background-size: 200% 100%;
      border-radius: 12px;
    }
  }

  .apos-area-widget-controls--add--bottom {
    top: auto;
    bottom: 0;
    transform: translate(-50%, 50%);
  }

  .apos-area-widget-inner :deep(.apos-context-menu__popup.apos-is-visible) {
    top: calc(100% + 20px);
    left: 50%;
    transform: translate(-50%, 0);
  }

  .apos-area-widget__label {
    position: absolute;
    top: 0;
    right: 0;
    display: flex;
    transform: translateY(-100%);
    transition: opacity 300ms ease;
  }

  .apos-area-widget-inner .apos-area-widget-inner .apos-area-widget__label {
    right: auto;
    left: 0;
  }

  .apos-area-widget__breadcrumbs {
    @include apos-list-reset();

    & {
      display: flex;
      align-items: center;
      margin: 0 0 8px;
      padding: 4px 6px;
      background-color: var(--a-background-primary);
      border: 1px solid var(--a-primary-transparent-50);
      border-radius: 8px;
    }
  }

  .apos-area-widget__breadcrumb,
  .apos-area-widget__breadcrumb :deep(.apos-button__content) {
    @include type-help;

    & {
      padding: 2px;
      white-space: nowrap;
      color: var(--a-base-1);
      transition: background-color 300ms var(--a-transition-timing-bounce);
    }
  }

  .apos-area-widget__breadcrumbs:hover .apos-area-widget__breadcrumb,
  .apos-area-widget__breadcrumbs:hover .apos-area-widget__breadcrumb
    :deep(.apos-button__content) {
<<<<<<< HEAD
      color: var(--a-text-primary);
    }
=======
    color: var(--a-text-primary);
  }
>>>>>>> 55b282e4

  .apos-area-widget__breadcrumb--widget-icon {
    margin-right: 2px;
    padding: 3px 2px 2px;
    color: var(--a-primary);
    transition: background-color 300ms var(--a-transition-timing-bounce);
    background-color: var(--a-primary-transparent-10);
    border-radius: 4px;
  }

  .apos-area-widget__breadcrumbs:hover .apos-area-widget__breadcrumb--widget-icon {
    background-color: var(--a-primary-transparent-25);
  }

  .apos-area-widget__breadcrumb--icon {
    padding: 2px;
    color: var(--a-text-primary);
  }

  .apos-area-widget__breadcrumb :deep(.apos-button) {
    color: var(--a-primary-dark-10);

    &:hover, &:active, &:focus {
      .apos-button__content {
        color: var(--a-primary);
      }
    }
  }

  .apos-is-visible,
  .apos-is-focused {
    opacity: 1;
    pointer-events: auto;
  }

</style><|MERGE_RESOLUTION|>--- conflicted
+++ resolved
@@ -111,12 +111,8 @@
           :disabled="disabled"
           :max-reached="maxReached"
           :tabbable="isFocused"
-<<<<<<< HEAD
-          :is-image="widget.type === '@apostrophecms/image'"
-=======
           :model-value="widget"
           :area-field="field"
->>>>>>> 55b282e4
           @up="$emit('up', i);"
           @remove="$emit('remove', i);"
           @edit="$emit('edit', i);"
@@ -124,11 +120,7 @@
           @copy="$emit('copy', i);"
           @clone="$emit('clone', i);"
           @down="$emit('down', i);"
-<<<<<<< HEAD
-          @adjust-image="$emit('adjust-image');"
-=======
           @update="$emit('update')"
->>>>>>> 55b282e4
         />
       </div>
       <!-- Still used for contextual editing components -->
@@ -460,13 +452,8 @@
       }
     },
 
-<<<<<<< HEAD
-    // Determine whether or not we should adjust the label based on its position to
-    // the admin bar
-=======
     // Determine whether or not we should adjust the label based on its
     // position to the admin bar
->>>>>>> 55b282e4
     adjustUi() {
       const { height: labelHeight } = this.$refs.label.getBoundingClientRect();
       const { top: widgetTop } = this.$refs.widget.getBoundingClientRect();
@@ -558,13 +545,8 @@
     },
 
     // Hacky way to get the parents tree of a widget
-<<<<<<< HEAD
-    // would be easier of areas/widgets were recursively calling each other and able
-    // to pass data all the way down
-=======
     // would be easier of areas/widgets were recursively calling each other and
     // able to pass data all the way down
->>>>>>> 55b282e4
     getBreadcrumbs() {
       if (this.breadcrumbs.$lastEl) {
         const $parent = apos.util.closest(this.breadcrumbs.$lastEl.parentNode, '[data-area-widget]');
@@ -869,13 +851,8 @@
   .apos-area-widget__breadcrumbs:hover .apos-area-widget__breadcrumb,
   .apos-area-widget__breadcrumbs:hover .apos-area-widget__breadcrumb
     :deep(.apos-button__content) {
-<<<<<<< HEAD
-      color: var(--a-text-primary);
-    }
-=======
     color: var(--a-text-primary);
   }
->>>>>>> 55b282e4
 
   .apos-area-widget__breadcrumb--widget-icon {
     margin-right: 2px;
