--- conflicted
+++ resolved
@@ -2,63 +2,6 @@
   <div class="apos-area-modify-controls">
     <AposButtonGroup :modifiers="[ 'vertical' ]">
       <AposButton
-<<<<<<< HEAD
-        v-bind="upButton"
-        :disabled="first || disabled"
-        :tooltip="{
-          content: (!disabled && !first) ? 'apostrophe:nudgeUp' : null,
-          placement: 'left'
-        }"
-        @click="$emit('up')"
-      />
-      <AposButton
-        v-if="!options.contextual"
-        v-bind="editButton"
-        :disabled="disabled"
-        :tooltip="{
-          content: 'apostrophe:editWidget',
-          placement: 'left'
-        }"
-        @click="$emit('edit')"
-      />
-      <AposButton
-        v-if="isImage"
-        v-bind="adjustImageButton"
-        :disabled="disabled"
-        @click="$emit('adjust-image')"
-      />
-      <AposButton
-        v-bind="cutButton"
-        :tooltip="{
-          content: 'apostrophe:cut',
-          placement: 'left'
-        }"
-        @click="$emit('cut')"
-      />
-      <AposButton
-        v-bind="copyButton"
-        :tooltip="{
-          content: 'apostrophe:copy',
-          placement: 'left'
-        }"
-        @click="$emit('copy')"
-      />
-      <AposButton
-        v-bind="cloneButton"
-        :disabled="disabled || maxReached"
-        :tooltip="{
-          content: 'apostrophe:duplicate',
-          placement: 'left'
-        }"
-        @click="$emit('clone')"
-      />
-      <AposButton
-        v-bind="removeButton"
-        :disabled="disabled"
-        :tooltip="{
-          content: 'apostrophe:delete',
-          placement: 'left'
-=======
         v-for="control in widgetPrimaryControls"
         :key="control.action"
         v-bind="control"
@@ -78,24 +21,13 @@
           iconOnly: true,
           type: 'subtle',
           modifiers: ['small', 'no-motion']
->>>>>>> 55b282e4
         }"
         @item-clicked="handleClick"
       />
 
       <AposButton
-<<<<<<< HEAD
-        v-bind="downButton"
-        :disabled="last || disabled"
-        :tooltip="{
-          content: (!disabled && !last) ? 'apostrophe:nudgeDown' : null,
-          placement: 'left'
-        }"
-        @click="$emit('down')"
-=======
         v-bind="widgetRemoveControl"
         @click="handleClick({ action: 'remove' })"
->>>>>>> 55b282e4
       />
     </AposButtonGroup>
   </div>
@@ -138,15 +70,8 @@
     tabbable: {
       type: Boolean,
       default: false
-    },
-    isImage: {
-      type: Boolean,
-      default: false
     }
   },
-<<<<<<< HEAD
-  emits: [ 'remove', 'edit', 'cut', 'copy', 'clone', 'up', 'down', 'adjust-image' ],
-=======
   emits: [ 'remove', 'edit', 'cut', 'copy', 'clone', 'up', 'down', 'update' ],
   data() {
     return {
@@ -154,7 +79,6 @@
       widgetSecondaryOperations: this.getOperations({ secondaryLevel: true })
     };
   },
->>>>>>> 55b282e4
   computed: {
     widgetDefaultControl() {
       return {
@@ -269,34 +193,6 @@
       return {
         ...this.widgetDefaultControl,
         label: 'apostrophe:remove',
-<<<<<<< HEAD
-        icon: 'trash-can-outline-icon'
-      };
-    },
-    editButton() {
-      return {
-        ...this.buttonDefaults,
-        label: 'apostrophe:edit',
-        icon: 'pencil-icon'
-      };
-    },
-    adjustImageButton() {
-      return {
-        ...this.buttonDefaults,
-        label: 'apostrophe:adjustImage',
-        icon: 'image-edit-outline',
-        tooltip: {
-          content: 'apostrophe:editImageAdjustments',
-          placement: 'left'
-        }
-      };
-    },
-    cutButton() {
-      return {
-        ...this.buttonDefaults,
-        label: 'apostrophe:cut',
-        icon: 'content-cut-icon'
-=======
         icon: 'trash-can-outline-icon',
         disabled: this.disabled,
         tooltip: {
@@ -304,7 +200,6 @@
           placement: 'left'
         },
         action: 'remove'
->>>>>>> 55b282e4
       };
     }
   },
