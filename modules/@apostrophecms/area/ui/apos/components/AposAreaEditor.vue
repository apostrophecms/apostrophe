<template>
  <div
    v-click-outside-element="resetFocusedArea"
    :data-apos-area="areaId"
    class="apos-area"
    :class="themeClass"
    @click="setFocusedArea(areaId, $event)"
  >
    <div
      v-if="next.length === 0 && !foreign"
      class="apos-empty-area"
      tabindex="0"
      @paste="paste(0)"
      @click="setFocusedArea(areaId, $event)"
    >
      <template v-if="isEmptySingleton">
        <AposButton
          :label="{
            key: 'apostrophe:addWidgetType',
            label: $t(contextMenuOptions.menu[0].label)
          }"
          :disabled="field && field.readOnly"
          :disable-focus="false"
          type="primary"
          :icon="icon"
          @click="add({ index: 0, name: contextMenuOptions.menu[0].name })"
        />
      </template>
      <template v-else>
        <AposAreaMenu
          :context-menu-options="contextMenuOptions"
          :empty="true"
          :index="0"
          :options="options"
          :field-id="fieldId"
          :max-reached="maxReached"
          :disabled="field && field.readOnly"
          :widget-options="options.widgets"
          :tabbable="true"
          :open="false"
          @add="add"
        />
      </template>
    </div>
    <div class="apos-areas-widgets-list">
      <AposAreaWidget
        v-for="(widget, i) in next"
        :key="widget._id"
        :area-id="areaId"
        :widget="widget"
        :meta="meta[widget._id]"
        :generation="generation"
        :i="i"
        :options="options"
        :next="next"
        :following-values="followingValues"
        :doc-id="docId"
        :context-menu-options="contextMenuOptions"
        :field-id="fieldId"
        :field="field"
        :disabled="field && field.readOnly"
        :widget-hovered="hoveredWidget"
        :non-foreign-widget-hovered="hoveredNonForeignWidget"
        :widget-focused="focusedWidget"
        :max-reached="maxReached"
        :rendering="rendering(widget)"
        @up="up"
        @down="down"
        @remove="remove"
        @cut="cut"
        @copy="copy"
        @edit="edit"
        @clone="clone"
        @update="update"
        @add="add"
        @paste="paste"
      />
    </div>
  </div>
</template>

<script>
import { createId } from '@paralleldrive/cuid2';
import AposThemeMixin from 'Modules/@apostrophecms/ui/mixins/AposThemeMixin';
import newInstance from 'apostrophe/modules/@apostrophecms/schema/lib/newInstance.js';
<<<<<<< HEAD
import { useModalStore } from 'Modules/@apostrophecms/ui/stores/modal';
=======
import cloneWidget from 'Modules/@apostrophecms/area/lib/clone-widget.js';
>>>>>>> 57a43716

export default {
  name: 'AposAreaEditor',
  mixins: [ AposThemeMixin ],
  props: {
    docId: {
      type: String,
      default: null
    },
    docType: {
      type: String,
      default: null
    },
    id: {
      type: String,
      required: true
    },
    field: {
      type: Object,
      default() {
        return {};
      }
    },
    fieldId: {
      type: String,
      required: true
    },
    options: {
      type: Object,
      default() {
        return {};
      }
    },
    items: {
      type: Array,
      default() {
        return [];
      }
    },
    meta: {
      type: Object,
      default() {
        return {};
      }
    },
    followingValues: {
      type: Object,
      default() {
        return {};
      }
    },
    choices: {
      type: Array,
      required: true
    },
    renderings: {
      type: Object,
      default() {
        return {};
      }
    },
    generation: {
      type: Number,
      required: false,
      default() {
        return null;
      }
    }
  },
  emits: [ 'changed' ],
  data() {
    return {
      addWidgetEditor: null,
      addWidgetOptions: null,
      addWidgetType: null,
      areaId: createId(),
      next: this.getValidItems(),
      hoveredWidget: null,
      hoveredNonForeignWidget: null,
      focusedWidget: null,
      contextMenuOptions: {
        menu: this.choices
      },
      edited: {},
      widgets: {}
    };
  },
  computed: {
    isEmptySingleton() {
      return this.next.length === 0 &&
        this.options.widgets &&
        Object.keys(this.options.widgets).length === 1 &&
        (this.options.max || this.field.max) &&
        (this.options.max === 1 || this.field.max === 1);
    },
    icon() {
      let icon = null;
      if (
        this.isEmptySingleton &&
        this.contextMenuOptions.menu[0] &&
        this.contextMenuOptions.menu[0].icon
      ) {
        icon = this.contextMenuOptions.menu[0].icon;
      }
      return icon;
    },
    moduleOptions() {
      return window.apos.area;
    },
    types() {
      return Object.keys(this.widgets);
    },
    maxReached() {
      return this.options.max && this.next.length >= this.options.max;
    },
    foreign() {
      // Cast to boolean is necessary to satisfy prop typing
      return !!(this.docId && (window.apos.adminBar.contextId !== this.docId));
    },
    focusedWidgetIndex() {
      if (!this.focusedWidget) {
        return -1;
      }

      return this.next.findIndex(widget => widget._id === window.apos.focusedWidget);
    }
  },
  watch: {
    // Note: please don't make this a deep watcher as that could cause
    // issues with live widget preview and also performance, the top level
    // array will change in situations where a patch API call is actually
    // needed at this level
    next() {
      if (!this.docId) {
        // For the benefit of AposInputArea which is the
        // direct parent when we are not editing on-page
        this.$emit('changed', {
          items: this.next
        });
      }
      // For the benefit of all other area editors on-page
      // which may have this one as a sub-area in some way, and
      // mistakenly think they know its contents have not changed
      apos.bus.$emit('area-updated', {
        _id: this.id,
        items: this.next
      });
    },
    generation() {
      this.next = this.getValidItems();
    }
  },
  created() {
    if (this.options.groups) {
      for (const group of Object.keys(this.options.groups)) {
        this.widgets = {
          ...this.options.groups[group].widgets,
          ...this.widgets
        };
      }
    }
  },
  mounted() {
    this.modalStore = useModalStore();
    this.bindEventListeners();
  },
  beforeUnmount() {
    this.unbindEventListeners();
  },
  methods: {
    bindEventListeners() {
      apos.bus.$on('area-updated', this.areaUpdatedHandler);
      apos.bus.$on('widget-hover', this.updateWidgetHovered);
      apos.bus.$on('widget-focus', this.updateWidgetFocused);
<<<<<<< HEAD
      this.modalStore.onKeyDown(this.$el, this.focusParentEvent);
=======
      apos.bus.$on('command-menu-area-copy-widget', this.handleCopy);
      apos.bus.$on('command-menu-area-cut-widget', this.handleCut);
      apos.bus.$on('command-menu-area-duplicate-widget', this.handleDuplicate);
      apos.bus.$on('command-menu-area-paste-widget', this.handlePaste);
      apos.bus.$on('command-menu-area-remove-widget', this.handleRemove);
      window.addEventListener('keydown', this.focusParentEvent);
>>>>>>> 57a43716
    },
    unbindEventListeners() {
      apos.bus.$off('area-updated', this.areaUpdatedHandler);
      apos.bus.$off('widget-hover', this.updateWidgetHovered);
      apos.bus.$off('widget-focus', this.updateWidgetFocused);
<<<<<<< HEAD
      this.modalStore.offKeyDown(this.focusParentEvent);
=======
      apos.bus.$off('command-menu-area-copy-widget', this.handleCopy);
      apos.bus.$off('command-menu-area-cut-widget', this.handleCut);
      apos.bus.$off('command-menu-area-duplicate-widget', this.handleDuplicate);
      apos.bus.$off('command-menu-area-paste-widget', this.handlePaste);
      apos.bus.$off('command-menu-area-remove-widget', this.handleRemove);
      window.removeEventListener('keydown', this.focusParentEvent);
>>>>>>> 57a43716
    },
    isInsideContentEditable() {
      return document.activeElement.closest('[contenteditable]') !== null;
    },
    isInsideFocusedArea() {
      return window.apos.focusedArea === this.areaId;
    },
    resetFocusedArea() {
      if (window.apos.focusedArea !== this.areaId) {
        return;
      }

      this.setFocusedArea(null, null);
    },
    setFocusedArea(areaId, event) {
      if (event) {
        // prevent parent areas from changing the focusedArea
        event.stopPropagation();
      }

      window.apos.focusedArea = areaId;
    },
    handleCopy() {
      if (
        !this.isInsideFocusedArea() ||
        this.isInsideContentEditable() ||
        this.focusedWidgetIndex === -1
      ) {
        return;
      }

      this.copy(this.focusedWidgetIndex);
    },
    handleCut() {
      if (
        !this.isInsideFocusedArea() ||
        this.isInsideContentEditable() ||
        this.focusedWidgetIndex === -1
      ) {
        return;
      }

      this.cut(this.focusedWidgetIndex);
    },
    handleDuplicate() {
      if (
        !this.isInsideFocusedArea() ||
        this.isInsideContentEditable() ||
        this.focusedWidgetIndex === -1
      ) {
        return;
      }

      this.clone(this.focusedWidgetIndex);
    },
    handlePaste() {
      if (
        !this.isInsideFocusedArea() ||
        this.isInsideContentEditable() ||
        (this.focusedWidgetIndex === -1 && this.next.length > 0)
      ) {
        return;
      }

      this.paste(Math.max(this.focusedWidgetIndex, 0));
    },
    handleRemove() {
      if (
        !this.isInsideFocusedArea() ||
        this.isInsideContentEditable() ||
        this.focusedWidgetIndex === -1
      ) {
        return;
      }

      this.remove(this.focusedWidgetIndex);
    },
    areaUpdatedHandler(area) {
      for (const item of this.next) {
        if (this.patchSubobject(item, area)) {
          break;
        }
      }
    },
    focusParentEvent(event) {
      if (event.metaKey && event.keyCode === 8) {
        // meta + backspace
        apos.bus.$emit('widget-focus-parent', this.focusedWidget);
      }
    },
    updateWidgetHovered({ _id, nonForeignId }) {
      this.hoveredWidget = _id;
      this.hoveredNonForeignWidget = nonForeignId;
    },
    updateWidgetFocused({ _id, scrollIntoView = false }) {
      this.focusedWidget = _id;
      // Attached to window so that modals can see the area is active
      window.apos.focusedWidget = _id;

      // We want what's next to run only once
      // for the area containing the focusedWidget
      // and not for all areas present on the page
      if (this.focusedWidgetIndex === -1) {
        return;
      }

      this.setFocusedArea(this.areaId, null);

      if (scrollIntoView) {
        this.$nextTick(() => {
          const $el = document.querySelector(`[data-apos-widget-id="${_id}"]`);
          if (!$el) {
            return;
          }

          const headerHeight = window.apos.adminBar.height;
          const bufferSpace = 40;
          const targetTop = $el.getBoundingClientRect().top;
          const scrollPos = targetTop - headerHeight - bufferSpace;

          window.scrollBy({
            top: scrollPos,
            behavior: 'smooth'
          });

          $el.focus({
            preventScroll: true
          });
        });
      }
    },
    async up(i) {
      if (this.docId === window.apos.adminBar.contextId) {
        apos.bus.$emit('context-edited', {
          $move: {
            [`@${this.id}.items`]: {
              $item: this.next[i]._id,
              $before: this.next[i - 1]._id
            }
          }
        });
      }
      this.next = [
        ...this.next.slice(0, i - 1),
        this.next[i],
        this.next[i - 1],
        ...this.next.slice(i + 1)
      ];
    },
    async down(i) {
      if (this.docId === window.apos.adminBar.contextId) {
        apos.bus.$emit('context-edited', {
          $move: {
            [`@${this.id}.items`]: {
              $item: this.next[i]._id,
              $after: this.next[i + 1]._id
            }
          }
        });
      }
      this.next = [
        ...this.next.slice(0, i),
        this.next[i + 1],
        this.next[i],
        ...this.next.slice(i + 2)
      ];
    },
    async remove(i, { autosave = true } = {}) {
      if (autosave && (this.docId === window.apos.adminBar.contextId)) {
        apos.bus.$emit('context-edited', {
          $pullAllById: {
            [`@${this.id}.items`]: [ this.next[i]._id ]
          }
        });
      }
      this.next = [
        ...this.next.slice(0, i),
        ...this.next.slice(i + 1)
      ];
      const focusNext = this.next[i - 1] || this.next[i];

      if (focusNext) {
        apos.bus.$emit('widget-focus', {
          _id: focusNext._id,
          scrollIntoView: true
        });
      }

    },
    async cut(i) {
      apos.area.widgetClipboard.set(this.next[i]);
      await this.remove(i);
      apos.notify('Widget cut to clipboard', {
        type: 'success',
        icon: 'content-cut-icon',
        dismiss: true
      });
    },
    async copy(i) {
      apos.area.widgetClipboard.set(this.next[i]);
      apos.notify('Widget copied to clipboard', {
        type: 'success',
        icon: 'content-copy-icon',
        dismiss: true
      });
    },
    async edit(i) {
      if (this.foreign) {
        try {
          const doc = await apos.http.get(
            `${window.apos.doc.action}/${this.docId}`,
            {
              busy: true
            }
          );
          if (doc._url) {
            const contextTitle = window.apos.adminBar.context.title;
            if (await apos.confirm({
              heading: this.$t('apostrophe:leavePageHeading', {
                oldTitle: contextTitle,
                newTitle: doc.title
              }),
              description: this.$t('apostrophe:leavePageDescription', {
                oldTitle: contextTitle
              }),
              localize: false
            })) {
              location.assign(doc._url);
            }
          } else {
            apos.bus.$emit('admin-menu-click', {
              itemName: `${doc.type}:editor`,
              props: {
                docId: doc._id
              }
            });
          }
          return;
        } catch (e) {
          if (e.status === 404) {
            apos.notify('apostrophe:notFound', { type: 'error' });
            return;
          } else {
            throw e;
          }
        }
      }

      const widget = this.next[i];

      if (!this.widgetIsContextual(widget.type)) {
        const componentName = this.widgetEditorComponent(widget.type);
        apos.area.activeEditor = this;
        apos.bus.$on('apos-refreshing', cancelRefresh);
        const preview = this.widgetPreview(widget.type, i, false);
        const result = await apos.modal.execute(componentName, {
          modelValue: widget,
          options: this.widgetOptionsByType(widget.type),
          type: widget.type,
          docId: this.docId,
          parentFollowingValues: this.followingValues,
          areaFieldId: this.fieldId,
          meta: this.meta[widget._id]?.aposMeta,
          preview
        });
        apos.area.activeEditor = null;
        apos.bus.$off('apos-refreshing', cancelRefresh);
        if (result) {
          return this.update(result);
        }
      }
    },
    clone(index) {
      const widget = cloneWidget(this.next[index]);
      this.insert({
        widget,
        index: index + 1
      });
    },
    async paste(index) {
      const clipboard = apos.area.widgetClipboard.get();
      if (clipboard) {
        const widget = clipboard;
        const allowed = this.contextMenuOptions.menu.find(
          option => option.name === widget.type
        );
        if (allowed) {
          this.add({
            index,
            clipboard
          });
        }
      }
    },
    async update(updated, { autosave = true, reverting = false } = {}) {
      if (!reverting) {
        updated.aposPlaceholder = false;
      }
      if (!updated.metaType) {
        updated.metaType = 'widget';
      }
      if (autosave && (this.docId === window.apos.adminBar.contextId)) {
        apos.bus.$emit('context-edited', {
          [`@${updated._id}`]: updated
        });
      }
      this.next = this.next.map((widget) => {
        if (widget._id === updated._id) {
          return updated;
        }
        return widget;
      });
      this.edited[updated._id] = true;
    },
    // Add a widget into an area. index is required, along
    // with one and only one of name, widget or clipboard.
    // If widget is passed it is inserted directly. If
    // clipboard is passed it is cloned and inserted.
    async add({
      index,
      name,
      widget,
      clipboard
    }) {
      if (clipboard) {
        clipboard = cloneWidget(clipboard);
        return this.insert({
          widget: clipboard,
          index
        });
      }
      if (widget) {
        return this.insert({
          widget,
          index
        });
      }
      if (this.widgetIsContextual(name)) {
        return this.insert({
          widget: {
            type: name,
            ...this.contextualWidgetDefaultData(name),
            aposPlaceholder: this.widgetHasPlaceholder(name)
          },
          index
        });
      }
      if (!this.widgetHasInitialModal(name)) {
        const newWidget = this.newWidget(name);
        return this.insert({
          widget: {
            ...newWidget,
            aposPlaceholder: this.widgetHasPlaceholder(name)
          },
          index
        });
      }

      const componentName = this.widgetEditorComponent(name);
      apos.area.activeEditor = this;
      const preview = this.widgetPreview(name, index, true);
      const newWidget = await apos.modal.execute(componentName, {
        modelValue: null,
        options: this.widgetOptionsByType(name),
        type: name,
        docId: this.docId,
        areaFieldId: this.fieldId,
        parentFollowingValues: this.followingValues,
        preview
      });
      apos.area.activeEditor = null;
      if (newWidget) {
        return this.insert({
          widget: newWidget,
          index
        });
      }
    },
    widgetOptionsByType(name) {
      if (this.options.widgets) {
        return this.options.widgets[name];
      } else if (this.options.expanded) {
        for (const info of Object.values(this.options.groups || {})) {
          if (info?.widgets?.[name]) {
            return info.widgets[name];
          }
        }
      }
      return null;
    },
    contextualWidgetDefaultData(type) {
      return this.moduleOptions.contextualWidgetDefaultData[type];
    },
    async insert({
      index, widget, autosave = true
    } = {}) {
      if (!widget._id) {
        widget._id = createId();
      }
      if (!widget.metaType) {
        widget.metaType = 'widget';
      }
      if (autosave && (this.docId === window.apos.adminBar.contextId)) {
        const push = {
          $each: [ widget ]
        };
        if (index < this.next.length) {
          push.$before = this.next[index]._id;
        }
        apos.bus.$emit('context-edited', {
          $push: {
            [`@${this.id}.items`]: push
          }
        });
      }
      this.next = [
        ...this.next.slice(0, index),
        widget,
        ...this.next.slice(index)
      ];
      if (this.widgetIsContextual(widget.type)) {
        this.edit(index);
      }
      apos.bus.$emit('widget-focus', {
        _id: widget._id,
        scrollIntoView: true
      });
    },
    widgetIsContextual(type) {
      return this.moduleOptions.widgetIsContextual[type];
    },
    widgetHasPlaceholder(type) {
      return this.moduleOptions.widgetHasPlaceholder[type];
    },
    widgetHasInitialModal(type) {
      return this.moduleOptions.widgetHasInitialModal[type];
    },
    widgetEditorComponent(type) {
      return this.moduleOptions.components.widgetEditors[type];
    },
    widgetPreview(type, index, create) {
      return this.moduleOptions.widgetPreview[type]
        ? {
          area: this,
          index,
          create
        }
        : null;
    },
    // Recursively seek `subObject` within `object`, based on whether
    // its _id matches that of a sub-object of `object`. If found,
    // replace that sub-object with `subObject` and return `true`.
    patchSubobject(object, subObject) {
      let result;
      for (const [ key, val ] of Object.entries(object)) {
        if (key.charAt(0) === '_') {
          // Patch only the thing itself, not a relationship that also contains
          // a copy
          continue;
        }
        if (val && typeof val === 'object') {
          if (val._id === subObject._id) {
            object[key] = subObject;
            return true;
          }
          result = this.patchSubobject(val, subObject);
          if (result) {
            return result;
          }
        }
      }
    },
    rendering(widget) {
      if (this.edited[widget._id]) {
        return null;
      } else {
        return this.renderings[widget._id];
      }
    },
    getValidItems() {
      return this.items.filter(item => {
        if (!window.apos.modules[`${item.type}-widget`]) {
          // eslint-disable-next-line no-console
          console.warn(`The widget type ${item.type} exists in the content but is not configured.`);
        }
        return window.apos.modules[`${item.type}-widget`];
      });
    },
    // Return a new widget object in which defaults are fully populated,
    // especially valid sub-area objects, so that nested edits work on the page
    newWidget(type) {
      const schema = apos.modules[apos.area.widgetManagers[type]].schema;
      const widget = {
        ...newInstance(schema),
        type
      };
      return widget;
    }
  }
};

function cancelRefresh(refreshOptions) {
  refreshOptions.refresh = false;
}
</script>

<style lang="scss" scoped>
.apos-empty-area {
  display: flex;
  flex-direction: column;
  align-items: center;
  justify-content: center;
  padding: 30px;
  border: 1px solid var(--a-base-8);
  min-height: 50px;
  background-color: var(--a-base-9);
  border-radius: var(--a-border-radius);

  &:focus, &:active {
    border-color: var(--a-primary);
  }
}

</style><|MERGE_RESOLUTION|>--- conflicted
+++ resolved
@@ -83,11 +83,8 @@
 import { createId } from '@paralleldrive/cuid2';
 import AposThemeMixin from 'Modules/@apostrophecms/ui/mixins/AposThemeMixin';
 import newInstance from 'apostrophe/modules/@apostrophecms/schema/lib/newInstance.js';
-<<<<<<< HEAD
 import { useModalStore } from 'Modules/@apostrophecms/ui/stores/modal';
-=======
 import cloneWidget from 'Modules/@apostrophecms/area/lib/clone-widget.js';
->>>>>>> 57a43716
 
 export default {
   name: 'AposAreaEditor',
@@ -262,31 +259,23 @@
       apos.bus.$on('area-updated', this.areaUpdatedHandler);
       apos.bus.$on('widget-hover', this.updateWidgetHovered);
       apos.bus.$on('widget-focus', this.updateWidgetFocused);
-<<<<<<< HEAD
       this.modalStore.onKeyDown(this.$el, this.focusParentEvent);
-=======
       apos.bus.$on('command-menu-area-copy-widget', this.handleCopy);
       apos.bus.$on('command-menu-area-cut-widget', this.handleCut);
       apos.bus.$on('command-menu-area-duplicate-widget', this.handleDuplicate);
       apos.bus.$on('command-menu-area-paste-widget', this.handlePaste);
       apos.bus.$on('command-menu-area-remove-widget', this.handleRemove);
-      window.addEventListener('keydown', this.focusParentEvent);
->>>>>>> 57a43716
     },
     unbindEventListeners() {
       apos.bus.$off('area-updated', this.areaUpdatedHandler);
       apos.bus.$off('widget-hover', this.updateWidgetHovered);
       apos.bus.$off('widget-focus', this.updateWidgetFocused);
-<<<<<<< HEAD
       this.modalStore.offKeyDown(this.focusParentEvent);
-=======
       apos.bus.$off('command-menu-area-copy-widget', this.handleCopy);
       apos.bus.$off('command-menu-area-cut-widget', this.handleCut);
       apos.bus.$off('command-menu-area-duplicate-widget', this.handleDuplicate);
       apos.bus.$off('command-menu-area-paste-widget', this.handlePaste);
       apos.bus.$off('command-menu-area-remove-widget', this.handleRemove);
-      window.removeEventListener('keydown', this.focusParentEvent);
->>>>>>> 57a43716
     },
     isInsideContentEditable() {
       return document.activeElement.closest('[contenteditable]') !== null;
