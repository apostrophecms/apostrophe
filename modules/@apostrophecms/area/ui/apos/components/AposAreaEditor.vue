<template>
  <div
    v-click-outside-element="resetFocusedArea"
    :data-apos-area="areaId"
    class="apos-area"
    :class="themeClass"
    @click="setFocusedArea(areaId, $event)"
  >
    <div
      v-if="next.length === 0 && !foreign"
      class="apos-empty-area"
      tabindex="0"
      @paste="paste(0)"
      @click="setFocusedArea(areaId, $event)"
    >
      <template v-if="isEmptySingleton">
        <AposButton
          :label="{
            key: 'apostrophe:addWidgetType',
            label: $t(contextMenuOptions.menu[0].label)
          }"
          :disabled="field && field.readOnly"
          :disable-focus="false"
          type="primary"
          :icon="icon"
          @click="add({ index: 0, name: contextMenuOptions.menu[0].name })"
        />
      </template>
      <template v-else>
        <AposAreaMenu
          :context-menu-options="contextMenuOptions"
          :empty="true"
          :index="0"
          :options="options"
          :field-id="fieldId"
          :max-reached="maxReached"
          :disabled="field && field.readOnly"
          :widget-options="options.widgets"
          :tabbable="true"
          :open="false"
          @add="add"
        />
      </template>
    </div>
    <div class="apos-areas-widgets-list">
      <AposAreaWidget
        v-for="(widget, i) in next"
        :key="widget._id"
        :area-id="areaId"
        :widget="widget"
        :meta="meta[widget._id]"
        :generation="generation"
        :i="i"
        :options="options"
        :next="next"
        :following-values="followingValues"
        :doc-id="docId"
        :context-menu-options="contextMenuOptions"
        :field-id="fieldId"
        :field="field"
        :disabled="field && field.readOnly"
        :widget-hovered="hoveredWidget"
        :non-foreign-widget-hovered="hoveredNonForeignWidget"
        :widget-focused="focusedWidget"
        :max-reached="maxReached"
        :rendering="rendering(widget)"
        @up="up"
        @down="down"
        @remove="remove"
        @cut="cut"
        @copy="copy"
        @edit="edit"
        @clone="clone"
        @update="update"
        @add="add"
        @paste="paste"
      />
    </div>
  </div>
</template>

<script>
<<<<<<< HEAD
import AposAreaEditorLogic from '../logic/AposAreaEditor.js';

export default {
  name: 'AposAreaEditor',
  mixins: [ AposAreaEditorLogic ]
=======
import { createId } from '@paralleldrive/cuid2';
import AposThemeMixin from 'Modules/@apostrophecms/ui/mixins/AposThemeMixin';
import newInstance from 'apostrophe/modules/@apostrophecms/schema/lib/newInstance.js';
import cloneWidget from 'Modules/@apostrophecms/area/lib/clone-widget.js';

export default {
  name: 'AposAreaEditor',
  mixins: [ AposThemeMixin ],
  props: {
    docId: {
      type: String,
      default: null
    },
    docType: {
      type: String,
      default: null
    },
    id: {
      type: String,
      required: true
    },
    field: {
      type: Object,
      default() {
        return {};
      }
    },
    fieldId: {
      type: String,
      required: true
    },
    options: {
      type: Object,
      default() {
        return {};
      }
    },
    items: {
      type: Array,
      default() {
        return [];
      }
    },
    meta: {
      type: Object,
      default() {
        return {};
      }
    },
    followingValues: {
      type: Object,
      default() {
        return {};
      }
    },
    choices: {
      type: Array,
      required: true
    },
    renderings: {
      type: Object,
      default() {
        return {};
      }
    },
    generation: {
      type: Number,
      required: false,
      default() {
        return null;
      }
    }
  },
  emits: [ 'changed' ],
  data() {
    return {
      addWidgetEditor: null,
      addWidgetOptions: null,
      addWidgetType: null,
      areaId: createId(),
      next: this.getValidItems(),
      hoveredWidget: null,
      hoveredNonForeignWidget: null,
      focusedWidget: null,
      contextMenuOptions: {
        menu: this.choices
      },
      edited: {},
      widgets: {}
    };
  },
  computed: {
    isEmptySingleton() {
      return this.next.length === 0 &&
        this.options.widgets &&
        Object.keys(this.options.widgets).length === 1 &&
        (this.options.max || this.field.max) &&
        (this.options.max === 1 || this.field.max === 1);
    },
    icon() {
      let icon = null;
      if (
        this.isEmptySingleton &&
        this.contextMenuOptions.menu[0] &&
        this.contextMenuOptions.menu[0].icon
      ) {
        icon = this.contextMenuOptions.menu[0].icon;
      }
      return icon;
    },
    moduleOptions() {
      return window.apos.area;
    },
    types() {
      return Object.keys(this.widgets);
    },
    maxReached() {
      return this.options.max && this.next.length >= this.options.max;
    },
    foreign() {
      // Cast to boolean is necessary to satisfy prop typing
      return !!(this.docId && (window.apos.adminBar.contextId !== this.docId));
    },
    focusedWidgetIndex() {
      if (!this.focusedWidget) {
        return -1;
      }

      return this.next.findIndex(widget => widget._id === window.apos.focusedWidget);
    }
  },
  watch: {
    // Note: please don't make this a deep watcher as that could cause
    // issues with live widget preview and also performance, the top level
    // array will change in situations where a patch API call is actually
    // needed at this level
    next() {
      if (!this.docId) {
        // For the benefit of AposInputArea which is the
        // direct parent when we are not editing on-page
        this.$emit('changed', {
          items: this.next
        });
      }
      // For the benefit of all other area editors on-page
      // which may have this one as a sub-area in some way, and
      // mistakenly think they know its contents have not changed
      apos.bus.$emit('area-updated', {
        _id: this.id,
        items: this.next
      });
    },
    generation() {
      this.next = this.getValidItems();
    }
  },
  created() {
    if (this.options.groups) {
      for (const group of Object.keys(this.options.groups)) {
        this.widgets = {
          ...this.options.groups[group].widgets,
          ...this.widgets
        };
      }
    }
  },
  mounted() {
    this.bindEventListeners();
  },
  beforeUnmount() {
    this.unbindEventListeners();
  },
  methods: {
    bindEventListeners() {
      apos.bus.$on('area-updated', this.areaUpdatedHandler);
      apos.bus.$on('widget-hover', this.updateWidgetHovered);
      apos.bus.$on('widget-focus', this.updateWidgetFocused);
      apos.bus.$on('command-menu-area-copy-widget', this.handleCopy);
      apos.bus.$on('command-menu-area-cut-widget', this.handleCut);
      apos.bus.$on('command-menu-area-duplicate-widget', this.handleDuplicate);
      apos.bus.$on('command-menu-area-paste-widget', this.handlePaste);
      apos.bus.$on('command-menu-area-remove-widget', this.handleRemove);
      window.addEventListener('keydown', this.focusParentEvent);
    },
    unbindEventListeners() {
      apos.bus.$off('area-updated', this.areaUpdatedHandler);
      apos.bus.$off('widget-hover', this.updateWidgetHovered);
      apos.bus.$off('widget-focus', this.updateWidgetFocused);
      apos.bus.$off('command-menu-area-copy-widget', this.handleCopy);
      apos.bus.$off('command-menu-area-cut-widget', this.handleCut);
      apos.bus.$off('command-menu-area-duplicate-widget', this.handleDuplicate);
      apos.bus.$off('command-menu-area-paste-widget', this.handlePaste);
      apos.bus.$off('command-menu-area-remove-widget', this.handleRemove);
      window.removeEventListener('keydown', this.focusParentEvent);
    },
    isInsideContentEditable() {
      return document.activeElement.closest('[contenteditable]') !== null;
    },
    isInsideFocusedArea() {
      return window.apos.focusedArea === this.areaId;
    },
    resetFocusedArea() {
      if (window.apos.focusedArea !== this.areaId) {
        return;
      }

      this.setFocusedArea(null, null);
    },
    setFocusedArea(areaId, event) {
      if (event) {
        // prevent parent areas from changing the focusedArea
        event.stopPropagation();
      }

      window.apos.focusedArea = areaId;
    },
    handleCopy() {
      if (
        !this.isInsideFocusedArea() ||
        this.isInsideContentEditable() ||
        this.focusedWidgetIndex === -1
      ) {
        return;
      }

      this.copy(this.focusedWidgetIndex);
    },
    handleCut() {
      if (
        !this.isInsideFocusedArea() ||
        this.isInsideContentEditable() ||
        this.focusedWidgetIndex === -1
      ) {
        return;
      }

      this.cut(this.focusedWidgetIndex);
    },
    handleDuplicate() {
      if (
        !this.isInsideFocusedArea() ||
        this.isInsideContentEditable() ||
        this.focusedWidgetIndex === -1
      ) {
        return;
      }

      this.clone(this.focusedWidgetIndex);
    },
    handlePaste() {
      if (
        !this.isInsideFocusedArea() ||
        this.isInsideContentEditable() ||
        (this.focusedWidgetIndex === -1 && this.next.length > 0)
      ) {
        return;
      }

      this.paste(Math.max(this.focusedWidgetIndex, 0));
    },
    handleRemove() {
      if (
        !this.isInsideFocusedArea() ||
        this.isInsideContentEditable() ||
        this.focusedWidgetIndex === -1
      ) {
        return;
      }

      this.remove(this.focusedWidgetIndex);
    },
    areaUpdatedHandler(area) {
      for (const item of this.next) {
        if (this.patchSubobject(item, area)) {
          break;
        }
      }
    },
    focusParentEvent(event) {
      if (event.metaKey && event.keyCode === 8) {
        // meta + backspace
        apos.bus.$emit('widget-focus-parent', this.focusedWidget);
      }
    },
    updateWidgetHovered({ _id, nonForeignId }) {
      this.hoveredWidget = _id;
      this.hoveredNonForeignWidget = nonForeignId;
    },
    updateWidgetFocused({ _id, scrollIntoView = false }) {
      this.focusedWidget = _id;
      // Attached to window so that modals can see the area is active
      window.apos.focusedWidget = _id;

      // We want what's next to run only once
      // for the area containing the focusedWidget
      // and not for all areas present on the page
      if (this.focusedWidgetIndex === -1) {
        return;
      }

      this.setFocusedArea(this.areaId, null);

      if (scrollIntoView) {
        this.$nextTick(() => {
          const $el = document.querySelector(`[data-apos-widget-id="${_id}"]`);
          if (!$el) {
            return;
          }

          const headerHeight = window.apos.adminBar.height;
          const bufferSpace = 40;
          const targetTop = $el.getBoundingClientRect().top;
          const scrollPos = targetTop - headerHeight - bufferSpace;

          window.scrollBy({
            top: scrollPos,
            behavior: 'smooth'
          });

          $el.focus({
            preventScroll: true
          });
        });
      }
    },
    async up(i) {
      if (this.docId === window.apos.adminBar.contextId) {
        apos.bus.$emit('context-edited', {
          $move: {
            [`@${this.id}.items`]: {
              $item: this.next[i]._id,
              $before: this.next[i - 1]._id
            }
          }
        });
      }
      this.next = [
        ...this.next.slice(0, i - 1),
        this.next[i],
        this.next[i - 1],
        ...this.next.slice(i + 1)
      ];
    },
    async down(i) {
      if (this.docId === window.apos.adminBar.contextId) {
        apos.bus.$emit('context-edited', {
          $move: {
            [`@${this.id}.items`]: {
              $item: this.next[i]._id,
              $after: this.next[i + 1]._id
            }
          }
        });
      }
      this.next = [
        ...this.next.slice(0, i),
        this.next[i + 1],
        this.next[i],
        ...this.next.slice(i + 2)
      ];
    },
    async remove(i, { autosave = true } = {}) {
      if (autosave && (this.docId === window.apos.adminBar.contextId)) {
        apos.bus.$emit('context-edited', {
          $pullAllById: {
            [`@${this.id}.items`]: [ this.next[i]._id ]
          }
        });
      }
      this.next = [
        ...this.next.slice(0, i),
        ...this.next.slice(i + 1)
      ];
      const focusNext = this.next[i - 1] || this.next[i];

      if (focusNext) {
        apos.bus.$emit('widget-focus', {
          _id: focusNext._id,
          scrollIntoView: true
        });
      }

    },
    async cut(i) {
      apos.area.widgetClipboard.set(this.next[i]);
      await this.remove(i);
      apos.notify('Widget cut to clipboard', {
        type: 'success',
        icon: 'content-cut-icon',
        dismiss: true
      });
    },
    async copy(i) {
      apos.area.widgetClipboard.set(this.next[i]);
      apos.notify('Widget copied to clipboard', {
        type: 'success',
        icon: 'content-copy-icon',
        dismiss: true
      });
    },
    async edit(i) {
      if (this.foreign) {
        try {
          const doc = await apos.http.get(
            `${window.apos.doc.action}/${this.docId}`,
            {
              busy: true
            }
          );
          if (doc._url) {
            const contextTitle = window.apos.adminBar.context.title;
            if (await apos.confirm({
              heading: this.$t('apostrophe:leavePageHeading', {
                oldTitle: contextTitle,
                newTitle: doc.title
              }),
              description: this.$t('apostrophe:leavePageDescription', {
                oldTitle: contextTitle
              }),
              localize: false
            })) {
              location.assign(doc._url);
            }
          } else {
            apos.bus.$emit('admin-menu-click', {
              itemName: `${doc.type}:editor`,
              props: {
                docId: doc._id
              }
            });
          }
          return;
        } catch (e) {
          if (e.status === 404) {
            apos.notify('apostrophe:notFound', { type: 'error' });
            return;
          } else {
            throw e;
          }
        }
      }

      const widget = this.next[i];

      if (!this.widgetIsContextual(widget.type)) {
        const componentName = this.widgetEditorComponent(widget.type);
        apos.area.activeEditor = this;
        apos.bus.$on('apos-refreshing', cancelRefresh);
        const preview = this.widgetPreview(widget.type, i, false);
        const result = await apos.modal.execute(componentName, {
          modelValue: widget,
          options: this.widgetOptionsByType(widget.type),
          type: widget.type,
          docId: this.docId,
          parentFollowingValues: this.followingValues,
          areaFieldId: this.fieldId,
          meta: this.meta[widget._id]?.aposMeta,
          preview
        });
        apos.area.activeEditor = null;
        apos.bus.$off('apos-refreshing', cancelRefresh);
        if (result) {
          return this.update(result);
        }
      }
    },
    clone(index) {
      const widget = cloneWidget(this.next[index]);
      this.insert({
        widget,
        index: index + 1
      });
    },
    async paste(index) {
      const clipboard = apos.area.widgetClipboard.get();
      if (clipboard) {
        const widget = clipboard;
        const allowed = this.contextMenuOptions.menu.find(
          option => option.name === widget.type
        );
        if (allowed) {
          this.add({
            index,
            clipboard
          });
        }
      }
    },
    async update(updated, { autosave = true, reverting = false } = {}) {
      if (!reverting) {
        updated.aposPlaceholder = false;
      }
      if (!updated.metaType) {
        updated.metaType = 'widget';
      }
      if (autosave && (this.docId === window.apos.adminBar.contextId)) {
        apos.bus.$emit('context-edited', {
          [`@${updated._id}`]: updated
        });
      }
      this.next = this.next.map((widget) => {
        if (widget._id === updated._id) {
          return updated;
        }
        return widget;
      });
      this.edited[updated._id] = true;
    },
    // Add a widget into an area. index is required, along
    // with one and only one of name, widget or clipboard.
    // If widget is passed it is inserted directly. If
    // clipboard is passed it is cloned and inserted.
    async add({
      index,
      name,
      widget,
      clipboard
    }) {
      if (clipboard) {
        clipboard = cloneWidget(clipboard);
        return this.insert({
          widget: clipboard,
          index
        });
      }
      if (widget) {
        return this.insert({
          widget,
          index
        });
      }
      if (this.widgetIsContextual(name)) {
        return this.insert({
          widget: {
            type: name,
            ...this.contextualWidgetDefaultData(name),
            aposPlaceholder: this.widgetHasPlaceholder(name)
          },
          index
        });
      }
      if (!this.widgetHasInitialModal(name)) {
        const newWidget = this.newWidget(name);
        return this.insert({
          widget: {
            ...newWidget,
            aposPlaceholder: this.widgetHasPlaceholder(name)
          },
          index
        });
      }

      const componentName = this.widgetEditorComponent(name);
      apos.area.activeEditor = this;
      const preview = this.widgetPreview(name, index, true);
      const newWidget = await apos.modal.execute(componentName, {
        modelValue: null,
        options: this.widgetOptionsByType(name),
        type: name,
        docId: this.docId,
        areaFieldId: this.fieldId,
        parentFollowingValues: this.followingValues,
        preview
      });
      apos.area.activeEditor = null;
      if (newWidget) {
        return this.insert({
          widget: newWidget,
          index
        });
      }
    },
    widgetOptionsByType(name) {
      if (this.options.widgets) {
        return this.options.widgets[name];
      } else if (this.options.expanded) {
        for (const info of Object.values(this.options.groups || {})) {
          if (info?.widgets?.[name]) {
            return info.widgets[name];
          }
        }
      }
      return null;
    },
    contextualWidgetDefaultData(type) {
      return this.moduleOptions.contextualWidgetDefaultData[type];
    },
    async insert({
      index, widget, autosave = true
    } = {}) {
      if (!widget._id) {
        widget._id = createId();
      }
      if (!widget.metaType) {
        widget.metaType = 'widget';
      }
      if (autosave && (this.docId === window.apos.adminBar.contextId)) {
        const push = {
          $each: [ widget ]
        };
        if (index < this.next.length) {
          push.$before = this.next[index]._id;
        }
        apos.bus.$emit('context-edited', {
          $push: {
            [`@${this.id}.items`]: push
          }
        });
      }
      this.next = [
        ...this.next.slice(0, index),
        widget,
        ...this.next.slice(index)
      ];
      if (this.widgetIsContextual(widget.type)) {
        this.edit(index);
      }
      apos.bus.$emit('widget-focus', {
        _id: widget._id,
        scrollIntoView: true
      });
    },
    widgetIsContextual(type) {
      return this.moduleOptions.widgetIsContextual[type];
    },
    widgetHasPlaceholder(type) {
      return this.moduleOptions.widgetHasPlaceholder[type];
    },
    widgetHasInitialModal(type) {
      return this.moduleOptions.widgetHasInitialModal[type];
    },
    widgetEditorComponent(type) {
      return this.moduleOptions.components.widgetEditors[type];
    },
    widgetPreview(type, index, create) {
      return this.moduleOptions.widgetPreview[type]
        ? {
          area: this,
          index,
          create
        }
        : null;
    },
    // Recursively seek `subObject` within `object`, based on whether
    // its _id matches that of a sub-object of `object`. If found,
    // replace that sub-object with `subObject` and return `true`.
    patchSubobject(object, subObject) {
      let result;
      for (const [ key, val ] of Object.entries(object)) {
        if (key.charAt(0) === '_') {
          // Patch only the thing itself, not a relationship that also contains
          // a copy
          continue;
        }
        if (val && typeof val === 'object') {
          if (val._id === subObject._id) {
            object[key] = subObject;
            return true;
          }
          result = this.patchSubobject(val, subObject);
          if (result) {
            return result;
          }
        }
      }
    },
    rendering(widget) {
      if (this.edited[widget._id]) {
        return null;
      } else {
        return this.renderings[widget._id];
      }
    },
    getValidItems() {
      return this.items.filter(item => {
        if (!window.apos.modules[`${item.type}-widget`]) {
          // eslint-disable-next-line no-console
          console.warn(`The widget type ${item.type} exists in the content but is not configured.`);
        }
        return window.apos.modules[`${item.type}-widget`];
      });
    },
    // Return a new widget object in which defaults are fully populated,
    // especially valid sub-area objects, so that nested edits work on the page
    newWidget(type) {
      const schema = apos.modules[apos.area.widgetManagers[type]].schema;
      const widget = {
        ...newInstance(schema),
        type
      };
      return widget;
    }
  }
>>>>>>> 87b07c98
};
</script>

<style lang="scss" scoped>
.apos-empty-area {
  display: flex;
  flex-direction: column;
  align-items: center;
  justify-content: center;
  padding: 30px;
  border: 1px solid var(--a-base-8);
  min-height: 50px;
  background-color: var(--a-base-9);
  border-radius: var(--a-border-radius);

  &:focus, &:active {
    border-color: var(--a-primary);
  }
}

</style><|MERGE_RESOLUTION|>--- conflicted
+++ resolved
@@ -80,707 +80,11 @@
 </template>
 
 <script>
-<<<<<<< HEAD
 import AposAreaEditorLogic from '../logic/AposAreaEditor.js';
 
 export default {
   name: 'AposAreaEditor',
   mixins: [ AposAreaEditorLogic ]
-=======
-import { createId } from '@paralleldrive/cuid2';
-import AposThemeMixin from 'Modules/@apostrophecms/ui/mixins/AposThemeMixin';
-import newInstance from 'apostrophe/modules/@apostrophecms/schema/lib/newInstance.js';
-import cloneWidget from 'Modules/@apostrophecms/area/lib/clone-widget.js';
-
-export default {
-  name: 'AposAreaEditor',
-  mixins: [ AposThemeMixin ],
-  props: {
-    docId: {
-      type: String,
-      default: null
-    },
-    docType: {
-      type: String,
-      default: null
-    },
-    id: {
-      type: String,
-      required: true
-    },
-    field: {
-      type: Object,
-      default() {
-        return {};
-      }
-    },
-    fieldId: {
-      type: String,
-      required: true
-    },
-    options: {
-      type: Object,
-      default() {
-        return {};
-      }
-    },
-    items: {
-      type: Array,
-      default() {
-        return [];
-      }
-    },
-    meta: {
-      type: Object,
-      default() {
-        return {};
-      }
-    },
-    followingValues: {
-      type: Object,
-      default() {
-        return {};
-      }
-    },
-    choices: {
-      type: Array,
-      required: true
-    },
-    renderings: {
-      type: Object,
-      default() {
-        return {};
-      }
-    },
-    generation: {
-      type: Number,
-      required: false,
-      default() {
-        return null;
-      }
-    }
-  },
-  emits: [ 'changed' ],
-  data() {
-    return {
-      addWidgetEditor: null,
-      addWidgetOptions: null,
-      addWidgetType: null,
-      areaId: createId(),
-      next: this.getValidItems(),
-      hoveredWidget: null,
-      hoveredNonForeignWidget: null,
-      focusedWidget: null,
-      contextMenuOptions: {
-        menu: this.choices
-      },
-      edited: {},
-      widgets: {}
-    };
-  },
-  computed: {
-    isEmptySingleton() {
-      return this.next.length === 0 &&
-        this.options.widgets &&
-        Object.keys(this.options.widgets).length === 1 &&
-        (this.options.max || this.field.max) &&
-        (this.options.max === 1 || this.field.max === 1);
-    },
-    icon() {
-      let icon = null;
-      if (
-        this.isEmptySingleton &&
-        this.contextMenuOptions.menu[0] &&
-        this.contextMenuOptions.menu[0].icon
-      ) {
-        icon = this.contextMenuOptions.menu[0].icon;
-      }
-      return icon;
-    },
-    moduleOptions() {
-      return window.apos.area;
-    },
-    types() {
-      return Object.keys(this.widgets);
-    },
-    maxReached() {
-      return this.options.max && this.next.length >= this.options.max;
-    },
-    foreign() {
-      // Cast to boolean is necessary to satisfy prop typing
-      return !!(this.docId && (window.apos.adminBar.contextId !== this.docId));
-    },
-    focusedWidgetIndex() {
-      if (!this.focusedWidget) {
-        return -1;
-      }
-
-      return this.next.findIndex(widget => widget._id === window.apos.focusedWidget);
-    }
-  },
-  watch: {
-    // Note: please don't make this a deep watcher as that could cause
-    // issues with live widget preview and also performance, the top level
-    // array will change in situations where a patch API call is actually
-    // needed at this level
-    next() {
-      if (!this.docId) {
-        // For the benefit of AposInputArea which is the
-        // direct parent when we are not editing on-page
-        this.$emit('changed', {
-          items: this.next
-        });
-      }
-      // For the benefit of all other area editors on-page
-      // which may have this one as a sub-area in some way, and
-      // mistakenly think they know its contents have not changed
-      apos.bus.$emit('area-updated', {
-        _id: this.id,
-        items: this.next
-      });
-    },
-    generation() {
-      this.next = this.getValidItems();
-    }
-  },
-  created() {
-    if (this.options.groups) {
-      for (const group of Object.keys(this.options.groups)) {
-        this.widgets = {
-          ...this.options.groups[group].widgets,
-          ...this.widgets
-        };
-      }
-    }
-  },
-  mounted() {
-    this.bindEventListeners();
-  },
-  beforeUnmount() {
-    this.unbindEventListeners();
-  },
-  methods: {
-    bindEventListeners() {
-      apos.bus.$on('area-updated', this.areaUpdatedHandler);
-      apos.bus.$on('widget-hover', this.updateWidgetHovered);
-      apos.bus.$on('widget-focus', this.updateWidgetFocused);
-      apos.bus.$on('command-menu-area-copy-widget', this.handleCopy);
-      apos.bus.$on('command-menu-area-cut-widget', this.handleCut);
-      apos.bus.$on('command-menu-area-duplicate-widget', this.handleDuplicate);
-      apos.bus.$on('command-menu-area-paste-widget', this.handlePaste);
-      apos.bus.$on('command-menu-area-remove-widget', this.handleRemove);
-      window.addEventListener('keydown', this.focusParentEvent);
-    },
-    unbindEventListeners() {
-      apos.bus.$off('area-updated', this.areaUpdatedHandler);
-      apos.bus.$off('widget-hover', this.updateWidgetHovered);
-      apos.bus.$off('widget-focus', this.updateWidgetFocused);
-      apos.bus.$off('command-menu-area-copy-widget', this.handleCopy);
-      apos.bus.$off('command-menu-area-cut-widget', this.handleCut);
-      apos.bus.$off('command-menu-area-duplicate-widget', this.handleDuplicate);
-      apos.bus.$off('command-menu-area-paste-widget', this.handlePaste);
-      apos.bus.$off('command-menu-area-remove-widget', this.handleRemove);
-      window.removeEventListener('keydown', this.focusParentEvent);
-    },
-    isInsideContentEditable() {
-      return document.activeElement.closest('[contenteditable]') !== null;
-    },
-    isInsideFocusedArea() {
-      return window.apos.focusedArea === this.areaId;
-    },
-    resetFocusedArea() {
-      if (window.apos.focusedArea !== this.areaId) {
-        return;
-      }
-
-      this.setFocusedArea(null, null);
-    },
-    setFocusedArea(areaId, event) {
-      if (event) {
-        // prevent parent areas from changing the focusedArea
-        event.stopPropagation();
-      }
-
-      window.apos.focusedArea = areaId;
-    },
-    handleCopy() {
-      if (
-        !this.isInsideFocusedArea() ||
-        this.isInsideContentEditable() ||
-        this.focusedWidgetIndex === -1
-      ) {
-        return;
-      }
-
-      this.copy(this.focusedWidgetIndex);
-    },
-    handleCut() {
-      if (
-        !this.isInsideFocusedArea() ||
-        this.isInsideContentEditable() ||
-        this.focusedWidgetIndex === -1
-      ) {
-        return;
-      }
-
-      this.cut(this.focusedWidgetIndex);
-    },
-    handleDuplicate() {
-      if (
-        !this.isInsideFocusedArea() ||
-        this.isInsideContentEditable() ||
-        this.focusedWidgetIndex === -1
-      ) {
-        return;
-      }
-
-      this.clone(this.focusedWidgetIndex);
-    },
-    handlePaste() {
-      if (
-        !this.isInsideFocusedArea() ||
-        this.isInsideContentEditable() ||
-        (this.focusedWidgetIndex === -1 && this.next.length > 0)
-      ) {
-        return;
-      }
-
-      this.paste(Math.max(this.focusedWidgetIndex, 0));
-    },
-    handleRemove() {
-      if (
-        !this.isInsideFocusedArea() ||
-        this.isInsideContentEditable() ||
-        this.focusedWidgetIndex === -1
-      ) {
-        return;
-      }
-
-      this.remove(this.focusedWidgetIndex);
-    },
-    areaUpdatedHandler(area) {
-      for (const item of this.next) {
-        if (this.patchSubobject(item, area)) {
-          break;
-        }
-      }
-    },
-    focusParentEvent(event) {
-      if (event.metaKey && event.keyCode === 8) {
-        // meta + backspace
-        apos.bus.$emit('widget-focus-parent', this.focusedWidget);
-      }
-    },
-    updateWidgetHovered({ _id, nonForeignId }) {
-      this.hoveredWidget = _id;
-      this.hoveredNonForeignWidget = nonForeignId;
-    },
-    updateWidgetFocused({ _id, scrollIntoView = false }) {
-      this.focusedWidget = _id;
-      // Attached to window so that modals can see the area is active
-      window.apos.focusedWidget = _id;
-
-      // We want what's next to run only once
-      // for the area containing the focusedWidget
-      // and not for all areas present on the page
-      if (this.focusedWidgetIndex === -1) {
-        return;
-      }
-
-      this.setFocusedArea(this.areaId, null);
-
-      if (scrollIntoView) {
-        this.$nextTick(() => {
-          const $el = document.querySelector(`[data-apos-widget-id="${_id}"]`);
-          if (!$el) {
-            return;
-          }
-
-          const headerHeight = window.apos.adminBar.height;
-          const bufferSpace = 40;
-          const targetTop = $el.getBoundingClientRect().top;
-          const scrollPos = targetTop - headerHeight - bufferSpace;
-
-          window.scrollBy({
-            top: scrollPos,
-            behavior: 'smooth'
-          });
-
-          $el.focus({
-            preventScroll: true
-          });
-        });
-      }
-    },
-    async up(i) {
-      if (this.docId === window.apos.adminBar.contextId) {
-        apos.bus.$emit('context-edited', {
-          $move: {
-            [`@${this.id}.items`]: {
-              $item: this.next[i]._id,
-              $before: this.next[i - 1]._id
-            }
-          }
-        });
-      }
-      this.next = [
-        ...this.next.slice(0, i - 1),
-        this.next[i],
-        this.next[i - 1],
-        ...this.next.slice(i + 1)
-      ];
-    },
-    async down(i) {
-      if (this.docId === window.apos.adminBar.contextId) {
-        apos.bus.$emit('context-edited', {
-          $move: {
-            [`@${this.id}.items`]: {
-              $item: this.next[i]._id,
-              $after: this.next[i + 1]._id
-            }
-          }
-        });
-      }
-      this.next = [
-        ...this.next.slice(0, i),
-        this.next[i + 1],
-        this.next[i],
-        ...this.next.slice(i + 2)
-      ];
-    },
-    async remove(i, { autosave = true } = {}) {
-      if (autosave && (this.docId === window.apos.adminBar.contextId)) {
-        apos.bus.$emit('context-edited', {
-          $pullAllById: {
-            [`@${this.id}.items`]: [ this.next[i]._id ]
-          }
-        });
-      }
-      this.next = [
-        ...this.next.slice(0, i),
-        ...this.next.slice(i + 1)
-      ];
-      const focusNext = this.next[i - 1] || this.next[i];
-
-      if (focusNext) {
-        apos.bus.$emit('widget-focus', {
-          _id: focusNext._id,
-          scrollIntoView: true
-        });
-      }
-
-    },
-    async cut(i) {
-      apos.area.widgetClipboard.set(this.next[i]);
-      await this.remove(i);
-      apos.notify('Widget cut to clipboard', {
-        type: 'success',
-        icon: 'content-cut-icon',
-        dismiss: true
-      });
-    },
-    async copy(i) {
-      apos.area.widgetClipboard.set(this.next[i]);
-      apos.notify('Widget copied to clipboard', {
-        type: 'success',
-        icon: 'content-copy-icon',
-        dismiss: true
-      });
-    },
-    async edit(i) {
-      if (this.foreign) {
-        try {
-          const doc = await apos.http.get(
-            `${window.apos.doc.action}/${this.docId}`,
-            {
-              busy: true
-            }
-          );
-          if (doc._url) {
-            const contextTitle = window.apos.adminBar.context.title;
-            if (await apos.confirm({
-              heading: this.$t('apostrophe:leavePageHeading', {
-                oldTitle: contextTitle,
-                newTitle: doc.title
-              }),
-              description: this.$t('apostrophe:leavePageDescription', {
-                oldTitle: contextTitle
-              }),
-              localize: false
-            })) {
-              location.assign(doc._url);
-            }
-          } else {
-            apos.bus.$emit('admin-menu-click', {
-              itemName: `${doc.type}:editor`,
-              props: {
-                docId: doc._id
-              }
-            });
-          }
-          return;
-        } catch (e) {
-          if (e.status === 404) {
-            apos.notify('apostrophe:notFound', { type: 'error' });
-            return;
-          } else {
-            throw e;
-          }
-        }
-      }
-
-      const widget = this.next[i];
-
-      if (!this.widgetIsContextual(widget.type)) {
-        const componentName = this.widgetEditorComponent(widget.type);
-        apos.area.activeEditor = this;
-        apos.bus.$on('apos-refreshing', cancelRefresh);
-        const preview = this.widgetPreview(widget.type, i, false);
-        const result = await apos.modal.execute(componentName, {
-          modelValue: widget,
-          options: this.widgetOptionsByType(widget.type),
-          type: widget.type,
-          docId: this.docId,
-          parentFollowingValues: this.followingValues,
-          areaFieldId: this.fieldId,
-          meta: this.meta[widget._id]?.aposMeta,
-          preview
-        });
-        apos.area.activeEditor = null;
-        apos.bus.$off('apos-refreshing', cancelRefresh);
-        if (result) {
-          return this.update(result);
-        }
-      }
-    },
-    clone(index) {
-      const widget = cloneWidget(this.next[index]);
-      this.insert({
-        widget,
-        index: index + 1
-      });
-    },
-    async paste(index) {
-      const clipboard = apos.area.widgetClipboard.get();
-      if (clipboard) {
-        const widget = clipboard;
-        const allowed = this.contextMenuOptions.menu.find(
-          option => option.name === widget.type
-        );
-        if (allowed) {
-          this.add({
-            index,
-            clipboard
-          });
-        }
-      }
-    },
-    async update(updated, { autosave = true, reverting = false } = {}) {
-      if (!reverting) {
-        updated.aposPlaceholder = false;
-      }
-      if (!updated.metaType) {
-        updated.metaType = 'widget';
-      }
-      if (autosave && (this.docId === window.apos.adminBar.contextId)) {
-        apos.bus.$emit('context-edited', {
-          [`@${updated._id}`]: updated
-        });
-      }
-      this.next = this.next.map((widget) => {
-        if (widget._id === updated._id) {
-          return updated;
-        }
-        return widget;
-      });
-      this.edited[updated._id] = true;
-    },
-    // Add a widget into an area. index is required, along
-    // with one and only one of name, widget or clipboard.
-    // If widget is passed it is inserted directly. If
-    // clipboard is passed it is cloned and inserted.
-    async add({
-      index,
-      name,
-      widget,
-      clipboard
-    }) {
-      if (clipboard) {
-        clipboard = cloneWidget(clipboard);
-        return this.insert({
-          widget: clipboard,
-          index
-        });
-      }
-      if (widget) {
-        return this.insert({
-          widget,
-          index
-        });
-      }
-      if (this.widgetIsContextual(name)) {
-        return this.insert({
-          widget: {
-            type: name,
-            ...this.contextualWidgetDefaultData(name),
-            aposPlaceholder: this.widgetHasPlaceholder(name)
-          },
-          index
-        });
-      }
-      if (!this.widgetHasInitialModal(name)) {
-        const newWidget = this.newWidget(name);
-        return this.insert({
-          widget: {
-            ...newWidget,
-            aposPlaceholder: this.widgetHasPlaceholder(name)
-          },
-          index
-        });
-      }
-
-      const componentName = this.widgetEditorComponent(name);
-      apos.area.activeEditor = this;
-      const preview = this.widgetPreview(name, index, true);
-      const newWidget = await apos.modal.execute(componentName, {
-        modelValue: null,
-        options: this.widgetOptionsByType(name),
-        type: name,
-        docId: this.docId,
-        areaFieldId: this.fieldId,
-        parentFollowingValues: this.followingValues,
-        preview
-      });
-      apos.area.activeEditor = null;
-      if (newWidget) {
-        return this.insert({
-          widget: newWidget,
-          index
-        });
-      }
-    },
-    widgetOptionsByType(name) {
-      if (this.options.widgets) {
-        return this.options.widgets[name];
-      } else if (this.options.expanded) {
-        for (const info of Object.values(this.options.groups || {})) {
-          if (info?.widgets?.[name]) {
-            return info.widgets[name];
-          }
-        }
-      }
-      return null;
-    },
-    contextualWidgetDefaultData(type) {
-      return this.moduleOptions.contextualWidgetDefaultData[type];
-    },
-    async insert({
-      index, widget, autosave = true
-    } = {}) {
-      if (!widget._id) {
-        widget._id = createId();
-      }
-      if (!widget.metaType) {
-        widget.metaType = 'widget';
-      }
-      if (autosave && (this.docId === window.apos.adminBar.contextId)) {
-        const push = {
-          $each: [ widget ]
-        };
-        if (index < this.next.length) {
-          push.$before = this.next[index]._id;
-        }
-        apos.bus.$emit('context-edited', {
-          $push: {
-            [`@${this.id}.items`]: push
-          }
-        });
-      }
-      this.next = [
-        ...this.next.slice(0, index),
-        widget,
-        ...this.next.slice(index)
-      ];
-      if (this.widgetIsContextual(widget.type)) {
-        this.edit(index);
-      }
-      apos.bus.$emit('widget-focus', {
-        _id: widget._id,
-        scrollIntoView: true
-      });
-    },
-    widgetIsContextual(type) {
-      return this.moduleOptions.widgetIsContextual[type];
-    },
-    widgetHasPlaceholder(type) {
-      return this.moduleOptions.widgetHasPlaceholder[type];
-    },
-    widgetHasInitialModal(type) {
-      return this.moduleOptions.widgetHasInitialModal[type];
-    },
-    widgetEditorComponent(type) {
-      return this.moduleOptions.components.widgetEditors[type];
-    },
-    widgetPreview(type, index, create) {
-      return this.moduleOptions.widgetPreview[type]
-        ? {
-          area: this,
-          index,
-          create
-        }
-        : null;
-    },
-    // Recursively seek `subObject` within `object`, based on whether
-    // its _id matches that of a sub-object of `object`. If found,
-    // replace that sub-object with `subObject` and return `true`.
-    patchSubobject(object, subObject) {
-      let result;
-      for (const [ key, val ] of Object.entries(object)) {
-        if (key.charAt(0) === '_') {
-          // Patch only the thing itself, not a relationship that also contains
-          // a copy
-          continue;
-        }
-        if (val && typeof val === 'object') {
-          if (val._id === subObject._id) {
-            object[key] = subObject;
-            return true;
-          }
-          result = this.patchSubobject(val, subObject);
-          if (result) {
-            return result;
-          }
-        }
-      }
-    },
-    rendering(widget) {
-      if (this.edited[widget._id]) {
-        return null;
-      } else {
-        return this.renderings[widget._id];
-      }
-    },
-    getValidItems() {
-      return this.items.filter(item => {
-        if (!window.apos.modules[`${item.type}-widget`]) {
-          // eslint-disable-next-line no-console
-          console.warn(`The widget type ${item.type} exists in the content but is not configured.`);
-        }
-        return window.apos.modules[`${item.type}-widget`];
-      });
-    },
-    // Return a new widget object in which defaults are fully populated,
-    // especially valid sub-area objects, so that nested edits work on the page
-    newWidget(type) {
-      const schema = apos.modules[apos.area.widgetManagers[type]].schema;
-      const widget = {
-        ...newInstance(schema),
-        type
-      };
-      return widget;
-    }
-  }
->>>>>>> 87b07c98
 };
 </script>
 
