<template>
  <div
    v-click-outside-element="resetFocusedArea"
    :data-apos-area="areaId"
    class="apos-area"
    :class="themeClass"
    @click="setFocusedArea(areaId, $event)"
  >
    <div
      v-if="next.length === 0 && !foreign"
      class="apos-empty-area"
      tabindex="0"
      @paste="paste(0)"
      @click="setFocusedArea(areaId, $event)"
    >
      <template v-if="isEmptySingleton">
        <AposButton
          :label="{
            key: 'apostrophe:addWidgetType',
            label: $t(contextMenuOptions.menu[0].label)
          }"
          :disabled="field && field.readOnly"
          :disable-focus="false"
          type="primary"
          :icon="icon"
          @click="add({ index: 0, name: contextMenuOptions.menu[0].name })"
        />
      </template>
      <template v-else>
        <AposAreaMenu
          :context-menu-options="contextMenuOptions"
          :empty="true"
          :index="0"
          :options="options"
          :field-id="fieldId"
          :max-reached="maxReached"
          :disabled="field && field.readOnly"
          :widget-options="options.widgets"
          :tabbable="true"
          :open="false"
          @add="add"
        />
      </template>
    </div>
    <div class="apos-areas-widgets-list">
      <AposAreaWidget
        v-for="(widget, i) in next"
        :key="widget._id"
        :area-id="areaId"
        :widget="widget"
        :meta="meta[widget._id]"
        :generation="generation"
        :i="i"
        :options="options"
        :next="next"
        :following-values="followingValues"
        :doc-id="docId"
        :context-menu-options="contextMenuOptions"
        :field-id="fieldId"
        :field="field"
        :disabled="field && field.readOnly"
        :widget-hovered="hoveredWidget"
        :non-foreign-widget-hovered="hoveredNonForeignWidget"
        :widget-focused="focusedWidget"
        :max-reached="maxReached"
        :rendering="rendering(widget)"
        @up="up"
        @down="down"
        @remove="remove"
        @cut="cut"
        @copy="copy"
        @edit="edit"
        @clone="clone"
        @update="update"
        @add="add"
        @paste="paste"
      />
    </div>
  </div>
</template>

<script>
import { createId } from '@paralleldrive/cuid2';
import AposThemeMixin from 'Modules/@apostrophecms/ui/mixins/AposThemeMixin';
import newInstance from 'apostrophe/modules/@apostrophecms/schema/lib/newInstance.js';
import cloneWidget from 'Modules/@apostrophecms/area/lib/clone-widget.js';

export default {
  name: 'AposAreaEditor',
  mixins: [ AposThemeMixin ],
  props: {
    docId: {
      type: String,
      default: null
    },
    docType: {
      type: String,
      default: null
    },
    id: {
      type: String,
      required: true
    },
    field: {
      type: Object,
      default() {
        return {};
      }
    },
    fieldId: {
      type: String,
      required: true
    },
    options: {
      type: Object,
      default() {
        return {};
      }
    },
    items: {
      type: Array,
      default() {
        return [];
      }
    },
    meta: {
      type: Object,
      default() {
        return {};
      }
    },
    followingValues: {
      type: Object,
      default() {
        return {};
      }
    },
    choices: {
      type: Array,
      required: true
    },
    renderings: {
      type: Object,
      default() {
        return {};
      }
    },
    generation: {
      type: Number,
      required: false,
      default() {
        return null;
      }
    }
  },
  emits: [ 'changed' ],
  data() {
    return {
      addWidgetEditor: null,
      addWidgetOptions: null,
      addWidgetType: null,
      areaId: createId(),
      next: this.getValidItems(),
      hoveredWidget: null,
      hoveredNonForeignWidget: null,
      focusedWidget: null,
      contextMenuOptions: {
        menu: this.choices
      },
      edited: {},
      widgets: {}
    };
  },
  computed: {
    isEmptySingleton() {
      return this.next.length === 0 &&
        this.options.widgets &&
        Object.keys(this.options.widgets).length === 1 &&
        (this.options.max || this.field.max) &&
        (this.options.max === 1 || this.field.max === 1);
    },
    icon() {
      let icon = null;
      if (
        this.isEmptySingleton &&
        this.contextMenuOptions.menu[0] &&
        this.contextMenuOptions.menu[0].icon
      ) {
        icon = this.contextMenuOptions.menu[0].icon;
      }
      return icon;
    },
    moduleOptions() {
      return window.apos.area;
    },
    types() {
      return Object.keys(this.widgets);
    },
    maxReached() {
      return this.options.max && this.next.length >= this.options.max;
    },
    foreign() {
      // Cast to boolean is necessary to satisfy prop typing
      return !!(this.docId && (window.apos.adminBar.contextId !== this.docId));
    },
    focusedWidgetIndex() {
      if (!this.focusedWidget) {
        return -1;
      }

      return this.next.findIndex(widget => widget._id === window.apos.focusedWidget);
    }
  },
  watch: {
    // Note: please don't make this a deep watcher as that could cause
    // issues with live widget preview and also performance, the top level
    // array will change in situations where a patch API call is actually
    // needed at this level
    next() {
      if (!this.docId) {
        // For the benefit of AposInputArea which is the
        // direct parent when we are not editing on-page
        this.$emit('changed', {
          items: this.next
        });
      }
      // For the benefit of all other area editors on-page
      // which may have this one as a sub-area in some way, and
      // mistakenly think they know its contents have not changed
      apos.bus.$emit('area-updated', {
        _id: this.id,
        items: this.next
      });
    },
    generation() {
      this.next = this.getValidItems();
    }
  },
  created() {
    if (this.options.groups) {
      for (const group of Object.keys(this.options.groups)) {
        this.widgets = {
          ...this.options.groups[group].widgets,
          ...this.widgets
        };
      }
    }
  },
  mounted() {
    this.bindEventListeners();
  },
  beforeUnmount() {
    this.unbindEventListeners();
  },
  methods: {
    bindEventListeners() {
      apos.bus.$on('area-updated', this.areaUpdatedHandler);
      apos.bus.$on('widget-hover', this.updateWidgetHovered);
      apos.bus.$on('widget-focus', this.updateWidgetFocused);
      apos.bus.$on('command-menu-area-copy-widget', this.handleCopy);
      apos.bus.$on('command-menu-area-cut-widget', this.handleCut);
      apos.bus.$on('command-menu-area-duplicate-widget', this.handleDuplicate);
      apos.bus.$on('command-menu-area-paste-widget', this.handlePaste);
      apos.bus.$on('command-menu-area-remove-widget', this.handleRemove);
      window.addEventListener('keydown', this.focusParentEvent);
    },
    unbindEventListeners() {
      apos.bus.$off('area-updated', this.areaUpdatedHandler);
      apos.bus.$off('widget-hover', this.updateWidgetHovered);
      apos.bus.$off('widget-focus', this.updateWidgetFocused);
      apos.bus.$off('command-menu-area-copy-widget', this.handleCopy);
      apos.bus.$off('command-menu-area-cut-widget', this.handleCut);
      apos.bus.$off('command-menu-area-duplicate-widget', this.handleDuplicate);
      apos.bus.$off('command-menu-area-paste-widget', this.handlePaste);
      apos.bus.$off('command-menu-area-remove-widget', this.handleRemove);
      window.removeEventListener('keydown', this.focusParentEvent);
    },
    isInsideContentEditable() {
      return document.activeElement.closest('[contenteditable]') !== null;
    },
    isInsideFocusedArea() {
      return window.apos.focusedArea === this.areaId;
    },
    resetFocusedArea() {
      if (window.apos.focusedArea !== this.areaId) {
        return;
      }

      this.setFocusedArea(null, null);
    },
    setFocusedArea(areaId, event) {
      if (event) {
        // prevent parent areas from changing the focusedArea
        event.stopPropagation();
      }

      window.apos.focusedArea = areaId;
    },
    handleCopy() {
      if (
        !this.isInsideFocusedArea() ||
        this.isInsideContentEditable() ||
        this.focusedWidgetIndex === -1
      ) {
        return;
      }

      this.copy(this.focusedWidgetIndex);
    },
    handleCut() {
      if (
        !this.isInsideFocusedArea() ||
        this.isInsideContentEditable() ||
        this.focusedWidgetIndex === -1
      ) {
        return;
      }

      this.cut(this.focusedWidgetIndex);
    },
    handleDuplicate() {
      if (
        !this.isInsideFocusedArea() ||
        this.isInsideContentEditable() ||
        this.focusedWidgetIndex === -1
      ) {
        return;
      }

      this.clone(this.focusedWidgetIndex);
    },
    handlePaste() {
      if (
        !this.isInsideFocusedArea() ||
        this.isInsideContentEditable() ||
        (this.focusedWidgetIndex === -1 && this.next.length > 0)
      ) {
        return;
      }

      this.paste(Math.max(this.focusedWidgetIndex, 0));
    },
    handleRemove() {
      if (
        !this.isInsideFocusedArea() ||
        this.isInsideContentEditable() ||
        this.focusedWidgetIndex === -1
      ) {
        return;
      }

      this.remove(this.focusedWidgetIndex);
    },
    areaUpdatedHandler(area) {
      for (const item of this.next) {
        if (this.patchSubobject(item, area)) {
          break;
        }
      }
    },
    focusParentEvent(event) {
      if (event.metaKey && event.keyCode === 8) {
        // meta + backspace
        apos.bus.$emit('widget-focus-parent', this.focusedWidget);
      }
    },
    updateWidgetHovered({ _id, nonForeignId }) {
      this.hoveredWidget = _id;
      this.hoveredNonForeignWidget = nonForeignId;
    },
    updateWidgetFocused({ _id, scrollIntoView = false }) {
      this.focusedWidget = _id;
      // Attached to window so that modals can see the area is active
      window.apos.focusedWidget = _id;

      // We want what's next to run only once
      // for the area containing the focusedWidget
      // and not for all areas present on the page
      if (this.focusedWidgetIndex === -1) {
        return;
      }

      this.setFocusedArea(this.areaId, null);

      if (scrollIntoView) {
        this.$nextTick(() => {
          const $el = document.querySelector(`[data-apos-widget-id="${_id}"]`);
          if (!$el) {
            return;
          }

          const headerHeight = window.apos.adminBar.height;
          const bufferSpace = 40;
          const targetTop = $el.getBoundingClientRect().top;
          const scrollPos = targetTop - headerHeight - bufferSpace;

          window.scrollBy({
            top: scrollPos,
            behavior: 'smooth'
          });

          $el.focus({
            preventScroll: true
          });
        });
      }
    },
    async up(i) {
      if (this.docId === window.apos.adminBar.contextId) {
        apos.bus.$emit('context-edited', {
          $move: {
            [`@${this.id}.items`]: {
              $item: this.next[i]._id,
              $before: this.next[i - 1]._id
            }
          }
        });
      }
      this.next = [
        ...this.next.slice(0, i - 1),
        this.next[i],
        this.next[i - 1],
        ...this.next.slice(i + 1)
      ];
    },
    async down(i) {
      if (this.docId === window.apos.adminBar.contextId) {
        apos.bus.$emit('context-edited', {
          $move: {
            [`@${this.id}.items`]: {
              $item: this.next[i]._id,
              $after: this.next[i + 1]._id
            }
          }
        });
      }
      this.next = [
        ...this.next.slice(0, i),
        this.next[i + 1],
        this.next[i],
        ...this.next.slice(i + 2)
      ];
    },
    async remove(i, { autosave = true } = {}) {
      if (autosave && (this.docId === window.apos.adminBar.contextId)) {
        apos.bus.$emit('context-edited', {
          $pullAllById: {
            [`@${this.id}.items`]: [ this.next[i]._id ]
          }
        });
      }
      this.next = [
        ...this.next.slice(0, i),
        ...this.next.slice(i + 1)
      ];
      const focusNext = this.next[i - 1] || this.next[i];

      if (focusNext) {
        apos.bus.$emit('widget-focus', {
          _id: focusNext._id,
          scrollIntoView: true
        });
      }

    },
    async cut(i) {
      apos.area.widgetClipboard.set(this.next[i]);
      await this.remove(i);
      apos.notify('Widget cut to clipboard', {
        type: 'success',
        icon: 'content-cut-icon',
        dismiss: true
      });
    },
    async copy(i) {
      apos.area.widgetClipboard.set(this.next[i]);
      apos.notify('Widget copied to clipboard', {
        type: 'success',
        icon: 'content-copy-icon',
        dismiss: true
      });
    },
    async edit(i) {
      if (this.foreign) {
        try {
          const doc = await apos.http.get(
            `${window.apos.doc.action}/${this.docId}`,
            {
              busy: true
            }
          );
          if (doc._url) {
            const contextTitle = window.apos.adminBar.context.title;
            if (await apos.confirm({
              heading: this.$t('apostrophe:leavePageHeading', {
                oldTitle: contextTitle,
                newTitle: doc.title
              }),
              description: this.$t('apostrophe:leavePageDescription', {
                oldTitle: contextTitle
              }),
              localize: false
            })) {
              location.assign(doc._url);
            }
          } else {
            apos.bus.$emit('admin-menu-click', {
              itemName: `${doc.type}:editor`,
              props: {
                docId: doc._id
              }
            });
          }
          return;
        } catch (e) {
          if (e.status === 404) {
            apos.notify('apostrophe:notFound', { type: 'error' });
            return;
          } else {
            throw e;
          }
        }
      }

      const widget = this.next[i];

      if (!this.widgetIsContextual(widget.type)) {
        const componentName = this.widgetEditorComponent(widget.type);
        apos.area.activeEditor = this;
        apos.bus.$on('apos-refreshing', cancelRefresh);
        const preview = this.widgetPreview(widget.type, i, false);
        const result = await apos.modal.execute(componentName, {
          modelValue: widget,
          options: this.widgetOptionsByType(widget.type),
          type: widget.type,
          docId: this.docId,
          parentFollowingValues: this.followingValues,
          areaFieldId: this.fieldId,
          meta: this.meta[widget._id]?.aposMeta,
          preview
        });
        apos.area.activeEditor = null;
        apos.bus.$off('apos-refreshing', cancelRefresh);
        if (result) {
          return this.update(result);
        }
      }
    },
    clone(index) {
      const widget = cloneWidget(this.next[index]);
      this.insert({
        widget,
        index: index + 1
      });
    },
    async paste(index) {
      const clipboard = apos.area.widgetClipboard.get();
      if (clipboard) {
        const widget = clipboard;
        const allowed = this.contextMenuOptions.menu.find(
          option => option.name === widget.type
        );
        if (allowed) {
          this.add({
            index,
            clipboard
          });
        }
      }
    },
    async update(updated, { autosave = true, reverting = false } = {}) {
      if (!reverting) {
        updated.aposPlaceholder = false;
      }
      if (!updated.metaType) {
        updated.metaType = 'widget';
      }
      if (autosave && (this.docId === window.apos.adminBar.contextId)) {
        apos.bus.$emit('context-edited', {
          [`@${updated._id}`]: updated
        });
      }
      this.next = this.next.map((widget) => {
        if (widget._id === updated._id) {
          return updated;
        }
        return widget;
      });
      this.edited[updated._id] = true;
    },
    // Add a widget into an area. index is required, along
    // with one and only one of name, widget or clipboard.
    // If widget is passed it is inserted directly. If
    // clipboard is passed it is cloned and inserted.
    async add({
      index,
      name,
      widget,
      clipboard
    }) {
      if (clipboard) {
        clipboard = cloneWidget(clipboard);
        return this.insert({
          widget: clipboard,
          index
        });
<<<<<<< HEAD
      } else if (widget) {
        return this.insert({
          widget,
          index
        });
      } else if (this.widgetIsContextual(name)) {
=======
      }
      if (this.widgetIsContextual(name)) {
>>>>>>> 0f7b06fc
        return this.insert({
          widget: {
            type: name,
            ...this.contextualWidgetDefaultData(name),
            aposPlaceholder: this.widgetHasPlaceholder(name)
          },
          index
        });
      }
      if (!this.widgetHasInitialModal(name)) {
        const widget = this.newWidget(name);
        return this.insert({
          widget: {
            ...widget,
            aposPlaceholder: this.widgetHasPlaceholder(name)
          },
          index
        });
      }

      const componentName = this.widgetEditorComponent(name);
      apos.area.activeEditor = this;
      const preview = this.widgetPreview(name, index, true);
      const widget = await apos.modal.execute(componentName, {
        modelValue: null,
        options: this.widgetOptionsByType(name),
        type: name,
        docId: this.docId,
        areaFieldId: this.fieldId,
        parentFollowingValues: this.followingValues,
        preview
      });
      apos.area.activeEditor = null;
      if (widget) {
        return this.insert({
          widget,
          index
        });
      }
    },
    widgetOptionsByType(name) {
      if (this.options.widgets) {
        return this.options.widgets[name];
      } else if (this.options.expanded) {
        for (const info of Object.values(this.options.groups || {})) {
          if (info?.widgets?.[name]) {
            return info.widgets[name];
          }
        }
      }
      return null;
    },
    contextualWidgetDefaultData(type) {
      return this.moduleOptions.contextualWidgetDefaultData[type];
    },
    async insert({
      index, widget, autosave = true
    } = {}) {
      if (!widget._id) {
        widget._id = createId();
      }
      if (!widget.metaType) {
        widget.metaType = 'widget';
      }
      if (autosave && (this.docId === window.apos.adminBar.contextId)) {
        const push = {
          $each: [ widget ]
        };
        if (index < this.next.length) {
          push.$before = this.next[index]._id;
        }
        apos.bus.$emit('context-edited', {
          $push: {
            [`@${this.id}.items`]: push
          }
        });
      }
      this.next = [
        ...this.next.slice(0, index),
        widget,
        ...this.next.slice(index)
      ];
      if (this.widgetIsContextual(widget.type)) {
        this.edit(index);
      }
      apos.bus.$emit('widget-focus', {
        _id: widget._id,
        scrollIntoView: true
      });
    },
    widgetIsContextual(type) {
      return this.moduleOptions.widgetIsContextual[type];
    },
    widgetHasPlaceholder(type) {
      return this.moduleOptions.widgetHasPlaceholder[type];
    },
    widgetHasInitialModal(type) {
      return this.moduleOptions.widgetHasInitialModal[type];
    },
    widgetEditorComponent(type) {
      return this.moduleOptions.components.widgetEditors[type];
    },
    widgetPreview(type, index, create) {
      return this.moduleOptions.widgetPreview[type]
        ? {
          area: this,
          index,
          create
        }
        : null;
    },
    // Recursively seek `subObject` within `object`, based on whether
    // its _id matches that of a sub-object of `object`. If found,
    // replace that sub-object with `subObject` and return `true`.
    patchSubobject(object, subObject) {
      let result;
      for (const [ key, val ] of Object.entries(object)) {
        if (key.charAt(0) === '_') {
          // Patch only the thing itself, not a relationship that also contains
          // a copy
          continue;
        }
        if (val && typeof val === 'object') {
          if (val._id === subObject._id) {
            object[key] = subObject;
            return true;
          }
          result = this.patchSubobject(val, subObject);
          if (result) {
            return result;
          }
        }
      }
    },
    rendering(widget) {
      if (this.edited[widget._id]) {
        return null;
      } else {
        return this.renderings[widget._id];
      }
    },
    getValidItems() {
      return this.items.filter(item => {
        if (!window.apos.modules[`${item.type}-widget`]) {
          // eslint-disable-next-line no-console
          console.warn(`The widget type ${item.type} exists in the content but is not configured.`);
        }
        return window.apos.modules[`${item.type}-widget`];
      });
    },
    // Return a new widget object in which defaults are fully populated,
    // especially valid sub-area objects, so that nested edits work on the page
    newWidget(type) {
      const schema = apos.modules[apos.area.widgetManagers[type]].schema;
      const widget = {
        ...newInstance(schema),
        type
      };
      return widget;
    }
  }
};

function cancelRefresh(refreshOptions) {
  refreshOptions.refresh = false;
}
</script>

<style lang="scss" scoped>
.apos-empty-area {
  display: flex;
  flex-direction: column;
  align-items: center;
  justify-content: center;
  padding: 30px;
  border: 1px solid var(--a-base-8);
  min-height: 50px;
  background-color: var(--a-base-9);
  border-radius: var(--a-border-radius);

  &:focus, &:active {
    border-color: var(--a-primary);
  }
}

</style><|MERGE_RESOLUTION|>--- conflicted
+++ resolved
@@ -604,17 +604,14 @@
           widget: clipboard,
           index
         });
-<<<<<<< HEAD
-      } else if (widget) {
+      }
+      if (widget) {
         return this.insert({
           widget,
           index
         });
-      } else if (this.widgetIsContextual(name)) {
-=======
       }
       if (this.widgetIsContextual(name)) {
->>>>>>> 0f7b06fc
         return this.insert({
           widget: {
             type: name,
