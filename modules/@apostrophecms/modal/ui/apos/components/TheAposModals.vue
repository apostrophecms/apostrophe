--- conflicted
+++ resolved
@@ -81,10 +81,7 @@
       return (itemName.indexOf(':') > -1) ? itemName.split(':')[0] : itemName;
     },
     getTop(index) {
-<<<<<<< HEAD
-=======
       // TODO rename and refactor
->>>>>>> 8e5c7325
       const top = this.stack[this.stack.length - 2] || {};
 
       return top;
