--- conflicted
+++ resolved
@@ -165,15 +165,11 @@
   },
   methods: {
     computeActiveOperations () {
-<<<<<<< HEAD
       if (this.isRelationship) {
         this.activeOperations = [];
         return;
       }
 
-      this.activeOperations = this.batchOperations.map(({ operations, ...rest }) => {
-        if (!operations) {
-=======
       this.activeOperations = this.batchOperations
         .map(({ operations, ...rest }) => {
           if (!operations) {
@@ -183,7 +179,6 @@
             };
           }
 
->>>>>>> 2a50d787
           return {
             operations: operations.filter((op) => this.isOperationActive(op)),
             ...rest
