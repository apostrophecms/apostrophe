--- conflicted
+++ resolved
@@ -21,11 +21,7 @@
           :icon="icon"
           :disabled="!checkedCount"
           type="outline"
-<<<<<<< HEAD
           @click="operationModal({ modalOptions })"
-=======
-          @click="$emit('batch', action)"
->>>>>>> 7c2a7586
         />
         <AposContextMenu
           v-else
