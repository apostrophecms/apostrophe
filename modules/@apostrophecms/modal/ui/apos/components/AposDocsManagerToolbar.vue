--- conflicted
+++ resolved
@@ -10,42 +10,22 @@
         :icon="checkboxIcon"
         @click="$emit('select-click')"
       />
-<<<<<<< HEAD
-      <!-- TODO: Return this delete button when batch updates are added.
-        When we do that though, we should do it like we handle the other
-        batch operation events, not with extra event plumbing
-        percolating everywhere. We can still achieve a custom button
-        without that. -->
+      <!-- TEMP -->
       <!-- <AposButton
-        label="apostrophe:delete" @click="$emit('archive-click')"
-        :icon-only="true" icon="delete-icon"
-        type="outline"
-      /> -->
-      <AposContextMenu
-        v-if="more.menu.length"
-        :button="more.button"
-        :menu="more.menu"
-        @item-clicked="batchAction"
-      />
-      <!-- TEMP -->
-      <AposButton
         label="Start Job" @click="$emit('start-job')"
         :icon-only="true" icon="eye-icon"
         type="outline"
       />
-      <!-- TEMP -->
       <AposButton
         label="Restore" @click="$emit('batch', 'restore')"
         :icon-only="true" icon="chevron-up-icon"
         type="outline"
       />
-      <!-- TEMP -->
       <AposButton
         label="Archive" @click="$emit('batch', 'archive')"
         :icon-only="true" icon="chevron-down-icon"
         type="outline"
-      />
-=======
+      /> -->
       <div
         v-for="{action, label, icon, operations} in activeOperations"
         :key="action"
@@ -70,7 +50,6 @@
           @item-clicked="batchAction"
         />
       </div>
->>>>>>> e5b00014
     </template>
     <template #rightControls>
       <AposPager
