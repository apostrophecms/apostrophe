--- conflicted
+++ resolved
@@ -9,10 +9,7 @@
         :icon-only="true"
         :icon="checkboxIcon"
         @click="selectAll"
-<<<<<<< HEAD
-=======
         ref="selectAll"
->>>>>>> 8e5c7325
       />
       <div
         v-for="{
@@ -187,19 +184,6 @@
   },
   methods: {
     selectAll() {
-<<<<<<< HEAD
-      apos.bus.$emit('select-click');
-    },
-    archiveSelected() {
-      this.confirmOperation({
-        label: 'apostrophe:archive',
-        action: 'archive',
-        modifiers: [ 'danger' ]
-      });
-    },
-    focusSearch() {
-      this.$refs.search.$el.querySelector('input').focus();
-=======
       if (this.canSelectAll) {
         this.$emit('select-click');
       }
@@ -214,7 +198,6 @@
       if (this.hasSearch) {
         this.$refs.search.$el.querySelector('input').focus();
       }
->>>>>>> 8e5c7325
     },
     computeActiveOperations () {
       if (this.isRelationship) {
