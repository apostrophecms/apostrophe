<template>
  <transition
    :name="transitionType"
    :duration="250"
    @enter="onEnter"
    @leave="onLeave"
  >
    <section
      v-show="modal.active"
      ref="modalEl"
      :class="classes"
      role="dialog"
      aria-modal="true"
      :aria-labelledby="props.modalData.id"
      data-apos-modal
      @focus.capture="storeFocusedElement"
      @esc="close"
      @keydown.tab="onTab"
    >
      <transition :name="transitionType">
        <div
          v-if="modal.showModal"
          class="apos-modal__overlay"
          @click="emit('esc')"
        />
      </transition>
      <transition :name="transitionType" @after-leave="$emit('inactive')">
        <div
          v-if="modal.showModal"
          :class="innerClasses"
          class="apos-modal__inner"
          data-apos-modal-inner
        >
          <template v-if="modal.busy">
            <div class="apos-modal__busy">
              <p class="apos-modal__busy-text">
                {{ modal.busyTitle }}
              </p>
              <AposSpinner :weight="'heavy'" class="apos-busy__spinner" />
            </div>
          </template>
<<<<<<< HEAD
          <div v-show="!renderingElements && !modal.busy" class="apos-modal__content">
=======
          <div
            v-show="!renderingElements && !modal.busy"
            class="apos-modal__content"
            data-apos-test="modal-content"
          >
>>>>>>> 0e8addf3
            <header v-if="!modal.disableHeader" class="apos-modal__header">
              <div class="apos-modal__header__main">
                <div v-if="hasSlot('secondaryControls')" class="apos-modal__controls--secondary">
                  <slot name="secondaryControls" />
                </div>
                <h2 :id="props.modalData.id" class="apos-modal__heading">
                  <span v-if="modal.a11yTitle" class="apos-sr-only">
                    {{ $t(modal.a11yTitle) }}
                  </span>
                  {{ $t(modalTitle) }}
                </h2>
                <div
                  v-if="hasBeenLocalized || hasSlot('primaryControls') || hasSlot('localeDisplay')"
                  class="apos-modal__controls--header"
                >
                  <div v-if="hasSlot('localeDisplay')" class="apos-modal__locale">
                    <slot name="localeDisplay" />
                  </div>
                  <AposLocale
                    v-else-if="hasBeenLocalized"
                    class="apos-modal__locale"
                    :locale="currentLocale"
                  />
                  <div v-if="hasSlot('primaryControls')" class="apos-modal__controls--primary">
                    <slot name="primaryControls" />
                  </div>
                </div>
              </div>
              <div v-if="hasSlot('breadcrumbs')" class="apos-modal__breadcrumbs">
                <slot class="apos-modal__breadcrumbs" name="breadcrumbs" />
              </div>
            </header>
            <div
              class="apos-modal__main"
              :class="gridModifier"
            >
              <slot name="leftRail" />
              <slot name="main" />
              <slot name="rightRail" />
            </div>
            <footer
              v-if="hasSlot('footer')"
              class="apos-modal__footer"
            >
              <div class="apos-modal__footer__inner">
                <slot name="footer" />
              </div>
            </footer>
          </div>
        </div>
      </transition>
    </section>
  </transition>
</template>

<script setup>
// NOTE:
// To get the desired transition effect, modal props have two properties,
// `active` and `showModal`, which control their visibility. Basically,
// `active` starts the transition process for the overlay and the body of the
// modal, which enter at different speeds. `showModal` is what actually
// displays the modal.
// So as the modal exits, they should change in reverse. `showModal` becomes
// `false`, then `active` is set to `false` once the modal has finished its
// transition.

import {
  ref, onMounted, onUnmounted, computed, watch, nextTick, useSlots
} from 'vue';
import { useAposFocus } from 'Modules/@apostrophecms/modal/composables/AposFocus';
import { useModalStore } from 'Modules/@apostrophecms/ui/stores/modal';

const {
  cycleElementsToFocus,
  focusElement,
  focusLastModalFocusedElement,
  storeFocusedElement,
  findPriorityElementOrFirst
} = useAposFocus();

const props = defineProps({
  modal: {
    type: Object,
    required: true
  },
  modalTitle: {
    type: [ String, Object ],
    default: ''
  },
  modalData: {
    type: Object,
    required: true
  }
});

const store = useModalStore();

const slots = useSlots();
const emit = defineEmits([ 'inactive', 'esc', 'show-modal', 'no-modal', 'ready' ]);
const modalEl = ref(null);
const findPriorityFocusElementRetryMax = ref(3);
const currentPriorityFocusElementRetry = ref(0);
const renderingElements = ref(true);
const currentLocale = ref(store.activeModal?.locale || apos.i18n.locale);

const transitionType = computed(() => {
  if (props.modal.type !== 'slide') {
    return 'fade';
  }

  if (props.modal.origin === 'left') {
    return 'slide-right';
  }

  return 'slide-left';
});

const shouldTrapFocus = computed(() => {
  return props.modal.trapFocus || props.modal.trapFocus === undefined;
});

const triggerFocusRefresh = computed(() => {
  return props.modal.triggerFocusRefresh;
});

const hasBeenLocalized = computed(() => {
  return Object.keys(apos.i18n.locales).length > 1;
});

function hasSlot(slotName) {
  return Boolean(slots[slotName]);
}

const classes = computed(() => {
  const classes = [ 'apos-modal' ];
  classes.push(`apos-modal--${props.modal.type}`);
  if (props.modal.type === 'slide') {
    if (props.modal.origin) {
      classes.push(`apos-modal--origin-${props.modal.origin}`);
    } else {
      classes.push('apos-modal--origin-right');
    }
    classes.push('apos-modal--full-height');
  }
  if (props.modal.busy) {
    classes.push('apos-modal--busy');
  }
  return classes.join(' ');
});

const innerClasses = computed(() => {
  const classes = [];
  if (props.modal.width) {
    classes.push(`apos-modal__inner--${props.modal.width}`);
  };

  return classes;
});

const gridModifier = computed(() => {
  const hasLeftRail = hasSlot('leftRail');
  const hasRightRail = hasSlot('rightRail');

  if (hasLeftRail && hasRightRail) {
    return 'apos-modal__main--with-rails';
  }
  if (hasLeftRail && !hasRightRail) {
    return 'apos-modal__main--with-left-rail';
  }
  if (!hasLeftRail && hasRightRail) {
    return 'apos-modal__main--with-right-rail';
  }
  return false;
});

watch(triggerFocusRefresh, (newVal) => {
  if (shouldTrapFocus.value) {
    nextTick(trapFocus);
  }
});

onMounted(async () => {
  await nextTick();
  if (shouldTrapFocus.value) {
    trapFocus();
  } else {
    renderingElements.value = false;
  }
  store.updateModalData(props.modalData.id, { modalEl: modalEl.value });
  window.addEventListener('keydown', onKeydown);
});

onUnmounted(() => {
  window.removeEventListener('keydown', onKeydown);
});

function onKeydown(e) {
  const hasPressedEsc = e.keyCode === 27;
  if (hasPressedEsc) {
    close(e);
  }
}

function onTab(e) {
  cycleElementsToFocus(e, props.modalData.elementsToFocus);
}

async function onEnter() {
  emit('show-modal');

  await nextTick();
  emit('ready');
}

function onLeave() {
  store.remove(props.modalData.id);
  focusLastModalFocusedElement();
  emit('no-modal');
}

async function trapFocus() {
  if (modalEl?.value) {
    const elementSelectors = [
      '[tabindex]',
      '[href]',
      'input',
      'select',
      'textarea',
      'button',
      '[data-apos-focus-priority]'
    ];

    const selector = elementSelectors
      .map(addExcludingAttributes)
      .join(', ');

    const elementsToFocus = [ ...modalEl.value.querySelectorAll(selector) ];

    store.updateModalData(props.modalData.id, { elementsToFocus });

    const firstElementToFocus = findPriorityElementOrFirst(elementsToFocus);
    const foundPriorityElement = firstElementToFocus?.hasAttribute('data-apos-focus-priority');

    // // Components render at various times and can't be counted on to be available on modal's mount
    // // Update the trap focus list until a data-apos-focus-priority element is found or the retry limit is reached
    if (!foundPriorityElement && findPriorityFocusElementRetryMax.value > currentPriorityFocusElementRetry.value) {
      await new Promise(resolve => setTimeout(resolve, 50));
      currentPriorityFocusElementRetry.value++;
      trapFocus();
      return;
    }
    renderingElements.value = false;
    await nextTick();
    focusElement(props.modalData.focusedElement, firstElementToFocus);
  }

  function addExcludingAttributes(element) {
    return `${element}:not([tabindex="-1"]):not([disabled]):not([type="hidden"]):not([aria-hidden]):not(.apos-sr-only)`;
  }
}

function close() {
  const activeModalId = store.activeModal?.id;
  if (activeModalId === props.modalData.id) {
    emit('esc');
  }
}
</script>

<style lang="scss" scoped>
  // NOTE: Transition timings below are set to match the wrapper transition
  // timing in the template to coordinate the inner and overlay animations.
  .apos-modal__inner {
    z-index: $z-index-modal;
    position: fixed;
    inset: $spacing-base $spacing-base $spacing-base $spacing-base;
    display: flex;
    flex-direction: column;
    height: calc(100vh - $spacing-base * 2);
    border-radius: var(--a-border-radius);
    background-color: var(--a-background-primary);
    border: 1px solid var(--a-base-9);
    color: var(--a-text-primary);

    @include media-up(lap) {
      inset: $spacing-double $spacing-double $spacing-double $spacing-double;
      height: calc(100vh - #{$spacing-double * 2});
    }

    .apos-modal--slide & {
      position: fixed;
      top: 0;
      bottom: 0;
      width: 100%;
      height: 100vh;
      transition: transform 200ms ease;
      transform: translateX(0);
      border-radius: 0;

      @include media-up(hands-wide) {
        max-width: 540px;
      }
    }

    .apos-modal--origin-right & {
      right: 0;
      left: auto;
    }

    .apos-modal--origin-left & {
      right: auto;
      left: 0;
    }

    &.apos-modal__inner--two-thirds {
      @include media-up(hands-wide) {
        max-width: 66%;
      }
    }

    &.apos-modal__inner--half {
      @include media-up(hands-wide) {
        max-width: 50%;
      }
    }

    &.apos-modal__inner--full {
      @include media-up(hands-wide) {
        max-width: 100%;
      }
    }

    &.slide-left-enter-from,
    &.slide-left-leave-to {
      transform: translateX(100%);
    }

    &.slide-right-enter-from,
    &.slide-right-leave-to {
      transform: translateX(-100%);
    }

    .apos-modal--overlay & {
      transform: scale(1);
      transition: opacity 200ms ease, transform 200ms ease;
    }

    &.fade-enter-from,
    &.fade-leave-to {
      opacity: 0;
      transform: scale(0.95);
    }
  }

  .apos-modal--full-height .apos-modal__inner {
    height: 100%;
  }

  .apos-modal__content {
    display: flex;
    flex-direction: column;
    height: 100%;
  }

  .apos-modal__main {
    display: grid;
    flex-grow: 1;
    overflow-y: auto;
  }

  .apos-modal__overlay {
    z-index: $z-index-modal;
    position: fixed;
    inset: 0;
    background-color: var(--a-overlay-modal);

    .apos-modal--slide &,
    .apos-modal--overlay & {
      transition: opacity 200ms ease;
    }

    &.slide-left-enter-from,
    &.slide-left-leave-to,
    &.slide-right-enter-from,
    &.slide-right-leave-to,
    &.fade-enter-from,
    &.fade-leave-to {
      opacity: 0;
    }
  }

  .apos-modal__footer {
    z-index: $z-index-base;
    position: relative;

    &::before {
      content: '';
      z-index: $z-index-base;
      position: absolute;
      top: 0;
      left: 0;
      display: block;
      width: 100%;
      height: 0;
      box-shadow: var(--a-box-shadow);
    }
  }

  .apos-modal__footer__inner,
  .apos-modal__header__main {
    display: flex;
    align-items: center;
    padding: $spacing-double;
    line-height: var(--a-line-base);
  }

  .apos-modal__header__main {
    border-bottom: 1px solid var(--a-base-9);
  }

  .apos-modal__footer__inner {
    z-index: $z-index-default;
    position: relative;
    justify-content: space-between;
    padding: 20px;
    background-color: var(--a-white);
  }

  .apos-modal__controls--header,
  .apos-modal__controls--primary,
  .apos-modal__controls--secondary {
    display: flex;
    align-items: center;
  }

  .apos-modal__controls--header {
    flex-grow: 1;
    justify-content: flex-end;
  }

  :deep(.apos-modal__controls--primary) {
    & > .apos-button__wrapper,
    & > .apos-context-menu {
      margin-right: 7.5px;
      margin-left: 7.5px;
    }
  }

  .apos-modal__locale {
    margin-right: $spacing-double;
  }

  .apos-modal__heading {
    @include type-title;

    & {
      margin: 0;
    }
  }

  .apos-modal__controls--secondary {
    margin-right: 20px;
  }

  .apos-modal__main--with-rails {
    grid-template-columns: 15% 1fr minmax(200px, 10%);

    @include media-up(lap) {
      grid-template-columns: 15% 1fr minmax(250px, $modal-rail-right-w);
    }
  }

  .apos-modal__main--with-left-rail {
    grid-template-columns: 22% 78%;
  }

  .apos-modal__main--with-right-rail {
    grid-template-columns: 78% $modal-rail-right-w;
  }

  .apos-modal--busy .apos-modal__inner {
    $height: 190px;

    top: 50%;
    bottom: -50%;
    display: flex;
    align-items: center;
    justify-content: center;
    height: $height;
    text-align: center;
    transform: translateY(math.div($height, 2) * -1);
  }

  .apos-modal__busy-text {
    margin-bottom: $spacing-triple;
    font-size: var(--a-type-heading);
  }
</style><|MERGE_RESOLUTION|>--- conflicted
+++ resolved
@@ -39,15 +39,11 @@
               <AposSpinner :weight="'heavy'" class="apos-busy__spinner" />
             </div>
           </template>
-<<<<<<< HEAD
-          <div v-show="!renderingElements && !modal.busy" class="apos-modal__content">
-=======
           <div
             v-show="!renderingElements && !modal.busy"
             class="apos-modal__content"
             data-apos-test="modal-content"
           >
->>>>>>> 0e8addf3
             <header v-if="!modal.disableHeader" class="apos-modal__header">
               <div class="apos-modal__header__main">
                 <div v-if="hasSlot('secondaryControls')" class="apos-modal__controls--secondary">
