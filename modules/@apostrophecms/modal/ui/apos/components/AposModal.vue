<template>
  <transition
    :name="transitionType"
    @enter="finishEnter"
    @leave="finishExit"
    :duration="250"
  >
    <section
      v-if="modal.active"
      :class="classes"
      role="dialog"
      aria-modal="true"
      :aria-labelledby="id"
      ref="modalEl"
    >
      <transition :name="transitionType">
        <div class="apos-modal__overlay" v-if="modal.showModal" />
      </transition>
      <transition :name="transitionType" @after-leave="$emit('inactive')">
        <div
          v-if="modal.showModal" :class="innerClasses"
          class="apos-modal__inner" data-apos-modal-inner
        >
          <template v-if="modal.busy">
            <div class="apos-modal__busy">
              <p class="apos-modal__busy-text">
                {{ modal.busyTitle }}
              </p>
              <AposSpinner class="apos-busy__spinner" />
            </div>
          </template>
          <template v-else>
            <header class="apos-modal__header" v-if="!modal.disableHeader">
              <div class="apos-modal__header__main">
                <div v-if="hasSecondaryControls" class="apos-modal__controls--secondary">
                  <slot name="secondaryControls" />
                </div>
                <h2 :id="id" class="apos-modal__heading">
                  <span v-if="modal.a11yTitle" class="apos-sr-only">
                    {{ modal.a11yTitle }}
                  </span>
                  {{ modalTitle }}
                </h2>
                <div class="apos-modal__controls--primary" v-if="hasPrimaryControls">
                  <slot name="primaryControls" />
                </div>
              </div>
<<<<<<< HEAD
              <div class="apos-modal__breadcrumbs" v-if="hasBreadcrumbs">
                <slot class="apos-modal__breadcrumbs" name="breadcrumbs" />
=======
              <h2 :id="id" class="apos-modal__heading">
                <span v-if="modal.a11yTitle" class="apos-sr-only">
                  {{ $t(modal.a11yTitle) }}
                </span>
                {{ $t(modalTitle) }}
              </h2>
              <div class="apos-modal__controls--primary" v-if="hasPrimaryControls">
                <slot name="primaryControls" />
>>>>>>> 65d2b018
              </div>
            </header>
            <div class="apos-modal__main" :class="gridModifier">
              <slot v-if="hasLeftRail" name="leftRail" />
              <slot name="main" />
              <slot name="rightRail" />
            </div>
            <footer v-if="hasFooter" class="apos-modal__footer">
              <div class="apos-modal__footer__inner">
                <slot name="footer" />
              </div>
            </footer>
          </template>
        </div>
      </transition>
    </section>
  </transition>
</template>

<script>
// NOTE:
// To get the desired transition effect, modal props have two properties,
// `active` and `showModal`, which control their visibility. Basically,
// `active` starts the transition process for the overlay and the body of the
// modal, which enter at different speeds. `showModal` is what actually
// displays the modal.
// So as the modal exits, they should change in reverse. `showModal` becomes
// `false`, then `active` is set to `false` once the modal has finished its
// transition.
export default {
  name: 'AposModal',
  props: {
    modal: {
      type: Object,
      required: true
    },
    modalTitle: {
      type: String,
      default: ''
    }
  },
  emits: [ 'inactive', 'esc', 'show-modal', 'no-modal', 'ready' ],
  computed: {
    id() {
      const rand = (Math.floor(Math.random() * Math.floor(10000)));
      // replace everything not A-Za-z0-9_ with _
      const title = this.modalTitle.replace(/\W/g, '_');
      return `${title}-${rand}`;
    },
    transitionType: function () {
      if (this.modal.type === 'slide') {
        return 'slide';
      } else {
        return 'fade';
      }
    },
    modalReady () {
      return this.modal.active;
    },
    hasPrimaryControls: function () {
      return !!this.$slots.primaryControls;
    },
    hasSecondaryControls: function () {
      return !!this.$slots.secondaryControls;
    },
    hasBreadcrumbs: function () {
      return !!this.$slots.breadcrumbs;
    },
    hasLeftRail: function () {
      return !!this.$slots.leftRail;
    },
    hasRightRail: function () {
      return !!this.$slots.rightRail;
    },
    hasFooter: function () {
      return !!this.$slots.footer;
    },
    classes() {
      const classes = [ 'apos-modal' ];
      classes.push(`apos-modal--${this.modal.type}`);
      if (this.modal.type === 'slide') {
        classes.push('apos-modal--full-height');
      }
      if (this.modal.busy) {
        classes.push('apos-modal--busy');
      }
      return classes.join(' ');
    },
    innerClasses() {
      const classes = [];
      if (this.modal.width) {
        classes.push(`apos-modal__inner--${this.modal.width}`);
      };
      return classes;
    },
    gridModifier() {
      if (this.hasLeftRail && this.hasRightRail) {
        return 'apos-modal__main--with-rails';
      }
      if (this.hasLeftRail && !this.hasRightRail) {
        return 'apos-modal__main--with-left-rail';
      }
      if (!this.hasLeftRail && this.hasRightRail) {
        return 'apos-modal__main--with-right-rail';
      }
      return false;
    }
  },
  watch: {
    modalReady (newVal) {
      this.$nextTick(() => {
        if (newVal && this.modal.trapFocus && this.$refs.modalEl) {
          this.trapFocus();
        }
      });
    }
  },
  methods: {
    esc (e) {
      if (apos.modal.stack[apos.modal.stack.length - 1] !== this) {
        return;
      }
      if (e.keyCode === 27) {
        e.stopPropagation();
        this.$emit('esc');
      }
    },
    finishEnter () {
      this.$emit('show-modal');
      this.bindEventListeners();
      apos.modal.stack = apos.modal.stack || [];
      apos.modal.stack.push(this);
      this.$nextTick(() => {
        this.$emit('ready');
      });
    },
    finishExit () {
      this.removeEventListeners();
      this.$emit('no-modal');
      // pop doesn't quite suffice because of race conditions when
      // closing one and opening another
      apos.modal.stack = apos.modal.stack.filter(modal => modal !== this);
    },
    bindEventListeners () {
      window.addEventListener('keydown', this.esc);
    },
    removeEventListeners () {
      window.removeEventListener('keydown', this.esc);
    },
    trapFocus () {
      // Adapted from https://uxdesign.cc/how-to-trap-focus-inside-modal-to-make-it-ada-compliant-6a50f9a70700
      // All the elements inside modal which you want to make focusable.
      const focusableElements = [
        'button',
        '[href]',
        'input',
        'select',
        'textarea',
        '[tabindex]:not([tabindex="-1"]'
      ];
      const focusableString = focusableElements.join(', ');
      const modalEl = this.$refs.modalEl;
      const focusables = modalEl.querySelectorAll(focusableString);
      const firstFocusableElement = focusables[0];
      const lastFocusableElement = focusables[focusables.length - 1];

      modalEl.addEventListener('keydown', cycleFocusables);

      firstFocusableElement.focus();

      function cycleFocusables (e) {
        const isTabPressed = e.key === 'Tab' || e.code === 'Tab';
        if (!isTabPressed) {
          return;
        }

        if (e.shiftKey) {
          // If shift key pressed for shift + tab combination
          if (document.activeElement === firstFocusableElement) {
            // Add focus for the last focusable element
            lastFocusableElement.focus();
            e.preventDefault();
          }
        } else {
          // If tab key is pressed
          if (document.activeElement === lastFocusableElement) {
            // Add focus for the first focusable element
            firstFocusableElement.focus();
            e.preventDefault();
          }
        }
      }
    }
  }
};
</script>

<style lang="scss" scoped>
  // NOTE: Transition timings below are set to match the wrapper transition
  // timing in the template to coordinate the inner and overlay animations.
  .apos-modal__inner {
    z-index: $z-index-modal;
    position: fixed;
    top: $spacing-double;
    right: $spacing-double;
    bottom: $spacing-double;
    left: $spacing-double;
    display: grid;
    grid-template-rows: auto 1fr auto;
    height: calc(100vh - #{$spacing-double * 2});
    border-radius: var(--a-border-radius);
    background-color: var(--a-background-primary);
    border: 1px solid var(--a-base-9);
    color: var(--a-text-primary);

    .apos-modal--slide & {
      position: fixed;
      transition: transform 0.15s ease;
      top: 0;
      right: 0;
      bottom: 0;
      left: auto;
      transform: translateX(0);
      width: 90%;
      border-radius: 0;

      @media screen and (min-width: 800px) {
        max-width: 540px;
      }
    }

    &.apos-modal__inner--two-thirds {
      @media screen and (min-width: 800px) {
        max-width: 66%;
      }
    }

    &.apos-modal__inner--half {
      @media screen and (min-width: 800px) {
        max-width: 50%;
      }
    }

    &.slide-enter,
    &.slide-leave-to {
      transform: translateX(100%);
    }

    .apos-modal--overlay & {
      transform: scale(1);
      transition: opacity 0.15s ease, transform 0.15s ease;
    }

    &.fade-enter,
    &.fade-leave-to {
      opacity: 0;
      transform: scale(0.95);
    }
  }

  .apos-modal--full-height .apos-modal__inner {
    height: 100%;
  }

  .apos-modal__header {
    grid-row: 1 / 2;
  }

  .apos-modal__main {
    display: grid;
    grid-row: 2 / 3;
    overflow-y: auto;
  }

  .apos-modal__overlay {
    z-index: $z-index-modal;
    position: fixed;
    top: 0;
    right: 0;
    bottom: 0;
    left: 0;
    background-color: var(--a-overlay-modal);

    .apos-modal--slide &,
    .apos-modal--overlay & {
      transition: opacity 0.15s ease;
    }

    &.slide-enter,
    &.slide-leave-to,
    &.fade-enter,
    &.fade-leave-to {
      opacity: 0;
    }
  }

  .apos-modal__footer {
    z-index: $z-index-base;
    position: relative;

    &::before {
      content: '';
      z-index: $z-index-base;
      position: absolute;
      top: 0;
      left: 0;
      display: block;
      width: 100%;
      height: 0;
      box-shadow: var(--a-box-shadow);
    }
  }

  .apos-modal__footer__inner,
  .apos-modal__header__main {
    display: flex;
    padding: $spacing-double;
    align-items: center;
  }

  .apos-modal__header__main {
    border-bottom: 1px solid var(--a-base-9);
  }

  .apos-modal__footer {
    grid-row: 3 / 4;
  }

  .apos-modal__footer__inner {
    z-index: $z-index-default;
    position: relative;
    justify-content: space-between;
    padding: 20px;
    background-color: var(--a-white);
  }

  .apos-modal__controls--primary,
  .apos-modal__controls--secondary {
    display: flex;
    align-items: center;
  }

  .apos-modal__controls--primary {
    justify-content: flex-end;
    flex-grow: 1;
  }
  .apos-modal__controls--primary ::v-deep {
    & > .apos-button__wrapper,
    & > .apos-context-menu {
      margin-left: 7.5px;
    }
  }

  .apos-modal__heading {
    @include type-title;
    margin: 0;
  }

  .apos-modal__controls--secondary {
    margin-right: 20px;
  }

  .apos-modal__main--with-rails {
    grid-template-columns: 20% 1fr minmax(250px, $modal-rail-right-w);
  }

  .apos-modal__main--with-left-rail {
    grid-template-columns: 22% 78%;
  }

  .apos-modal__main--with-right-rail {
    grid-template-columns: 78% $modal-rail-right-w;
  }

  .apos-modal--busy .apos-modal__inner {
    $height: 190px;
    top: 50%;
    bottom: -50%;
    height: $height;
    transform: translateY(math.div($height, 2) * -1);
    display: flex;
    justify-content: center;
    align-items: center;
    text-align: center;
  }

  .apos-modal__busy-text {
    margin-bottom: $spacing-triple;
    font-size: var(--a-type-heading);
  }
</style><|MERGE_RESOLUTION|>--- conflicted
+++ resolved
@@ -37,27 +37,16 @@
                 </div>
                 <h2 :id="id" class="apos-modal__heading">
                   <span v-if="modal.a11yTitle" class="apos-sr-only">
-                    {{ modal.a11yTitle }}
+                    {{ $t(modal.a11yTitle) }}
                   </span>
-                  {{ modalTitle }}
+                  {{ $t(modalTitle) }}
                 </h2>
                 <div class="apos-modal__controls--primary" v-if="hasPrimaryControls">
                   <slot name="primaryControls" />
                 </div>
               </div>
-<<<<<<< HEAD
               <div class="apos-modal__breadcrumbs" v-if="hasBreadcrumbs">
                 <slot class="apos-modal__breadcrumbs" name="breadcrumbs" />
-=======
-              <h2 :id="id" class="apos-modal__heading">
-                <span v-if="modal.a11yTitle" class="apos-sr-only">
-                  {{ $t(modal.a11yTitle) }}
-                </span>
-                {{ $t(modalTitle) }}
-              </h2>
-              <div class="apos-modal__controls--primary" v-if="hasPrimaryControls">
-                <slot name="primaryControls" />
->>>>>>> 65d2b018
               </div>
             </header>
             <div class="apos-modal__main" :class="gridModifier">
