--- conflicted
+++ resolved
@@ -46,24 +46,15 @@
       const tabs = [];
       for (const key in this.groups) {
         if (key !== 'utility') {
-<<<<<<< HEAD
-          // AposRelationshipEditor does not implement AposEditorMixin with the function conditionalFields
-          const conditionalFields = this.conditionalFields?.('other') || { if: {} };
-=======
           // AposRelationshipEditor does not implement AposEditorMixin with the function getConditionalFields
->>>>>>> ede73507
           const fields = this.groups[key].fields;
           tabs.push({
             name: key,
             label: this.groups[key].label,
             fields,
-<<<<<<< HEAD
-            isVisible: fields.some(field => conditionalFields.if[field] !== false)
-=======
             isVisible: this.conditionalFields?.if
               ? fields.some(field => this.conditionalFields.if[field] !== false)
               : true
->>>>>>> ede73507
           });
         }
       }
