/*
 * Provides:
 *
 * 1. A scaffold for modeling the doc or doc-like object in the editor,
 *   in the form of the docFields data attribute
 * 2. A scaffold for managing server side errors, in the form of the
 *   serverErrors data attribute and the handleSaveError method
 * 3. A scaffold for handling `following` in field definitions, via
 *   the `followingValues` method
 * 4. A scaffold for handling conditional fields, via the
 *   `conditionalFields` method
 *
 * This mixin is designed to accommodate extension by components like
 *   AposDocEditor that split the UI into several AposSchemas.
 */

import { klona } from 'klona';
import {
<<<<<<< HEAD
  evaluateExternalConditions, conditionalFields, conditionTypesObject
=======
  evaluateExternalConditions, getConditionalFields, getConditionTypesObject
>>>>>>> ede73507
} from 'Modules/@apostrophecms/schema/lib/conditionalFields.js';

export default {
  data() {
    return {
      docFields: {
        data: {}
      },
      serverErrors: null,
      restoreOnly: false,
      readOnly: false,
      changed: [],
<<<<<<< HEAD
      externalConditionsResults: { ...conditionTypesObject }
=======
      externalConditionsResults: getConditionTypesObject(),
      conditionalFields: getConditionTypesObject()
>>>>>>> ede73507
    };
  },

  computed: {
    schema() {
      let schema = (this.moduleOptions.schema || []).filter(field => apos.schema.components.fields[field.type]);
      if (this.restoreOnly || this.readOnly) {
        schema = klona(schema);
        for (const field of schema) {
          field.readOnly = true;
        }
      }
      // Archive UI is handled via action buttons
      schema = schema.filter(field => field.name !== 'archived');
      return schema;
    }
  },

  watch: {
    docType: {
      // Evaluate external conditions found in current page-type's schema
      async handler() {
        if (this.moduleName === '@apostrophecms/page') {
          await this.evaluateExternalConditions();
        }
      }
    }
  },

  methods: {
    // Evaluate the external conditions found in each field
    // via API calls -made in parallel for performance-
    // and store their result for reusability.
    async evaluateExternalConditions() {
      this.externalConditionsResults = await evaluateExternalConditions(
        this.schema,
        this.docId || this.docFields?.data?._docId,
        this.$t
      );
    },

    // followedByCategory may be falsy (all fields), "other" or "utility". The returned
    // object contains properties named for each field in that category that
    // follows other fields. For instance if followedBy is "utility" then in our
    // default configuration `followingValues` will be:
    //
    // `{ slug: { title: 'latest title here' } }`
    followingValues(followedByCategory) {
      const fields = this.getFieldsByCategory(followedByCategory);

      const followingValues = {};
      const parentFollowing = {};
      for (const [ key, val ] of Object.entries(this.parentFollowingValues || {})) {
        parentFollowing[`<${key}`] = val;
      }

      for (const field of fields) {
        if (field.following) {
          const following = Array.isArray(field.following) ? field.following : [ field.following ];
          followingValues[field.name] = {};
          for (const name of following) {
            if (name.startsWith('<')) {
              followingValues[field.name][name] = parentFollowing[name];
            } else {
              followingValues[field.name][name] = this.getFieldValue(name);
            }
          }
        }
      }
      return followingValues;
    },

    // Fetch the subset of the schema in the given category, either
    // 'utility' or 'other', or the entire schema if followedByCategory
    // is falsy
    getFieldsByCategory(followedByCategory) {
      if (followedByCategory && this.utilityFields) {
        return (followedByCategory === 'other')
          ? this.schema.filter(field => !this.utilityFields.includes(field.name))
          : this.schema.filter(field => this.utilityFields.includes(field.name));
      } else {
        return this.schema;
      }
    },

    // The returned object contains a property for each field that is
    // conditional on other fields, `true` if that field's conditions are
    // satisfied and `false` if they are not. There will be no properties for
    // fields that are not conditional.
    //
    // Any condition on a field that is itself conditional fails if the second
    // field's conditions fail.
    //
    // If present, followedByCategory must be either "other" or "utility", and
    // the returned object will contain properties only for conditional fields
    // in that category, although they may be conditional upon fields in either
    // category.
    getConditionalFields(followedByCategory) {
      return getConditionalFields(
        this.schema,
        this.getFieldsByCategory(followedByCategory),
        // currentDoc for arrays, docFields for all other editors
        this.currentDoc ? this.currentDoc.data : this.docFields.data,
        this.externalConditionsResults
      );
    },

    evaluateConditions() {
      this.conditionalFields = this.getConditionalFields();
    },

    // Overridden by components that split the fields into several AposSchemas
    getFieldValue(name) {
      return this.docFields.data[name];
    },
    // Simple parents only have one AposSchema object.
    // Complex parents like ApocDocEditor can override
    // to return the appropriate ref
    getAposSchema(field) {
      return this.$refs.schema;
    },
    // Handle a server-side save error, attaching it to the right field
    // in the schema. fallback is a fallback error message, if none is provided
    // by the server.
    async handleSaveError(e, { fallback }) {
      console.error(e);
      if (e.body && e.body.data && e.body.data.errors) {
        const serverErrors = {};
        let first;
        e.body.data.errors.forEach(e => {
          first = first || e;
          serverErrors[e.path] = e;
        });
        this.serverErrors = serverErrors;
        if (first) {
          const field = this.schema.find(field => field.name === first.path);
          if (field) {
            if ((field.group.name !== 'utility') && (this.switchPane)) {
              this.switchPane(field.group.name);
            }
            // Let pane switching effects settle first
            this.$nextTick(() => {
              this.getAposSchema(field).scrollFieldIntoView(field.name);
            });
          }
        }
      } else {
        await apos.notify((e.body && e.body.message) || fallback, {
          type: 'danger',
          icon: 'alert-circle-icon',
          dismiss: true
        });
      }
    },
    triggerValidate() {
      this.triggerValidation = true;
      this.$nextTick(async () => {
        this.triggerValidation = false;
      });
    },
    // Perform any postprocessing required by direct or nested schema fields
    // before the object can be saved
    async postprocess() {
      // Relationship fields may have postprocessors (e.g. autocropping)
      const relationships = findRelationships(this.schema, this.docFields.data);
      for (const relationship of relationships) {
        if (!(relationship.value && relationship.field.postprocessor)) {
          continue;
        }
        const withType = relationship.field.withType;
        const module = apos.modules[withType];
        relationship.context[relationship.field.name] = (await apos.http.post(`${module.action}/${relationship.field.postprocessor}`, {
          qs: {
            aposMode: 'draft'
          },
          body: {
            relationship: relationship.value,
            // Pass the options of the widget currently being edited, some
            // postprocessors need these (e.g. autocropping cares about widget aspectRatio)
            widgetOptions: apos.area.widgetOptions[0]
          },
          busy: true
        })).relationship;
      }
      function findRelationships(schema, object) {
        let relationships = [];
        for (const field of schema) {
          if (field.type === 'relationship') {
            relationships.push({
              context: object,
              field,
              value: object[field.name]
            });
          } else if (field.type === 'array') {
            for (const value of (object[field.name] || [])) {
              relationships = [ ...relationships, findRelationships(field.schema, value) ];
            }
          } else if (field.type === 'object') {
            relationships = [ ...relationships, findRelationships(field.schema, object[field.name] || {}) ];
          }
        }
        return relationships;
      }
    }
  }
};<|MERGE_RESOLUTION|>--- conflicted
+++ resolved
@@ -16,11 +16,7 @@
 
 import { klona } from 'klona';
 import {
-<<<<<<< HEAD
-  evaluateExternalConditions, conditionalFields, conditionTypesObject
-=======
   evaluateExternalConditions, getConditionalFields, getConditionTypesObject
->>>>>>> ede73507
 } from 'Modules/@apostrophecms/schema/lib/conditionalFields.js';
 
 export default {
@@ -33,12 +29,8 @@
       restoreOnly: false,
       readOnly: false,
       changed: [],
-<<<<<<< HEAD
-      externalConditionsResults: { ...conditionTypesObject }
-=======
       externalConditionsResults: getConditionTypesObject(),
       conditionalFields: getConditionTypesObject()
->>>>>>> ede73507
     };
   },
 
