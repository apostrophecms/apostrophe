import { detectDocChange } from 'Modules/@apostrophecms/schema/lib/detectChange';

// TODO: Reconcile the overlap in this mixin between the pages and pieces
// managers. Does it need to be a mixin? This may be resolved when switching to
// Vue 3 using the composition API. - AB

import { klona } from 'klona';

export default {
  data() {
    return {
      icons: {},
      // If passing in chosen items from the relationship input, use those
      // as initially checked.
      checked: Array.isArray(this.chosen) ? this.chosen.map(item => item._id) : [],
      checkedDocs: Array.isArray(this.chosen) ? klona(this.chosen) : [],
      // Remember relationship subfield values even if a document
      // is temporarily deselected, easing the user's pain if they
      // inadvertently deselect something for a moment
      subfields: Object.fromEntries((this.chosen || [])
        .filter(doc => doc._fields)
        .map(doc => [ doc._id, doc._fields ])
      ),
      selectPending: new Set()
    };
  },
  props: {
    chosen: {
      type: [ Array, Boolean ],
      default: false
    },
    relationshipField: {
      type: [ Object, Boolean ],
      default: false
    }
  },
  emits: [ 'modal-result', 'sort' ],
  computed: {
    relationshipErrors() {
      if (!this.relationshipField) {
        return false;
      }
      if (this.relationshipField.required && !this.checked.length) {
        // Treated as min for consistency with AposMinMaxCount
        return 'min';
      }
      if (this.relationshipField.min && this.checked.length < this.relationshipField.min) {
        return 'min';
      }
      if (this.relationshipField.max && this.checked.length > this.relationshipField.max) {
        return 'max';
      }

      return false;
    },
    sort(action) {
      this.$emit('sort', action);
    },
    selectAllChoice() {
      const checkCount = this.checked.length;
      const itemCount = (this.items && this.items.length) || 0;

      return {
        value: 'checked',
        indeterminate: checkCount > 0 && checkCount !== itemCount
      };
    },
    selectAllState() {
      if (this.checked.length && !this.selectAllChoice.indeterminate) {
        return 'checked';
      }
      if (this.checked.length && this.selectAllChoice.indeterminate) {
        return 'indeterminate';
      }
      return 'empty';
    },
    // Default implementation of isModified is based on whether the
    // selection has changed, but you can override this and combine
    // that bit with your own if your manager allows in-context editing
    // of a piece (i.e. AposMediaManager)
    isModified() {
      return this.relationshipIsModified();
    },
    manuallyPublished() {
      return this.moduleOptions.localized && !this.moduleOptions.autopublish;
    }
  },
  mounted() {
    this.docsManagerAddEventHandlers();
  },
  unmounted() {
    this.docsManagerRemoveEventHandlers();
  },
  watch: {
    items: function(newValue) {
      if (newValue.length) {
        this.generateUi();
      }

      if (this.selectPending.size > 0) {
        const newChecked = [ ...this.checked, ...this.selectPending ];
        this.checked = [ ...new Set(newChecked) ];
        this.selectPending = new Set();
      }
    },
    checkedDocs(after, before) {
      for (const doc of before) {
        this.subfields[doc._id] = doc._fields;
      }
      for (const doc of after) {
        if (this.subfields[doc._id] && !Object.keys(doc._fields || {}).length) {
          doc._fields = this.subfields[doc._id];
        }
      }
    },
    checked() {
      this.updateCheckedDocs();
    }
  },
  methods: {
<<<<<<< HEAD
    addCheckedDoc(docOrId) {
      this.concatCheckedDocs([ docOrId ]);
    },
    setCheckedDocs(docsOrIds) {
      const docs = this.getDocs(docsOrIds);

      this.checked = docs.map(item => item._id);
      this.checkedDocs = docs;
    },
    concatCheckedDocs(docsOrIds) {
      const docs = this.getDocs(docsOrIds);

      this.checked = [ ...this.checked, ...docs.map(({ _id }) => _id) ];
      this.checkedDocs = [ ...this.checkedDocs, ...docs ];
    },
    removeCheckedDoc(id) {
      this.checked = this.checked.filter((checkedId) => checkedId !== id);
      this.checkedDocs = this.checkedDocs.filter((doc) => doc._id !== id);
    },
    getDocs(docsOrIds) {
      const items = this.moduleOptions.name === '@apostrophecms/page'
        ? this.pagesFlat
        : this.items;

      return docsOrIds.map(docOrId => {
        return docOrId._id
          ? docOrId
          : items.find(item => item._id === docOrId);
      });
    },
=======
>>>>>>> 9747ac81
    // It would have been nice for this to be computed, however
    // AposMediaManagerDisplay does not re-render when it is
    // a computed prop rather than a method call in the template.
    maxReached(checkedCount = this.checked.length) {
      // Reaching max and exceeding it are different things
      return this.relationshipField.max && checkedCount >= this.relationshipField.max;
    },
    selectAll() {
      if (!this.checked.length) {
        const ids = [];
        this.items.forEach((item) => {
          const notPublished = this.manuallyPublished && !item.lastPublishedAt;
          if (this.relationshipField && (this.maxReached(ids.length) || notPublished)) {
            return;
          }
          ids.push(item._id);
        });

        this.checked = ids;
        return;
      }

      if (this.allPiecesSelection) {
        this.allPiecesSelection.isSelected = false;
      }

      this.checked = [];
    },
    iconSize(header) {
      if (header.icon) {
        if (header.icon === 'Circle') {
          return 8;
        } else {
          return 10;
        }
      }
    },
    generateUi () {
      this.generateIcons();
    },
    generateIcons () {
      // fetch all icons used in the table
      const icons = {};
      const temp = [];
      const customValues = [ 'true', 'false' ];
      this.headers.forEach(h => {

        if (h.cellValue && h.cellValue.icon) {
          temp.push(h.cellValue.icon);
        }

        if (h.columnHeaderIcon) {
          temp.push(h.columnHeaderIcon);
        }

        customValues.forEach(val => {
          if (h.cellValue && h.cellValue[val] && h.cellValue[val].icon) {
            temp.push(h.cellValue[val].icon);
          }
        });

        // Include only unique in final object
        Array.from(new Set(temp)).forEach(icon => {
          icons[icon] = `${icon.toLowerCase()}-icon`;
        });

      });
      this.icons = icons;
      // prep item checkbox fields
    },
    saveRelationship() {
      this.$emit('modal-result', this.checkedDocs);
      this.modal.showModal = false;
    },
    // Easy to reuse if you have a custom isModified method
    relationshipIsModified() {
      if (!this.relationshipField) {
        return false;
      }
      if (this.chosen.length !== this.checkedDocs.length) {
        return true;
      }
      for (let i = 0; (i < this.chosen.length); i++) {
        if (this.chosen[i]._id !== this.checkedDocs[i]._id) {
          return true;
        }
        if (this.relationshipField.schema) {
          if (detectDocChange(this.relationshipField.schema, this.chosen[i]._fields, this.checkedDocs[i]._fields)) {
            return true;
          }
        }
      }
    },
    docsManagerAddEventHandlers() {
      apos.bus.$on('content-changed', this.docsManagerOnContentChanged);
    },
    docsManagerRemoveEventHandlers() {
      apos.bus.$off('content-changed', this.docsManagerOnContentChanged);
    },
    docsManagerOnContentChanged({
      doc, select, action
    }) {
      if (!select) {
        return;
      }
      if ((doc.type === this.moduleName) || (doc.slug.startsWith('/') && (this.moduleName === '@apostrophecms/page'))) {
        // For now we add it to a set of ids to be selected on the next refresh
        // of the items array, which works well for newly inserted documents.
        // In the future this will be replaced with logic that can deal with
        // selecting any document, but we should implement the "Really Select All,
        // Not Just This Page" action first.
        //
        // We know we always work with drafts in the media manager, so let's adapt
        // a published doc _id without a fuss
        this.selectPending.add(doc._id.replace(':published', ':draft'));
      }
    },
    // update this.checkedDocs based on this.checked. The default
    // implementation is suitable for paginated lists. Can be overridden
    // for other cases.
    updateCheckedDocs() {
      // Keep `checkedDocs` in sync with `checked`, first removing from
      // `checkedDocs` if no longer in `checked`
      this.checkedDocs = this.checkedDocs.filter(doc => {
        return this.checked.includes(doc._id);
      });
      // then adding to `checkedDocs` if not there yet. These should be in
      // `items` which is assumed to contain a flat list of items currently
      // visible.
      //
      // TODO: Once we have the option to select all docs of a type even if not
      // currently visible in the manager this will need to make calls to the
      // database.
      this.checked.forEach(id => {
        if (this.checkedDocs.findIndex(doc => doc._id === id) === -1) {
          const found = this.items.find(item => item._id === id);
          found && this.checkedDocs.push(found);
        }
      });
    }
  }
};<|MERGE_RESOLUTION|>--- conflicted
+++ resolved
@@ -118,39 +118,6 @@
     }
   },
   methods: {
-<<<<<<< HEAD
-    addCheckedDoc(docOrId) {
-      this.concatCheckedDocs([ docOrId ]);
-    },
-    setCheckedDocs(docsOrIds) {
-      const docs = this.getDocs(docsOrIds);
-
-      this.checked = docs.map(item => item._id);
-      this.checkedDocs = docs;
-    },
-    concatCheckedDocs(docsOrIds) {
-      const docs = this.getDocs(docsOrIds);
-
-      this.checked = [ ...this.checked, ...docs.map(({ _id }) => _id) ];
-      this.checkedDocs = [ ...this.checkedDocs, ...docs ];
-    },
-    removeCheckedDoc(id) {
-      this.checked = this.checked.filter((checkedId) => checkedId !== id);
-      this.checkedDocs = this.checkedDocs.filter((doc) => doc._id !== id);
-    },
-    getDocs(docsOrIds) {
-      const items = this.moduleOptions.name === '@apostrophecms/page'
-        ? this.pagesFlat
-        : this.items;
-
-      return docsOrIds.map(docOrId => {
-        return docOrId._id
-          ? docOrId
-          : items.find(item => item._id === docOrId);
-      });
-    },
-=======
->>>>>>> 9747ac81
     // It would have been nice for this to be computed, however
     // AposMediaManagerDisplay does not re-render when it is
     // a computed prop rather than a method call in the template.
