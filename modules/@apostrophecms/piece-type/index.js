const _ = require('lodash');

module.exports = {
  extend: '@apostrophecms/doc-type',
  cascades: [
    'filters',
    'columns',
    'batchOperations',
    'utilityOperations'
  ],
  options: {
    perPage: 10,
    quickCreate: true,
    previewDraft: true,
    showCreate: true,
    // By default a piece type may be optionally
    // optionally selected by the user as a related document
    // when localizing a document that references it
    // (null means "no opinion"). If set to `true` in your
    // subclass it is selected by default, if set to `false`
    // it is not offered at all
    relatedDocument: null
    // By default there is no public REST API, but you can configure a
    // projection to enable one:
    // publicApiProjection: {
    //   title: 1,
    //   _url: 1,
    // }
  },
  fields: {
    add: {
      slug: {
        type: 'slug',
        label: 'apostrophe:slug',
        following: [ 'title', 'archived' ],
        required: true
      }
    }
  },
  columns(self) {
    return {
      add: {
        title: {
          label: 'apostrophe:title',
          name: 'title',
          component: 'AposCellButton'
        },
        labels: {
          name: 'labels',
          label: '',
          component: 'AposCellLabels'
        },
        updatedAt: {
          name: 'updatedAt',
          label: 'apostrophe:lastEdited',
          component: 'AposCellLastEdited'
        }
      }
    };
  },
  filters: {
    add: {
      visibility: {
        label: 'apostrophe:visibility',
        inputType: 'radio',
        choices: [
          {
            value: 'public',
            label: 'apostrophe:public'
          },
          {
            value: 'loginRequired',
            label: 'apostrophe:loginRequired'
          },
          {
            value: null,
            label: 'apostrophe:any'
          }
        ],
        // TODO: Delete `allowedInChooser` if not used.
        allowedInChooser: false,
        def: null
      },
      archived: {
        label: 'apostrophe:archive',
        inputType: 'radio',
        choices: [
          {
            value: false,
            label: 'apostrophe:live'
          },
          {
            value: true,
            label: 'apostrophe:archive'
          }
        ],
        // TODO: Delete `allowedInChooser` if not used.
        allowedInChooser: false,
        def: false,
        required: true
      }
    }
  },
<<<<<<< HEAD
=======
  utilityOperations: {},
>>>>>>> d7fa3f0e
  batchOperations: {
    add: {
      archive: {
        label: 'apostrophe:archive',
        route: '/archive',
        // TEMP - full batch operation work is upcoming
        messages: {
          progress: 'Archiving {{ type }}...',
          completed: 'Archived {{ count }} {{ type }}.'
        },
        icon: 'archive-arrow-down-icon',
        if: {
          archived: false
        },
        modalOptions: {
          title: 'apostrophe:archiveType',
          description: 'apostrophe:archivingBatchConfirmation',
          confirmationButton: 'apostrophe:archivingBatchConfirmationButton'
        }
      },
      restore: {
        label: 'apostrophe:restore',
        route: '/restore',
        // TEMP - full batch operation work is upcoming
        messages: {
          progress: 'Restoring {{ type }}...',
          completed: 'Restoring {{ count }} {{ type }}.'
        },
        icon: 'archive-arrow-up-icon',
        if: {
          archived: true
        },
        modalOptions: {
          title: 'apostrophe:restoreType',
          description: 'apostrophe:restoreBatchConfirmation',
          confirmationButton: 'apostrophe:restoreBatchConfirmationButton'
        }
      }
    },
    group: {
      more: {
        icon: 'dots-vertical-icon',
        operations: []
      }
    }
  },
  init(self) {
    if (!self.options.name) {
      throw new Error('@apostrophecms/pieces require name option');
    }
    if (!self.options.label) {
      // Englishify it
      self.options.label = _.startCase(self.options.name);
    }
    self.options.pluralLabel = self.options.pluralLabel || self.options.label + 's';

    self.name = self.options.name;
    self.label = self.options.label;
    self.pluralLabel = self.options.pluralLabel;

    self.composeFilters();
    self.composeColumns();
    self.addToAdminBar();
    self.addManagerModal();
    self.addEditorModal();
  },
  restApiRoutes: (self) => ({
    async getAll(req) {
      self.publicApiCheck(req);
      const query = self.getRestQuery(req);
      if (!query.get('perPage')) {
        query.perPage(
          self.options.perPage
        );
      }
      const result = {};
      // Also populates totalPages when perPage is present
      const count = await query.toCount();
      if (self.apos.launder.boolean(req.query.count)) {
        return {
          count
        };
      }
      result.pages = query.get('totalPages');
      result.currentPage = query.get('page') || 1;
      result.results = await query.toArray();
      if (self.apos.launder.boolean(req.query['render-areas']) === true) {
        await self.apos.area.renderDocsAreas(req, result.results);
      }
      if (query.get('choicesResults')) {
        result.choices = query.get('choicesResults');
      }
      if (query.get('countsResults')) {
        result.counts = query.get('countsResults');
      }
      return result;
    },
    async getOne(req, _id) {
      _id = self.inferIdLocaleAndMode(req, _id);
      self.publicApiCheck(req);
      const doc = await self.getRestQuery(req).and({ _id }).toObject();
      if (!doc) {
        throw self.apos.error('notfound');
      }
      if (self.apos.launder.boolean(req.query['render-areas']) === true) {
        await self.apos.area.renderDocsAreas(req, [ doc ]);
      }
      self.apos.attachment.all(doc, { annotate: true });
      return doc;
    },
    async post(req) {
      self.publicApiCheck(req);
      if (req.body._newInstance) {
        const newInstance = self.newInstance();
        newInstance._previewable = self.addUrlsViaModule && (await self.addUrlsViaModule.readyToAddUrlsToPieces(req, self.name));
        delete newInstance._url;
        return newInstance;
      }
      return await self.convertInsertAndRefresh(req, req.body);
    },
    async put(req, _id) {
      _id = self.inferIdLocaleAndMode(req, _id);
      self.publicApiCheck(req);
      return self.convertUpdateAndRefresh(req, req.body, _id);
    },
    async delete(req, _id) {
      _id = self.inferIdLocaleAndMode(req, _id);
      self.publicApiCheck(req);
      const piece = await self.findOneForEditing(req, {
        _id
      });
      return self.delete(req, piece);
    },
    async patch(req, _id) {
      _id = self.inferIdLocaleAndMode(req, _id);
      self.publicApiCheck(req);
      return self.convertPatchAndRefresh(req, req.body, _id);
    }
  }),
  apiRoutes(self) {
    return {
      get: {
        // Returns an object with a `results` array containing all locale names
        // for which the given document has been localized
        ':_id/locales': async (req) => {
          const _id = self.inferIdLocaleAndMode(req, req.params._id);
          return {
            results: await self.apos.doc.getLocales(req, _id)
          };
        }
      },
      post: {
        ':_id/publish': async (req) => {
          const _id = self.inferIdLocaleAndMode(req, req.params._id);
          const draft = await self.findOneForEditing(req.clone({
            mode: 'draft'
          }), {
            aposDocId: _id.split(':')[0]
          });
          if (!draft) {
            throw self.apos.error('notfound');
          }
          if (!draft.aposLocale) {
            // Not subject to draft/publish workflow
            throw self.apos.error('invalid');
          }
          return self.publish(req, draft);
        },
        async archive (req) {
          if (!Array.isArray(req.body._ids)) {
            throw self.apos.error('invalid');
          }

          req.body._ids = req.body._ids.map(_id => {
            return self.inferIdLocaleAndMode(req, _id);
          });

          return self.apos.modules['@apostrophecms/job'].runBatch(
            req,
            req.body._ids,
            async function(req, id) {
              const piece = await self.findOneForEditing(req, { _id: id });

              if (!piece) {
                throw self.apos.error('notfound');
              }

              piece.archived = true;
              await self.update(req, piece);
            }, {
              action: 'archive'
            }
          );
        },
        async restore (req) {
          if (!Array.isArray(req.body._ids)) {
            throw self.apos.error('invalid');
          }

          req.body._ids = req.body._ids.map(_id => {
            return self.inferIdLocaleAndMode(req, _id);
          });

          return self.apos.modules['@apostrophecms/job'].runBatch(
            req,
            req.body._ids,
            async function(req, id) {
              const piece = await self.findOneForEditing(req, { _id: id });

              if (!piece) {
                throw self.apos.error('notfound');
              }

              piece.archived = false;
              await self.update(req, piece);
            }, {
              action: 'restore'
            }
          );
        },
        ':_id/localize': async (req) => {
          const _id = self.inferIdLocaleAndMode(req, req.params._id);
          const draft = await self.findOneForEditing(req.clone({
            mode: 'draft'
          }), {
            aposDocId: _id.split(':')[0]
          });
          if (!draft) {
            throw self.apos.error('notfound');
          }
          if (!draft.aposLocale) {
            // Not subject to draft/publish workflow
            throw self.apos.error('invalid');
          }
          const toLocale = self.apos.i18n.sanitizeLocaleName(req.body.toLocale);
          if ((!toLocale) || (toLocale === req.locale)) {
            throw self.apos.error('invalid');
          }
          const update = self.apos.launder.boolean(req.body.update);
          return self.localize(req, draft, toLocale, {
            update
          });
        },
        ':_id/unpublish': async (req) => {
          const _id = self.apos.i18n.inferIdLocaleAndMode(req, req.params._id);
          const aposDocId = _id.replace(/:.*$/, '');
          const published = await self.findOneForEditing(req.clone({
            mode: 'published'
          }), {
            aposDocId
          });
          if (!published) {
            throw self.apos.error('notfound');
          }
          const manager = self.apos.doc.getManager(published.type);
          manager.emit('beforeUnpublish', req, published);
          await self.apos.doc.delete(req.clone({
            mode: 'published'
          }), published);
          await self.apos.doc.db.updateOne({
            _id: published._id.replace(':published', ':draft')
          }, {
            $set: {
              modified: 1
            },
            $unset: {
              lastPublishedAt: 1
            }
          });
          return true;
        },
        ':_id/submit': async (req) => {
          const _id = self.inferIdLocaleAndMode(req, req.params._id);
          const draft = await self.findOneForEditing(req.clone({
            mode: 'draft'
          }), {
            aposDocId: _id.split(':')[0]
          });
          if (!draft) {
            throw self.apos.error('notfound');
          }
          return self.submit(req, draft);
        },
        ':_id/dismiss-submission': async (req) => {
          const _id = self.inferIdLocaleAndMode(req, req.params._id);
          const draft = await self.findOneForEditing(req.clone({
            mode: 'draft'
          }), {
            aposDocId: _id.split(':')[0]
          });
          if (!draft) {
            throw self.apos.error('notfound');
          }
          return self.dismissSubmission(req, draft);
        },
        ':_id/revert-draft-to-published': async (req) => {
          const _id = self.inferIdLocaleAndMode(req, req.params._id);
          const draft = await self.findOneForEditing(req.clone({
            mode: 'draft'
          }), {
            aposDocId: _id.split(':')[0]
          });
          if (!draft) {
            throw self.apos.error('notfound');
          }
          if (!draft.aposLocale) {
            // Not subject to draft/publish workflow
            throw self.apos.error('invalid');
          }
          return self.revertDraftToPublished(req, draft);
        },
        ':_id/revert-published-to-previous': async (req) => {
          const _id = self.inferIdLocaleAndMode(req, req.params._id);
          const published = await self.findOneForEditing(req.clone({
            mode: 'published'
          }), {
            aposDocId: _id.split(':')[0]
          });
          if (!published) {
            throw self.apos.error('notfound');
          }
          if (!published.aposLocale) {
            // Not subject to draft/publish workflow
            throw self.apos.error('invalid');
          }
          return self.revertPublishedToPrevious(req, published);
        }
      }
    };
  },
  routes(self) {
    return {
      get: {
        // Redirects to the URL of the document in the specified alternate
        // locale. Issues a 404 if the document not found, a 400 if the
        // document has no URL
        ':_id/locale/:toLocale': self.apos.i18n.toLocaleRouteFactory(self)
      }
    };
  },
  handlers(self) {
    return {
      beforeInsert: {
        ensureType(req, piece, options) {
          piece.type = self.name;
        }
      },
      'apostrophe:modulesRegistered': {
        composeBatchOperations() {
          const groupedOperations = Object.entries(self.batchOperations)
            .reduce((acc, [ opName, properties ]) => {
              // Check if there is a required schema field for this batch operation.
              const requiredFieldNotFound = properties.requiredField && !self.schema
                .some((field) => field.name === properties.requiredField);

              if (requiredFieldNotFound) {
                return acc;
              }
              // Find a group for the operation, if there is one.
              const associatedGroup = getAssociatedGroup(opName);
              const currentOperation = {
                action: opName,
                ...properties
              };
              const { action, ...props } = getOperationOrGroup(
                currentOperation,
                associatedGroup,
                acc
              );

              return {
                ...acc,
                [action]: {
                  ...props
                }
              };
            }, {});

          self.batchOperations = Object.entries(groupedOperations)
            .map(([ action, properties ]) => ({
              action,
              ...properties
            }));

          function getOperationOrGroup (currentOp, [ groupName, groupProperties ], acc) {
            if (!groupName) {
              // Operation is not grouped. Return it as it is.
              return currentOp;
            }

            // Return the operation group with the new operation added.
            return {
              name: groupName,
              ...groupProperties,
              operations: [
                ...(acc[groupName] && acc[groupName].operations) || [],
                currentOp
              ]
            };
          }

          // Returns the object entry, e.g., `[groupName, { ...groupProperties }]`
          function getAssociatedGroup (operation) {
            return Object.entries(self.batchOperationsGroups)
              .find(([ _key, { operations } ]) => {
                return operations.includes(operation);
              }) || [];
          }
        },
        composeUtilityOperations() {
          self.utilityOperations = Object.entries(self.utilityOperations || {})
            .map(([ action, properties ]) => ({
              action,
              ...properties
            }));
        }
      }
    };
  },
  methods(self) {
    return {
      // Accepts a doc, a preliminary draft, and the options
      // originally passed to insert(). Default implementation
      // inserts `draft` in the database normally. This method is
      // called only when a draft is being created on the fly
      // for a published document that does not yet have a draft.
      // Apostrophe only has one corresponding draft at a time
      // per published document. `options` is passed on to the
      // insert operation.
      async insertDraftOf(req, doc, draft, options) {
        options = {
          ...options,
          setModified: false
        };
        const inserted = await self.insert(req.clone({
          mode: 'draft'
        }), draft, options);
        return inserted;
      },
      // Similar to insertDraftOf, invoked on first publication.
      insertPublishedOf(req, doc, published, options) {
        return self.insert(req.clone({
          mode: 'published'
        }), published, options);
      },
      // Returns one editable piece matching the criteria, throws `notfound`
      // if none match
      requireOneForEditing(req, criteria) {
        const piece = self.findForEditing(req, criteria).toObject();
        if (!piece) {
          throw self.apos.error('notfound');
        }
        return piece;
      },
      // Insert a piece. Convenience wrapper for `apos.doc.insert`.
      // Returns the piece. `beforeInsert`, `beforeSave`, `afterInsert`
      // and `afterSave` async events are emitted by this module.
      async insert(req, piece, options) {
        piece.type = self.name;
        return self.apos.doc.insert(req, piece, options);
      },
      //
      // Update a piece. Convenience wrapper for `apos.doc.insert`.
      // Returns the piece. `beforeInsert`, `beforeSave`, `afterInsert`
      // and `afterSave` async events are emitted by this module.
      async update(req, piece, options) {
        return self.apos.doc.update(req, piece, options);
      },
      // True delete
      async delete(req, piece, options = {}) {
        return self.apos.doc.delete(req, piece, options);
      },
      composeFilters() {
        self.filters = Object.keys(self.filters).map(key => ({
          name: key,
          ...self.filters[key],
          inputType: self.filters[key].inputType || 'select'
        }));
        // Add a null choice if not already added or set to `required`
        self.filters.forEach(filter => {
          if (filter.choices) {
            if (
              !filter.required &&
              filter.choices &&
              !filter.choices.find(choice => choice.value === null)
            ) {
              filter.def = null;
              filter.choices.push({
                value: null,
                label: 'apostrophe:none'
              });
            }
          } else {
            // Dynamic choices from the REST API, but
            // we need a label for "no opinion"
            filter.nullLabel = 'Choose One';
          }
        });
      },
      composeColumns() {
        self.columns = Object.keys(self.columns).map(key => ({
          name: key,
          ...self.columns[key]
        }));
      },
      // Enable inclusion of this type in sitewide search results
      searchDetermineTypes(types) {
        if (self.options.searchable !== false) {
          types.push(self.name);
        }
      },
      addToAdminBar() {
        self.apos.adminBar.add(
          `${self.__meta.name}:manager`,
          self.pluralLabel,
          {
            action: 'edit',
            type: self.name
          }
        );
      },
      addManagerModal() {
        self.apos.modal.add(
          `${self.__meta.name}:manager`,
          self.getComponentName('managerModal', 'AposDocsManager'),
          { moduleName: self.__meta.name }
        );
      },
      addEditorModal() {
        self.apos.modal.add(
          `${self.__meta.name}:editor`,
          self.getComponentName('editorModal', 'AposDocEditor'),
          { moduleName: self.__meta.name }
        );
      },
      // Add `._url` properties to the given pieces, if possible.
      async addUrls(req, pieces) {
        if (self.addUrlsViaModule) {
          return self.addUrlsViaModule.addUrlsToPieces(req, pieces);
        }
      },
      // Typically called by a piece-page-type to register itself as the
      // module providing `_url` properties to this type of piece. The addUrls
      // method will invoke the addUrlsToPieces method of that type.
      addUrlsVia(module) {
        self.addUrlsViaModule = module;
      },
      // Implements a simple batch operation like publish or unpublish.
      // Pass `req`, the `name` of a configured batch operation, and
      // and a function that accepts (req, piece, data),
      // and returns a promise to perform the modification on that
      // one piece (including calling `update` if appropriate).
      //
      // `data` is an object containing any schema fields specified
      // for the batch operation. If there is no schema it will be
      // an empty object.
      //
      // Replies immediately to the request with `{ jobId: 'xxxxx' }`.
      // This can then be passed to appropriate browser-side APIs
      // to monitor progress.
      //
      // To avoid RAM issues with very large selections while ensuring
      // that all lifecycle events are fired correctly, the current
      // implementation processes the pieces in series.
      async batchSimpleRoute(req, name, change) {
        const batchOperation = _.find(self.batchOperations, { name: name });
        const schema = batchOperation.schema || [];
        const data = self.apos.schema.newInstance(schema);

        await self.apos.schema.convert(req, schema, req.body, data);
        await self.apos.modules['@apostrophecms/job'].runBatch(req, one, {
          // TODO: Update with new progress notification config
        });
        async function one(req, id) {
          const piece = self.findForEditing(req, { _id: id }).toObject();
          if (!piece) {
            throw self.apos.error('notfound');
          }
          await change(req, piece, data);
        }
      },

      // Accept a piece as untrusted input potentially
      // found in `input` (hint: you can pass `req.body`
      // if your route accepts the piece via POST), using
      // schema-based convert mechanisms.
      //
      // In addition to fields defined in the schema, additional
      // `area` properties are accepted at the root level.
      //
      // Inserts it into the database, fetches it again to get all
      // relationships, and returns the result (note it is an async function).
      //
      // If `input._copyingId` is present, fetches that
      // piece and, if we have permission to view it, copies any schema properties
      // not defined in `input`. `_copyingId` becomes the `copyOfId` property of
      // the doc, which may be watched for in event handlers to detect copies.
      //
      // Only fields that are not undefined in `input` are
      // considered. The rest respect their defaults. To intentionally
      // erase a field's contents use `null` for that input field or another
      // representation appropriate to the type, i.e. an empty string for a string.
      //
      // The module emits the `afterConvert` async event with `(req, input, piece)`
      // before inserting the piece.

      async convertInsertAndRefresh(req, input, options) {
        const piece = self.newInstance();
        const copyingId = self.apos.launder.id(input._copyingId);
        await self.convert(req, input, piece, {
          onlyPresentFields: true,
          copyingId
        });
        await self.emit('afterConvert', req, input, piece);
        await self.insert(req, piece);
        return self.findOneForEditing(req, { _id: piece._id }, { attachments: true });
      },

      // Similar to `convertInsertAndRefresh`. Update the piece with the given _id, based on the
      // `input` object (which may be untrusted input such as req.body). Fetch the updated piece to
      // populate all relationships and return it.
      //
      // Any fields not present in `input` are regarded as empty, if permitted (REST PUT semantics).
      // For partial updates use convertPatchAndRefresh. Employs a lock to avoid overwriting the work of
      // concurrent PUT and PATCH calls or getting into race conditions with their side effects.
      //
      // If `_advisoryLock: { tabId: 'xyz', lock: true }` is passed, the operation will begin by obtaining an advisory
      // lock on the document for the given context id, and no other items in the patch will be addressed
      // unless that succeeds. The client must then refresh the lock frequently (by default, at least
      // every 30 seconds) with repeated PATCH requests of the `_advisoryLock` property with the same
      // context id. If `_advisoryLock: { tabId: 'xyz', lock: false }` is passed, the advisory lock will be
      // released *after* addressing other items in the same patch. If `force: true` is added to
      // the `_advisoryLock` object it will always remove any competing advisory lock.
      //
      // `_advisoryLock` is only relevant if you want to ask others not to edit the document while you are
      // editing it in a modal or similar.

      async convertUpdateAndRefresh(req, input, _id) {
        return self.apos.lock.withLock(`@apostrophecms/${_id}`, async () => {
          const piece = await self.findOneForEditing(req, { _id });
          if (!piece) {
            throw self.apos.error('notfound');
          }
          if (!piece._edit) {
            throw self.apos.error('forbidden');
          }
          let tabId = null;
          let lock = false;
          let force = false;
          if (input._advisoryLock && ((typeof input._advisoryLock) === 'object')) {
            tabId = self.apos.launder.string(input._advisoryLock.tabId);
            lock = self.apos.launder.boolean(input._advisoryLock.lock);
            force = self.apos.launder.boolean(input._advisoryLock.force);
          }
          if (tabId && lock) {
            await self.apos.doc.lock(req, piece, tabId, {
              force
            });
          }
          await self.convert(req, input, piece);
          await self.emit('afterConvert', req, input, piece);
          await self.update(req, piece);
          if (tabId && !lock) {
            await self.apos.doc.unlock(req, piece, tabId);
          }
          return self.findOneForEditing(req, { _id }, { attachments: true });
        });
      },

      // Similar to `convertUpdateAndRefresh`. Patch the piece with the given _id, based on the
      // `input` object (which may be untrusted input such as req.body). Fetch the updated piece to
      // populate all relationships and return it. Employs a lock to avoid overwriting the work of
      // simultaneous PUT and PATCH calls or getting into race conditions with their side effects.
      // However if you plan to submit many patches over a period of time while editing you may also
      // want to use the advisory lock mechanism.
      //
      // If `_advisoryLock: { tabId: 'xyz', lock: true }` is passed, the operation will begin by obtaining an advisory
      // lock on the document for the given context id, and no other items in the patch will be addressed
      // unless that succeeds. The client must then refresh the lock frequently (by default, at least
      // every 30 seconds) with repeated PATCH requests of the `_advisoryLock` property with the same
      // context id. If `_advisoryLock: { tabId: 'xyz', lock: false }` is passed, the advisory lock will be
      // released *after* addressing other items in the same patch. If `force: true` is added to
      // the `_advisoryLock` object it will always remove any competing advisory lock.
      //
      // `_advisoryLock` is only relevant if you plan to make ongoing edits over a period of time
      // and wish to avoid conflict with other users. You do not need it for one-time patches.
      //
      // If `input._patches` is an array of patches to the same document, this method
      // will iterate over those patches as if each were `input`, applying all of them
      // within a single lock and without redundant network operations. This greatly
      // improves the performance of saving all changes to a document at once after
      // accumulating a number of changes in patch form on the front end.
      //
      // If `input._publish` launders to a truthy boolean and the type is subject to draft/publish
      // workflow, it is automatically published at the end of the patch operation.
      //
      // As an optimization, and to prevent unnecessary updates of `updatedAt`, no calls
      // to `self.update()` are made when only `_advisoryLock` is present in `input` or
      // it contains no properties at all.

      async convertPatchAndRefresh(req, input, _id) {
        const keys = Object.keys(input);
        let possiblePatchedFields;
        if (input._advisoryLock && keys.length === 1) {
          possiblePatchedFields = false;
        } else if (keys.length === 0) {
          possiblePatchedFields = false;
        } else {
          possiblePatchedFields = true;
        }
        return self.apos.lock.withLock(`@apostrophecms/${_id}`, async () => {
          const piece = await self.findOneForEditing(req, { _id });
          let result;
          if (!piece) {
            throw self.apos.error('notfound');
          }
          const patches = Array.isArray(input._patches) ? input._patches : [ input ];
          // Conventional for loop so we can handle the last one specially
          for (let i = 0; (i < patches.length); i++) {
            const input = patches[i];
            let tabId = null;
            let lock = false;
            let force = false;
            if (input._advisoryLock && ((typeof input._advisoryLock) === 'object')) {
              tabId = self.apos.launder.string(input._advisoryLock.tabId);
              lock = self.apos.launder.boolean(input._advisoryLock.lock);
              force = self.apos.launder.boolean(input._advisoryLock.force);
            }
            if (tabId && lock) {
              await self.apos.doc.lock(req, piece, tabId, {
                force
              });
            }
            if (possiblePatchedFields) {
              await self.applyPatch(req, piece, input, {
                force: self.apos.launder.boolean(input._advisory)
              });
            }
            if (i === (patches.length - 1)) {
              if (possiblePatchedFields) {
                await self.update(req, piece);
              }
              result = self.findOneForEditing(req, { _id }, { attachments: true });
            }
            if (tabId && !lock) {
              await self.apos.doc.unlock(req, piece, tabId);
            }
          }
          if (!result) {
            // Edge case: empty `_patches` array. Don't be a pain,
            // return the document as-is
            return self.findOneForEditing(req, { _id }, { attachments: true });
          }
          if (self.apos.launder.boolean(input._publish)) {
            if (self.options.localized && (!self.options.autopublish)) {
              if (piece.aposLocale.includes(':draft')) {
                await self.publish(req, piece, {});
              }
            }
          }
          return result;
        });
      },
      // Apply a single patch to the given piece without saving. An implementation detail of
      // convertPatchAndRefresh, also used by the undo mechanism to simulate patches.
      async applyPatch(req, piece, input) {
        self.apos.schema.implementPatchOperators(input, piece);
        const schema = self.apos.schema.subsetSchemaForPatch(self.allowedSchema(req), input);
        await self.apos.schema.convert(req, schema, input, piece);
        await self.emit('afterConvert', req, input, piece);
      },
      // Generate a sample piece of this type. The `i` counter
      // is used to distinguish it from other samples. Useful
      // for things like testing pagination, see the
      // `your-piece-type:generate` task.
      generate(i) {
        const piece = self.newInstance();
        piece.title = 'Generated #' + (i + 1);
        return piece;
      },
      getRestQuery(req) {
        const query = self.find(req).attachments(true);
        query.applyBuildersSafely(req.query);
        if (!self.apos.permission.can(req, 'view-draft')) {
          if (!self.options.publicApiProjection) {
            // Shouldn't be needed thanks to publicApiCheck, but be sure
            query.and({
              _id: null
            });
          } else if (!query.state.project) {
            query.project(self.options.publicApiProjection);
          }
        }
        return query;
      },
      // Throws a `notfound` exception if a public API projection is
      // not specified and the user does not have the `view-draft` permission,
      // which all roles capable of editing the site at all will have. This is needed because
      // although all API calls check permissions specifically where appropriate,
      // we also want to flunk all public access to REST APIs if not specifically configured.
      publicApiCheck(req) {
        if (!self.options.publicApiProjection) {
          if (!self.apos.permission.can(req, 'view-draft')) {
            throw self.apos.error('notfound');
          }
        }
      },
      // If the piece does not yet have a slug, add one based on the
      // title; throw an error if there is no title
      ensureSlug(piece) {
        if (!piece.slug || piece.slug === 'none') {
          if (piece.title) {
            piece.slug = self.apos.util.slugify(piece.title);
          } else if (piece.slug !== 'none') {
            throw self.apos.error('invalid', 'Document has neither slug nor title, giving up');
          }
        }
      }
    };
  },
  extendMethods(self) {
    return {
      getBrowserData(_super, req) {
        const browserOptions = _super(req);
        // Options specific to pieces and their manage modal
        browserOptions.filters = self.filters;
        browserOptions.columns = self.columns;
        browserOptions.batchOperations = self.batchOperations;
        browserOptions.utilityOperations = self.utilityOperations;
        browserOptions.insertViaUpload = self.options.insertViaUpload;
        browserOptions.quickCreate = !self.options.singleton && self.options.quickCreate && self.apos.permission.can(req, 'edit', self.name, 'draft');
        browserOptions.singleton = self.options.singleton;
        browserOptions.showCreate = self.options.showCreate;
        browserOptions.showDismissSubmission = self.options.showDismissSubmission;
        browserOptions.showArchive = self.options.showArchive;
        browserOptions.showDiscardDraft = self.options.showDiscardDraft;
        browserOptions.canEdit = self.apos.permission.can(req, 'edit', self.name, 'draft');
        browserOptions.canPublish = self.apos.permission.can(req, 'edit', self.name, 'publish');
        _.defaults(browserOptions, {
          components: {}
        });
        _.defaults(browserOptions.components, {
          editorModal: 'AposDocEditor',
          managerModal: 'AposDocsManager'
        });

        return browserOptions;
      },
      find(_super, req, criteria, projection) {
        return _super(req, criteria, projection).defaultSort(self.options.sort || { updatedAt: -1 });
      }
    };
  },
  tasks(self) {
    return (self.options.editRole === 'admin') ? {} : {
      generate: {
        usage: 'Invoke this task to generate sample docs of this type. Use the --total option to control how many are added to the database.\nYou can remove them all later with the --remove option.',
        async task(argv) {
          if (argv.remove) {
            return remove();
          } else {
            return generate();
          }
          async function generate() {
            const total = argv.total || 10;
            const req = self.apos.task.getReq();
            for (let i = 0; i < total; i++) {
              const piece = self.generate(i);
              piece.aposSampleData = true;
              await self.insert(req, piece);
            }
          }
          async function remove() {
            return self.apos.doc.db.deleteMany({
              type: self.name,
              aposSampleData: true
            });
          }
        }
      }
    };
  }
};<|MERGE_RESOLUTION|>--- conflicted
+++ resolved
@@ -101,10 +101,7 @@
       }
     }
   },
-<<<<<<< HEAD
-=======
   utilityOperations: {},
->>>>>>> d7fa3f0e
   batchOperations: {
     add: {
       archive: {
