const _ = require('lodash');

module.exports = {
  extend: '@apostrophecms/doc-type',
  cascades: [ 'filters', 'columns', 'batchOperations' ],
  options: {
    perPage: 10,
    quickCreate: true,
    previewDraft: true,
    showCreate: true,
    // By default a piece type may be optionally
    // optionally selected by the user as a related document
    // when localizing a document that references it
    // (null means "no opinion"). If set to `true` in your
    // subclass it is selected by default, if set to `false`
    // it is not offered at all
    relatedDocument: null
    // By default there is no public REST API, but you can configure a
    // projection to enable one:
    // publicApiProjection: {
    //   title: 1,
    //   _url: 1,
    // }
  },
  fields: {
    add: {
      slug: {
        type: 'slug',
        label: 'apostrophe:slug',
        following: [ 'title', 'archived' ],
        required: true
      }
    }
  },
  columns(self) {
    return {
      add: {
        title: {
          label: 'apostrophe:title',
          name: 'title',
          component: 'AposCellButton'
        },
        labels: {
          name: 'labels',
          label: '',
          component: 'AposCellLabels'
        },
        updatedAt: {
          name: 'updatedAt',
          label: 'apostrophe:lastEdited',
          component: 'AposCellLastEdited'
        }
      }
    };
  },
  filters: {
    add: {
      visibility: {
        label: 'apostrophe:visibility',
        inputType: 'radio',
        choices: [
          {
            value: 'public',
            label: 'apostrophe:public'
          },
          {
            value: 'loginRequired',
            label: 'apostrophe:loginRequired'
          },
          {
            value: null,
            label: 'apostrophe:any'
          }
        ],
        // TODO: Delete `allowedInChooser` if not used.
        allowedInChooser: false,
        def: null
      },
      archived: {
        label: 'apostrophe:archive',
        inputType: 'radio',
        choices: [
          {
            value: false,
            label: 'apostrophe:live'
          },
          {
            value: true,
            label: 'apostrophe:archive'
          }
        ],
        // TODO: Delete `allowedInChooser` if not used.
        allowedInChooser: false,
        def: false,
        required: true
      }
    }
  },
  batchOperations: {
    add: {
      archive: {
        label: 'apostrophe:archive',
        icon: 'archive-arrow-down-icon',
        if: {
          archived: false
        },
        modalOptions: {
          title: 'apostrophe:archiveType',
          description: 'apostrophe:archivingBatchConfirmation',
          confirmationButton: 'apostrophe:archivingBatchConfirmationButton'
        }
      }
      // restore: {
      //   label: 'apostrophe:restore',
      //   icon: 'archive-arrow-up-icon',
      //   if: {
      //     archived: true
      //   },
      //   modalOptions: {}
      // }
    },
    group: {
      more: {
        icon: 'dots-vertical-icon',
        operations: []
      }
    }
    // visibility: {
    //   label: 'apostrophe:visibility',
    //   requiredField: 'visibility',
    //   fields: {
    //     add: {
    //       visibility: {
    //         type: 'select',
    //         label: 'apostrophe:visibilityLabel',
    //         def: 'public',
    //         choices: [
    //           {
    //             value: 'public',
    //             label: 'apostrophe:public'
    //           },
    //           {
    //             value: 'loginRequired',
    //             label: 'apostrophe:loginRequired'
    //           }
    //         ]
    //       }
    //     }
    //   }
    // }
  },
  init(self) {
    if (!self.options.name) {
      throw new Error('@apostrophecms/pieces require name option');
    }
    if (!self.options.label) {
      // Englishify it
      self.options.label = _.startCase(self.options.name);
    }
    self.options.pluralLabel = self.options.pluralLabel || self.options.label + 's';

    self.name = self.options.name;
    self.label = self.options.label;
    self.pluralLabel = self.options.pluralLabel;

    self.composeFilters();
    self.composeColumns();
    self.addToAdminBar();
    self.addManagerModal();
    self.addEditorModal();
  },
  restApiRoutes: (self) => ({
    async getAll(req) {
      self.publicApiCheck(req);
      const query = self.getRestQuery(req);
      if (!query.get('perPage')) {
        query.perPage(
          self.options.perPage
        );
      }
      const result = {};
      // Also populates totalPages when perPage is present
      const count = await query.toCount();
      if (self.apos.launder.boolean(req.query.count)) {
        return {
          count
        };
      }
      result.pages = query.get('totalPages');
      result.currentPage = query.get('page') || 1;
      result.results = await query.toArray();
      if (self.apos.launder.boolean(req.query['render-areas']) === true) {
        await self.apos.area.renderDocsAreas(req, result.results);
      }
      self.apos.attachment.all(result.results, { annotate: true });
      if (query.get('choicesResults')) {
        result.choices = query.get('choicesResults');
      }
      if (query.get('countsResults')) {
        result.counts = query.get('countsResults');
      }
      return result;
    },
    async getOne(req, _id) {
      _id = self.inferIdLocaleAndMode(req, _id);
      self.publicApiCheck(req);
      const doc = await self.getRestQuery(req).and({ _id }).toObject();
      if (!doc) {
        throw self.apos.error('notfound');
      }
      if (self.apos.launder.boolean(req.query['render-areas']) === true) {
        await self.apos.area.renderDocsAreas(req, [ doc ]);
      }
      self.apos.attachment.all(doc, { annotate: true });
      return doc;
    },
    async post(req) {
      self.publicApiCheck(req);
      if (req.body._newInstance) {
        const newInstance = self.newInstance();
        newInstance._previewable = self.addUrlsViaModule && (await self.addUrlsViaModule.readyToAddUrlsToPieces(req, self.name));
        delete newInstance._url;
        return newInstance;
      }
      return await self.convertInsertAndRefresh(req, req.body);
    },
    async put(req, _id) {
      _id = self.inferIdLocaleAndMode(req, _id);
      self.publicApiCheck(req);
      return self.convertUpdateAndRefresh(req, req.body, _id);
    },
    async delete(req, _id) {
      _id = self.inferIdLocaleAndMode(req, _id);
      self.publicApiCheck(req);
      const piece = await self.findOneForEditing(req, {
        _id
      });
      return self.delete(req, piece);
    },
    async patch(req, _id) {
      _id = self.inferIdLocaleAndMode(req, _id);
      self.publicApiCheck(req);
      return self.convertPatchAndRefresh(req, req.body, _id);
    }
  }),
  apiRoutes(self) {
    return {
      get: {
        // Returns an object with a `results` array containing all locale names
        // for which the given document has been localized
        ':_id/locales': async (req) => {
          const _id = self.inferIdLocaleAndMode(req, req.params._id);
          return {
            results: await self.apos.doc.getLocales(req, _id)
          };
        }
      },
      post: {
        ':_id/publish': async (req) => {
          const _id = self.inferIdLocaleAndMode(req, req.params._id);
          const draft = await self.findOneForEditing(req.clone({
            mode: 'draft'
          }), {
            aposDocId: _id.split(':')[0]
          });
          if (!draft) {
            throw self.apos.error('notfound');
          }
          if (!draft.aposLocale) {
            // Not subject to draft/publish workflow
            throw self.apos.error('invalid');
          }
          return self.publish(req, draft);
        },
        ':_id/localize': async (req) => {
          const _id = self.inferIdLocaleAndMode(req, req.params._id);
          const draft = await self.findOneForEditing(req.clone({
            mode: 'draft'
          }), {
            aposDocId: _id.split(':')[0]
          });
          if (!draft) {
            throw self.apos.error('notfound');
          }
          if (!draft.aposLocale) {
            // Not subject to draft/publish workflow
            throw self.apos.error('invalid');
          }
          const toLocale = self.apos.i18n.sanitizeLocaleName(req.body.toLocale);
          if ((!toLocale) || (toLocale === req.locale)) {
            throw self.apos.error('invalid');
          }
          const update = self.apos.launder.boolean(req.body.update);
          return self.localize(req, draft, toLocale, {
            update
          });
        },
        ':_id/unpublish': async (req) => {
          const _id = self.apos.i18n.inferIdLocaleAndMode(req, req.params._id);
          const aposDocId = _id.replace(/:.*$/, '');
          const published = await self.findOneForEditing(req.clone({
            mode: 'published'
          }), {
            aposDocId
          });
          if (!published) {
            throw self.apos.error('notfound');
          }
          const manager = self.apos.doc.getManager(published.type);
          manager.emit('beforeUnpublish', req, published);
          await self.apos.doc.delete(req.clone({
            mode: 'published'
          }), published);
          await self.apos.doc.db.updateOne({
            _id: published._id.replace(':published', ':draft')
          }, {
            $set: {
              modified: 1
            },
            $unset: {
              lastPublishedAt: 1
            }
          });
          return true;
        },
        ':_id/submit': async (req) => {
          const _id = self.inferIdLocaleAndMode(req, req.params._id);
          const draft = await self.findOneForEditing(req.clone({
            mode: 'draft'
          }), {
            aposDocId: _id.split(':')[0]
          });
          if (!draft) {
            throw self.apos.error('notfound');
          }
          return self.submit(req, draft);
        },
        ':_id/dismiss-submission': async (req) => {
          const _id = self.inferIdLocaleAndMode(req, req.params._id);
          const draft = await self.findOneForEditing(req.clone({
            mode: 'draft'
          }), {
            aposDocId: _id.split(':')[0]
          });
          if (!draft) {
            throw self.apos.error('notfound');
          }
          return self.dismissSubmission(req, draft);
        },
        ':_id/revert-draft-to-published': async (req) => {
          const _id = self.inferIdLocaleAndMode(req, req.params._id);
          const draft = await self.findOneForEditing(req.clone({
            mode: 'draft'
          }), {
            aposDocId: _id.split(':')[0]
          });
          if (!draft) {
            throw self.apos.error('notfound');
          }
          if (!draft.aposLocale) {
            // Not subject to draft/publish workflow
            throw self.apos.error('invalid');
          }
          return self.revertDraftToPublished(req, draft);
        },
        ':_id/revert-published-to-previous': async (req) => {
          const _id = self.inferIdLocaleAndMode(req, req.params._id);
          const published = await self.findOneForEditing(req.clone({
            mode: 'published'
          }), {
            aposDocId: _id.split(':')[0]
          });
          if (!published) {
            throw self.apos.error('notfound');
          }
          if (!published.aposLocale) {
            // Not subject to draft/publish workflow
            throw self.apos.error('invalid');
          }
          return self.revertPublishedToPrevious(req, published);
        }
      }
    };
  },
  routes(self) {
    return {
      get: {
        // Redirects to the URL of the document in the specified alternate
        // locale. Issues a 404 if the document not found, a 400 if the
        // document has no URL
        ':_id/locale/:toLocale': self.apos.i18n.toLocaleRouteFactory(self)
      }
    };
  },
  handlers(self) {
    return {
      beforeInsert: {
        ensureType(req, piece, options) {
          piece.type = self.name;
        }
      },
      'apostrophe:modulesRegistered': {
        composeBatchOperations() {
          const groupedOperations = Object.entries(self.batchOperations)
<<<<<<< HEAD
            .reduce((acc, [ action, properties ]) => {
=======
            .reduce((acc, [ opName, properties ]) => {
>>>>>>> e5b00014
              const requiredFieldNotFound = properties.requiredField && !self.schema
                .some((field) => field.name === properties.requiredField);

              if (requiredFieldNotFound) {
                return acc;
              }

<<<<<<< HEAD
              const associatedGroup = getAssociatedGroup(action);
              const currentOperation = {
                action,
=======
              const associatedGroup = getAssociatedGroup(opName);
              const currentOperation = {
                name: opName,
>>>>>>> e5b00014
                ...properties
              };
              const { name, ...props } = getOperationOrGroup(
                currentOperation,
                associatedGroup,
                acc
              );

              return {
                ...acc,
                [name]: {
                  ...props
                }
              };
            }, {});

          self.batchOperations = Object.entries(groupedOperations)
            .map(([ action, properties ]) => ({
              action,
              ...properties
            }));

          function getOperationOrGroup (currentOp, [ groupName, groupProperties ], acc) {
            if (!groupName) {
              return currentOp;
            }

            return {
              name: groupName,
              ...groupProperties,
              operations: [
                ...(acc[groupName] && acc[groupName].operations) || [],
                currentOp
              ]
            };
          }

          function getAssociatedGroup (operation) {
            return Object.entries(self.batchOperationsGroups)
              .find(([ _key, { operations } ]) => {
                return operations.includes(operation);
              }) || [];
          }
        }
      }
    };
  },
  methods(self) {
    return {
      // Accepts a doc, a preliminary draft, and the options
      // originally passed to insert(). Default implementation
      // inserts `draft` in the database normally. This method is
      // called only when a draft is being created on the fly
      // for a published document that does not yet have a draft.
      // Apostrophe only has one corresponding draft at a time
      // per published document. `options` is passed on to the
      // insert operation.
      async insertDraftOf(req, doc, draft, options) {
        options = {
          ...options,
          setModified: false
        };
        const inserted = await self.insert(req.clone({
          mode: 'draft'
        }), draft, options);
        return inserted;
      },
      // Similar to insertDraftOf, invoked on first publication.
      insertPublishedOf(req, doc, published, options) {
        return self.insert(req.clone({
          mode: 'published'
        }), published, options);
      },
      // Returns one editable piece matching the criteria, throws `notfound`
      // if none match
      requireOneForEditing(req, criteria) {
        const piece = self.findForEditing(req, criteria).toObject();
        if (!piece) {
          throw self.apos.error('notfound');
        }
        return piece;
      },
      // Insert a piece. Convenience wrapper for `apos.doc.insert`.
      // Returns the piece. `beforeInsert`, `beforeSave`, `afterInsert`
      // and `afterSave` async events are emitted by this module.
      async insert(req, piece, options) {
        piece.type = self.name;
        return self.apos.doc.insert(req, piece, options);
      },
      //
      // Update a piece. Convenience wrapper for `apos.doc.insert`.
      // Returns the piece. `beforeInsert`, `beforeSave`, `afterInsert`
      // and `afterSave` async events are emitted by this module.
      async update(req, piece, options) {
        return self.apos.doc.update(req, piece, options);
      },
      // True delete
      async delete(req, piece, options = {}) {
        return self.apos.doc.delete(req, piece, options);
      },
      composeFilters() {
        self.filters = Object.keys(self.filters).map(key => ({
          name: key,
          ...self.filters[key],
          inputType: self.filters[key].inputType || 'select'
        }));
        // Add a null choice if not already added or set to `required`
        self.filters.forEach(filter => {
          if (filter.choices) {
            if (
              !filter.required &&
              filter.choices &&
              !filter.choices.find(choice => choice.value === null)
            ) {
              filter.def = null;
              filter.choices.push({
                value: null,
                label: 'apostrophe:none'
              });
            }
          } else {
            // Dynamic choices from the REST API, but
            // we need a label for "no opinion"
            filter.nullLabel = 'Choose One';
          }
        });
      },
      composeColumns() {
        self.columns = Object.keys(self.columns).map(key => ({
          name: key,
          ...self.columns[key]
        }));
      },
      // Enable inclusion of this type in sitewide search results
      searchDetermineTypes(types) {
        if (self.options.searchable !== false) {
          types.push(self.name);
        }
      },
      addToAdminBar() {
        self.apos.adminBar.add(
          `${self.__meta.name}:manager`,
          self.pluralLabel,
          {
            action: 'edit',
            type: self.name
          }
        );
      },
      addManagerModal() {
        self.apos.modal.add(
          `${self.__meta.name}:manager`,
          self.getComponentName('managerModal', 'AposDocsManager'),
          { moduleName: self.__meta.name }
        );
      },
      addEditorModal() {
        self.apos.modal.add(
          `${self.__meta.name}:editor`,
          self.getComponentName('editorModal', 'AposDocEditor'),
          { moduleName: self.__meta.name }
        );
      },
      // Add `._url` properties to the given pieces, if possible.
      async addUrls(req, pieces) {
        if (self.addUrlsViaModule) {
          return self.addUrlsViaModule.addUrlsToPieces(req, pieces);
        }
      },
      // Typically called by a piece-page-type to register itself as the
      // module providing `_url` properties to this type of piece. The addUrls
      // method will invoke the addUrlsToPieces method of that type.
      addUrlsVia(module) {
        self.addUrlsViaModule = module;
      },
      // Implements a simple batch operation like publish or unpublish.
      // Pass `req`, the `name` of a configured batch operation, and
      // and a function that accepts (req, piece, data),
      // and returns a promise to perform the modification on that
      // one piece (including calling `update` if appropriate).
      //
      // `data` is an object containing any schema fields specified
      // for the batch operation. If there is no schema it will be
      // an empty object.
      //
      // Replies immediately to the request with `{ jobId: 'cxxxx' }`.
      // This can then be passed to appropriate browser-side APIs
      // to monitor progress.
      //
      // To avoid RAM issues with very large selections while ensuring
      // that all lifecycle events are fired correctly, the current
      // implementation processes the pieces in series.
      async batchSimpleRoute(req, name, change) {
        const batchOperation = _.find(self.batchOperations, { name: name });
        const schema = batchOperation.schema || [];
        const data = self.apos.schema.newInstance(schema);

        await self.apos.schema.convert(req, schema, req.body, data);
        await self.apos.modules['@apostrophecms/job'].run(req, one, {
          labels: {
            title: batchOperation.progressLabel || batchOperation.buttonLabel || batchOperation.label
          }
        });
        async function one(req, id) {
          const piece = self.findForEditing(req, { _id: id }).toObject();
          if (!piece) {
            throw self.apos.error('notfound');
          }
          await change(req, piece, data);
        }
      },

      // Accept a piece as untrusted input potentially
      // found in `input` (hint: you can pass `req.body`
      // if your route accepts the piece via POST), using
      // schema-based convert mechanisms.
      //
      // In addition to fields defined in the schema, additional
      // `area` properties are accepted at the root level.
      //
      // Inserts it into the database, fetches it again to get all
      // relationships, and returns the result (note it is an async function).
      //
      // If `input._copyingId` is present, fetches that
      // piece and, if we have permission to view it, copies any schema properties
      // not defined in `input`. `_copyingId` becomes the `copyOfId` property of
      // the doc, which may be watched for in event handlers to detect copies.
      //
      // Only fields that are not undefined in `input` are
      // considered. The rest respect their defaults. To intentionally
      // erase a field's contents use `null` for that input field or another
      // representation appropriate to the type, i.e. an empty string for a string.
      //
      // The module emits the `afterConvert` async event with `(req, input, piece)`
      // before inserting the piece.

      async convertInsertAndRefresh(req, input, options) {
        const piece = self.newInstance();
        const copyingId = self.apos.launder.id(input._copyingId);
        await self.convert(req, input, piece, {
          onlyPresentFields: true,
          copyingId
        });
        await self.emit('afterConvert', req, input, piece);
        await self.insert(req, piece);
        return self.findOneForEditing(req, { _id: piece._id }, { attachments: true });
      },

      // Similar to `convertInsertAndRefresh`. Update the piece with the given _id, based on the
      // `input` object (which may be untrusted input such as req.body). Fetch the updated piece to
      // populate all relationships and return it.
      //
      // Any fields not present in `input` are regarded as empty, if permitted (REST PUT semantics).
      // For partial updates use convertPatchAndRefresh. Employs a lock to avoid overwriting the work of
      // concurrent PUT and PATCH calls or getting into race conditions with their side effects.
      //
      // If `_advisoryLock: { tabId: 'xyz', lock: true }` is passed, the operation will begin by obtaining an advisory
      // lock on the document for the given context id, and no other items in the patch will be addressed
      // unless that succeeds. The client must then refresh the lock frequently (by default, at least
      // every 30 seconds) with repeated PATCH requests of the `_advisoryLock` property with the same
      // context id. If `_advisoryLock: { tabId: 'xyz', lock: false }` is passed, the advisory lock will be
      // released *after* addressing other items in the same patch. If `force: true` is added to
      // the `_advisoryLock` object it will always remove any competing advisory lock.
      //
      // `_advisoryLock` is only relevant if you want to ask others not to edit the document while you are
      // editing it in a modal or similar.

      async convertUpdateAndRefresh(req, input, _id) {
        return self.apos.lock.withLock(`@apostrophecms/${_id}`, async () => {
          const piece = await self.findOneForEditing(req, { _id });
          if (!piece) {
            throw self.apos.error('notfound');
          }
          if (!piece._edit) {
            throw self.apos.error('forbidden');
          }
          let tabId = null;
          let lock = false;
          let force = false;
          if (input._advisoryLock && ((typeof input._advisoryLock) === 'object')) {
            tabId = self.apos.launder.string(input._advisoryLock.tabId);
            lock = self.apos.launder.boolean(input._advisoryLock.lock);
            force = self.apos.launder.boolean(input._advisoryLock.force);
          }
          if (tabId && lock) {
            await self.apos.doc.lock(req, piece, tabId, {
              force
            });
          }
          await self.convert(req, input, piece);
          await self.emit('afterConvert', req, input, piece);
          await self.update(req, piece);
          if (tabId && !lock) {
            await self.apos.doc.unlock(req, piece, tabId);
          }
          return self.findOneForEditing(req, { _id }, { attachments: true });
        });
      },

      // Similar to `convertUpdateAndRefresh`. Patch the piece with the given _id, based on the
      // `input` object (which may be untrusted input such as req.body). Fetch the updated piece to
      // populate all relationships and return it. Employs a lock to avoid overwriting the work of
      // simultaneous PUT and PATCH calls or getting into race conditions with their side effects.
      // However if you plan to submit many patches over a period of time while editing you may also
      // want to use the advisory lock mechanism.
      //
      // If `_advisoryLock: { tabId: 'xyz', lock: true }` is passed, the operation will begin by obtaining an advisory
      // lock on the document for the given context id, and no other items in the patch will be addressed
      // unless that succeeds. The client must then refresh the lock frequently (by default, at least
      // every 30 seconds) with repeated PATCH requests of the `_advisoryLock` property with the same
      // context id. If `_advisoryLock: { tabId: 'xyz', lock: false }` is passed, the advisory lock will be
      // released *after* addressing other items in the same patch. If `force: true` is added to
      // the `_advisoryLock` object it will always remove any competing advisory lock.
      //
      // `_advisoryLock` is only relevant if you plan to make ongoing edits over a period of time
      // and wish to avoid conflict with other users. You do not need it for one-time patches.
      //
      // If `input._patches` is an array of patches to the same document, this method
      // will iterate over those patches as if each were `input`, applying all of them
      // within a single lock and without redundant network operations. This greatly
      // improves the performance of saving all changes to a document at once after
      // accumulating a number of changes in patch form on the front end.
      //
      // If `input._publish` launders to a truthy boolean and the type is subject to draft/publish
      // workflow, it is automatically published at the end of the patch operation.
      //
      // As an optimization, and to prevent unnecessary updates of `updatedAt`, no calls
      // to `self.update()` are made when only `_advisoryLock` is present in `input` or
      // it contains no properties at all.

      async convertPatchAndRefresh(req, input, _id) {
        const keys = Object.keys(input);
        let possiblePatchedFields;
        if (input._advisoryLock && keys.length === 1) {
          possiblePatchedFields = false;
        } else if (keys.length === 0) {
          possiblePatchedFields = false;
        } else {
          possiblePatchedFields = true;
        }
        return self.apos.lock.withLock(`@apostrophecms/${_id}`, async () => {
          const piece = await self.findOneForEditing(req, { _id });
          let result;
          if (!piece) {
            throw self.apos.error('notfound');
          }
          const patches = Array.isArray(input._patches) ? input._patches : [ input ];
          // Conventional for loop so we can handle the last one specially
          for (let i = 0; (i < patches.length); i++) {
            const input = patches[i];
            let tabId = null;
            let lock = false;
            let force = false;
            if (input._advisoryLock && ((typeof input._advisoryLock) === 'object')) {
              tabId = self.apos.launder.string(input._advisoryLock.tabId);
              lock = self.apos.launder.boolean(input._advisoryLock.lock);
              force = self.apos.launder.boolean(input._advisoryLock.force);
            }
            if (tabId && lock) {
              await self.apos.doc.lock(req, piece, tabId, {
                force
              });
            }
            if (possiblePatchedFields) {
              await self.applyPatch(req, piece, input, {
                force: self.apos.launder.boolean(input._advisory)
              });
            }
            if (i === (patches.length - 1)) {
              if (possiblePatchedFields) {
                await self.update(req, piece);
              }
              result = self.findOneForEditing(req, { _id }, { attachments: true });
            }
            if (tabId && !lock) {
              await self.apos.doc.unlock(req, piece, tabId);
            }
          }
          if (!result) {
            // Edge case: empty `_patches` array. Don't be a pain,
            // return the document as-is
            return self.findOneForEditing(req, { _id }, { attachments: true });
          }
          if (self.apos.launder.boolean(input._publish)) {
            if (self.options.localized && (!self.options.autopublish)) {
              if (piece.aposLocale.includes(':draft')) {
                await self.publish(req, piece, {});
              }
            }
          }
          return result;
        });
      },
      // Apply a single patch to the given piece without saving. An implementation detail of
      // convertPatchAndRefresh, also used by the undo mechanism to simulate patches.
      async applyPatch(req, piece, input) {
        self.apos.schema.implementPatchOperators(input, piece);
        const schema = self.apos.schema.subsetSchemaForPatch(self.allowedSchema(req), input);
        await self.apos.schema.convert(req, schema, input, piece);
        await self.emit('afterConvert', req, input, piece);
      },
      // Generate a sample piece of this type. The `i` counter
      // is used to distinguish it from other samples. Useful
      // for things like testing pagination, see the
      // `your-piece-type:generate` task.
      generate(i) {
        const piece = self.newInstance();
        piece.title = 'Generated #' + (i + 1);
        return piece;
      },
      getRestQuery(req) {
        const query = self.find(req);
        query.applyBuildersSafely(req.query);
        if (!self.apos.permission.can(req, 'view-draft')) {
          if (!self.options.publicApiProjection) {
            // Shouldn't be needed thanks to publicApiCheck, but be sure
            query.and({
              _id: null
            });
          } else if (!query.state.project) {
            query.project(self.options.publicApiProjection);
          }
        }
        return query;
      },
      // Throws a `notfound` exception if a public API projection is
      // not specified and the user does not have the `view-draft` permission,
      // which all roles capable of editing the site at all will have. This is needed because
      // although all API calls check permissions specifically where appropriate,
      // we also want to flunk all public access to REST APIs if not specifically configured.
      publicApiCheck(req) {
        if (!self.options.publicApiProjection) {
          if (!self.apos.permission.can(req, 'view-draft')) {
            throw self.apos.error('notfound');
          }
        }
      },
      // If the piece does not yet have a slug, add one based on the
      // title; throw an error if there is no title
      ensureSlug(piece) {
        if (!piece.slug || piece.slug === 'none') {
          if (piece.title) {
            piece.slug = self.apos.util.slugify(piece.title);
          } else if (piece.slug !== 'none') {
            throw self.apos.error('invalid', 'Document has neither slug nor title, giving up');
          }
        }
      }
    };
  },
  extendMethods(self) {
    return {
      getBrowserData(_super, req) {
        const browserOptions = _super(req);
        // Options specific to pieces and their manage modal
        browserOptions.filters = self.filters;
        browserOptions.columns = self.columns;
        browserOptions.batchOperations = self.batchOperations;
        browserOptions.insertViaUpload = self.options.insertViaUpload;
        browserOptions.quickCreate = !self.options.singleton && self.options.quickCreate && self.apos.permission.can(req, 'edit', self.name, 'draft');
        browserOptions.singleton = self.options.singleton;
        browserOptions.showCreate = self.options.showCreate;
        browserOptions.showDismissSubmission = self.options.showDismissSubmission;
        browserOptions.showArchive = self.options.showArchive;
        browserOptions.showDiscardDraft = self.options.showDiscardDraft;
        browserOptions.canEdit = self.apos.permission.can(req, 'edit', self.name, 'draft');
        browserOptions.canPublish = self.apos.permission.can(req, 'edit', self.name, 'publish');
        _.defaults(browserOptions, {
          components: {}
        });
        _.defaults(browserOptions.components, {
          editorModal: 'AposDocEditor',
          managerModal: 'AposDocsManager'
        });

        return browserOptions;
      },
      find(_super, req, criteria, projection) {
        return _super(req, criteria, projection).defaultSort(self.options.sort || { updatedAt: -1 });
      }
    };
  },
  tasks(self) {
    return (self.options.editRole === 'admin') ? {} : {
      generate: {
        usage: 'Invoke this task to generate sample docs of this type. Use the --total option to control how many are added to the database.\nYou can remove them all later with the --remove option.',
        async task(argv) {
          if (argv.remove) {
            return remove();
          } else {
            return generate();
          }
          async function generate() {
            const total = argv.total || 10;
            const req = self.apos.task.getReq();
            for (let i = 0; i < total; i++) {
              const piece = self.generate(i);
              piece.aposSampleData = true;
              await self.insert(req, piece);
            }
          }
          async function remove() {
            return self.apos.doc.db.deleteMany({
              type: self.name,
              aposSampleData: true
            });
          }
        }
      }
    };
  }
};<|MERGE_RESOLUTION|>--- conflicted
+++ resolved
@@ -402,11 +402,7 @@
       'apostrophe:modulesRegistered': {
         composeBatchOperations() {
           const groupedOperations = Object.entries(self.batchOperations)
-<<<<<<< HEAD
-            .reduce((acc, [ action, properties ]) => {
-=======
             .reduce((acc, [ opName, properties ]) => {
->>>>>>> e5b00014
               const requiredFieldNotFound = properties.requiredField && !self.schema
                 .some((field) => field.name === properties.requiredField);
 
@@ -414,15 +410,9 @@
                 return acc;
               }
 
-<<<<<<< HEAD
-              const associatedGroup = getAssociatedGroup(action);
-              const currentOperation = {
-                action,
-=======
               const associatedGroup = getAssociatedGroup(opName);
               const currentOperation = {
                 name: opName,
->>>>>>> e5b00014
                 ...properties
               };
               const { name, ...props } = getOperationOrGroup(
