const _ = require('lodash');

module.exports = {
  extend: '@apostrophecms/doc-type',
  cascades: [ 'filters', 'columns', 'batchOperations' ],
  options: {
    manageViews: [ 'list' ],
    perPage: 10
    // By default there is no public REST API, but you can configure a
    // projection to enable one:
    // publicApiProjection: {
    //   title: 1,
    //   _url: 1,
    // }
  },
  fields: {
    slug: {
      type: 'slug',
      label: 'Slug',
      required: true,
      slugifies: 'title'
    }
  },
  columns(self, options) {
    return {
      title: {
        label: 'Title'
      },
      updatedAt: {
        label: 'Edited on'
      },
      published: {
        label: 'Published'
      },
      ...(self.options.contextual ? {
        _url: {
          label: 'Link'
        }
      } : {})
    };
  },
  filters: {
    published: {
      label: 'Published',
      choices: [
        {
          value: true,
          label: 'Published'
        },
        {
          value: false,
          label: 'Draft'
        },
        {
          value: null,
          label: 'Both'
        }
      ],
      allowedInChooser: false,
      def: true
    },
    trash: {
      label: 'Trash',
      choices: [
        {
          value: false,
          label: 'Live'
        },
        {
          value: true,
          label: 'Trash'
        }
      ],
      allowedInChooser: false,
      def: false
    }
<<<<<<< HEAD
  },
  batchOperations: {
    trash: {
      name: 'trash',
      label: 'Trash',
      unlessFilter: {
        trash: true
=======

    options.addColumns = options.defaultColumns.concat(options.addColumns || []);

    options.addFilters = [
      {
        label: 'Published',
        name: 'published',
        choices: [
          {
            value: true,
            label: 'Published'
          },
          {
            value: false,
            label: 'Draft'
          },
          {
            value: 'any',
            label: 'Both'
          }
        ],
        allowedInChooser: false,
        def: true,
        inputType: 'radio'
      },
      {
        label: 'Trash',
        name: 'trash',
        choices: [
          {
            value: false,
            label: 'Live'
          },
          {
            value: true,
            label: 'Trash'
          }
        ],
        required: true,
        allowedInChooser: false,
        def: false,
        inputType: 'radio'
>>>>>>> abc1db0e
      }
    },
    rescue: {
      name: 'rescue',
      label: 'Rescue',
      unlessFilter: {
        trash: false
      }
    },
    publish: {
      name: 'publish',
      label: 'Publish',
      unlessFilter: {
        published: true
      },
      requiredField: 'published'
    },
    unpublish: {
      name: 'unpublish',
      label: 'Unpublish',
      unlessFilter: {
        published: false
      },
      requiredField: 'published'
    }
  },
  init(self, options) {
    self.contextual = options.contextual;
    if (self.contextual) {
      // If the piece is edited contextually, default the published state to false
      const published = self.schema.find(field => field.name === 'published');
      if (published) {
        published.def = false;
      }
    }

    if (!options.name) {
      throw new Error('@apostrophecms/pieces require name option');
    }
    if (!options.label) {
      // Englishify it
      options.label = _.startCase(options.name);
    }
    options.pluralLabel = options.pluralLabel || options.label + 's';

    self.name = options.name;
    self.label = options.label;
    self.pluralLabel = options.pluralLabel;
    self.manageViews = options.manageViews;

    // As a doc manager, we can provide default templates for use when
    // choosing docs of our type. With this code in place, subclasses of
    // pieces can just provide custom chooserChoice.html and chooserChoices.html
    // templates with no additional plumbing. -Tom

    self.choiceTemplate = self.__meta.name + ':chooserChoice.html';
    self.choicesTemplate = self.__meta.name + ':chooserChoices.html';
    self.relationshipTemplate = self.__meta.name + ':relationshipEditor.html';
    self.composeFilters();
    self.composeColumns();
    self.addPermissions();
    self.addToAdminBar();
    self.addManagerModal();
    self.finalizeControls();
    self.addTasks();
  },
  restApiRoutes: (self, options) => ({
    async getAll(req) {
      self.publicApiCheck(req);
      const query = self.getRestQuery(req);
      if (!query.get('perPage')) {
        query.perPage(
          self.options.perPage
        );
      }
      const result = {};
      // populates totalPages when perPage is present
      await query.toCount();
      result.pages = query.get('totalPages');
      result.currentPage = query.get('page') || 1;
      result.results = await query.toArray();
      if (query.get('choicesResults')) {
        result.choices = query.get('choicesResults');
      }
      if (query.get('countsResults')) {
        result.counts = query.get('countsResults');
      }
      return result;
    },
    async getOne(req, _id) {
      self.publicApiCheck(req);
      const doc = await self.getRestQuery(req).and({ _id }).toObject();
      if (!doc) {
        throw self.apos.error('notfound');
      }
      return doc;
    },
    async post(req) {
      self.publicApiCheck(req);
      return self.convertInsertAndRefresh(req, req.body);
    },
    async put(req, _id) {
      self.publicApiCheck(req);
      return self.convertUpdateAndRefresh(req, req.body, _id);
    },
    // Unimplemented; throws a 501 status code. This would truly and permanently remove the thing, per the REST spec.
    // In a CMS that usually leads to unhappy customers. To manipulate apostrophe's trash status for something, use
    // a `PATCH` call to modify the `trash` property and set it to `true` or `false`.
    async delete(req, _id) {
      self.publicApiCheck(req);
      throw self.apos.error('unimplemented');
    },
    patch(req, _id) {
      self.publicApiCheck(req);
      return self.patch(req, _id);
    }
  }),
  handlers(self, options) {
    return {
      beforeInsert: {
        ensureTypeAndCreatorPermissions(req, piece, options) {
          piece.type = self.name;
          if (options.permissions !== false && !self.apos.permission.can(req, 'admin-' + self.name)) {
            // If we are not an admin for this type and we just created something,
            // make sure we wind up on the list of people who can edit it. Note that
            // permissions will still keep us from actually inserting it, and thus
            // making this change, if we're not cool enough to create one. However if
            // we are ignoring permissions via `permissions: false` do not do this
            // (leave it up to the developer to decide if anybody gets permission to
            // edit later).
            if (req.user) {
              piece.editUsersIds = (piece.editUsersIds || []).concat([ req.user._id ]);
              piece.docPermissions = (piece.docPermissions || []).concat([ 'edit-' + req.user._id ]);
            }
          }
        }
      },
      'apostrophe:modulesReady': {
        composeBatchOperations() {
          self.batchOperations = Object.keys(self.batchOperations).map(key => ({
            name: key,
            ...self.batchOperations[key]
          })).filter(batchOperation => {
            if (batchOperation.requiredField && !_.find(self.schema, { name: batchOperation.requiredField })) {
              return false;
            }
            if (batchOperation.onlyIf) {
              if (!batchOperation.onlyIf(self.name)) {
                return false;
              }
            }
            return true;
          });
        }
      }
    };
  },
  methods(self, options) {
    return {
      finalizeControls() {
        self.createControls = self.options.createControls || [
          {
            type: 'dropdown',
            label: 'More',
            items: [
              {
                label: 'Copy',
                action: 'copy'
              },
              {
                label: 'Trash',
                action: 'trash'
              }
            ],
            dropdownOptions: { direction: 'down' }
          },
          {
            type: 'minor',
            action: 'cancel',
            label: 'Cancel'
          },
          {
            type: 'major',
            action: 'save',
            label: 'Save ' + self.label
          }
        ];
        self.editControls = self.options.editControls || [
          {
            type: 'dropdown',
            label: 'More',
            // For reliable test automation
            name: 'more',
            items: [
              {
                label: 'Versions',
                action: 'versions'
              },
              {
                label: 'Copy',
                action: 'copy'
              },
              {
                label: 'Trash',
                action: 'trash'
              }
            ],
            dropdownOptions: { direction: 'down' }
          },
          {
            type: 'minor',
            action: 'cancel',
            label: 'Cancel'
          },
          {
            type: 'major',
            action: 'save',
            label: 'Save ' + self.label
          }
        ];
      },
      // Returns one editable piece matching the criteria, throws `notfound`
      // if none match
      requireOneForEditing(req, criteria) {
        const piece = self.findForEditing(req, criteria).toObject();
        if (!piece) {
          throw self.apos.error('notfound');
        }
        return piece;
      },
      // Insert a piece. Convenience wrapper for `apos.doc.insert`.
      // Returns the piece. `beforeInsert`, `beforeSave`, `afterInsert`
      // and `afterSave` async events are emitted by this module.
      async insert(req, piece, options) {
        piece.type = self.name;
        return self.apos.doc.insert(req, piece, options);
      },
      //
      // Update a piece. Convenience wrapper for `apos.doc.insert`.
      // Returns the piece. `beforeInsert`, `beforeSave`, `afterInsert`
      // and `afterSave` async events are emitted by this module.
      async update(req, piece, options) {
        return self.apos.doc.update(req, piece, options);
      },
      composeFilters() {
<<<<<<< HEAD
        self.filters = Object.keys(self.filters).map(key => ({
          name: key,
          ...self.filters[key]
        }));
=======
        self.filters = options.filters || [];
        if (Array.isArray(options.addFilters)) {
          _.each(options.addFilters, function (newFilter) {
            // remove it from the filters if we've already added it, last one wins
            self.filters = _.filter(self.filters, function (filter) {
              return filter.name !== newFilter.name;
            });
          });
          // add the new field to the filters
          self.filters = options.addFilters.concat(self.filters);
        }
        if (options.removeFilters) {
          self.filters = _.filter(self.filters, function (filter) {
            return !_.includes(options.removeFilters, filter.name);
          });
        }
        // Add a null choice if not already added or set to `required`
        self.filters.forEach(filter => {
          if (
            !filter.required &&
            !filter.choices.find(choice => choice.value === null)
          ) {
            filter.def = null;
            filter.choices.push({
              value: null,
              label: 'None'
            });
          }
        });
>>>>>>> abc1db0e
      },
      composeColumns() {
        self.columns = Object.keys(self.columns).map(key => ({
          name: key,
          ...self.columns[key]
        }));
      },
      // Enable inclusion of this type in sitewide search results
      searchDetermineTypes(types) {
        if (self.options.searchable !== false) {
          types.push(self.name);
        }
      },
      addPermissions() {
        if (!self.isAdminOnly()) {
          self.apos.permission.add({
            value: 'admin-' + self.name,
            label: 'Admin: ' + self.label
          });
          self.apos.permission.add({
            value: 'edit-' + self.name,
            label: 'Edit: ' + self.label
          });
          self.apos.permission.add({
            value: 'submit-' + self.name,
            label: 'Submit: ' + self.label
          });
        }
      },
      addToAdminBar() {
        self.apos.adminBar.add(self.__meta.name, self.pluralLabel, self.getEditPermissionName());
      },
      addManagerModal() {
        self.apos.modal.add(
          self.__meta.name,
          self.getComponentName('managerModal', 'AposPiecesManager'),
          { moduleName: self.__meta.name }
        );
      },
      // Add `._url` properties to the given pieces, if possible.
      // The default implementation does nothing, however
      // [@apostrophecms/piece-page-type](../@apostrophecms/piece-page-type/index.html) will
      // call `setAddUrls` to point to [its own `addUrlsToPieces` method](../@apostrophecms/piece-page-type/index.html#addUrlsToPieces).
      async addUrls(req, pieces) {
      },
      // Called by [@apostrophecms/piece-page-type](../@apostrophecms/piece-page-type/index.html) to
      // replace the default `addUrls` async method with one that assigns `._url`
      // properties to pieces based on the most suitable pages of that type.
      // See [the `addUrlsToPieces` method of `@apostrophecms/piece-page-type`](../@apostrophecms/piece-page-type/index.html#addUrlsToPieces).
      setAddUrls(fn) {
        self.addUrls = fn;
      },
      // Implements a simple batch operation like publish or unpublish.
      // Pass `req`, the `name` of a configured batch operation, and
      // and a function that accepts (req, piece, data),
      // and returns a promise to perform the modification on that
      // one piece (including calling`update` if appropriate).
      //
      // `data` is an object containing any schema fields specified
      // for the batch operation. If there is no schema it will be
      // an empty object.
      //
      // Replies immediately to the request with `{ jobId: 'cxxxx' }`.
      // This can then be passed to appropriate browser-side APIs
      // to monitor progress.
      //
      // To avoid RAM issues with very large selections while ensuring
      // that all lifecycle events are fired correctly, the current
      // implementation processes the pieces in series.
      async batchSimpleRoute(req, name, change) {
        const batchOperation = _.find(self.batchOperations, { name: name });
        const schema = batchOperation.schema || [];
        const data = self.apos.schema.newInstance(schema);
        await self.apos.schema.convert(req, schema, req.body, data);
        await self.apos.modules['@apostrophecms/job'].run(req, one, { labels: { title: batchOperation.progressLabel || batchOperation.buttonLabel || batchOperation.label } });
        async function one(req, id) {
          const piece = self.findForEditing(req, { _id: id }).toObject();
          if (!piece) {
            throw self.apos.error('notfound');
          }
          await change(req, piece, data);
        }
      },

      // Accept a piece as untrusted input potentially
      // found in `input` (hint: you can pass `req.body`
      // if your route accepts the piece via POST), using
      // schema-based convert mechanisms.
      //
      // In addition to fields defined in the schema, additional
      // `area` properties are accepted at the root level.
      //
      // Inserts it into the database, fetches it again to get all
      // joins, and returns the result (note it is an async function).
      //
      // If `input._copyingId` is present, fetches that
      // piece and, if we have permission to view it, copies any schema properties
      // not defined in `input`. Also emits `copyExtras` with (req, copyOf, input, piece).
      //
      // Only fields that are not undefined in `input` are
      // considered. The rest respect their defaults. To intentionally
      // erase a field's contents use `null` for that input field or another
      // representation appropriate to the type, i.e. an empty string for a string.
      //
      // The module emits the `afterConvert` async event with `(req, input, piece)`
      // before inserting the piece.
      //
      // If copying, the module also emits `copyExtras` with `(req, copyOf, input, piece)`.

      async convertInsertAndRefresh(req, input, options) {
        const piece = self.newInstance();
        const copyingId = self.apos.launder.id(input._copyingId);
        await self.convert(req, input, piece, {
          onlyPresentFields: true,
          copyingId
        });
        await self.emit('afterConvert', req, input, piece);
        await self.insert(req, piece);
        return self.findOneForEditing(req, { _id: piece._id }, { annotate: true });
      },

      // Similar to `convertInsertAndRefresh`. Update the piece with the given _id, based on the
      // `input` object (which may be untrusted input such as req.body). Fetch the updated piece to
      // populate all joins and return it.
      //
      // Any fields not present in `input` are regarded as empty, if permitted (REST PUT semantics).
      // For partial updates use convertPatchAndRefresh. Employs a lock to avoid overwriting the work of
      // concurrent PUT and PATCH calls or getting into race conditions with their side effects.

      async convertUpdateAndRefresh(req, input, _id) {
        return self.apos.lock.withLock(`@apostrophecms/${_id}`, async () => {
          const piece = await self.findOneForEditing(req, { _id });
          if (!piece) {
            throw self.apos.error('notfound');
          }
          if (!piece._edit) {
            throw self.apos.error('forbidden');
          }
          await self.convert(req, input, piece);
          await self.emit('afterConvert', req, input, piece);
          await self.update(req, piece);
          return self.findOneForEditing(req, { _id }, { annotate: true });
        });
      },

      // Implementation of the PATCH route. Factored as a method to allow
      // it to also be called by the universal @apostrophecms/doc
      // PATCH route.
      patch(req, _id) {
        return self.convertPatchAndRefresh(req, req.body, _id);
      },

      // Similar to `convertUpdateAndRefresh`. Patch the piece with the given _id, based on the
      // `input` object (which may be untrusted input such as req.body). Fetch the updated piece to
      // populate all joins and return it. Employs a lock to avoid overwriting the work of
      // concurrent PUT and PATCH calls or getting into race conditions with their side effects.

      async convertPatchAndRefresh(req, input, _id) {
        return self.apos.lock.withLock(`@apostrophecms/${_id}`, async () => {
          const piece = await self.findOneForEditing(req, { _id });
          if (!piece) {
            throw self.apos.error('notfound');
          }
          self.apos.schema.implementPatchOperators(input, piece);
          const schema = self.apos.schema.subsetSchemaForPatch(self.allowedSchema(req), input);
          await self.apos.schema.convert(req, schema, input, piece);
          await self.emit('afterConvert', req, input, piece);
          await self.update(req, piece);
          return self.findOneForEditing(req, { _id }, { annotate: true });
        });
      },

      getCreateControls(req) {
        const controls = _.cloneDeep(self.createControls);
        return controls;
      },
      getEditControls(req) {
        const controls = _.cloneDeep(self.editControls);
        return controls;
      },
      getChooserControls(req) {
        return [
          {
            type: 'minor',
            label: 'Cancel',
            action: 'cancel'
          },
          {
            type: 'major',
            label: 'New ' + self.options.label,
            action: self.options.insertViaUpload ? 'upload-' + self.options.name : 'create-' + self.options.name,
            uploadable: self.options.insertViaUpload
          },
          {
            type: 'major',
            label: 'Save Choices',
            action: 'save'
          }
        ];
      },
      getManagerControls(req) {
        return [
          {
            type: 'minor',
            label: 'Finished',
            action: 'cancel'
          },
          {
            type: 'major',
            label: 'Add ' + self.options.label,
            action: self.options.insertViaUpload ? 'upload-' + self.options.name : 'create-' + self.options.name,
            uploadable: self.options.insertViaUpload
          }
        ];
      },
      // Generate a sample piece of this type. The `i` counter
      // is used to distinguish it from other samples. Useful
      // for things like testing pagination, see the
      // `your-piece-type:generate` task.
      generate(i) {
        const piece = self.newInstance();
        piece.title = 'Generated #' + (i + 1);
        piece.published = true;
        return piece;
      },
      addTasks() {
        self.addGenerateTask();
      },
      addGenerateTask() {
        if (self.isAdminOnly()) {
          // Generating users and groups is not a good idea
          return;
        }
        self.apos.task.add(self.__meta.name, 'generate', 'Invoke this task to generate sample docs of this type. Use\n' + 'the --total option to control how many are added to the database.\n' + 'You can remove them all later with the --remove option.', async function (apos, argv) {
          if (argv.remove) {
            return remove();
          } else {
            return generate();
          }
          async function generate() {
            const total = argv.total || 10;
            const req = self.apos.task.getReq();
            for (let i = 0; i < total; i++) {
              const piece = self.generate(i);
              piece.aposSampleData = true;
              await self.insert(req, piece);
            }
          }
          async function remove() {
            return self.apos.doc.db.deleteMany({
              type: self.name,
              aposSampleData: true
            });
          }
        });
      },
      getRestQuery(req) {
        const query = self.find(req);
        query.applyBuildersSafely(req.query);
        if (!self.apos.permission.can(req, 'edit-' + self.name)) {
          if (!self.options.publicApiProjection) {
            // Shouldn't be needed thanks to publicApiCheck, but be sure
            query.and({
              _id: '__iNeverMatch'
            });
          } else {
            query.project(self.options.publicApiProjection);
          }
        }
        return query;
      },
      // Throws a `notfound` exception if a public API projection is
      // not specified and the user does not have editing permissions. Otherwise does
      // nothing. Simplifies implementation of `getAll` and `getOne`.
      publicApiCheck(req) {
        if (!self.options.publicApiProjection) {
          if (!self.apos.permission.can(req, 'edit-' + self.name)) {
            throw self.apos.error('notfound');
          }
        }
      }
    };
  },
  extendMethods(self, options) {
    return {
      getBrowserData(_super, req) {
        const browserOptions = _super(req);
        // Options specific to pieces and their manage modal
        browserOptions.filters = self.filters;
        browserOptions.columns = self.columns;
        browserOptions.contextual = self.contextual;
        browserOptions.batchOperations = self.batchOperations;
        browserOptions.insertViaUpload = self.options.insertViaUpload;
        _.defaults(browserOptions, {
          components: {}
        });
        _.defaults(browserOptions.components, {
          filters: 'ApostrophePiecesFilters',
          list: 'ApostrophePiecesList',
          pager: 'ApostrophePager',
          insertModal: 'AposDocEditor',
          managerModal: 'AposPiecesManager'
        });
        return browserOptions;
      },
      find(_super, req, criteria, projection) {
        return _super(req, criteria, projection).defaultSort(self.options.sort || { updatedAt: -1 });
      }
    };
  }
};<|MERGE_RESOLUTION|>--- conflicted
+++ resolved
@@ -42,6 +42,7 @@
   filters: {
     published: {
       label: 'Published',
+      inputType: 'radio',
       choices: [
         {
           value: true,
@@ -52,7 +53,7 @@
           label: 'Draft'
         },
         {
-          value: null,
+          value: 'any',
           label: 'Both'
         }
       ],
@@ -61,6 +62,7 @@
     },
     trash: {
       label: 'Trash',
+      inputType: 'radio',
       choices: [
         {
           value: false,
@@ -74,58 +76,14 @@
       allowedInChooser: false,
       def: false
     }
-<<<<<<< HEAD
   },
   batchOperations: {
     trash: {
       name: 'trash',
       label: 'Trash',
+      inputType: 'radio',
       unlessFilter: {
         trash: true
-=======
-
-    options.addColumns = options.defaultColumns.concat(options.addColumns || []);
-
-    options.addFilters = [
-      {
-        label: 'Published',
-        name: 'published',
-        choices: [
-          {
-            value: true,
-            label: 'Published'
-          },
-          {
-            value: false,
-            label: 'Draft'
-          },
-          {
-            value: 'any',
-            label: 'Both'
-          }
-        ],
-        allowedInChooser: false,
-        def: true,
-        inputType: 'radio'
-      },
-      {
-        label: 'Trash',
-        name: 'trash',
-        choices: [
-          {
-            value: false,
-            label: 'Live'
-          },
-          {
-            value: true,
-            label: 'Trash'
-          }
-        ],
-        required: true,
-        allowedInChooser: false,
-        def: false,
-        inputType: 'radio'
->>>>>>> abc1db0e
       }
     },
     rescue: {
@@ -371,28 +329,10 @@
         return self.apos.doc.update(req, piece, options);
       },
       composeFilters() {
-<<<<<<< HEAD
         self.filters = Object.keys(self.filters).map(key => ({
           name: key,
           ...self.filters[key]
         }));
-=======
-        self.filters = options.filters || [];
-        if (Array.isArray(options.addFilters)) {
-          _.each(options.addFilters, function (newFilter) {
-            // remove it from the filters if we've already added it, last one wins
-            self.filters = _.filter(self.filters, function (filter) {
-              return filter.name !== newFilter.name;
-            });
-          });
-          // add the new field to the filters
-          self.filters = options.addFilters.concat(self.filters);
-        }
-        if (options.removeFilters) {
-          self.filters = _.filter(self.filters, function (filter) {
-            return !_.includes(options.removeFilters, filter.name);
-          });
-        }
         // Add a null choice if not already added or set to `required`
         self.filters.forEach(filter => {
           if (
@@ -406,7 +346,6 @@
             });
           }
         });
->>>>>>> abc1db0e
       },
       composeColumns() {
         self.columns = Object.keys(self.columns).map(key => ({
