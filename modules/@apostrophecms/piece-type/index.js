const _ = require('lodash');

module.exports = {
  extend: '@apostrophecms/doc-type',
  cascades: [
    'filters',
    'columns',
    'batchOperations',
    'utilityOperations'
  ],
  options: {
    perPage: 10,
    quickCreate: true,
    previewDraft: true,
    showCreate: true,
    // By default a piece type may be optionally
    // optionally selected by the user as a related document
    // when localizing a document that references it
    // (null means "no opinion"). If set to `true` in your
    // subclass it is selected by default, if set to `false`
    // it is not offered at all
    relatedDocument: null
    // By default there is no public REST API, but you can configure a
    // projection to enable one:
    // publicApiProjection: {
    //   title: 1,
    //   _url: 1,
    // }
  },
  fields: {
    add: {
      slug: {
        type: 'slug',
        label: 'apostrophe:slug',
        following: [ 'title', 'archived' ],
        required: true
      }
    }
  },
  columns(self) {
    return {
      add: {
        title: {
          label: 'apostrophe:title',
          name: 'title',
          component: 'AposCellButton'
        },
        labels: {
          name: 'labels',
          label: '',
          component: 'AposCellLabels'
        },
        updatedAt: {
          name: 'updatedAt',
          label: 'apostrophe:lastEdited',
          component: 'AposCellLastEdited'
        }
      }
    };
  },
  filters: {
    add: {
      visibility: {
        label: 'apostrophe:visibility',
        inputType: 'radio',
        choices: [
          {
            value: 'public',
            label: 'apostrophe:public'
          },
          {
            value: 'loginRequired',
            label: 'apostrophe:loginRequired'
          },
          {
            value: null,
            label: 'apostrophe:any'
          }
        ],
        // TODO: Delete `allowedInChooser` if not used.
        allowedInChooser: false,
        def: null
      },
      archived: {
        label: 'apostrophe:archive',
        inputType: 'radio',
        choices: [
          {
            value: false,
            label: 'apostrophe:live'
          },
          {
            value: true,
            label: 'apostrophe:archive'
          }
        ],
        // TODO: Delete `allowedInChooser` if not used.
        allowedInChooser: false,
        def: false,
        required: true
      }
    }
  },
  utilityOperations: {},
  batchOperations: {
    add: {
      archive: {
        label: 'apostrophe:archive',
        route: '/archive',
        // TEMP - full batch operation work is upcoming
        messages: {
          progress: 'Archiving {{ type }}...',
          completed: 'Archived {{ count }} {{ type }}.'
        },
        icon: 'archive-arrow-down-icon',
        if: {
          archived: false
        },
        modalOptions: {
          title: 'apostrophe:archiveType',
          description: 'apostrophe:archivingBatchConfirmation',
          confirmationButton: 'apostrophe:archivingBatchConfirmationButton'
        }
      },
      restore: {
        label: 'apostrophe:restore',
        route: '/restore',
        // TEMP - full batch operation work is upcoming
        messages: {
          progress: 'Restoring {{ type }}...',
          completed: 'Restoring {{ count }} {{ type }}.'
        },
        icon: 'archive-arrow-up-icon',
        if: {
          archived: true
        },
        modalOptions: {
          title: 'apostrophe:restoreType',
          description: 'apostrophe:restoreBatchConfirmation',
          confirmationButton: 'apostrophe:restoreBatchConfirmationButton'
        }
      }
    },
    group: {
      more: {
        icon: 'dots-vertical-icon',
        operations: []
      }
    }
  },
  init(self) {
    if (!self.options.name) {
      throw new Error('@apostrophecms/pieces require name option');
    }
    if (!self.options.label) {
      // Englishify it
      self.options.label = _.startCase(self.options.name);
    }
    self.options.pluralLabel = self.options.pluralLabel || self.options.label + 's';

    self.name = self.options.name;
    self.label = self.options.label;
    self.pluralLabel = self.options.pluralLabel;

    self.composeFilters();
    self.composeColumns();
    self.addToAdminBar();
    self.addManagerModal();
    self.addEditorModal();
  },
  restApiRoutes: (self) => ({
    async getAll(req) {
      self.publicApiCheck(req);
      const query = self.getRestQuery(req);
      if (!query.get('perPage')) {
        query.perPage(
          self.options.perPage
        );
      }
      const result = {};
      // Also populates totalPages when perPage is present
      const count = await query.toCount();
      if (self.apos.launder.boolean(req.query.count)) {
        return {
          count
        };
      }
      result.pages = query.get('totalPages');
      result.currentPage = query.get('page') || 1;
      result.results = await query.toArray();
      if (self.apos.launder.boolean(req.query['render-areas']) === true) {
        await self.apos.area.renderDocsAreas(req, result.results);
      }
      if (query.get('choicesResults')) {
        result.choices = query.get('choicesResults');
      }
      if (query.get('countsResults')) {
        result.counts = query.get('countsResults');
      }
      return result;
    },
    async getOne(req, _id) {
      _id = self.inferIdLocaleAndMode(req, _id);
      self.publicApiCheck(req);
      const doc = await self.getRestQuery(req).and({ _id }).toObject();
      if (!doc) {
        throw self.apos.error('notfound');
      }
      if (self.apos.launder.boolean(req.query['render-areas']) === true) {
        await self.apos.area.renderDocsAreas(req, [ doc ]);
      }
      self.apos.attachment.all(doc, { annotate: true });
      return doc;
    },
    async post(req) {
      self.publicApiCheck(req);
      if (req.body._newInstance) {
        const newInstance = self.newInstance();
        newInstance._previewable = self.addUrlsViaModule && (await self.addUrlsViaModule.readyToAddUrlsToPieces(req, self.name));
        delete newInstance._url;
        return newInstance;
      }
      return await self.convertInsertAndRefresh(req, req.body);
    },
    async put(req, _id) {
      _id = self.inferIdLocaleAndMode(req, _id);
      self.publicApiCheck(req);
      return self.convertUpdateAndRefresh(req, req.body, _id);
    },
    async delete(req, _id) {
      _id = self.inferIdLocaleAndMode(req, _id);
      self.publicApiCheck(req);
      const piece = await self.findOneForEditing(req, {
        _id
      });
      return self.delete(req, piece);
    },
    async patch(req, _id) {
      _id = self.inferIdLocaleAndMode(req, _id);
      self.publicApiCheck(req);
      return self.convertPatchAndRefresh(req, req.body, _id);
    }
  }),
  apiRoutes(self) {
    return {
      get: {
        // Returns an object with a `results` array containing all locale names
        // for which the given document has been localized
        ':_id/locales': async (req) => {
          const _id = self.inferIdLocaleAndMode(req, req.params._id);
          return {
            results: await self.apos.doc.getLocales(req, _id)
          };
        }
      },
      post: {
        ':_id/publish': async (req) => {
          const _id = self.inferIdLocaleAndMode(req, req.params._id);
          const draft = await self.findOneForEditing(req.clone({
            mode: 'draft'
          }), {
            aposDocId: _id.split(':')[0]
          });
          if (!draft) {
            throw self.apos.error('notfound');
          }
          if (!draft.aposLocale) {
            // Not subject to draft/publish workflow
            throw self.apos.error('invalid');
          }
          return self.publish(req, draft);
        },
        async archive (req) {
          if (!Array.isArray(req.body._ids)) {
            throw self.apos.error('invalid');
          }

          return self.apos.modules['@apostrophecms/job'].runBatch(
            req,
            req.body._ids,
            async function(req, id) {
              const piece = await self.findOneForEditing(req, { _id: id });

              if (!piece) {
                throw self.apos.error('notfound');
              }

              piece.archived = true;
              await self.update(req, piece);
<<<<<<< HEAD
            }, {
              action: 'archive'
=======
>>>>>>> 49e5f56a
            }
          );
        },
        async restore (req) {
          if (!Array.isArray(req.body._ids)) {
            throw self.apos.error('invalid');
          }

          return self.apos.modules['@apostrophecms/job'].runBatch(
            req,
            req.body._ids,
            async function(req, id) {
              const piece = await self.findOneForEditing(req, { _id: id });

              if (!piece) {
                throw self.apos.error('notfound');
              }

              piece.archived = false;
              await self.update(req, piece);
<<<<<<< HEAD
            }, {
              action: 'restore'
=======
>>>>>>> 49e5f56a
            }
          );
        },
        ':_id/localize': async (req) => {
          const _id = self.inferIdLocaleAndMode(req, req.params._id);
          const draft = await self.findOneForEditing(req.clone({
            mode: 'draft'
          }), {
            aposDocId: _id.split(':')[0]
          });
          if (!draft) {
            throw self.apos.error('notfound');
          }
          if (!draft.aposLocale) {
            // Not subject to draft/publish workflow
            throw self.apos.error('invalid');
          }
          const toLocale = self.apos.i18n.sanitizeLocaleName(req.body.toLocale);
          if ((!toLocale) || (toLocale === req.locale)) {
            throw self.apos.error('invalid');
          }
          const update = self.apos.launder.boolean(req.body.update);
          return self.localize(req, draft, toLocale, {
            update
          });
        },
        ':_id/unpublish': async (req) => {
          const _id = self.apos.i18n.inferIdLocaleAndMode(req, req.params._id);
          const aposDocId = _id.replace(/:.*$/, '');
          const published = await self.findOneForEditing(req.clone({
            mode: 'published'
          }), {
            aposDocId
          });
          if (!published) {
            throw self.apos.error('notfound');
          }
          const manager = self.apos.doc.getManager(published.type);
          manager.emit('beforeUnpublish', req, published);
          await self.apos.doc.delete(req.clone({
            mode: 'published'
          }), published);
          await self.apos.doc.db.updateOne({
            _id: published._id.replace(':published', ':draft')
          }, {
            $set: {
              modified: 1
            },
            $unset: {
              lastPublishedAt: 1
            }
          });
          return true;
        },
        ':_id/submit': async (req) => {
          const _id = self.inferIdLocaleAndMode(req, req.params._id);
          const draft = await self.findOneForEditing(req.clone({
            mode: 'draft'
          }), {
            aposDocId: _id.split(':')[0]
          });
          if (!draft) {
            throw self.apos.error('notfound');
          }
          return self.submit(req, draft);
        },
        ':_id/dismiss-submission': async (req) => {
          const _id = self.inferIdLocaleAndMode(req, req.params._id);
          const draft = await self.findOneForEditing(req.clone({
            mode: 'draft'
          }), {
            aposDocId: _id.split(':')[0]
          });
          if (!draft) {
            throw self.apos.error('notfound');
          }
          return self.dismissSubmission(req, draft);
        },
        ':_id/revert-draft-to-published': async (req) => {
          const _id = self.inferIdLocaleAndMode(req, req.params._id);
          const draft = await self.findOneForEditing(req.clone({
            mode: 'draft'
          }), {
            aposDocId: _id.split(':')[0]
          });
          if (!draft) {
            throw self.apos.error('notfound');
          }
          if (!draft.aposLocale) {
            // Not subject to draft/publish workflow
            throw self.apos.error('invalid');
          }
          return self.revertDraftToPublished(req, draft);
        },
        ':_id/revert-published-to-previous': async (req) => {
          const _id = self.inferIdLocaleAndMode(req, req.params._id);
          const published = await self.findOneForEditing(req.clone({
            mode: 'published'
          }), {
            aposDocId: _id.split(':')[0]
          });
          if (!published) {
            throw self.apos.error('notfound');
          }
          if (!published.aposLocale) {
            // Not subject to draft/publish workflow
            throw self.apos.error('invalid');
          }
          return self.revertPublishedToPrevious(req, published);
        }
      }
    };
  },
  routes(self) {
    return {
      get: {
        // Redirects to the URL of the document in the specified alternate
        // locale. Issues a 404 if the document not found, a 400 if the
        // document has no URL
        ':_id/locale/:toLocale': self.apos.i18n.toLocaleRouteFactory(self)
      }
    };
  },
  handlers(self) {
    return {
      beforeInsert: {
        ensureType(req, piece, options) {
          piece.type = self.name;
        }
      },
      'apostrophe:modulesRegistered': {
        composeBatchOperations() {
          const groupedOperations = Object.entries(self.batchOperations)
            .reduce((acc, [ opName, properties ]) => {
              // Check if there is a required schema field for this batch operation.
              const requiredFieldNotFound = properties.requiredField && !self.schema
                .some((field) => field.name === properties.requiredField);

              if (requiredFieldNotFound) {
                return acc;
              }
              // Find a group for the operation, if there is one.
              const associatedGroup = getAssociatedGroup(opName);
              const currentOperation = {
                action: opName,
                ...properties
              };
              const { action, ...props } = getOperationOrGroup(
                currentOperation,
                associatedGroup,
                acc
              );

              return {
                ...acc,
                [action]: {
                  ...props
                }
              };
            }, {});

          self.batchOperations = Object.entries(groupedOperations)
            .map(([ action, properties ]) => ({
              action,
              ...properties
            }));

          function getOperationOrGroup (currentOp, [ groupName, groupProperties ], acc) {
            if (!groupName) {
              // Operation is not grouped. Return it as it is.
              return currentOp;
            }

            // Return the operation group with the new operation added.
            return {
              name: groupName,
              ...groupProperties,
              operations: [
                ...(acc[groupName] && acc[groupName].operations) || [],
                currentOp
              ]
            };
          }

          // Returns the object entry, e.g., `[groupName, { ...groupProperties }]`
          function getAssociatedGroup (operation) {
            return Object.entries(self.batchOperationsGroups)
              .find(([ _key, { operations } ]) => {
                return operations.includes(operation);
              }) || [];
          }
        },
        composeUtilityOperations() {
          self.utilityOperations = Object.entries(self.utilityOperations || {})
            .map(([ action, properties ]) => ({
              action,
              ...properties
            }));
        }
      }
    };
  },
  methods(self) {
    return {
      // Accepts a doc, a preliminary draft, and the options
      // originally passed to insert(). Default implementation
      // inserts `draft` in the database normally. This method is
      // called only when a draft is being created on the fly
      // for a published document that does not yet have a draft.
      // Apostrophe only has one corresponding draft at a time
      // per published document. `options` is passed on to the
      // insert operation.
      async insertDraftOf(req, doc, draft, options) {
        options = {
          ...options,
          setModified: false
        };
        const inserted = await self.insert(req.clone({
          mode: 'draft'
        }), draft, options);
        return inserted;
      },
      // Similar to insertDraftOf, invoked on first publication.
      insertPublishedOf(req, doc, published, options) {
        return self.insert(req.clone({
          mode: 'published'
        }), published, options);
      },
      // Returns one editable piece matching the criteria, throws `notfound`
      // if none match
      requireOneForEditing(req, criteria) {
        const piece = self.findForEditing(req, criteria).toObject();
        if (!piece) {
          throw self.apos.error('notfound');
        }
        return piece;
      },
      // Insert a piece. Convenience wrapper for `apos.doc.insert`.
      // Returns the piece. `beforeInsert`, `beforeSave`, `afterInsert`
      // and `afterSave` async events are emitted by this module.
      async insert(req, piece, options) {
        piece.type = self.name;
        return self.apos.doc.insert(req, piece, options);
      },
      //
      // Update a piece. Convenience wrapper for `apos.doc.insert`.
      // Returns the piece. `beforeInsert`, `beforeSave`, `afterInsert`
      // and `afterSave` async events are emitted by this module.
      async update(req, piece, options) {
        return self.apos.doc.update(req, piece, options);
      },
      // True delete
      async delete(req, piece, options = {}) {
        return self.apos.doc.delete(req, piece, options);
      },
      composeFilters() {
        self.filters = Object.keys(self.filters).map(key => ({
          name: key,
          ...self.filters[key],
          inputType: self.filters[key].inputType || 'select'
        }));
        // Add a null choice if not already added or set to `required`
        self.filters.forEach(filter => {
          if (filter.choices) {
            if (
              !filter.required &&
              filter.choices &&
              !filter.choices.find(choice => choice.value === null)
            ) {
              filter.def = null;
              filter.choices.push({
                value: null,
                label: 'apostrophe:none'
              });
            }
          } else {
            // Dynamic choices from the REST API, but
            // we need a label for "no opinion"
            filter.nullLabel = 'Choose One';
          }
        });
      },
      composeColumns() {
        self.columns = Object.keys(self.columns).map(key => ({
          name: key,
          ...self.columns[key]
        }));
      },
      // Enable inclusion of this type in sitewide search results
      searchDetermineTypes(types) {
        if (self.options.searchable !== false) {
          types.push(self.name);
        }
      },
      addToAdminBar() {
        self.apos.adminBar.add(
          `${self.__meta.name}:manager`,
          self.pluralLabel,
          {
            action: 'edit',
            type: self.name
          }
        );
      },
      addManagerModal() {
        self.apos.modal.add(
          `${self.__meta.name}:manager`,
          self.getComponentName('managerModal', 'AposDocsManager'),
          { moduleName: self.__meta.name }
        );
      },
      addEditorModal() {
        self.apos.modal.add(
          `${self.__meta.name}:editor`,
          self.getComponentName('editorModal', 'AposDocEditor'),
          { moduleName: self.__meta.name }
        );
      },
      // Add `._url` properties to the given pieces, if possible.
      async addUrls(req, pieces) {
        if (self.addUrlsViaModule) {
          return self.addUrlsViaModule.addUrlsToPieces(req, pieces);
        }
      },
      // Typically called by a piece-page-type to register itself as the
      // module providing `_url` properties to this type of piece. The addUrls
      // method will invoke the addUrlsToPieces method of that type.
      addUrlsVia(module) {
        self.addUrlsViaModule = module;
      },
      // Implements a simple batch operation like publish or unpublish.
      // Pass `req`, the `name` of a configured batch operation, and
      // and a function that accepts (req, piece, data),
      // and returns a promise to perform the modification on that
      // one piece (including calling `update` if appropriate).
      //
      // `data` is an object containing any schema fields specified
      // for the batch operation. If there is no schema it will be
      // an empty object.
      //
      // Replies immediately to the request with `{ jobId: 'xxxxx' }`.
      // This can then be passed to appropriate browser-side APIs
      // to monitor progress.
      //
      // To avoid RAM issues with very large selections while ensuring
      // that all lifecycle events are fired correctly, the current
      // implementation processes the pieces in series.
      async batchSimpleRoute(req, name, change) {
        const batchOperation = _.find(self.batchOperations, { name: name });
        const schema = batchOperation.schema || [];
        const data = self.apos.schema.newInstance(schema);

        await self.apos.schema.convert(req, schema, req.body, data);
        await self.apos.modules['@apostrophecms/job'].runBatch(req, one, {
          // TODO: Update with new progress notification config
        });
        async function one(req, id) {
          const piece = self.findForEditing(req, { _id: id }).toObject();
          if (!piece) {
            throw self.apos.error('notfound');
          }
          await change(req, piece, data);
        }
      },

      // Accept a piece as untrusted input potentially
      // found in `input` (hint: you can pass `req.body`
      // if your route accepts the piece via POST), using
      // schema-based convert mechanisms.
      //
      // In addition to fields defined in the schema, additional
      // `area` properties are accepted at the root level.
      //
      // Inserts it into the database, fetches it again to get all
      // relationships, and returns the result (note it is an async function).
      //
      // If `input._copyingId` is present, fetches that
      // piece and, if we have permission to view it, copies any schema properties
      // not defined in `input`. `_copyingId` becomes the `copyOfId` property of
      // the doc, which may be watched for in event handlers to detect copies.
      //
      // Only fields that are not undefined in `input` are
      // considered. The rest respect their defaults. To intentionally
      // erase a field's contents use `null` for that input field or another
      // representation appropriate to the type, i.e. an empty string for a string.
      //
      // The module emits the `afterConvert` async event with `(req, input, piece)`
      // before inserting the piece.

      async convertInsertAndRefresh(req, input, options) {
        const piece = self.newInstance();
        const copyingId = self.apos.launder.id(input._copyingId);
        await self.convert(req, input, piece, {
          onlyPresentFields: true,
          copyingId
        });
        await self.emit('afterConvert', req, input, piece);
        await self.insert(req, piece);
        return self.findOneForEditing(req, { _id: piece._id }, { attachments: true });
      },

      // Similar to `convertInsertAndRefresh`. Update the piece with the given _id, based on the
      // `input` object (which may be untrusted input such as req.body). Fetch the updated piece to
      // populate all relationships and return it.
      //
      // Any fields not present in `input` are regarded as empty, if permitted (REST PUT semantics).
      // For partial updates use convertPatchAndRefresh. Employs a lock to avoid overwriting the work of
      // concurrent PUT and PATCH calls or getting into race conditions with their side effects.
      //
      // If `_advisoryLock: { tabId: 'xyz', lock: true }` is passed, the operation will begin by obtaining an advisory
      // lock on the document for the given context id, and no other items in the patch will be addressed
      // unless that succeeds. The client must then refresh the lock frequently (by default, at least
      // every 30 seconds) with repeated PATCH requests of the `_advisoryLock` property with the same
      // context id. If `_advisoryLock: { tabId: 'xyz', lock: false }` is passed, the advisory lock will be
      // released *after* addressing other items in the same patch. If `force: true` is added to
      // the `_advisoryLock` object it will always remove any competing advisory lock.
      //
      // `_advisoryLock` is only relevant if you want to ask others not to edit the document while you are
      // editing it in a modal or similar.

      async convertUpdateAndRefresh(req, input, _id) {
        return self.apos.lock.withLock(`@apostrophecms/${_id}`, async () => {
          const piece = await self.findOneForEditing(req, { _id });
          if (!piece) {
            throw self.apos.error('notfound');
          }
          if (!piece._edit) {
            throw self.apos.error('forbidden');
          }
          let tabId = null;
          let lock = false;
          let force = false;
          if (input._advisoryLock && ((typeof input._advisoryLock) === 'object')) {
            tabId = self.apos.launder.string(input._advisoryLock.tabId);
            lock = self.apos.launder.boolean(input._advisoryLock.lock);
            force = self.apos.launder.boolean(input._advisoryLock.force);
          }
          if (tabId && lock) {
            await self.apos.doc.lock(req, piece, tabId, {
              force
            });
          }
          await self.convert(req, input, piece);
          await self.emit('afterConvert', req, input, piece);
          await self.update(req, piece);
          if (tabId && !lock) {
            await self.apos.doc.unlock(req, piece, tabId);
          }
          return self.findOneForEditing(req, { _id }, { attachments: true });
        });
      },

      // Similar to `convertUpdateAndRefresh`. Patch the piece with the given _id, based on the
      // `input` object (which may be untrusted input such as req.body). Fetch the updated piece to
      // populate all relationships and return it. Employs a lock to avoid overwriting the work of
      // simultaneous PUT and PATCH calls or getting into race conditions with their side effects.
      // However if you plan to submit many patches over a period of time while editing you may also
      // want to use the advisory lock mechanism.
      //
      // If `_advisoryLock: { tabId: 'xyz', lock: true }` is passed, the operation will begin by obtaining an advisory
      // lock on the document for the given context id, and no other items in the patch will be addressed
      // unless that succeeds. The client must then refresh the lock frequently (by default, at least
      // every 30 seconds) with repeated PATCH requests of the `_advisoryLock` property with the same
      // context id. If `_advisoryLock: { tabId: 'xyz', lock: false }` is passed, the advisory lock will be
      // released *after* addressing other items in the same patch. If `force: true` is added to
      // the `_advisoryLock` object it will always remove any competing advisory lock.
      //
      // `_advisoryLock` is only relevant if you plan to make ongoing edits over a period of time
      // and wish to avoid conflict with other users. You do not need it for one-time patches.
      //
      // If `input._patches` is an array of patches to the same document, this method
      // will iterate over those patches as if each were `input`, applying all of them
      // within a single lock and without redundant network operations. This greatly
      // improves the performance of saving all changes to a document at once after
      // accumulating a number of changes in patch form on the front end.
      //
      // If `input._publish` launders to a truthy boolean and the type is subject to draft/publish
      // workflow, it is automatically published at the end of the patch operation.
      //
      // As an optimization, and to prevent unnecessary updates of `updatedAt`, no calls
      // to `self.update()` are made when only `_advisoryLock` is present in `input` or
      // it contains no properties at all.

      async convertPatchAndRefresh(req, input, _id) {
        const keys = Object.keys(input);
        let possiblePatchedFields;
        if (input._advisoryLock && keys.length === 1) {
          possiblePatchedFields = false;
        } else if (keys.length === 0) {
          possiblePatchedFields = false;
        } else {
          possiblePatchedFields = true;
        }
        return self.apos.lock.withLock(`@apostrophecms/${_id}`, async () => {
          const piece = await self.findOneForEditing(req, { _id });
          let result;
          if (!piece) {
            throw self.apos.error('notfound');
          }
          const patches = Array.isArray(input._patches) ? input._patches : [ input ];
          // Conventional for loop so we can handle the last one specially
          for (let i = 0; (i < patches.length); i++) {
            const input = patches[i];
            let tabId = null;
            let lock = false;
            let force = false;
            if (input._advisoryLock && ((typeof input._advisoryLock) === 'object')) {
              tabId = self.apos.launder.string(input._advisoryLock.tabId);
              lock = self.apos.launder.boolean(input._advisoryLock.lock);
              force = self.apos.launder.boolean(input._advisoryLock.force);
            }
            if (tabId && lock) {
              await self.apos.doc.lock(req, piece, tabId, {
                force
              });
            }
            if (possiblePatchedFields) {
              await self.applyPatch(req, piece, input, {
                force: self.apos.launder.boolean(input._advisory)
              });
            }
            if (i === (patches.length - 1)) {
              if (possiblePatchedFields) {
                await self.update(req, piece);
              }
              result = self.findOneForEditing(req, { _id }, { attachments: true });
            }
            if (tabId && !lock) {
              await self.apos.doc.unlock(req, piece, tabId);
            }
          }
          if (!result) {
            // Edge case: empty `_patches` array. Don't be a pain,
            // return the document as-is
            return self.findOneForEditing(req, { _id }, { attachments: true });
          }
          if (self.apos.launder.boolean(input._publish)) {
            if (self.options.localized && (!self.options.autopublish)) {
              if (piece.aposLocale.includes(':draft')) {
                await self.publish(req, piece, {});
              }
            }
          }
          return result;
        });
      },
      // Apply a single patch to the given piece without saving. An implementation detail of
      // convertPatchAndRefresh, also used by the undo mechanism to simulate patches.
      async applyPatch(req, piece, input) {
        self.apos.schema.implementPatchOperators(input, piece);
        const schema = self.apos.schema.subsetSchemaForPatch(self.allowedSchema(req), input);
        await self.apos.schema.convert(req, schema, input, piece);
        await self.emit('afterConvert', req, input, piece);
      },
      // Generate a sample piece of this type. The `i` counter
      // is used to distinguish it from other samples. Useful
      // for things like testing pagination, see the
      // `your-piece-type:generate` task.
      generate(i) {
        const piece = self.newInstance();
        piece.title = 'Generated #' + (i + 1);
        return piece;
      },
      getRestQuery(req) {
        const query = self.find(req).attachments(true);
        query.applyBuildersSafely(req.query);
        if (!self.apos.permission.can(req, 'view-draft')) {
          if (!self.options.publicApiProjection) {
            // Shouldn't be needed thanks to publicApiCheck, but be sure
            query.and({
              _id: null
            });
          } else if (!query.state.project) {
            query.project(self.options.publicApiProjection);
          }
        }
        return query;
      },
      // Throws a `notfound` exception if a public API projection is
      // not specified and the user does not have the `view-draft` permission,
      // which all roles capable of editing the site at all will have. This is needed because
      // although all API calls check permissions specifically where appropriate,
      // we also want to flunk all public access to REST APIs if not specifically configured.
      publicApiCheck(req) {
        if (!self.options.publicApiProjection) {
          if (!self.apos.permission.can(req, 'view-draft')) {
            throw self.apos.error('notfound');
          }
        }
      },
      // If the piece does not yet have a slug, add one based on the
      // title; throw an error if there is no title
      ensureSlug(piece) {
        if (!piece.slug || piece.slug === 'none') {
          if (piece.title) {
            piece.slug = self.apos.util.slugify(piece.title);
          } else if (piece.slug !== 'none') {
            throw self.apos.error('invalid', 'Document has neither slug nor title, giving up');
          }
        }
      }
    };
  },
  extendMethods(self) {
    return {
      getBrowserData(_super, req) {
        const browserOptions = _super(req);
        // Options specific to pieces and their manage modal
        browserOptions.filters = self.filters;
        browserOptions.columns = self.columns;
        browserOptions.batchOperations = self.batchOperations;
        browserOptions.utilityOperations = self.utilityOperations;
        browserOptions.insertViaUpload = self.options.insertViaUpload;
        browserOptions.quickCreate = !self.options.singleton && self.options.quickCreate && self.apos.permission.can(req, 'edit', self.name, 'draft');
        browserOptions.singleton = self.options.singleton;
        browserOptions.showCreate = self.options.showCreate;
        browserOptions.showDismissSubmission = self.options.showDismissSubmission;
        browserOptions.showArchive = self.options.showArchive;
        browserOptions.showDiscardDraft = self.options.showDiscardDraft;
        browserOptions.canEdit = self.apos.permission.can(req, 'edit', self.name, 'draft');
        browserOptions.canPublish = self.apos.permission.can(req, 'edit', self.name, 'publish');
        _.defaults(browserOptions, {
          components: {}
        });
        _.defaults(browserOptions.components, {
          editorModal: 'AposDocEditor',
          managerModal: 'AposDocsManager'
        });

        return browserOptions;
      },
      find(_super, req, criteria, projection) {
        return _super(req, criteria, projection).defaultSort(self.options.sort || { updatedAt: -1 });
      }
    };
  },
  tasks(self) {
    return (self.options.editRole === 'admin') ? {} : {
      generate: {
        usage: 'Invoke this task to generate sample docs of this type. Use the --total option to control how many are added to the database.\nYou can remove them all later with the --remove option.',
        async task(argv) {
          if (argv.remove) {
            return remove();
          } else {
            return generate();
          }
          async function generate() {
            const total = argv.total || 10;
            const req = self.apos.task.getReq();
            for (let i = 0; i < total; i++) {
              const piece = self.generate(i);
              piece.aposSampleData = true;
              await self.insert(req, piece);
            }
          }
          async function remove() {
            return self.apos.doc.db.deleteMany({
              type: self.name,
              aposSampleData: true
            });
          }
        }
      }
    };
  }
};<|MERGE_RESOLUTION|>--- conflicted
+++ resolved
@@ -287,11 +287,8 @@
 
               piece.archived = true;
               await self.update(req, piece);
-<<<<<<< HEAD
             }, {
               action: 'archive'
-=======
->>>>>>> 49e5f56a
             }
           );
         },
@@ -312,11 +309,8 @@
 
               piece.archived = false;
               await self.update(req, piece);
-<<<<<<< HEAD
             }, {
               action: 'restore'
-=======
->>>>>>> 49e5f56a
             }
           );
         },
