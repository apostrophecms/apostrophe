const _ = require('lodash');

module.exports = {
  extend: '@apostrophecms/doc-type',
  cascades: [
    'filters',
    'columns',
    'batchOperations',
    'utilityOperations'
  ],
  options: {
    perPage: 50,
    quickCreate: true,
    previewDraft: true,
    showCreate: true,
    // By default a piece type may be optionally
    // optionally selected by the user as a related document
    // when localizing a document that references it
    // (null means "no opinion"). If set to `true` in your
    // subclass it is selected by default, if set to `false`
    // it is not offered at all
    relatedDocument: null
    // By default there is no public REST API, but you can configure a
    // projection to enable one:
    // publicApiProjection: {
    //   title: 1,
    //   _url: 1,
    // },
    // By default the manager modal only fetches these fields:
    // {
    //   _id: 1,
    //   _url: 1,
    //   aposDocId: 1,
    //   aposLocale: 1,
    //   aposMode: 1,
    //   docPermissions: 1,
    //   slug: 1,
    //   title: 1,
    //   type: 1,
    //   visibility: 1
    // }
    // plus any fields you’ve added via your `columns()` definitions.
    // To customize or narrow this, supply your own projection in:
    //   options.managerApiProjection = { /* desired fields here */ }
  },
  fields(self) {
    return {
      add: {
        slug: {
          type: 'slug',
          label: 'apostrophe:slug',
          following: [ 'title', 'archived' ],
          required: true
        }
      },
      remove: self.options.singletonAuto
        ? [
          'title',
          'slug',
          'archived',
          'visibility'
        ]
        : []
    };
  },
  columns(self) {
    return {
      add: {
        title: {
          label: 'apostrophe:title',
          name: 'title',
          component: 'AposCellButton'
        },
        labels: {
          name: 'labels',
          label: '',
          component: 'AposCellLabels'
        },
        updatedAt: {
          name: 'updatedAt',
          label: 'apostrophe:lastEdited',
          component: 'AposCellLastEdited'
        }
      }
    };
  },
  filters: {
    add: {
      visibility: {
        label: 'apostrophe:visibility',
        inputType: 'radio',
        choices: [
          {
            value: 'public',
            label: 'apostrophe:public'
          },
          {
            value: 'loginRequired',
            label: 'apostrophe:loginRequired'
          },
          {
            value: null,
            label: 'apostrophe:any'
          }
        ],
        // TODO: Delete `allowedInChooser` if not used.
        allowedInChooser: false,
        def: null
      },
      archived: {
        label: 'apostrophe:archived',
        inputType: 'radio',
        choices: [
          {
            value: false,
            label: 'apostrophe:live'
          },
          {
            value: true,
            label: 'apostrophe:archived'
          }
        ],
        // TODO: Delete `allowedInChooser` if not used.
        allowedInChooser: false,
        def: false,
        required: true
      }
    }
  },
  utilityOperations(self) {
    return {
      add: {
        new: {
          canCreate: true,
          relationship: true,
          label: {
            key: 'apostrophe:newDocType',
            type: `$t(${self.options.label})`
          },
          eventOptions: {
            event: 'edit',
            type: self.__meta.name
          }
        }
      }
    };
  },
  batchOperations: {
    add: {
      publish: {
        label: 'apostrophe:publish',
        messages: {
          progress: 'apostrophe:batchPublishProgress',
          completed: 'apostrophe:batchPublishCompleted'
        },
        icon: 'earth-icon',
        modalOptions: {
          title: 'apostrophe:publishType',
          description: 'apostrophe:publishingBatchConfirmation',
          confirmationButton: 'apostrophe:publishingBatchConfirmationButton'
        },
        permission: 'publish'
      },
      archive: {
        label: 'apostrophe:archive',
        messages: {
          progress: 'apostrophe:batchArchiveProgress',
          completed: 'apostrophe:batchArchiveCompleted'
        },
        icon: 'archive-arrow-down-icon',
        if: {
          archived: false
        },
        modalOptions: {
          title: 'apostrophe:archiveType',
          description: 'apostrophe:archivingBatchConfirmation',
          confirmationButton: 'apostrophe:archivingBatchConfirmationButton'
        },
        permission: 'delete'
      },
      restore: {
        label: 'apostrophe:restore',
        messages: {
          progress: 'apostrophe:batchRestoreProgress',
          completed: 'apostrophe:batchRestoreCompleted'
        },
        icon: 'archive-arrow-up-icon',
        if: {
          archived: true
        },
        modalOptions: {
          title: 'apostrophe:restoreType',
          description: 'apostrophe:restoreBatchConfirmation',
          confirmationButton: 'apostrophe:restoreBatchConfirmationButton'
        },
        permission: 'edit'
      },
      localize: {
        label: 'apostrophe:localize',
        messages: {
          icon: 'translate-icon',
          progress: 'apostrophe:localizingBatch',
          completed: 'apostrophe:localizedBatch',
          resultsEventName: 'apos-localize-batch-results'
        },
        if: {
          archived: false
        },
        modal: 'AposI18nLocalize',
        permission: 'edit'
      }
    },
    group: {
      more: {
        icon: 'dots-vertical-icon',
        operations: [ 'localize' ]
      }
    }
  },
  init(self) {
    if (!self.options.name) {
      throw new Error('@apostrophecms/pieces require name option');
    }
    const badFieldName = Object.keys(self.fields).indexOf('type') !== -1;
    if (badFieldName) {
      throw new Error(`The ${self.__meta.name} module contains a forbidden field property name: "type".`);
    }
    if (!self.options.label) {
      // Englishify it
      self.options.label = _.startCase(self.options.name);
    }
    self.options.pluralLabel = self.options.pluralLabel || self.options.label + 's';

    self.name = self.options.name;
    self.label = self.options.label;
    self.pluralLabel = self.options.pluralLabel;

    self.composeFilters();
    self.composeColumns();
    self.addToAdminBar();
    self.addManagerModal();
    self.addEditorModal();
  },
  restApiRoutes(self) {
    return {
      getAll: [
        ...self.apos.expressCacheOnDemand ? [ self.apos.expressCacheOnDemand ] : [],
        async (req) => {
          await self.publicApiCheckAsync(req);
          const query = self.getRestQuery(req);
          const dynamicChoices = self.apos.launder.strings(req.query.dynamicChoices);

          if (!query.get('perPage')) {
            query.perPage(
              self.options.perPage
            );
          }
          const result = {};
          // Also populates totalPages when perPage is present
          const count = await query.toCount();
          if (self.apos.launder.boolean(req.query.count)) {
            return {
              count
            };
          }

          result.pages = query.get('totalPages');
          result.currentPage = query.get('page') || 1;
          result.results = (await query.toArray())
            .map(doc => self.removeForbiddenFields(req, doc));
          const renderAreas = req.query['render-areas'];
          const inline = renderAreas === 'inline';
          if (inline || self.apos.launder.boolean(renderAreas)) {
            await self.apos.area.renderDocsAreas(req, result.results, {
              inline
            });
          }

<<<<<<< HEAD
          const choicesResult = query.get('choicesResults');
          if (choicesResult) {
            result.choices = choicesResult;
          }
=======
          const filterDynamicChoices = await self.apos.schema.getFilterDynamicChoices(
            req,
            dynamicChoices,
            self
          );
          const choicesResults = query.get('choicesResults') || {};
          const choices = Object.assign(filterDynamicChoices, choicesResults);
          if (Object.keys(choices).length) {
            result.choices = choices;
          }

>>>>>>> dbc684c0
          const countsResult = query.get('countsResults');
          if (countsResult) {
            result.counts = countsResult;
          }

          if (
            self.options.cache &&
            self.options.cache.api &&
            self.options.cache.api.maxAge
          ) {
            self.setMaxAge(req, self.options.cache.api.maxAge);
          }

          return result;
        }
      ],
      getOne: [
        ...self.apos.expressCacheOnDemand ? [ self.apos.expressCacheOnDemand ] : [],
        async (req, _id) => {
          _id = self.inferIdLocaleAndMode(req, _id);
          await self.publicApiCheckAsync(req);
          const doc = self.removeForbiddenFields(
            req,
            await self.getRestQuery(req).and({ _id }).toObject()
          );

          if (
            self.options.cache &&
            self.options.cache.api &&
            self.options.cache.api.maxAge
          ) {
            const { maxAge } = self.options.cache.api;

            if (!self.options.cache.api.etags) {
              self.setMaxAge(req, maxAge);
            } else if (self.checkETag(req, doc, maxAge)) {
              return {};
            }
          }

          if (!doc) {
            throw self.apos.error('notfound');
          }
          const renderAreas = req.query['render-areas'];
          const inline = renderAreas === 'inline';
          if (inline || self.apos.launder.boolean(renderAreas)) {
            await self.apos.area.renderDocsAreas(req, [ doc ], {
              inline
            });
          }
          self.apos.attachment.all(doc, { annotate: true });
          return doc;
        }
      ],
      async post(req) {
        await self.publicApiCheckAsync(req);
        if (req.body._newInstance) {
          const { _newInstance, ...body } = req.body;
          const newInstance = {
            ...self.newInstance(),
            ...body
          };
          newInstance._previewable = self.addUrlsViaModule &&
            (await self.addUrlsViaModule.readyToAddUrlsToPieces(req, self.name));
          delete newInstance._url;
          return newInstance;
        }
        return await self.convertInsertAndRefresh(req, req.body);
      },
      async put(req, _id) {
        _id = self.inferIdLocaleAndMode(req, _id);
        await self.publicApiCheckAsync(req);
        return self.convertUpdateAndRefresh(req, req.body, _id);
      },
      async delete(req, _id) {
        _id = self.inferIdLocaleAndMode(req, _id);
        await self.publicApiCheckAsync(req);
        const piece = await self.findOneForEditing(req, {
          _id
        });
        return self.delete(req, piece);
      },
      // fetchRelationships can be set to false when utilizing this code
      // as part of trusted logic that will address missing documents in
      // relationships later.
      async patch(req, _id, { fetchRelationships = true } = {}) {
        _id = self.inferIdLocaleAndMode(req, _id);
        await self.publicApiCheckAsync(req);
        return self.convertPatchAndRefresh(req, req.body, _id, { fetchRelationships });
      }
    };

  },
  apiRoutes(self) {
    return {
      get: {
        // Returns an object with a `results` array containing all locale names
        // for which the given document has been localized
        ':_id/locales': async (req) => {
          const _id = self.inferIdLocaleAndMode(req, req.params._id);
          return {
            results: await self.apos.doc.getLocales(req, _id)
          };
        }
      },
      post: {
        ':_id/publish': async (req) => {
          const _id = self.inferIdLocaleAndMode(req, req.params._id);
          const draft = await self.findOneForEditing(req.clone({
            mode: 'draft'
          }), {
            aposDocId: _id.split(':')[0]
          });
          if (!draft) {
            throw self.apos.error('notfound');
          }
          if (!draft.aposLocale) {
            // Not subject to draft/publish workflow
            throw self.apos.error('invalid');
          }
          return self.publish(req, draft);
        },
        async publish(req) {
          if (!Array.isArray(req.body._ids)) {
            throw self.apos.error('invalid');
          }

          req.body._ids = req.body._ids.map(_id => {
            return self.inferIdLocaleAndMode(req, _id);
          });

          return self.apos.modules['@apostrophecms/job'].runBatch(
            req,
            req.body._ids,
            async function(req, id) {
              const piece = await self.findOneForEditing(req, { _id: id });

              if (!piece) {
                throw self.apos.error('notfound');
              }

              await self.publish(req, piece);
            }, {
              action: 'publish',
              docTypes: [ self.__meta.name ]
            }
          );
        },
        async archive(req) {
          if (!Array.isArray(req.body._ids)) {
            throw self.apos.error('invalid');
          }

          req.body._ids = req.body._ids.map(_id => {
            return self.inferIdLocaleAndMode(req, _id);
          });

          return self.apos.modules['@apostrophecms/job'].runBatch(
            req,
            req.body._ids,
            async function(req, id) {
              const piece = await self.findOneForEditing(req, { _id: id });

              if (!piece) {
                throw self.apos.error('notfound');
              }

              piece.archived = true;
              await self.update(req, piece);
            }, {
              action: 'archive',
              docTypes: [ self.__meta.name ]
            }
          );
        },
        async restore(req) {
          if (!Array.isArray(req.body._ids)) {
            throw self.apos.error('invalid');
          }

          req.body._ids = req.body._ids.map(_id => {
            return self.inferIdLocaleAndMode(req, _id);
          });

          return self.apos.modules['@apostrophecms/job'].runBatch(
            req,
            req.body._ids,
            async function(req, id) {
              const piece = await self.findOneForEditing(req, { _id: id });

              if (!piece) {
                throw self.apos.error('notfound');
              }

              piece.archived = false;
              await self.update(req, piece);
            }, {
              action: 'restore',
              docTypes: [ self.__meta.name ]
            }
          );
        },
        localize(req) {
          if (!Array.isArray(req.body._ids)) {
            throw self.apos.error('invalid');
          }
          if (!Array.isArray(req.body.toLocales)) {
            throw self.apos.error('invalid');
          }
          req.body.type = req.body._ids.length === 1
            ? self.options.label
            : self.options.pluralLabel;

          return self.apos.modules['@apostrophecms/job'].run(
            req,
            (req, reporting) => self.apos.modules['@apostrophecms/i18n']
              .localizeBatch(req, self, reporting),
            {
              action: 'localize',
              ids: req.body._ids,
              docTypes: [ self.__meta.name ]
            }
          );
        },
        ':_id/localize': async (req) => {
          const _id = self.inferIdLocaleAndMode(req, req.params._id);
          const draft = await self.findOneForLocalizing(req.clone({
            mode: 'draft'
          }), {
            aposDocId: _id.split(':')[0]
          });
          if (!draft) {
            throw self.apos.error('notfound');
          }
          if (!draft.aposLocale) {
            // Not subject to draft/publish workflow
            throw self.apos.error('invalid');
          }
          const toLocale = self.apos.i18n.sanitizeLocaleName(req.body.toLocale);
          if ((!toLocale) || (toLocale === req.locale)) {
            throw self.apos.error('invalid');
          }
          const update = self.apos.launder.boolean(req.body.update);
          return self.localize(req, draft, toLocale, {
            update
          });
        },
        ':_id/unpublish': async (req) => {
          const _id = self.apos.i18n.inferIdLocaleAndMode(req, req.params._id);
          const aposDocId = _id.replace(/:.*$/, '');
          const published = await self.findOneForEditing(req.clone({
            mode: 'published'
          }), {
            aposDocId
          });
          if (!published) {
            throw self.apos.error('notfound');
          }
          return self.unpublish(req, published);
        },
        ':_id/submit': async (req) => {
          const _id = self.inferIdLocaleAndMode(req, req.params._id);
          const draft = await self.findOneForEditing(req.clone({
            mode: 'draft'
          }), {
            aposDocId: _id.split(':')[0]
          });
          if (!draft) {
            throw self.apos.error('notfound');
          }
          return self.submit(req, draft);
        },
        ':_id/dismiss-submission': async (req) => {
          const _id = self.inferIdLocaleAndMode(req, req.params._id);
          const draft = await self.findOneForEditing(req.clone({
            mode: 'draft'
          }), {
            aposDocId: _id.split(':')[0]
          });
          if (!draft) {
            throw self.apos.error('notfound');
          }
          return self.dismissSubmission(req, draft);
        },
        ':_id/revert-draft-to-published': async (req) => {
          const _id = self.inferIdLocaleAndMode(req, req.params._id);
          const draft = await self.findOneForEditing(req.clone({
            mode: 'draft'
          }), {
            aposDocId: _id.split(':')[0]
          });
          if (!draft) {
            throw self.apos.error('notfound');
          }
          if (!draft.aposLocale) {
            // Not subject to draft/publish workflow
            throw self.apos.error('invalid');
          }
          return self.revertDraftToPublished(req, draft);
        },
        ':_id/revert-published-to-previous': async (req) => {
          const _id = self.inferIdLocaleAndMode(req, req.params._id);
          const published = await self.findOneForEditing(req.clone({
            mode: 'published'
          }), {
            aposDocId: _id.split(':')[0]
          });
          if (!published) {
            throw self.apos.error('notfound');
          }
          if (!published.aposLocale) {
            // Not subject to draft/publish workflow
            throw self.apos.error('invalid');
          }
          return self.revertPublishedToPrevious(req, published);
        },
        ':_id/share': async (req) => {
          const { _id } = req.params;
          const share = self.apos.launder.boolean(req.body.share);

          if (!_id) {
            throw self.apos.error('invalid');
          }

          const draft = await self.findOneForEditing(req, {
            _id
          });

          if (!draft || draft.aposMode !== 'draft') {
            throw self.apos.error('notfound');
          }

          const sharedDoc = share
            ? await self.share(req, draft)
            : await self.unshare(req, draft);

          return sharedDoc;
        }
      }
    };
  },
  routes(self) {
    return {
      get: {
        // Redirects to the URL of the document in the specified alternate
        // locale. Issues a 404 if the document not found, a 400 if the
        // document has no URL
        ':_id/locale/:toLocale': self.apos.i18n.toLocaleRouteFactory(self)
      }
    };
  },
  handlers(self) {
    return {
      beforeInsert: {
        ensureType(req, piece, options) {
          piece.type = self.name;
        }
      },
      'apostrophe:modulesRegistered': {
        composeBatchOperations() {
          const groupedOperations = Object.entries(self.batchOperations)
            .reduce((acc, [ opName, properties ]) => {

              const disableOperation = self.disableBatchOperation(opName, properties);
              if (disableOperation) {
                return acc;
              }

              // Find a group for the operation, if there is one.
              const associatedGroup = getAssociatedGroup(opName);
              const currentOperation = {
                action: opName,
                ...properties
              };
              const { action, ...props } = getOperationOrGroup(
                currentOperation,
                associatedGroup,
                acc
              );

              return {
                ...acc,
                [action]: {
                  ...props
                }
              };
            }, {});

          self.batchOperations = Object.entries(groupedOperations)
            .map(([ action, properties ]) => ({
              action,
              ...properties
            }));

          function getOperationOrGroup(currentOp, [ groupName, groupProperties ], acc) {
            if (!groupName) {
              // Operation is not grouped. Return it as it is.
              return currentOp;
            }

            // Return the operation group with the new operation added.
            return {
              action: groupName,
              ...groupProperties,
              operations: [
                ...(acc[groupName] && acc[groupName].operations) || [],
                currentOp
              ]
            };
          }

          // Returns the object entry, e.g., `[groupName, { ...groupProperties
          // }]`
          function getAssociatedGroup(operation) {
            return Object.entries(self.batchOperationsGroups)
              .find(([ _key, { operations } ]) => {
                return operations.includes(operation);
              }) || [];
          }
        },
        composeUtilityOperations() {
          self.utilityOperations = Object.entries(self.utilityOperations || {})
            .map(([ action, properties ]) => ({
              action,
              ...properties
            }));
        }
      },
      '@apostrophecms/search:determineTypes': {
        checkSearchable(types) {
          self.searchDetermineTypes(types);
        }
      }
    };
  },
  methods(self) {
    return {
      // Accepts a doc, a preliminary draft, and the options
      // originally passed to insert(). Default implementation
      // inserts `draft` in the database normally. This method is
      // called only when a draft is being created on the fly
      // for a published document that does not yet have a draft.
      // Apostrophe only has one corresponding draft at a time
      // per published document. `options` is passed on to the
      // insert operation.
      async insertDraftOf(req, doc, draft, options) {
        options = {
          ...options,
          setModified: false
        };
        const inserted = await self.insert(
          req.clone({ mode: 'draft' }),
          draft,
          options
        );
        return inserted;
      },
      // Similar to insertDraftOf, invoked on first publication.
      insertPublishedOf(req, doc, published, options) {
        // Check publish permission up front because we won't check it
        // in insert
        if (!self.apos.permission.can(req, 'publish', doc)) {
          throw self.apos.error('forbidden');
        }
        return self.insert(
          req.clone({ mode: 'published' }),
          published,
          {
            ...options,
            permissions: false
          }
        );
      },
      // Returns one editable piece matching the criteria, throws `notfound`
      // if none match
      requireOneForEditing(req, criteria) {
        const piece = self.findForEditing(req, criteria).toObject();
        if (!piece) {
          throw self.apos.error('notfound');
        }
        return piece;
      },
      // Insert a piece. Convenience wrapper for `apos.doc.insert`.
      // Returns the piece. `beforeInsert`, `beforeSave`, `afterInsert`
      // and `afterSave` async events are emitted by this module.
      async insert(req, piece, options) {
        piece.type = self.name;
        return self.apos.doc.insert(req, piece, options);
      },
      //
      // Update a piece. Convenience wrapper for `apos.doc.insert`.
      // Returns the piece. `beforeUpdate`, `beforeSave`, `afterUpdate`
      // and `afterSave` async events are emitted by this module.
      async update(req, piece, options) {
        return self.apos.doc.update(req, piece, options);
      },
      // True delete
      async delete(req, piece, options = {}) {
        return self.apos.doc.delete(req, piece, options);
      },
      // Enable inclusion of this type in sitewide search results
      searchDetermineTypes(types) {
        if (self.options.searchable !== false) {
          types.push(self.name);
        }
      },
      addToAdminBar() {
        self.apos.adminBar.add(
          `${self.__meta.name}:manager`,
          self.pluralLabel,
          {
            action: 'edit',
            type: self.name
          }
        );
      },
      addManagerModal() {
        self.apos.modal.add(
          `${self.__meta.name}:manager`,
          self.getComponentName('managerModal', 'AposDocsManager'),
          { moduleName: self.__meta.name }
        );
      },
      addEditorModal() {
        self.apos.modal.add(
          `${self.__meta.name}:editor`,
          self.getComponentName('editorModal', 'AposDocEditor'),
          { moduleName: self.__meta.name }
        );
      },
      // Add `._url` properties to the given pieces, if possible.
      async addUrls(req, pieces) {
        if (self.addUrlsViaModule) {
          return self.addUrlsViaModule.addUrlsToPieces(req, pieces);
        }
      },
      // Typically called by a piece-page-type to register itself as the
      // module providing `_url` properties to this type of piece. The addUrls
      // method will invoke the addUrlsToPieces method of that type.
      addUrlsVia(module) {
        self.addUrlsViaModule = module;
      },
      // Implements a simple batch operation like publish or unpublish.
      // Pass `req`, the `name` of a configured batch operation, and
      // and a function that accepts (req, piece, data),
      // and returns a promise to perform the modification on that
      // one piece (including calling `update` if appropriate).
      //
      // `data` is an object containing any schema fields specified
      // for the batch operation. If there is no schema it will be
      // an empty object.
      //
      // Replies immediately to the request with `{ jobId: 'xxxxx' }`.
      // This can then be passed to appropriate browser-side APIs
      // to monitor progress.
      //
      // To avoid RAM issues with very large selections while ensuring
      // that all lifecycle events are fired correctly, the current
      // implementation processes the pieces in series.
      // TODO: restore this method when fully implemented.
      // async batchSimpleRoute(req, name, change) {
      //   const batchOperation = _.find(self.batchOperations, { name: name });
      //   const schema = batchOperation.schema || [];
      //   const data = self.apos.schema.newInstance(schema);

      //   await self.apos.schema.convert(req, schema, req.body, data);
      //   await self.apos.modules['@apostrophecms/job'].runBatch(req, one, {
      //     // TODO: Update with new progress notification config
      //   });
      //   async function one(req, id) {
      //     const piece = self.findForEditing(req, { _id: id }).toObject();
      //     if (!piece) {
      //       throw self.apos.error('notfound');
      //     }
      //     await change(req, piece, data);
      //   }
      // },

      // Accept a piece as untrusted input potentially
      // found in `input` (hint: you can pass `req.body`
      // if your route accepts the piece via POST), using
      // schema-based convert mechanisms.
      //
      // In addition to fields defined in the schema, additional
      // `area` properties are accepted at the root level.
      //
      // Inserts it into the database, fetches it again to get all
      // relationships, and returns the result (note it is an async function).
      //
      // If `input._copyingId` is present, fetches that
      // piece and, if we have permission to view it, copies any schema
      // properties not defined in `input`. `_copyingId` becomes the `copyOfId`
      // property of the doc, which may be watched for in event handlers to
      // detect copies.
      //
      // Only fields that are not undefined in `input` are
      // considered. The rest respect their defaults. To intentionally
      // erase a field's contents use `null` for that input field or another
      // representation appropriate to the type, i.e. an empty string for a
      // string.
      //
      // The module emits the `afterConvert` async event with `(req, input,
      // piece)` before inserting the piece.

      async convertInsertAndRefresh(req, input, options) {
        const piece = self.newInstance();
        const copyingId = self.apos.launder.id(input._copyingId);
        const createId = self.apos.launder.id(input._createId);
        await self.convert(req, input, piece, {
          copyingId,
          createId
        });
        await self.emit('afterConvert', req, input, piece);
        await self.insert(req, piece);
        return self.findOneForEditing(
          req,
          { _id: piece._id },
          {
            attachments: true,
            permission: 'create'
          }
        );
      },

      // Similar to `convertInsertAndRefresh`. Update the piece with the given
      // _id, based on the `input` object (which may be untrusted input such as
      // req.body). Fetch the updated piece to populate all relationships and
      // return it.
      //
      // Any fields not present in `input` are regarded as empty, if permitted
      // (REST PUT semantics). For partial updates use convertPatchAndRefresh.
      // Employs a lock to avoid overwriting the work of concurrent PUT and
      // PATCH calls or getting into race conditions with their side effects.
      //
      // If `_advisoryLock: { tabId: 'xyz', lock: true }` is passed, the
      // operation will begin by obtaining an advisory lock on the document for
      // the given context id, and no other items in the patch will be addressed
      // unless that succeeds. The client must then refresh the lock frequently
      // (by default, at least every 30 seconds) with repeated PATCH requests of
      // the `_advisoryLock` property with the same context id. If
      // `_advisoryLock: { tabId: 'xyz', lock: false }` is passed, the advisory
      // lock will be released *after* addressing other items in the same patch.
      // If `force: true` is added to the `_advisoryLock` object it will always
      // remove any competing advisory lock.
      //
      // `_advisoryLock` is only relevant if you want to ask others not to edit
      // the document while you are editing it in a modal or similar.

      async convertUpdateAndRefresh(req, input, _id) {
        return self.apos.lock.withLock(`@apostrophecms/${_id}`, async () => {
          const piece = await self.findOneForEditing(req, { _id });
          if (!piece) {
            throw self.apos.error('notfound');
          }
          if (!piece._edit) {
            throw self.apos.error('forbidden');
          }
          let tabId = null;
          let lock = false;
          let force = false;
          if (input._advisoryLock && typeof input._advisoryLock === 'object') {
            tabId = self.apos.launder.string(input._advisoryLock.tabId);
            lock = self.apos.launder.boolean(input._advisoryLock.lock);
            force = self.apos.launder.boolean(input._advisoryLock.force);
          }
          if (tabId && lock) {
            await self.apos.doc.lock(req, piece, tabId, {
              force
            });
          }
          await self.convert(req, input, piece);
          await self.emit('afterConvert', req, input, piece);
          await self.update(req, piece);
          if (tabId && !lock) {
            await self.apos.doc.unlock(req, piece, tabId);
          }
          return self.findOneForEditing(req, { _id }, { attachments: true });
        });
      },

      // Similar to `convertUpdateAndRefresh`. Patch the piece with the given
      // _id, based on the `input` object (which may be untrusted input such as
      // req.body). Fetch the updated piece to populate all relationships and
      // return it. Employs a lock to avoid overwriting the work of simultaneous
      // PUT and PATCH calls or getting into race conditions with their side
      // effects. However if you plan to submit many patches over a period of
      // time while editing you may also want to use the advisory lock
      // mechanism.
      //
      // If `_advisoryLock: { tabId: 'xyz', lock: true }` is passed, the
      // operation will begin by obtaining an advisory lock on the document for
      // the given context id, and no other items in the patch will be addressed
      // unless that succeeds. The client must then refresh the lock frequently
      // (by default, at least every 30 seconds) with repeated PATCH requests of
      // the `_advisoryLock` property with the same context id. If
      // `_advisoryLock: { tabId: 'xyz', lock: false }` is passed, the advisory
      // lock will be released *after* addressing other items in the same patch.
      // If `force: true` is added to the `_advisoryLock` object it will always
      // remove any competing advisory lock.
      //
      // `_advisoryLock` is only relevant if you plan to make ongoing edits over
      // a period of time and wish to avoid conflict with other users. You do
      // not need it for one-time patches.
      //
      // If `input._patches` is an array of patches to the same document, this
      // method will iterate over those patches as if each were `input`,
      // applying all of them within a single lock and without redundant network
      // operations. This greatly improves the performance of saving all changes
      // to a document at once after accumulating a number of changes in patch
      // form on the front end.
      //
      // If `input._publish` launders to a truthy boolean and the type is
      // subject to draft/publish workflow, it is automatically published at the
      // end of the patch operation.
      //
      // As an optimization, and to prevent unnecessary updates of `updatedAt`,
      // no calls to `self.update()` are made when only `_advisoryLock` is
      // present in `input` or it contains no properties at all.
      //
      // You can pass fetchRelationships: false to skip the check for whether
      // related documents in relationships actually exist.

      async convertPatchAndRefresh(req, input, _id, { fetchRelationships = true } = {}) {
        const keys = Object.keys(input);
        let possiblePatchedFields;
        if (input._advisoryLock && keys.length === 1) {
          possiblePatchedFields = false;
        } else if (keys.length === 0) {
          possiblePatchedFields = false;
        } else {
          possiblePatchedFields = true;
        }
        return self.apos.lock.withLock(`@apostrophecms/${_id}`, async () => {
          const piece = await self.findOneForEditing(req, { _id });
          let result;
          if (!piece) {
            throw self.apos.error('notfound');
          }
          const patches = Array.isArray(input._patches)
            ? input._patches
            : [ input ];
          // Conventional for loop so we can handle the last one specially
          for (let i = 0; i < patches.length; i++) {
            const input = patches[i];
            let tabId = null;
            let lock = false;
            let force = false;
            if (
              input._advisoryLock &&
              typeof input._advisoryLock === 'object'
            ) {
              tabId = self.apos.launder.string(input._advisoryLock.tabId);
              lock = self.apos.launder.boolean(input._advisoryLock.lock);
              force = self.apos.launder.boolean(input._advisoryLock.force);
            }
            if (tabId && lock) {
              await self.apos.doc.lock(req, piece, tabId, {
                force
              });
            }
            if (possiblePatchedFields) {
              await self.applyPatch(req, piece, input, {
                force: self.apos.launder.boolean(input._advisory)
              }, { fetchRelationships });
            }
            if (i === patches.length - 1) {
              if (possiblePatchedFields) {
                await self.update(req, piece);
              }
              result = self.findOneForEditing(
                req,
                { _id },
                { attachments: true }
              );
            }
            if (tabId && !lock) {
              await self.apos.doc.unlock(req, piece, tabId);
            }
          }
          if (!result) {
            // Edge case: empty `_patches` array. Don't be a pain,
            // return the document as-is
            return self.findOneForEditing(req, { _id }, { attachments: true });
          }
          if (self.apos.launder.boolean(input._publish)) {
            if (self.options.localized && !self.options.autopublish) {
              if (piece.aposLocale.includes(':draft')) {
                await self.publish(req, piece, {});
              }
            }
          }
          return result;
        });
      },
      // Apply a single patch to the given piece without saving.
      // An implementation detail of convertPatchAndRefresh,
      // also used by the undo mechanism to simulate patches.
      //
      // `fetchRelationships` can be set to false when utilizing this code
      // as part of trusted logic that will address missing documents in
      // relationships later.
      async applyPatch(req, piece, input, { fetchRelationships = true } = {}) {
        self.apos.schema.implementPatchOperators(input, piece);
        const schema = self.apos.schema.subsetSchemaForPatch(
          self.allowedSchema(req),
          input
        );
        await self.apos.schema.convert(req, schema, input, piece, { fetchRelationships });
        await self.emit('afterConvert', req, input, piece);
      },
      // Generate a sample piece of this type. The `i` counter
      // is used to distinguish it from other samples. Useful
      // for things like testing pagination, see the
      // `your-piece-type:generate` task.
      generate(i) {
        const piece = self.newInstance();
        piece.title = 'Generated #' + (i + 1);
        return piece;
      },
      // Can be extended on a project level with `_super(req, true)` to disable
      // permission check and public API projection. You shouldn't do this
      // if you're not sure what you're doing.
      getRestQuery(req, omitPermissionCheck = false) {
        const query = self.find(req).attachments(true);
        query.applyBuildersSafely(req.query);
        if (!omitPermissionCheck && !self.canAccessApi(req)) {
          if (!self.options.publicApiProjection) {
            // Shouldn't be needed thanks to publicApiCheck, but be sure
            query.and({
              _id: null
            });
          } else if (!query.state.project) {
            query.project({
              ...self.options.publicApiProjection,
              cacheInvalidatedAt: 1
            });
          }
        }
        return query;
      },
      // Throws a `notfound` exception if a public API projection is
      // not specified and the user does not have the `view-draft` permission,
      // which all roles capable of editing the site at all will have.
      // This is needed because although all API calls check permissions
      // specifically where appropriate, we also want to flunk all public access
      // to REST APIs if not specifically configured.
      publicApiCheck(req) {
        if (!self.options.publicApiProjection) {
          if (!self.canAccessApi(req)) {
            throw self.apos.error('notfound');
          }
        }
      },
      // An async version of the above. It can be overridden to implement
      // an asynchronous check of the public API permissions.
      async publicApiCheckAsync(req) {
        return self.publicApiCheck(req);
      },
      // If the piece does not yet have a slug, add one based on the
      // title; throw an error if there is no title
      ensureSlug(piece) {
        if (!piece.slug || piece.slug === 'none') {
          if (piece.title) {
            piece.slug = self.apos.util.slugify(piece.title);
          } else if (piece.slug !== 'none') {
            throw self.apos.error(
              'invalid',
              'Document has neither slug nor title, giving up'
            );
          }
        }
      },
      async flushInsertsAndDeletes(inserts, deletes, { force = false }) {
        if (inserts.length > 100 || (force && inserts.length)) {
          await self.apos.doc.db.insertMany(inserts);
          inserts.splice(0);
        }

        if (deletes.length > 100 || (force && deletes.length)) {
          await self.apos.doc.db.deleteMany({ _id: { $in: deletes } });
          deletes.splice(0);
        }
      },
      checkBatchOperationsPermissions(req) {
        return self.batchOperations.filter(batchOperation => {
          if (batchOperation.permission) {
            return self.apos.permission.can(req, batchOperation.permission, self.name);
          }

          return true;
        });
      },
      getManagerApiProjection(req) {
        // If not configured at all, return null to fetch everything
        if (self.options.managerApiProjection === undefined) {
          return null;
        }
        // Start from the configured projection, or fall back
        // to the base essential fields
        const essentialFields = {
          _id: 1,
          _url: 1,
          aposDocId: 1,
          aposLocale: 1,
          aposMode: 1,
          docPermissions: 1,
          slug: 1,
          title: 1,
          type: 1,
          visibility: 1
        };

        // Handle special case where user passes `true` to get minimal defaults
        let configuredProjection;
        if (self.options.managerApiProjection === true) {
          configuredProjection = {};
        } else {
          configuredProjection = self.options.managerApiProjection;
        }

        // Always add essential fields, even if not in user's projection
        const projection = {
          ...configuredProjection,
          ...essentialFields
        };

        self.columns.forEach(({ name }) => {
          // Strip “draft:” or “published:” prefixes if present
          const column = name.replace(/^(draft|published):/, '');
          projection[column] = 1;
        });
        return projection;
      },
      async insertIfMissing() {
        if (!self.options.singletonAuto) {
          return;
        }
        // Insert at startup
        const req = self.apos.task.getReq();
        const criteria = {
          type: self.name
        };
        if (self.options.localized) {
          criteria.aposLocale = {
            $in: Object.keys(self.apos.i18n.locales).map(locale => [ `${locale}:published`, `${locale}:draft` ]).flat()
          };
        }
        const existing = await self.apos.doc.db.findOne(criteria, { _id: 1 });
        if (!existing) {
          const _new = {
            ...self.newInstance(),
            aposDocId: await self.apos.doc.bestAposDocId({
              type: self.name
            })
          };
          await self.insert(req, _new);
        }
      },
      disableBatchOperation(name, properties) {
        const shouldDisablePublish = name === 'publish' && self.options.autopublish;
        if (shouldDisablePublish) {
          return true;
        }

        // Check if there is a required schema field for this batch operation.
        const requiredFieldNotFound = properties.requiredField &&
          !self.schema.some((field) => field.name === properties.requiredField);
        if (requiredFieldNotFound) {
          return true;
        }

        return false;
      }
    };
  },
  extendMethods(self) {
    return {
      getBrowserData(_super, req) {
        const browserOptions = _super(req);
        // Options specific to pieces and their manage modal
        browserOptions.filters = self.filters;
        browserOptions.columns = self.columns;
        browserOptions.batchOperations = self.checkBatchOperationsPermissions(req);
        browserOptions.utilityOperations = self.utilityOperations;
        browserOptions.insertViaUpload = self.options.insertViaUpload;
        browserOptions.quickCreate = !self.options.singleton &&
          self.options.quickCreate &&
          browserOptions.canCreate;
        browserOptions.singleton = self.options.singleton;
        browserOptions.showCreate = !self.options.singleton && self.options.showCreate;
        browserOptions.showDismissSubmission = self.options.showDismissSubmission;
        browserOptions.showArchive = self.options.showArchive;
        browserOptions.showDiscardDraft = self.options.showDiscardDraft;
        browserOptions.canDeleteDraft = self.apos.permission.can(
          req,
          'delete',
          self.name,
          'draft'
        );
        browserOptions.contentChangedRefresh = self.options
          .contentChangedRefresh !== false;
        _.defaults(browserOptions, {
          components: {}
        });
        _.defaults(browserOptions.components, {
          editorModal: self.getComponentName('editorModal', 'AposDocEditor'),
          managerModal: self.getComponentName('managerModal', 'AposDocsManager')
        });
        browserOptions.managerApiProjection = self.getManagerApiProjection(req);

        return browserOptions;
      },
      find(_super, req, criteria, options) {
        return _super(req, criteria, options)
          .defaultSort(self.options.sort || { updatedAt: -1 });
      },
      newInstance(_super) {
        if (!self.options.singletonAuto) {
          return _super();
        }
        const slug = self.apos.util
          .slugify(self.options.singletonAuto?.slug || self.name);
        return {
          ..._super(),
          // These fields are removed from the editable schema of singletons,
          // but we assign them directly for broader compatibility
          slug,
          title: slug,
          archived: false,
          visibility: 'public'
        };
      }
    };
  },
  tasks(self) {
    return (self.options.editRole === 'admin')
      ? {}
      : {
        generate: {
          usage: 'Invoke this task to generate sample docs of this type. Use the --total option to control how many are added to the database.\nYou can remove them all later with the --remove option.',
          async task(argv) {
            if (argv.remove) {
              return remove();
            } else {
              return generate();
            }
            async function generate() {
              const total = argv.total || 10;
              const req = self.apos.task.getReq();
              for (let i = 0; i < total; i++) {
                const piece = self.generate(i);
                piece.aposSampleData = true;
                await self.insert(req, piece);
              }
            }
            async function remove() {
              return self.apos.doc.db.deleteMany({
                type: self.name,
                aposSampleData: true
              });
            }
          }
        },

        localize: {
          usage: 'Add draft version documents for each locale when a module has the "localized" option.' +
            '\nExample: node app [moduleName]:localize',
          async task() {
            if (!self.options.localized) {
              throw new Error('Localized option not set to true, so the module cannot be localized.');
            }

            console.log('Adding drafts and locales to documents');

            const locales = Object.keys(self.apos.i18n.locales);
            const lastPublishedAt = new Date();
            const inserts = [];
            const deletes = [];

            await self.apos.migration.eachDoc({ type: self.name }, async doc => {
              if (doc.aposDocId && !doc._id.endsWith('published') && !doc._id.endsWith('draft')) {
                deletes.push(doc._id);

                for (const locale of locales) {
                  const newDraft = {
                    ...doc,
                    aposLocale: `${locale}:draft`,
                    aposMode: 'draft',
                    aposDocId: doc._id,
                    _id: `${doc.aposDocId}:${locale}:draft`
                  };
                  const newPublished = {
                    ...doc,
                    aposLocale: `${locale}:published`,
                    aposMode: 'published',
                    aposDocId: doc._id,
                    _id: `${doc.aposDocId}:${locale}:published`,
                    lastPublishedAt
                  };
                  inserts.push(newDraft);
                  inserts.push(newPublished);

                  await self.flushInsertsAndDeletes(inserts, deletes);
                }
              }
            });

            await self.flushInsertsAndDeletes(inserts, deletes, { force: true });
            await self.apos.attachment.recomputeAllDocReferences();

            console.log(`Done localizing module ${self.name}`);
          }
        },

        unlocalize: {
          usage: 'Remove duplicate documents when a module has not "localized" and "autopublish" anymore.' +
            '\nOptions are:' +
            '\n- locale: if not set, it is the project\'s default locale' +
            '\n- mode: by default, published' +
            '\nExample: node app [moduleName]:unlocalize --mode=published --locale=en',
          async task(argv) {
            if (self.options.localized) {
              throw new Error('Localized option not set to false, so the module cannot be unlocalized.');
            }

            const locale = argv.locale || self.apos.i18n.defaultLocale;
            const mode = argv.mode || 'published';
            const inserts = [];
            const deletes = [];

            console.log(`Removing duplicated documents and updating ${mode} ones`);

            await self.apos.migration.eachDoc({ type: self.name }, async doc => {
              deletes.push(doc._id);

              if (doc.aposDocId && doc.aposLocale === `${locale}:${mode}` && doc.aposMode === mode) {
                const newDoc = {
                  ...doc,
                  aposLocale: undefined,
                  aposMode: undefined,
                  _id: doc.aposDocId
                };
                inserts.push(newDoc);

                await self.flushInsertsAndDeletes(inserts, deletes);
              }
            });

            await self.flushInsertsAndDeletes(inserts, deletes, { force: true });
            await self.apos.attachment.recomputeAllDocReferences();

            console.log(`Done unlocalizing module ${self.name}`);
          }
        },

        touch: {
          usage: 'Invoke this task to touch (update without any change) all docs of this type.',
          async task(argv) {
            const req = self.apos.task.getAdminReq();
            let errCount = 0;
            let count = 0;
            let cursor;
            const criteria = self.options.autopublish
              ? { aposMode: 'draft' }
              : {};

            try {
              // We have 30 minutes (by default) for each iteration.
              // https://www.mongodb.com/docs/manual/reference/method/cursor.noCursorTimeout/#session-idle-timeout-overrides-nocursortimeout
              cursor = (await self.find(req, criteria)
                .locale(null)
                .limit(0)
                .toMongo())
                .addCursorFlag('noCursorTimeout', true);

              for await (const doc of cursor) {
                try {
                  await self.update(req, doc);
                  count++;
                } catch (e) {
                  errCount++;
                  self.apos.util.error(e);
                }
              }
            } catch (error) {
              self.apos.util.error(error);
            } finally {
              if (cursor) {
                await cursor.close();
              }
            }
            console.log(`Touched ${count} doc(s) with ${errCount} error(s)`);

            // Return, useful for tests and internal API's
            // It's in effect only when invoked via apos.task.invoke().
            return {
              touched: count,
              errors: errCount
            };
          }
        }
      };
  }
};<|MERGE_RESOLUTION|>--- conflicted
+++ resolved
@@ -276,12 +276,6 @@
             });
           }
 
-<<<<<<< HEAD
-          const choicesResult = query.get('choicesResults');
-          if (choicesResult) {
-            result.choices = choicesResult;
-          }
-=======
           const filterDynamicChoices = await self.apos.schema.getFilterDynamicChoices(
             req,
             dynamicChoices,
@@ -293,7 +287,6 @@
             result.choices = choices;
           }
 
->>>>>>> dbc684c0
           const countsResult = query.get('countsResults');
           if (countsResult) {
             result.counts = countsResult;
