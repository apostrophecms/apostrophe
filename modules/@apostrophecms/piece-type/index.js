--- conflicted
+++ resolved
@@ -100,62 +100,28 @@
     add: {
       archive: {
         label: 'apostrophe:archive',
-<<<<<<< HEAD
-        inputType: 'radio',
-        unlessFilter: {
-          archived: true
-        },
         route: '/archive',
         // TEMP - full batch operation work is upcoming
         messages: {
           progress: 'Archiving {{ type }}...',
           completed: 'Archived {{ count }} {{ type }}.'
-=======
+        },
         icon: 'archive-arrow-down-icon',
         if: {
           archived: false
->>>>>>> e5b00014
         }
       },
       restore: {
         label: 'apostrophe:restore',
-<<<<<<< HEAD
-        unlessFilter: {
-          archived: false
-        },
         route: '/restore',
         // TEMP - full batch operation work is upcoming
         messages: {
           progress: 'Restoring {{ type }}...',
           completed: 'Restoring {{ count }} {{ type }}.'
-        }
-      },
-      visibility: {
-        label: 'apostrophe:visibility',
-        requiredField: 'visibility',
-        fields: {
-          add: {
-            visibility: {
-              type: 'select',
-              label: 'apostrophe:visibilityLabel',
-              def: 'public',
-              choices: [
-                {
-                  value: 'public',
-                  label: 'apostrophe:public'
-                },
-                {
-                  value: 'loginRequired',
-                  label: 'apostrophe:loginRequired'
-                }
-              ]
-            }
-          }
-=======
+        },
         icon: 'archive-arrow-up-icon',
         if: {
           archived: true
->>>>>>> e5b00014
         }
       }
     },
@@ -165,29 +131,6 @@
         operations: []
       }
     }
-    // visibility: {
-    //   label: 'apostrophe:visibility',
-    //   requiredField: 'visibility',
-    //   fields: {
-    //     add: {
-    //       visibility: {
-    //         type: 'select',
-    //         label: 'apostrophe:visibilityLabel',
-    //         def: 'public',
-    //         choices: [
-    //           {
-    //             value: 'public',
-    //             label: 'apostrophe:public'
-    //           },
-    //           {
-    //             value: 'loginRequired',
-    //             label: 'apostrophe:loginRequired'
-    //           }
-    //         ]
-    //       }
-    //     }
-    //   }
-    // }
   },
   init(self) {
     if (!self.options.name) {
