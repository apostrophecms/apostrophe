<template>
  <div class="apos-image-cropper">
    <cropper
      ref="cropper"
      :src="attachment._urls.uncropped
        ? attachment._urls.uncropped.original
        : attachment._urls.original"
      @change="onChange"
      :default-size="defaultSize"
      :default-position="defaultPosition"
<<<<<<< HEAD
      :stencil-props="{
        aspectRatio: getAspectRatio,
      }"
=======
      :min-width="minSize[0]"
      :min-height="minSize[1]"
>>>>>>> d669c475
    />
  </div>
</template>

<script>
import { debounce } from 'Modules/@apostrophecms/ui/utils';
import { Cropper } from 'vue-advanced-cropper';
import 'vue-advanced-cropper/dist/style.css';

export default {
  components: {
    Cropper
  },
  props: {
    attachment: {
      type: Object,
      required: true
    },
    docFields: {
      type: Object,
      required: true
    },
<<<<<<< HEAD
    aspectRatio: {
      type: Array,
      default: null
=======
    minSize: {
      type: Array,
      default: () => ([])
>>>>>>> d669c475
    }
  },
  emits: [ 'change' ],
  data: () => ({
    isUpdatingCoordinates: false
  }),
  computed: {
    getAspectRatio() {
      if (!this.aspectRatio || this.aspectRatio.length !== 2) {
        return null;
      }

      const [ width, height ] = this.aspectRatio;

      return width / height;
    }
  },
  watch: {
    docFields: {
      deep: true,
      handler(newVal, oldVal) {
        if (
          newVal.updateCoordinates &&
          this.checkCoordinatesDiff(newVal.data, oldVal.data)
        ) {
          const {
            width, height, left, top
          } = newVal.data;

          this.isUpdatingCoordinates = true;
          this.setCoordinates({
            width,
            height,
            left,
            top
          });
        }
      }
    }
  },
  created () {
    this.setCoordinates = debounce(
      (coordinates) => {
        this.$refs.cropper.setCoordinates(coordinates);
      }, 500
    );

    this.defaultSize = {
      width: this.docFields.data.width,
      height: this.docFields.data.height
    };
    this.defaultPosition = {
      top: this.docFields.data.top,
      left: this.docFields.data.left
    };
  },
  methods: {
    onChange ({ coordinates }) {
      if (
        !this.isUpdatingCoordinates &&
        this.checkCoordinatesDiff(coordinates, this.docFields.data)
      ) {
        this.$emit('change', coordinates, false);
      }

      this.isUpdatingCoordinates = false;
    },
    checkCoordinatesDiff (coordinates, dataFields) {
      return Object.entries(coordinates)
        .some(([ name, value ]) => dataFields[name] !== value);
    }
  }
};
</script>
<style lang='scss'>
.apos-image-cropper {
  max-width: 100%;
}

.vue-handler-wrapper {
  .vue-simple-handler {
    width: 6px;
    height: 6px;
    border-radius: 50%;
    border: 3px solid var(--a-primary);
    background-color: var(--a-base-7);
  }
}

.vue-line-wrapper {
  .vue-simple-line {
    border-style: dashed;
    border-width: 1px;
  }
}
</style><|MERGE_RESOLUTION|>--- conflicted
+++ resolved
@@ -8,14 +8,11 @@
       @change="onChange"
       :default-size="defaultSize"
       :default-position="defaultPosition"
-<<<<<<< HEAD
       :stencil-props="{
         aspectRatio: getAspectRatio,
       }"
-=======
       :min-width="minSize[0]"
       :min-height="minSize[1]"
->>>>>>> d669c475
     />
   </div>
 </template>
@@ -38,15 +35,13 @@
       type: Object,
       required: true
     },
-<<<<<<< HEAD
     aspectRatio: {
       type: Array,
       default: null
-=======
+    },
     minSize: {
       type: Array,
       default: () => ([])
->>>>>>> d669c475
     }
   },
   emits: [ 'change' ],
