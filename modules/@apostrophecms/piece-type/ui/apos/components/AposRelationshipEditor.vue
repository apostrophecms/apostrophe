--- conflicted
+++ resolved
@@ -14,7 +14,7 @@
     <template #primaryControls>
       <AposButton
         type="primary" label="Save"
-        :disabled="docInfo.hasErrors"
+        :disabled="docFields.hasErrors"
         @click="submit"
       />
     </template>
@@ -26,8 +26,8 @@
               <AposSchema
                 v-if="docReady"
                 :schema="schema"
-                :value="docInfo"
-                @input="updateDocInfo"
+                :value="docFields"
+                @input="updateDocFields"
               />
             </div>
           </AposModalTabsBody>
@@ -64,13 +64,6 @@
   emits: [ 'input', 'safe-close' ],
   data() {
     return {
-<<<<<<< HEAD
-=======
-      docInfo: {
-        data: this.value || {},
-        hasErrors: false
-      },
->>>>>>> 125c18b4
       docReady: false,
       modal: {
         active: false,
@@ -83,23 +76,15 @@
   async mounted() {
     this.modal.active = true;
     this.docReady = true;
-<<<<<<< HEAD
     this.docFields.data = this.value || {};
   },
   methods: {
     async submit() {
       this.$emit('input', this.docFields.data);
       this.cancel();
-=======
-  },
-  methods: {
-    async submit() {
-      this.$emit('input', this.docInfo.data);
-      this.modal.showModal = false;
->>>>>>> 125c18b4
     },
-    updateDocInfo(value) {
-      this.docInfo = value;
+    updateDocFields(value) {
+      this.docFields = value;
       this.modified = true;
     }
   }
