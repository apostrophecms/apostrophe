--- conflicted
+++ resolved
@@ -30,13 +30,8 @@
     <template v-if="relationship" #leftRail>
       <AposModalRail>
         <AposSlatList
-<<<<<<< HEAD
           @update="updateSlatList"
           :initial-items="selectedItems" :field="field"
-=======
-          @update="updateSlatList" :initial-items="selectedItems"
-          :field="field"
->>>>>>> 68a8bc6c
         />
       </AposModalRail>
     </template>
@@ -245,13 +240,10 @@
     // NOTE: revisit this during refactoring
     checked: function() {
       this.generateUi();
-<<<<<<< HEAD
-=======
-      if (!this.checked.length) {
+      if (this.relationship && !this.checked.length) {
         this.selectedItems = [];
         this.$emit('updated', this.selectedItems);
       }
->>>>>>> 68a8bc6c
     }
   },
   created() {
