--- conflicted
+++ resolved
@@ -207,9 +207,6 @@
       await this.getPieces();
     },
     async getPieces () {
-<<<<<<< HEAD
-      const getResponse = (await apos.http.get(
-=======
       if (this.holdQueries) {
         return;
       }
@@ -229,29 +226,23 @@
         };
       }
 
-      this.pieces = (await apos.http.get(
->>>>>>> c9c294df
+      const getResponse = (await apos.http.get(
         this.options.action, {
           busy: true,
           qs
         }
-<<<<<<< HEAD
       ));
 
       this.currentPage = getResponse.currentPage;
       this.totalPages = getResponse.pages;
       this.pieces = getResponse.results;
+      this.holdQueries = false;
     },
     updatePage(num) {
       if (num) {
         this.currentPage = num;
         this.getPieces();
       }
-=======
-      )).results;
-
-      this.holdQueries = false;
->>>>>>> c9c294df
     },
     openEditor(docId) {
       this.editingDocId = docId;
