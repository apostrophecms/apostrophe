<template>
  <AposModalToolbar class-name="apos-pieces-manager-toolbar">
    <template #leftControls>
      <AposButton
        label="Select" :icon-only="true"
        :icon="checkboxIcon" type="outline"
        @click="$emit('select-click')" :icon-color="iconColor"
      />
      <AposTagApply :tags="applyTags" :apply-to="[]" />
      <!-- TODO: trash component needs to be worked out with confirm, maybe separate into its own component -->
      <AposButton
        label="Delete" @click="$emit('trash-click')"
        :icon-only="true" icon="delete-icon"
        type="outline"
      />
      <AposContextMenu
        :button="more.button" :menu="more.menu"
        tip-alignment="right"
        @item-clicked="managerAction"
      />
    </template>
    <template #rightControls>
      <AposPager
        @click="registerPageChange" @change="registerPageChange"
        :total-pages="totalPages" :current-page="currentPage"
      />
      <AposFilterMenu
        :filters="filters"
        @input="filter"
      />
      <AposInputString
        @input="search" @return="search($event, true)"
        :field="searchField.field"
        :status="searchField.status" :value="searchField.value"
        :modifiers="['small']"
      />
    </template>
  </AposModalToolbar>
</template>

<script>

export default {
  props: {
    selectedState: {
      type: String,
      required: true
    },
    applyTags: {
      type: Array,
      default () {
        return [];
      }
    },
    filters: {
      type: Array,
      default () {
        return [];
      }
    },
    totalPages: {
      type: Number,
      default: 1
    },
    currentPage: {
      type: Number,
      default: 1
    }
  },
<<<<<<< HEAD
  emits: [ 'trash-click', 'select-click', 'filter', 'search', 'page-change' ],
=======
  emits: [ 'trash-click', 'select-click', 'filter', 'search' ],
>>>>>>> c9c294df
  data() {
    return {
      more: {
        button: {
          label: 'More operations',
          iconOnly: true,
          icon: 'dots-vertical-icon',
          type: 'outline'
        },
        menu: [
          {
            label: 'Unpublish All',
            action: 'unpublish-all'
          }
        ]
      },
      searchField: {
        field: {
          name: 'search',
          placeholder: 'Search Images',
          icon: 'magnify-icon',
          enterSubmittable: true
        },
        status: {},
        value: { data: '' }
      }
    };
  },
  computed: {
    checkboxIcon() {
      if (this.selectedState === 'checked') {
        return 'checkbox-marked-icon';
      } else if (this.selectedState === 'indeterminate') {
        return 'minus-box-icon';
      } else {
        return 'checkbox-blank-icon';
      }
    },
    iconColor() {
      if (this.selectedState === 'checked' || this.selectedState === 'indeterminate') {
        return 'var(--a-primary)';
      }

      return null;
    }
  },
  methods: {
    filter(filter, value) {
      this.$emit('filter', filter, value.data);
    },
    search(value, force) {
      if ((force && !value) || value.data === '') {
        value = {
          data: '',
          error: false
        };
      } else if (!value || value.error || (!force && value.data.length < 3)) {
        return;
      }

      this.$emit('search', value.data);
    },
    managerAction(action) {
      // TODO: flesh this out.
      console.info('ACTION: ', action);
    },
    registerPageChange(pageNum) {
      this.$emit('page-change', pageNum);
    }
  }
};
</script>

<style lang="scss" scoped>
  .apos-pieces-manager-toolbar /deep/ .apos-field-search {
    width: 250px;
  }

</style><|MERGE_RESOLUTION|>--- conflicted
+++ resolved
@@ -67,11 +67,7 @@
       default: 1
     }
   },
-<<<<<<< HEAD
   emits: [ 'trash-click', 'select-click', 'filter', 'search', 'page-change' ],
-=======
-  emits: [ 'trash-click', 'select-click', 'filter', 'search' ],
->>>>>>> c9c294df
   data() {
     return {
       more: {
