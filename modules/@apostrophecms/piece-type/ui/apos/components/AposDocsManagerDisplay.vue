<template>
  <table class="apos-table">
    <tbody>
      <tr>
        <th
          class="apos-table__header"
        />
        <th
          v-for="header in headers" scope="col"
          class="apos-table__header" :key="header.label"
          :class="`apos-table__header--${header.name}`"
        >
          <component
            :is="getEl(header)" class="apos-table__header-label"
          >
            <component
              v-if="header.labelIcon"
              :is="icons[header.labelIcon]"
              :size="iconSize(header)"
              class="apos-table__header-icon"
            />
            {{ $t(header.label) }}
          </component>
        </th>
        <th class="apos-table__header" key="contextMenu">
          <component
            :is="getEl({})"
            class="apos-table__header-label apos-is-hidden"
          >
            {{ $t('apostrophe:moreOperations') }}
          </component>
        </th>
      </tr>
      <tr
        class="apos-table__row"
        v-for="item in items"
        :key="item._id"
        :class="{'apos-is-selected': false }"
        @mouseover="over(item._id)" @mouseout="out(item._id)"
      >
        <td
          class="apos-table__cell"
        >
          <AposCheckbox
            v-if="item._id"
            :field="{
              name: item._id,
              hideLabel: true,
              label: `Toggle selection of ${item.title}`,
              readOnly:
                (options.disableUnchecked && !checkProxy.includes(item._id)) ||
                (options.disableUnpublished && !item.lastPublishedAt)
            }"
            v-apos-tooltip="options.disableUnpublished && !item.lastPublishedAt ? 'apostrophe:publishBeforeUsingTooltip' : null"
            :choice="{ value: item._id }"
            v-model="checkProxy"
            @updated="emitUpdated(item._id)"
          />
        </td>
        <td
          v-for="header in headers"
          class="apos-table__cell apos-table__cell--pointer"
          :class="`apos-table__cell--${header.name}`"
          :key="header.name"
          @click="canEdit(item) && $emit('open', item)"
        >
          <component
            v-if="header.component" :is="header.component"
            :header="header" :item="item._publishedDoc || item"
            :draft="item" :published="item._publishedDoc"
            :manually-published="options.manuallyPublished"
          />
          <AposCellBasic
            v-else
            :header="header"
            :draft="item"
            :published="item._publishedDoc"
          />
        </td>
        <!-- append the context menu -->
<<<<<<< HEAD
        <td v-if="options.canEdit || options.canLocalize" class="apos-table__cell apos-table__cell--context-menu">
=======
        <td v-if="canEdit(item)" class="apos-table__cell apos-table__cell--context-menu">
>>>>>>> af7416cf
          <AposCellContextMenu
            :state="state[item._id]" :item="item"
            :draft="item"
            :published="item._publishedDoc"
            :header="{
              columnHeader: '',
              property: 'contextMenu',
              component: 'AposCellContextMenu'
            }"
            :options="contextMenuOptions"
          />
        </td>
      </tr>
    </tbody>
  </table>
</template>

<script>
import { klona } from 'klona';
export default {
  model: {
    prop: 'checked',
    event: 'change'
  },
  props: {
    headers: {
      type: Array,
      required: true
    },
    items: {
      type: Array,
      required: true
    },
    checked: {
      type: Array,
      default() {
        return [];
      }
    },
    options: {
      type: Object,
      default() {
        return {};
      }
    }
  },
  emits: [
    'open',
    'change',
    'updated'
  ],
  data() {
    const state = {
      _template: {
        hover: false
      }
    };
    this.items.forEach(item => {
      state[item._id] = klona(state._template);
    });
    return {
      state
    };
  },
  computed: {
    checkProxy: {
      get() {
        return this.checked;
      },
      set(val) {
        this.$emit('change', val);
      }
    },
    contextMenuOptions() {
      return this.options;
    }
  },
  watch: {
    items() {
      this.refreshState();
    }
  },
  methods: {
    canEdit(item) {
      if (item._id) {
        return item._edit;
      }

      return this.options.canEdit;
    },
    over(id) {
      this.state[id].hover = true;
    },
    out(id) {
      this.state[id].hover = false;
    },
    refreshState() {
      const template = klona(this.state._template);
      const state = {};
      this.items.forEach(item => {
        state[item._id] = klona(template);
      });
      state._template = template;
      this.state = state;
    },
    getEl(header) {
      if (header.action) {
        return 'button';
      } else {
        return 'span';
      }
    },
    // TODO: Factor this out to relationship manager.
    emitUpdated($event) {
      this.$emit('updated', $event);
    }
  }
};
</script>

<style lang="scss" scoped>
  .apos-table__cell--pointer {
    cursor: pointer;
  }
</style><|MERGE_RESOLUTION|>--- conflicted
+++ resolved
@@ -78,11 +78,7 @@
           />
         </td>
         <!-- append the context menu -->
-<<<<<<< HEAD
-        <td v-if="options.canEdit || options.canLocalize" class="apos-table__cell apos-table__cell--context-menu">
-=======
         <td v-if="canEdit(item)" class="apos-table__cell apos-table__cell--context-menu">
->>>>>>> af7416cf
           <AposCellContextMenu
             :state="state[item._id]" :item="item"
             :draft="item"
