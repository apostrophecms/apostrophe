<template>
  <table class="apos-table">
    <tbody>
      <tr>
        <th
          class="apos-table__header"
          v-if="!options.hideCheckboxes"
        />
        <th
          v-for="header in headers" scope="col"
          class="apos-table__header" :key="header.label"
          :class="`apos-table__header--${header.name}`"
        >
          <component
            :is="getEl(header)" class="apos-table__header-label"
          >
            <component
              v-if="header.labelIcon"
              :is="icons[header.labelIcon]"
              :size="iconSize(header)"
              class="apos-table__header-icon"
            />
            {{ header.label }}
          </component>
        </th>
        <th class="apos-table__header" key="contextMenu">
          <component
            :is="getEl({})"
            class="apos-table__header-label is-hidden"
          >
            More Operations
          </component>
        </th>
      </tr>
      <tr
        class="apos-table__row"
        v-for="item in items"
        :key="item._id"
        :class="{'is-selected': false }"
        @mouseover="over(item._id)" @mouseout="out(item._id)"
      >
        <td
          class="apos-table__cell"
          v-if="!options.hideCheckboxes"
        >
          <AposCheckbox
            v-if="item._id"
            :field="{
              name: item._id,
              hideLabel: true,
              label: `Toggle selection of ${item.title}`,
              readOnly:
                (options.disableUnchecked && !checkProxy.includes(item._id)) ||
                (options.disableUnpublished && !item.lastPublishedAt)
            }"
            v-tooltip="options.disableUnpublished && !item.lastPublishedAt ? 'Publish this content before using it in a relationship' : null"
            :choice="{ value: item._id }"
            v-model="checkProxy"
            @updated="emitUpdated(item._id)"
          />
        </td>
        <td
          v-for="header in headers"
          class="apos-table__cell apos-table__cell--pointer"
          :class="`apos-table__cell--${header.name}`"
<<<<<<< HEAD
          :key="item[header.name]"
          @click="options.canEdit && $emit('open', item)"
=======
          :key="header.name"
          @click="$emit('open', item)"
>>>>>>> 38e5d7fe
        >
          <component
            v-if="header.component" :is="header.component"
            :header="header" :item="item"
          />
          <AposCellBasic
            v-else
            :header="header" :item="item"
          />
        </td>
        <!-- append the context menu -->
        <td v-if="options.canEdit" class="apos-table__cell apos-table__cell--context-menu">
          <AposCellContextMenu
            :state="state[item._id]" :item="item"
            @edit="$emit('open', item._id)"
            @preview="$emit('preview', item._id)"
            @copy="$emit('copy', item._id)"
            @discardDraft="$emit('discardDraft', item._id)"
            @archive="$emit('archive', item._id)"
            @restore="$emit('restore', item._id)"
          />
        </td>
      </tr>
    </tbody>
  </table>
</template>

<script>
import { klona } from 'klona';
export default {
  model: {
    prop: 'checked',
    event: 'change'
  },
  props: {
    headers: {
      type: Array,
      required: true
    },
    items: {
      type: Array,
      required: true
    },
    checked: {
      type: Array,
      default() {
        return [];
      }
    },
    options: {
      type: Object,
      default() {
        return {};
      }
    }
  },
  emits: [
    'open',
    'change',
    'updated',
    'preview',
    'copy',
    'discardDraft',
    'archive',
    'restore'
  ],
  data() {
    const state = {
      _template: {
        hover: false
      }
    };
    this.items.forEach(item => {
      state[item._id] = klona(state._template);
    });
    return {
      state
    };
  },
  computed: {
    checkProxy: {
      get() {
        return this.checked;
      },
      set(val) {
        this.$emit('change', val);
      }
    }
  },
  watch: {
    items() {
      this.refreshState();
    }
  },
  methods: {
    over(id) {
      this.state[id].hover = true;
    },
    out(id) {
      this.state[id].hover = false;
    },
    refreshState() {
      const template = klona(this.state._template);
      const state = {};
      this.items.forEach(item => {
        state[item._id] = klona(template);
      });
      state._template = template;
      this.state = state;
    },
    getEl(header) {
      if (header.action) {
        return 'button';
      } else {
        return 'span';
      }
    },
    // TODO: Factor this out to relationship manager.
    emitUpdated($event) {
      this.$emit('updated', $event);
    }
  }
};
</script>

<style lang="scss" scoped>
  .apos-table__cell--pointer {
    cursor: pointer;
  }
</style><|MERGE_RESOLUTION|>--- conflicted
+++ resolved
@@ -63,13 +63,8 @@
           v-for="header in headers"
           class="apos-table__cell apos-table__cell--pointer"
           :class="`apos-table__cell--${header.name}`"
-<<<<<<< HEAD
-          :key="item[header.name]"
+          :key="header.name"
           @click="options.canEdit && $emit('open', item)"
-=======
-          :key="header.name"
-          @click="$emit('open', item)"
->>>>>>> 38e5d7fe
         >
           <component
             v-if="header.component" :is="header.component"
