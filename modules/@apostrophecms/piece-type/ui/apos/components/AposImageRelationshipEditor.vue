<template>
  <AposModal
    class="apos-doc-editor"
    :modal="modal"
    :modal-title="item.title"
    @inactive="modal.active = false"
    @show-modal="modal.showModal = true"
    @esc="confirmAndCancel"
    @no-modal="$emit('safe-close')"
  >
    <template #secondaryControls>
      <AposButton
        type="default"
        label="apostrophe:cancel"
        @click="confirmAndCancel"
      />
    </template>
    <template #primaryControls>
      <AposButton
        type="primary"
        label="apostrophe:update"
        :disabled="docFields.hasErrors"
        @click="submit"
      />
    </template>
    <template #leftRail>
      <AposModalRail>
        <div class="apos-schema">
          <label class="apos-field__label">
            Crop & Size (px)
          </label>
          <div v-if="errors.width || errors.height" class="apos-field__size-error">
            {{
              $t('apostrophe:minSize', {
                width: item.attachment.width,
                height: item.attachment.height })
            }}
          </div>
          <div class="apos-schema__aligned-fields">
            <div class="apos-field">
              <label class="apos-field__label apos-field__label--aligned">
                W
              </label>
              <input
                :value="docFields.data.width"
                @input="(e) => input(e, 'width')"
                @focus="focusInput"
                class="apos-input apos-input--text"
                type="number"
                min="1"
                :max="item.attachment.width"
              >
            </div>
            <div class="apos-field">
              <label class="apos-field__label apos-field__label--aligned">
                H
              </label>
              <input
                :value="docFields.data.height"
                @input="(e) => input(e, 'height')"
                class="apos-input apos-input--text"
                type="number"
                min="1"
                :max="item.attachment.height"
              >
            </div>
          </div>
        </div>
        <!-- TODO: Make grouping and tabs working for relationships -->
        <!-- <AposModalTabs
          v-if="tabs.length"
          :current="currentTab"
          :tabs="tabs"
          :errors="fieldErrors"
          @select-tab="switchPane"
        /> -->
      </AposModalRail>
    </template>
    <template #main>
      <div class="apos-image-cropper__container">
        <AposImageCropper
          :attachment="item.attachment"
          :doc-fields="docFields"
          @change="updateDocFields"
        />
      </div>
    </template>
  </AposModal>
</template>

<script>
import AposModifiedMixin from 'Modules/@apostrophecms/ui/mixins/AposModifiedMixin';
import { detectDocChange } from 'Modules/@apostrophecms/schema/lib/detectChange';

export default {
  name: 'AposImageRelationshipEditor',
  mixins: [
    AposModifiedMixin
  ],
  props: {
    schema: {
      type: Array,
      default: () => ([])
    },
    value: {
      type: Object,
      default: null
    },
<<<<<<< HEAD
    item: {
      type: Object,
      required: true
=======
    title: {
      type: String,
      required: true
    },
    item: {
      type: Object,
      default() {
        return {};
      }
>>>>>>> ddeb0b30
    }
  },
  emits: [ 'modal-result', 'safe-close' ],
  data() {
    return {
      original: this.value,
      docFields: {
        data: {
          width: 0,
          height: 0,
          top: 0,
          left: 0
        }
      },
      errors: {},
      modal: {
        active: false,
        type: 'overlay',
        showModal: true
      },
      modalTitle: {
        key: 'apostrophe:editImageRelationshipTitle',
        title: this.title
      },
      groups: [],
      tabs: [],
      currentTab: null,
      visibleSchema: [],
      alignedFields: [ 'width', 'height' ]
    };
  },
  async mounted() {
    console.log('this.item ===> ', this.item);
    this.modal.active = true;

    // this.setVisibleSchema();
    // this.setNestedSchema();

    // this.setGroups();
    // this.setTabs();
    // this.setFields();
  },
  methods: {
    async submit() {
<<<<<<< HEAD
      await apos.http.post(`${apos.attachment.action}/crop`, {
        body: {
          _id: this.id,
          crop: this.docFields
        }
      });
      this.$emit('modal-result', this.docFields);
=======
      if (this.item.attachment) {
        await apos.http.post(`${apos.attachment.action}/crop`, {
          body: {
            _id: this.item.attachment._id,
            crop: this.docFields.data
          }
        });
      }
      this.$emit('modal-result', this.docFields.data);
>>>>>>> ddeb0b30
      this.modal.showModal = false;
    },
    updateDocFields(coordinates, updateCoordinates = true) {
      this.docFields = {
        data: {
          ...this.docFields.data,
          ...coordinates
        },
        updateCoordinates
      };
    },
    input({ target }, name) {
      const value = parseInt(target.value, 10);

      if (isNaN(value)) {
        return;
      }

      this.errors[name] = value > this.item.attachment[name];

      this.updateDocFields({ [name]: parseInt(target.value, 10) });
    },
    isModified() {
      return detectDocChange(this.schema, this.original, this.docFields.data);
    },
    setGroups() {
      this.groups = this.schema.reduce((acc, {
        name, type, group
      }) => {
        const newField = {
          name,
          type
        };

        const { fields = [], schema = [] } = acc[group.name] || {};

        return {
          ...acc,
          [group.name]: {
            label: group.label,
            fields: [
              ...fields,
              newField.name
            ],
            schema: [
              ...schema,
              newField
            ]
          }
        };
      }, {});
    },
    setTabs() {
      this.tabs = Object.entries(this.groups).reduce((acc, [ name, { label } ]) => {
        return [
          ...acc,
          {
            name,
            label
          }
        ];
      }, []);

      this.currentTab = this.tabs[0].name;
    },
    // setDocFields (original) {
    //   const doc = original ||
    //     Object.fromEntries(
    //       this.schema.map(field => ([ field.name, null ]))
    //     );

    //   return {
    //     data: {
    //       ...Object.entries(doc).reduce((acc, [ name, value ]) => {
    //         return {
    //           ...acc,
    //           [name]: typeof value === 'number' ? value : (this.imgInfos[name] || null)
    //         };
    //       }, {})
    //     },
    //     hasErrors: false
    //   };
    // },
    focusInput (param) {
      console.log('param ===> ', param);
    },
    setVisibleSchema () {
      const visibleSchema = this.schema.filter((field) => field.label);

      this.visibleSchema = this.formatSizeFields(visibleSchema);
    },
    switchPane(name) {
      this.currentTab = name;
    }
  }
};
</script>

<style scoped lang="scss" >
.apos-schema {
  margin: 30px 15px 0;
}

.apos-schema__aligned-fields {
  display: flex;
  justify-content: space-between;
  flex-direction: row;

  .apos-field {
    display: flex;
    align-items: center;
    position: relative;

    &:first-child {
      margin-right: 10px;
    }

    &__label {
      margin-right: 5px;
    }

    .apos-input {
      margin-top: 0;
      flex-grow: 1;
    }

    .apos-input:focus {
      border-color: var(--a-primary);
    }
  }
}

.apos-field__size-error {
  @include type-small;
  color: var(--a-base-1);
  margin-bottom: 10px;
}

.apos-field__label {
  @include type-label;
  display: block;
  margin: 0 0 $spacing-base;
  padding: 0;
  color: var(--a-text-primary);
}

.apos-field__label--aligned {
  margin: 0
}

.apos-image-cropper__container {
  display: flex;
  justify-content: center;
  align-items: center;
  margin: 0 10%;
}
</style><|MERGE_RESOLUTION|>--- conflicted
+++ resolved
@@ -2,7 +2,7 @@
   <AposModal
     class="apos-doc-editor"
     :modal="modal"
-    :modal-title="item.title"
+    :modal-title="title"
     @inactive="modal.active = false"
     @show-modal="modal.showModal = true"
     @esc="confirmAndCancel"
@@ -106,21 +106,13 @@
       type: Object,
       default: null
     },
-<<<<<<< HEAD
-    item: {
-      type: Object,
-      required: true
-=======
     title: {
       type: String,
       required: true
     },
     item: {
       type: Object,
-      default() {
-        return {};
-      }
->>>>>>> ddeb0b30
+      default: () => ({})
     }
   },
   emits: [ 'modal-result', 'safe-close' ],
@@ -165,15 +157,6 @@
   },
   methods: {
     async submit() {
-<<<<<<< HEAD
-      await apos.http.post(`${apos.attachment.action}/crop`, {
-        body: {
-          _id: this.id,
-          crop: this.docFields
-        }
-      });
-      this.$emit('modal-result', this.docFields);
-=======
       if (this.item.attachment) {
         await apos.http.post(`${apos.attachment.action}/crop`, {
           body: {
@@ -183,7 +166,6 @@
         });
       }
       this.$emit('modal-result', this.docFields.data);
->>>>>>> ddeb0b30
       this.modal.showModal = false;
     },
     updateDocFields(coordinates, updateCoordinates = true) {
