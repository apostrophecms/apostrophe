<template>
  <AposModal
    class="apos-doc-editor"
    :modal="modal"
    :modal-title="modalTitle"
    @inactive="modal.active = false"
    @show-modal="modal.showModal = true"
    @esc="confirmAndCancel"
    @no-modal="$emit('safe-close')"
  >
    <template #secondaryControls>
      <AposButton
        type="default"
        label="apostrophe:cancel"
        @click="confirmAndCancel"
      />
    </template>
    <template #primaryControls>
      <AposButton
        type="primary"
        label="apostrophe:update"
        :disabled="docFields.hasErrors"
        @click="submit"
      />
    </template>
    <template #leftRail>
      <AposModalRail>
        <div class="apos-schema__container">
          <AposSchema
            v-model="docFields"
            :schema="visibleSchema"
            :nested-schema="nestedSchema"
            :utility-rail="false"
            @input="updateDocFields"
          />
        </div>
        <!-- TODO: Make grouping and tabs working for relationships -->
        <!-- <AposModalTabs
          v-if="tabs.length"
          :current="currentTab"
          :tabs="tabs"
          :errors="fieldErrors"
          @select-tab="switchPane"
        /> -->
      </AposModalRail>
    </template>
    <template #main>
      <div class="apos-image-cropper__container">
        <AposImageCropper
          :img-infos="imgInfos"
          :doc-fields="docFields"
          @change="updateDocFields"
        />
      </div>
    </template>
  </AposModal>
</template>

<script>
import AposModifiedMixin from 'Modules/@apostrophecms/ui/mixins/AposModifiedMixin';
import { detectDocChange } from 'Modules/@apostrophecms/schema/lib/detectChange';
import cuid from 'cuid';

export default {
  name: 'AposImageRelationshipEditor',
  mixins: [
    AposModifiedMixin
  ],
  props: {
    schema: {
      type: Array,
      default: () => ([])
    },
    value: {
      type: Object,
      default: null
    },
    title: {
      type: String,
      required: true
    },
<<<<<<< HEAD
    imgInfos: {
      type: Object,
=======
    id: {
      type: String,
>>>>>>> ad1bc14a
      required: true
    }
  },
  emits: [ 'modal-result', 'safe-close' ],
  data() {
    return {
      original: this.value,
      docFields: this.setDocFields(this.value),
      modal: {
        active: false,
        type: 'overlay',
        showModal: true
      },
      modalTitle: {
        key: 'apostrophe:editImageRelationshipTitle',
        title: this.title
      },
      groups: [],
      tabs: [],
      currentTab: null,
      visibleSchema: [],
      alignedFields: [ 'width', 'height' ]
    };
  },
  async mounted() {
    this.modal.active = true;

    this.setVisibleSchema();
    this.setNestedSchema();

    // this.setGroups();
    // this.setTabs();
    // this.setFields();
  },
  methods: {
    async submit() {
      await apos.http.post(`${apos.attachment.action}/crop`, {
        body: {
          _id: this.id,
          crop: this.docFields.data
        }
      });
      this.$emit('modal-result', this.docFields.data);
      this.modal.showModal = false;
    },
    updateDocFields(value, repopulateFields = false) {
      if (value.hasErrors) {
        return;
      }

      this.docFields.data = {
        ...this.docFields.data,
        ...value.data,
        ...repopulateFields && { _id: cuid() }
      };
    },
    isModified() {
      return detectDocChange(this.schema, this.original, this.docFields.data);
    },
    setGroups() {
      this.groups = this.schema.reduce((acc, {
        name, type, group
      }) => {
        const newField = {
          name,
          type
        };

        const { fields = [], schema = [] } = acc[group.name] || {};

        return {
          ...acc,
          [group.name]: {
            label: group.label,
            fields: [
              ...fields,
              newField.name
            ],
            schema: [
              ...schema,
              newField
            ]
          }
        };
      }, {});
    },
    setTabs() {
      this.tabs = Object.entries(this.groups).reduce((acc, [ name, { label } ]) => {
        return [
          ...acc,
          {
            name,
            label
          }
        ];
      }, []);

      this.currentTab = this.tabs[0].name;
    },
    setDocFields (original) {
      const doc = original ||
        Object.fromEntries(
          this.schema.map(field => ([ field.name, null ]))
        );

      return {
        data: {
          ...Object.entries(doc).reduce((acc, [ name, value ]) => {
            return {
              ...acc,
              [name]: typeof value === 'number' ? value : (this.imgInfos[name] || null)
            };
          }, {})
        },
        hasErrors: false
      };
    },
    setVisibleSchema () {
      const visibleSchema = this.schema.filter((field) => field.label);

      this.visibleSchema = this.formatSizeFields(visibleSchema);
    },
    setNestedSchema () {
      const notAlignedFields = this.visibleSchema
        .filter((field) => !this.alignedFields.includes(field.name));

      const sizeFields = this.schema
        .filter((field) => this.alignedFields.includes(field.name));

      const alignedField = {
        name: 'cropFields',
        type: 'alignedFields',
        label: 'Crop Size (px)',
        fields: this.formatSizeFields(sizeFields)
      };

      this.nestedSchema = [
        ...notAlignedFields,
        alignedField
      ];
    },
    formatSizeFields(fields) {
      return fields.map((field) => {
        if (!this.alignedFields.includes(field.name)) {
          return field;
        }

        return {
          ...field,
          max: this.imgInfos[field.name]
        };
      });
    },
    switchPane(name) {
      this.currentTab = name;
    }
  }
};
</script>

<style scoped lang="scss" >
.apos-schema__container {
  margin: 30px 15px 0;
}

.apos-image-cropper__container {
  display: flex;
  justify-content: center;
  align-items: center;
  margin: 0 10%;
}
</style><|MERGE_RESOLUTION|>--- conflicted
+++ resolved
@@ -79,13 +79,12 @@
       type: String,
       required: true
     },
-<<<<<<< HEAD
     imgInfos: {
       type: Object,
-=======
+      required: true
+    },
     id: {
       type: String,
->>>>>>> ad1bc14a
       required: true
     }
   },
