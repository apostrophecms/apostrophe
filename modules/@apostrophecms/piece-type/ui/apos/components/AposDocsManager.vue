<template>
  <AposModal
    :modal="modal" :modal-title="modalTitle"
    ref="modal"
    @esc="confirmAndCancel" @no-modal="$emit('safe-close')"
    @inactive="modal.active = false" @show-modal="modal.showModal = true"
  >
    <template #secondaryControls>
      <AposButton
        v-if="relationshipField"
        type="default" label="apostrophe:cancel"
        @click="confirmAndCancel"
      />
      <AposButton
        v-else
        type="default" label="apostrophe:exit"
        @click="confirmAndCancel"
      />
    </template>
    <template #primaryControls>
      <AposContextMenu
        v-if="utilityOperations.menu.length"
        :button="utilityOperations.button"
        :menu="utilityOperations.menu"
        @item-clicked="utilityOperationsHandler"
      />
      <AposButton
        v-if="relationshipField"
        type="primary"
        :label="saveRelationshipLabel"
        :disabled="!!relationshipErrors"
        @click="saveRelationship"
      />
      <AposButton
        v-else-if="moduleOptions.canEdit && moduleOptions.showCreate"
        :label="{
          key: 'apostrophe:newDocType',
          type: $t(moduleOptions.label)
        }" type="primary"
        @click="create"
      />
    </template>
    <template v-if="relationshipField" #leftRail>
      <AposModalRail>
        <div class="apos-pieces-manager__relationship__rail">
          <div class="apos-pieces-manager__relationship__counts">
            <AposMinMaxCount
              :field="relationshipField"
              :value="checkedDocs"
            />
          </div>
          <AposSlatList
            class="apos-pieces-manager__relationship__items"
            @input="setCheckedDocs"
            @item-clicked="editRelationship"
            :value="checkedDocs"
            :has-relationship-schema="!!(relationshipField && relationshipField.schema)"
          />
        </div>
      </AposModalRail>
    </template>
    <template #main>
      <AposModalBody>
        <template #bodyHeader>
          <AposDocsManagerToolbar
            :selected-state="selectAllState"
            :total-pages="totalPages"
            :current-page="currentPage"
            :filter-choices="filterChoices"
            :filter-values="filterValues"
            :filters="moduleOptions.filters"
            :labels="moduleLabels"
            :displayed-items="items.length"
<<<<<<< HEAD
            :is-relationship="!!relationshipField"
=======
            :checked-count="checked.length"
            :batch-operations="moduleOptions.batchOperations"
>>>>>>> 2a50d787
            @select-click="selectAll"
            @search="search"
            @page-change="updatePage"
            @filter="filter"
            @batch="handleBatchAction"
            :options="{
              disableUnchecked: maxReached()
            }"
          />
          <AposDocsManagerSelectBox
            :selected-state="selectAllState"
            :module-labels="moduleLabels"
            :filter-values="filterValues"
            :checked-ids="checked"
            :all-pieces-selection="allPiecesSelection"
            :displayed-items="items.length"
            @select-all="selectAllPieces"
            @set-all-pieces-selection="setAllPiecesSelection"
          />
        </template>
        <template #bodyMain>
          <AposDocsManagerDisplay
            v-if="items.length > 0"
            :items="items"
            :headers="headers"
            v-model="checked"
            @open="edit"
            :options="{
              ...moduleOptions,
              disableUnchecked: maxReached(),
              disableUnpublished: disableUnpublished,
              manuallyPublished: manuallyPublished
            }"
          />
          <div v-else class="apos-pieces-manager__empty">
            <AposEmptyState :empty-state="emptyDisplay" />
          </div>
        </template>
      </AposModalBody>
    </template>
  </AposModal>
</template>

<script>
import AposDocsManagerMixin from 'Modules/@apostrophecms/modal/mixins/AposDocsManagerMixin';
import AposModifiedMixin from 'Modules/@apostrophecms/ui/mixins/AposModifiedMixin';
import AposPublishMixin from 'Modules/@apostrophecms/ui/mixins/AposPublishMixin';

export default {
  name: 'AposDocsManager',
  mixins: [
    AposDocsManagerMixin, AposModifiedMixin, AposPublishMixin
  ],
  props: {
    moduleName: {
      type: String,
      required: true
    }
  },
  emits: [ 'archive', 'safe-close' ],
  data() {
    return {
      modal: {
        active: false,
        type: 'overlay',
        showModal: false
      },
      headers: [],
      items: [],
      lastSelected: null,
      totalPages: 1,
      currentPage: 1,
      filterValues: {},
      queryExtras: {},
      holdQueries: false,
      utilityOperations: {
        button: {
          label: 'apostrophe:moreOperations',
          iconOnly: true,
          icon: 'dots-vertical-icon',
          type: 'outline'
        },
        menu: []
      },
      filterChoices: {},
      allPiecesSelection: {
        isSelected: false,
        total: 0
      }
    };
  },
  computed: {
    moduleOptions() {
      return window.apos.modules[this.moduleName];
    },
    moduleLabels() {
      return {
        singular: this.moduleOptions.label,
        plural: this.moduleOptions.pluralLabel
      };
    },
    saveRelationshipLabel() {
      if (this.relationshipField && (this.relationshipField.max === 1)) {
        return {
          key: 'apostrophe:selectOneLabel',
          typeLabel: this.$t(this.moduleLabels.label)
        };
      } else {
        return {
          key: 'apostrophe:selectManyLabel',
          typeLabel: this.$t(this.moduleLabels.pluralLabel)
        };
      }
    },
    modalTitle () {
      const verb = this.relationshipField ? 'choose' : 'manage';
      return {
        key: (verb === 'choose') ? 'apostrophe:chooseDocType' : 'apostrophe:manageDocType',
        type: this.$t(this.moduleLabels.plural)
      };
    },
    emptyDisplay() {
      return {
        title: {
          key: 'apostrophe:noTypeFound',
          type: this.$t(this.moduleLabels.plural || this.moduleLabels.singular)
        },
        message: '',
        emoji: '📄'
      };
    },
    disableUnpublished() {
      return this.relationshipField && apos.modules[this.relationshipField.withType].localized;
    },
    selectAllChoice() {
      const checkCount = this.checked.length;
      const pageNotFullyChecked = this.items
        .some((item) => !this.checked.includes(item._id));

      return {
        value: 'checked',
        indeterminate: checkCount && pageNotFullyChecked
      };
    }
  },
  created() {
    this.moduleOptions.filters.forEach(filter => {
      this.filterValues[filter.name] = filter.def;
      if (!filter.choices) {
        this.queryExtras.choices = this.queryExtras.choices || [];
        this.queryExtras.choices.push(filter.name);
      }
    });
  },
  async mounted() {
    this.bindShortcuts();
    this.headers = this.computeHeaders();
    // Get the data. This will be more complex in actuality.
    this.modal.active = true;
    this.setUtilityOperations();
    await this.getPieces();
    await this.getAllPiecesTotal();

    apos.bus.$on('content-changed', this.getPieces);
  },
  destroyed() {
    this.destroyShortcuts();
    apos.bus.$off('content-changed', this.getPieces);
  },
  methods: {
    utilityOperationsHandler(action) {
      if (action === 'new') {
        this.create();
      }
    },
    setCheckedDocs(checked) {
      this.checkedDocs = checked;
      this.checked = this.checkedDocs.map(item => {
        return item._id;
      });
    },
    async create() {
      await this.edit(null);
    },
    // If pieceOrId is null, a new piece is created
    async edit(pieceOrId) {
      let piece;
      if ((typeof pieceOrId) === 'object') {
        piece = pieceOrId;
      } else if (pieceOrId) {
        piece = this.items.find(item => item._id === pieceOrId);
      } else {
        piece = null;
      }
      let moduleName;
      // Don't assume the piece has the type of the module,
      // this could be a virtual piece type such as "submitted-draft"
      // that manages docs of many types
      if (piece) {
        if (piece.slug.startsWith('/')) {
          moduleName = '@apostrophecms/page';
        } else {
          moduleName = piece.type;
        }
      } else {
        moduleName = this.moduleName;
      }

      await apos.modal.execute(apos.modules[moduleName].components.editorModal, {
        moduleName,
        docId: piece && piece._id,
        filterValues: this.filterValues
      });
    },
    async finishSaved() {
      await this.getPieces();
    },
    async request (mergeOptions) {
      const options = {
        ...this.filterValues,
        ...this.queryExtras,
        ...mergeOptions,
        withPublished: 1
      };

      // Avoid undefined properties.
      const qs = Object.entries(options)
        .reduce((acc, [ key, val ]) => ({
          ...acc,
          ...val !== undefined && { [key]: val }
        }), {});

      return apos.http.get(this.moduleOptions.action, {
        qs,
        busy: true,
        draft: true
      });
    },
    async getPieces () {
      if (this.holdQueries) {
        return;
      }

      this.holdQueries = true;

      const {
        currentPage, pages, results, choices
      } = await this.request({
        page: this.currentPage
      });

      this.currentPage = currentPage;
      this.totalPages = pages;
      this.items = results;
      this.filterChoices = choices;
      this.holdQueries = false;
    },
    async getAllPiecesTotal () {
      const { count: total } = await this.request({ count: 1 });

      this.setAllPiecesSelection({
        isSelected: false,
        total
      });
    },
    async selectAllPieces () {
      const { results: docs } = await this.request({
        project: {
          _id: 1
        },
        attachments: false,
        perPage: this.allPiecesSelection.total
      });

      this.setAllPiecesSelection({
        isSelected: true,
        docs
      });
    },
    updatePage(num) {
      if (num) {
        this.currentPage = num;
        this.getPieces();
      }
    },
    async search(query) {
      if (query) {
        this.queryExtras.autocomplete = query;
      } else if ('autocomplete' in this.queryExtras) {
        delete this.queryExtras.autocomplete;
      } else {
        return;
      }

      this.currentPage = 1;

      await this.getPieces();
      await this.getAllPiecesTotal();
    },
    async filter(filter, value) {
      if (this.filterValues[filter] === value) {
        return;
      }

      this.filterValues[filter] = value;
      this.currentPage = 1;

      await this.getPieces();
      await this.getAllPiecesTotal();
      this.headers = this.computeHeaders();

      this.setCheckedDocs([]);
    },
    shortcutNew(event) {
      const interesting = (event.keyCode === 78 || event.keyCode === 67); // C(reate) or N(ew)
      const topModal = apos.modal.stack[apos.modal.stack.length - 1] ? apos.modal.stack[apos.modal.stack.length - 1].id : null;
      if (
        interesting &&
        document.activeElement.tagName !== 'INPUT' &&
        this.$refs.modal.id === topModal
      ) {
        this.create();
      }
    },
    bindShortcuts() {
      window.addEventListener('keydown', this.shortcutNew);
    },
    destroyShortcuts() {
      window.removeEventListener('keydown', this.shortcutNew);
    },
    computeHeaders() {
      let headers = this.moduleOptions.columns || [];
      if (this.filterValues.archived) {
        headers = headers.filter(h => h.component !== 'AposCellLabels');
      }
      return headers;
    },
    async editRelationship(item) {
      const result = await apos.modal.execute('AposRelationshipEditor', {
        schema: this.relationshipField.schema,
        title: item.title,
        value: item._fields
      });
      if (result) {
        const index = this.checkedDocs.findIndex(_item => _item._id === item._id);
        this.$set(this.checkedDocs, index, {
          ...this.checkedDocs[index],
          _fields: result
        });
      }
    },
    setAllPiecesSelection ({
      isSelected, total, docs
    }) {
      if (typeof isSelected === 'boolean') {
        this.allPiecesSelection.isSelected = isSelected;
      }

      if (typeof total === 'number') {
        this.allPiecesSelection.total = total;
      }

      if (docs) {
        this.setCheckedDocs(docs);
      }
    },
    async handleBatchAction({
      label, route, requestOptions = {}, messages
    }) {
      if (route) {
        try {
          await apos.http.post(`${this.moduleOptions.action}${route}`, {
            body: {
              ...requestOptions,
              _ids: this.checked,
              messages: messages,
              type: this.checked.length === 1 ? this.moduleLabels.singluar
                : this.moduleLabels.plural
            }
          });
        } catch (error) {
          apos.notify('Batch operation {{ operation }} failed.', {
            interpolate: { operation: label },
            type: 'danger'
          });
        }
      }
    },
    handleModalAction (action) {
      console.info('Execute modal action', action);
    },
    setUtilityOperations () {
      const { utilityOperations } = this.moduleOptions;

      const newPiece = {
        action: 'new',
        label: {
          key: 'apostrophe:newDocType',
          type: this.$t(this.moduleLabels.singular)
        }
      };

      this.utilityOperations.menu = [
        ...this.relationshipField && this.moduleOptions.canEdit
          ? [ newPiece ] : [],
        ...this.utilityOperations.menu,
        ...(Array.isArray(utilityOperations) && utilityOperations) || []
      ];
    }
  }
};
</script>

<style lang="scss" scoped>
  // TODO: .apos-pieces-manager__empty is shared with
  // `apos-media-manager__empty`. We should combine somehow.
  .apos-pieces-manager__empty {
    display: flex;
    justify-content: center;
    align-items: center;
    width: 100%;
    height: 100%;
    margin-top: 130px;
  }

  .apos-pieces-manager__relationship__rail {
    padding: 20px;
  }

  .apos-pieces-manager__relationship__counts {
    margin-bottom: 20px;
  }
</style><|MERGE_RESOLUTION|>--- conflicted
+++ resolved
@@ -71,12 +71,9 @@
             :filters="moduleOptions.filters"
             :labels="moduleLabels"
             :displayed-items="items.length"
-<<<<<<< HEAD
             :is-relationship="!!relationshipField"
-=======
             :checked-count="checked.length"
             :batch-operations="moduleOptions.batchOperations"
->>>>>>> 2a50d787
             @select-click="selectAll"
             @search="search"
             @page-change="updatePage"
