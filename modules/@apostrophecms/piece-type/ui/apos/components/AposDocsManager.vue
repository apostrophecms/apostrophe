<template>
  <AposModal
    ref="modal"
    :modal="modal"
    :modal-title="modalTitle"
    :modal-data="modalData"
    @esc="confirmAndCancel"
    @inactive="modal.active = false"
    @show-modal="modal.showModal = true"
  >
    <template #secondaryControls>
      <AposButton
        v-if="relationshipField"
        type="default"
        label="apostrophe:cancel"
        @click="confirmAndCancel"
      />
      <AposButton
        v-else
        type="default"
        label="apostrophe:exit"
        @click="confirmAndCancel"
      />
    </template>
    <template #primaryControls>
      <AposUtilityOperations
        :module-options="moduleOptions"
        :has-relationship-field="!!relationshipField"
      />
      <AposButton
        v-if="relationshipField"
        type="primary"
        :label="saveRelationshipLabel"
        :disabled="!!relationshipErrors"
        @click="saveRelationship"
      />
      <AposButton
        v-else-if="moduleOptions.canCreate && moduleOptions.showCreate"
        :label="{
          key: 'apostrophe:newDocType',
          type: $t(moduleOptions.label)
        }"
        type="primary"
        @click="create"
      />
    </template>
    <template v-if="relationshipField" #leftRail>
      <AposModalRail>
        <div class="apos-pieces-manager__relationship__rail">
          <div class="apos-pieces-manager__relationship__counts">
            <AposMinMaxCount
              :field="relationshipField"
              :model-value="checkedDocs"
            />
          </div>
          <AposSlatList
            class="apos-pieces-manager__relationship__items"
            :model-value="checkedDocs"
            :relationship-schema="relationshipField?.schema"
            @update:model-value="setCheckedDocs"
            @item-clicked="editRelationship"
          />
        </div>
      </AposModalRail>
    </template>
    <template #main>
      <AposModalBody>
        <template #bodyHeader>
          <AposDocsManagerToolbar
            :selected-state="selectAllState"
            :total-pages="totalPages"
            :current-page="currentPage"
            :filter-choices="filterChoices"
            :filter-values="filterValues"
            :filters="moduleOptions.filters"
            :labels="moduleLabels"
            :displayed-items="items.length"
            :is-relationship="!!relationshipField"
            :checked="checked"
            :checked-count="checked.length"
            :batch-operations="moduleOptions.batchOperations"
            :module-name="moduleName"
            :options="{
              disableUnchecked: maxReached()
            }"
            @select-click="selectAll"
            @search="onSearchDebounced"
            @page-change="updatePage"
            @filter="filter"
            @batch="handleBatchAction"
          />
          <AposDocsManagerSelectBox
            :selected-state="selectAllState"
            :module-labels="moduleLabels"
            :filter-values="filterValues"
            :checked-ids="checked"
            :all-pieces-selection="allPiecesSelection"
            :displayed-items="items.length"
            @select-all="selectAllPieces"
            @set-all-pieces-selection="setAllPiecesSelection"
          />
        </template>
        <template #bodyMain>
          <AposDocsManagerDisplay
            v-if="items.length > 0"
            v-model:checked="checked"
            :items="items"
            :headers="headers"
            :options="{
              ...moduleOptions,
              disableUnchecked: maxReached(),
              disableUnpublished: disableUnpublished,
              manuallyPublished: manuallyPublished
            }"
            @open="edit"
          />
          <div v-else class="apos-pieces-manager__empty">
            <AposEmptyState :empty-state="emptyDisplay" />
          </div>
        </template>
      </AposModalBody>
    </template>
  </AposModal>
</template>

<script>
import { mapState } from 'pinia';
import AposDocsManagerMixin from 'Modules/@apostrophecms/modal/mixins/AposDocsManagerMixin';
import AposModifiedMixin from 'Modules/@apostrophecms/ui/mixins/AposModifiedMixin';
import AposPublishMixin from 'Modules/@apostrophecms/ui/mixins/AposPublishMixin';
import { useModalStore } from 'Modules/@apostrophecms/ui/stores/modal';
import { debounceAsync } from 'Modules/@apostrophecms/ui/utils';

export default {
  name: 'AposDocsManager',
  mixins: [
    AposDocsManagerMixin, AposModifiedMixin, AposPublishMixin
  ],
  props: {
    moduleName: {
      type: String,
      required: true
    },
    modalData: {
      type: Object,
      required: true
    }
  },
  emits: [ 'archive' ],
  data() {
    return {
      modal: {
        active: false,
        triggerFocusRefresh: 0,
        type: 'overlay',
        showModal: false
      },
      headers: [],
      items: [],
      lastSelected: null,
      totalPages: 1,
      currentPage: 1,
      filterValues: {},
      queryExtras: {
        viewContext: this.relationshipField ? 'relationship' : 'manage'
      },
      holdQueries: false,
      filterChoices: {},
      allPiecesSelection: {
        isSelected: false,
        total: 0
      }
    };
  },
  computed: {
    ...mapState(useModalStore, [ 'activeModal' ]),
    moduleOptions() {
      return window.apos.modules[this.moduleName];
    },
    moduleLabels() {
      return {
        singular: this.moduleOptions.label,
        plural: this.moduleOptions.pluralLabel
      };
    },
    saveRelationshipLabel() {
      if (this.relationshipField && (this.relationshipField.max === 1)) {
        return {
          key: 'apostrophe:selectOneLabel',
          typeLabel: this.$t(this.moduleLabels.label)
        };
      } else {
        return {
          key: 'apostrophe:selectManyLabel',
          typeLabel: this.$t(this.moduleLabels.pluralLabel)
        };
      }
    },
    modalTitle () {
      const verb = this.relationshipField ? 'choose' : 'manage';
      return {
        key: (verb === 'choose') ? 'apostrophe:chooseDocType' : 'apostrophe:manageDocType',
        type: this.$t(this.moduleLabels.plural)
      };
    },
    emptyDisplay() {
      return {
        title: {
          key: 'apostrophe:noTypeFound',
          type: this.$t(this.moduleLabels.plural || this.moduleLabels.singular)
        },
        message: '',
        emoji: '📄'
      };
    },
    disableUnpublished() {
      return this.relationshipField && apos.modules[this.relationshipField.withType].localized;
    },
    selectAllChoice() {
      const checkCount = this.checked.length;
      const pageNotFullyChecked = this.items
        .some((item) => !this.checked.includes(item._id));

      return {
        value: 'checked',
        indeterminate: checkCount && pageNotFullyChecked
      };
    }
  },
  created() {
    const DEBOUNCE_TIMEOUT = 500;
    this.onSearchDebounced = debounceAsync(this.onSearch, DEBOUNCE_TIMEOUT, {
      onSuccess: this.search
    });

    this.moduleOptions.filters.forEach(filter => {
      this.filterValues[filter.name] = filter.def;
      if (!filter.choices) {
        this.queryExtras.choices = this.queryExtras.choices || [];
        this.queryExtras.choices.push(filter.name);
      }
    });
  },
  async mounted() {
    this.bindShortcuts();
    this.headers = this.computeHeaders();
    // Get the data. This will be more complex in actuality.
    this.modal.active = true;
    await this.managePieces();
    await this.manageAllPiecesTotal();
    this.modal.triggerFocusRefresh++;

    apos.bus.$on('content-changed', this.onContentChanged);
    apos.bus.$on('command-menu-manager-create-new', this.create);
    apos.bus.$on('command-menu-manager-close', this.confirmAndCancel);
  },
  onBeforeUnmount() {
    this.onSearchDebounced.cancel();
  },
  unmounted() {
    this.destroyShortcuts();
    apos.bus.$off('content-changed', this.onContentChanged);
    apos.bus.$off('command-menu-manager-create-new', this.create);
    apos.bus.$off('command-menu-manager-close', this.confirmAndCancel);
  },
  methods: {
    async create() {
      await this.edit(null);
    },
    // If pieceOrId is null, a new piece is created
    async edit(pieceOrId) {
      let piece;
      if ((typeof pieceOrId) === 'object') {
        piece = pieceOrId;
      } else if (pieceOrId) {
        piece = this.items.find(item => item._id === pieceOrId);
      } else {
        piece = null;
      }
      let moduleName;
      // Don't assume the piece has the type of the module,
      // this could be a virtual piece type such as "submitted-draft"
      // that manages docs of many types
      if (piece) {
        if (piece.slug.startsWith('/')) {
          moduleName = '@apostrophecms/page';
        } else {
          moduleName = piece.type;
        }
      } else {
        moduleName = this.moduleName;
      }

      await apos.modal.execute(apos.modules[moduleName].components.editorModal, {
        moduleName,
        docId: piece && piece._id,
        filterValues: this.filterValues
      });
    },
    async finishSaved() {
      await this.managePieces();
    },
    async request(mergeOptions) {
      const options = {
        ...this.filterValues,
        ...this.queryExtras,
        ...mergeOptions,
        withPublished: 1
      };

      const type = this.relationshipField?.withType;
      const isPage = apos.modules['@apostrophecms/page'].validPageTypes
        .includes(type);

      if (isPage) {
        options.type = type;
      }

      // Avoid undefined properties.
      const qs = Object.entries(options)
        .reduce((acc, [ key, val ]) => ({
          ...acc,
          ...val !== undefined && { [key]: val }
        }), {});

      return apos.http.get(this.moduleOptions.action, {
        qs,
        busy: true,
        draft: true
      });
    },
    async requestPieces(page = 1, mergeOptions = {}) {
      const {
        currentPage, pages, results, choices
      } = await this.request({
        ...mergeOptions,
        ...(
          this.moduleOptions.managerApiProjection &&
          { project: this.moduleOptions.managerApiProjection }
        ),
        page
      });

      return {
        currentPage,
        pages,
        results,
        choices
      };
    },
    async requestAllPiecesTotal() {
      const { count: total } = await this.request({ count: 1 });
      return total;
    },
    async requestData(page = 1, mergeOptions = {}) {
      const pieces = await this.requestPieces(page, mergeOptions);
      const total = await this.requestAllPiecesTotal();

      return {
        ...pieces,
        total
      };
    },
    setPieces(data) {
      this.currentPage = data.currentPage;
      this.totalPages = data.pages;
      this.items = data.results;
      this.filterChoices = data.choices;
    },
    async managePieces () {
      if (this.holdQueries) {
        return;
      }

      this.holdQueries = true;

      const {
        currentPage, pages, results, choices
      } = await this.requestPieces(this.currentPage);

      this.setPieces({
        currentPage,
        pages,
        results,
        choices
      });
      this.holdQueries = false;
    },
    async manageAllPiecesTotal () {
      const total = await this.requestAllPiecesTotal();

      this.setAllPiecesSelection({
        isSelected: false,
        total
      });
    },
    async selectAllPieces () {
      const { results: docs } = await this.request({
        project: {
          _id: 1,
          _url: 1,
          title: 1
        },
        attachments: false,
        perPage: this.allPiecesSelection.total
      });

      this.setAllPiecesSelection({
        isSelected: true,
        docs
      });
    },
    async updatePage(num) {
      if (num) {
        this.currentPage = num;
        await this.managePieces();
      }
    },
    // A stateless search handler, only requesting the data.
    // It's meant to be debounced and used in conjunction with the search
    // method that actually updates the state.
    async onSearch(query) {
      const queryExtras = { ...this.queryExtras };
      if (query) {
        queryExtras.autocomplete = query;
      } else if ('autocomplete' in this.queryExtras) {
        queryExtras.autocomplete = undefined;
      } else {
        return {};
      }
      const { total, ...pieces } = await this.requestData(1, queryExtras);

      return {
        pieces,
        total
      };
    },
    async search({ pieces, total }) {
      // Most probably due to empty/invalid query.
      if (!pieces) {
        return;
      }

      this.currentPage = 1;

      this.setPieces(pieces);
      this.setAllPiecesSelection({
        isSelected: false,
        total
      });
    },
    async filter(filter, value) {
      if (this.filterValues[filter] === value) {
        return;
      }

      this.filterValues[filter] = value;
      this.currentPage = 1;

      await this.managePieces();
      await this.manageAllPiecesTotal();
      this.headers = this.computeHeaders();

      this.setCheckedDocs([]);
    },
    shortcutNew(event) {
      const interesting = event.keyCode === 78; // N(ew)
      if (
        interesting &&
        document.activeElement.tagName !== 'INPUT' &&
        this.$refs.modal.id === this.activeModal?.id
      ) {
        this.create();
      }
    },
    bindShortcuts() {
      window.addEventListener('keydown', this.shortcutNew);
    },
    destroyShortcuts() {
      window.removeEventListener('keydown', this.shortcutNew);
    },
    computeHeaders() {
      let headers = this.moduleOptions.columns || [];
      if (this.filterValues.archived) {
        headers = headers.filter(h => h.component !== 'AposCellLabels');
      }
      return headers;
    },
    async editRelationship(item) {
      const result = await apos.modal.execute('AposRelationshipEditor', {
        schema: this.relationshipField.schema,
        title: item.title,
        modelValue: item._fields
      });
      if (result) {
        this.checkedDocs = this.checkedDocs.map((doc) => {
          if (doc._id !== item._id) {
            return doc;
          }
          return {
            ...doc,
            _fields: result
          };
        });
      }
    },
    setAllPiecesSelection ({
      isSelected, total, docs
    }) {
      if (typeof isSelected === 'boolean') {
        this.allPiecesSelection.isSelected = isSelected;
      }

      if (typeof total === 'number') {
        this.allPiecesSelection.total = total;
      }

      if (docs) {
        this.setCheckedDocs(docs);
      }
    },
    async handleBatchAction({
      label, action, requestOptions = {}, messages
    }) {
      if (action) {
        try {
          await apos.http.post(`${this.moduleOptions.action}/${action}`, {
            body: {
              ...requestOptions,
              _ids: this.checked,
              messages: messages,
              type: this.checked.length === 1 ? this.moduleLabels.singular
                : this.moduleLabels.plural
            }
          });
          if (action === 'archive') {
<<<<<<< HEAD
            await this.getPieces();
            await this.getAllPiecesTotal();
=======
            await this.managePieces();
            await this.manageAllPiecesTotal();
>>>>>>> 6d6a109b
            this.checked = [];
          }
        } catch (error) {
          apos.notify('apostrophe:errorBatchOperationNoti', {
            interpolate: { operation: label },
            type: 'danger'
          });
          console.error(error);
        }
      }
    },
    setCheckedDocs(checked) {
      this.checkedDocs = checked.slice(0, this.relationshipField?.max || checked.length);
      this.checked = this.checkedDocs.map(item => {
        return item._id;
      });
    },
    async onContentChanged({ doc, action }) {
      if (
        !doc ||
        !doc.aposLocale ||
        doc.aposLocale.split(':')[0] === this.modalData.locale
      ) {
<<<<<<< HEAD
        await this.getPieces();
        await this.getAllPiecesTotal();
=======
        await this.managePieces();
        await this.manageAllPiecesTotal();
>>>>>>> 6d6a109b
        if (action === 'archive') {
          this.checked = this.checked.filter(checkedId => doc._id !== checkedId);
        }
      }
    }
  }
};
</script>

<style lang="scss" scoped>
  // TODO: .apos-pieces-manager__empty is shared with
  // `apos-media-manager__empty`. We should combine somehow.
  .apos-pieces-manager__empty {
    display: flex;
    align-items: center;
    justify-content: center;
    width: 100%;
    height: 100%;
    margin-top: 130px;
  }

  .apos-pieces-manager__relationship__rail {
    padding: 20px;
  }

  .apos-pieces-manager__relationship__counts {
    margin-bottom: 20px;
  }
</style><|MERGE_RESOLUTION|>--- conflicted
+++ resolved
@@ -534,13 +534,8 @@
             }
           });
           if (action === 'archive') {
-<<<<<<< HEAD
-            await this.getPieces();
-            await this.getAllPiecesTotal();
-=======
             await this.managePieces();
             await this.manageAllPiecesTotal();
->>>>>>> 6d6a109b
             this.checked = [];
           }
         } catch (error) {
@@ -564,13 +559,8 @@
         !doc.aposLocale ||
         doc.aposLocale.split(':')[0] === this.modalData.locale
       ) {
-<<<<<<< HEAD
-        await this.getPieces();
-        await this.getAllPiecesTotal();
-=======
         await this.managePieces();
         await this.manageAllPiecesTotal();
->>>>>>> 6d6a109b
         if (action === 'archive') {
           this.checked = this.checked.filter(checkedId => doc._id !== checkedId);
         }
