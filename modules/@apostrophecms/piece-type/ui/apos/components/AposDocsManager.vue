--- conflicted
+++ resolved
@@ -77,13 +77,8 @@
             @filter="filter"
             @batch="handleBatchAction"
             :options="{
-<<<<<<< HEAD
-              disableUnchecked: maxReached()
-=======
               disableUnchecked: maxReached(),
-              hideSelectAll: !relationshipField,
               moreActions
->>>>>>> ae6d6095
             }"
           />
           <AposDocsManagerSelectBox
@@ -210,7 +205,6 @@
     disableUnpublished() {
       return this.relationshipField && apos.modules[this.relationshipField.withType].localized;
     },
-<<<<<<< HEAD
     selectAllChoice() {
       const checkCount = this.checked.length;
       const pageNotFullyChecked = this.items
@@ -220,7 +214,7 @@
         value: 'checked',
         indeterminate: checkCount && pageNotFullyChecked
       };
-=======
+    },
     moreActions () {
       const actions = [];
 
@@ -241,7 +235,6 @@
       }
 
       return actions;
->>>>>>> ae6d6095
     }
   },
   created() {
@@ -457,7 +450,6 @@
         });
       }
     },
-<<<<<<< HEAD
     setAllPiecesSelection ({
       isSelected, total, docs
     }) {
@@ -472,7 +464,7 @@
       if (docs) {
         this.setCheckedDocs(docs);
       }
-=======
+    },
     handleBatchAction(action) {
       if (!action || !this.moduleOptions.batchOperations.find(op => {
         return op.action === action;
@@ -495,7 +487,6 @@
     },
     handleModalAction (action) {
       console.info('Execute modal action', action);
->>>>>>> ae6d6095
     }
   }
 };
