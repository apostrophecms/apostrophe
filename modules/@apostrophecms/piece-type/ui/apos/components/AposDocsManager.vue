<template>
  <AposModal
    :modal="modal" :modal-title="modalTitle"
    ref="modal"
    @esc="confirmAndCancel" @no-modal="$emit('safe-close')"
    @inactive="modal.active = false" @show-modal="modal.showModal = true"
  >
    <template #secondaryControls>
      <AposButton
        v-if="relationshipField"
        type="default" label="Cancel"
        @click="confirmAndCancel"
      />
      <AposButton
        v-else
        type="default" label="Finished"
        @click="confirmAndCancel"
      />
    </template>
    <template #primaryControls>
      <AposContextMenu
        v-if="moreMenu.menu.length"
        :button="moreMenu.button"
        :menu="moreMenu.menu"
        @item-clicked="moreMenuHandler"
      />
      <AposButton
        v-if="relationshipField"
        type="primary"
        :label="saveRelationshipLabel"
        :disabled="!!relationshipErrors"
        @click="saveRelationship"
      />
      <AposButton
        v-else-if="options.canEdit && options.managerHasNewButton"
        :label="`New ${ options.label }`" type="primary"
        @click="create"
      />
    </template>
    <template v-if="relationshipField" #leftRail>
      <AposModalRail>
        <div class="apos-pieces-manager__relationship__rail">
          <div class="apos-pieces-manager__relationship__counts">
            <AposMinMaxCount
              :field="relationshipField"
              :value="checkedDocs"
            />
          </div>
          <AposSlatList
            class="apos-pieces-manager__relationship__items"
            @input="setCheckedDocs"
            :value="checkedDocs"
          />
        </div>
      </AposModalRail>
    </template>
    <template #main>
      <AposModalBody>
        <template #bodyHeader>
          <AposDocsManagerToolbar
            :selected-state="selectAllState"
            :total-pages="totalPages"
            :current-page="currentPage"
            :filters="options.filters"
            :filter-choices="filterChoices"
            :filter-values="filterValues"
            :labels="moduleLabels"
            @select-click="selectAll"
            @archive-click="archiveClick"
            @search="search"
            @page-change="updatePage"
            @filter="filter"
            :options="{
              disableUnchecked: maxReached(),
              hideSelectAll: !relationshipField
            }"
          />
        </template>
        <template #bodyMain>
          <AposDocsManagerDisplay
            v-if="items.length > 0"
            :items="items"
            :headers="headers"
            v-model="checked"
            @open="edit"
            @preview="onPreview"
            @copy="copy"
            @discardDraft="onDiscardDraft"
            @archive="onArchive"
            @restore="onRestore"
            :options="{
              disableUnchecked: maxReached(),
              hideCheckboxes: !relationshipField,
              disableUnpublished: !!relationshipField,
              canEdit: options.canEdit,
              manuallyPublished: manuallyPublished
            }"
          />
          <div v-else class="apos-pieces-manager__empty">
            <AposEmptyState :empty-state="emptyDisplay" />
          </div>
        </template>
      </AposModalBody>
    </template>
  </AposModal>
</template>

<script>
import AposDocsManagerMixin from 'Modules/@apostrophecms/modal/mixins/AposDocsManagerMixin';
import AposPublishMixin from 'Modules/@apostrophecms/ui/mixins/AposPublishMixin';
import AposArchiveMixin from 'Modules/@apostrophecms/ui/mixins/AposArchiveMixin';
import AposModalModifiedMixin from 'Modules/@apostrophecms/modal/mixins/AposModalModifiedMixin';

export default {
  name: 'AposDocsManager',
  mixins: [
    AposDocsManagerMixin,
    AposModalModifiedMixin,
    AposPublishMixin,
    AposArchiveMixin
  ],
  props: {
    moduleName: {
      type: String,
      required: true
    }
  },
  emits: [ 'archive', 'safe-close' ],
  data() {
    return {
      modal: {
        active: false,
        type: 'overlay',
        showModal: false
      },
      items: [],
      lastSelected: null,
      totalPages: 1,
      currentPage: 1,
      filterValues: {},
      queryExtras: {},
      holdQueries: false,
      moreMenu: {
        button: {
          label: 'More operations',
          iconOnly: true,
          icon: 'dots-vertical-icon',
          type: 'outline'
        },
        menu: []
      },
      filterChoices: {}
    };
  },
  computed: {
    options() {
      return window.apos.modules[this.moduleName];
    },
    moduleLabels() {
      return {
        singular: this.options.label,
        plural: this.options.pluralLabel
      };
    },
    saveRelationshipLabel() {
      if (this.relationshipField && (this.relationshipField.max === 1)) {
        return `Select ${this.moduleLabels.label || ''}`;
      } else {
        return `Select ${this.moduleLabels.pluralLabel || ''}`;
      }
    },
    modalTitle () {
      const verb = this.relationshipField ? 'Choose' : 'Manage';
      return `${verb} ${this.moduleLabels.plural}`;
    },
    emptyDisplay() {
      return {
        title: `No ${this.moduleLabels.plural || this.moduleLabels.singular} Found`,
        message: '',
        emoji: '📄'
      };
    },
<<<<<<< HEAD
    manuallyPublished() {
      return this.options.localized && !this.options.autopublish;
=======
    headers() {
      if (!this.items) {
        return this.options.columns || [];
      }
      return (this.options.columns || []).filter(column => {
        return (column.name !== '_url') || this.items.find(item => item._url);
      });
>>>>>>> 843d2fe9
    }
  },
  created() {
    this.options.filters.forEach(filter => {
      this.filterValues[filter.name] = filter.def;
      if (!filter.choices) {
        this.queryExtras.choices = this.queryExtras.choices || [];
        this.queryExtras.choices.push(filter.name);
      }
    });
  },
  async mounted() {
    this.bindShortcuts();
    // Get the data. This will be more complex in actuality.
    this.modal.active = true;
    this.getPieces();
    if (this.relationshipField && this.options.canEdit) {
      // Add computed singular label to context menu
      this.moreMenu.menu.unshift({
        action: 'new',
        label: `New ${this.moduleLabels.singular}`
      });
    }
    apos.bus.$on('content-changed', this.getPieces);
  },
  destroyed() {
    this.destroyShortcuts();
    apos.bus.$off('content-changed', this.getPieces);
  },
  methods: {
    moreMenuHandler(action) {
      if (action === 'new') {
        this.create();
      }
    },
    setCheckedDocs(checked) {
      this.checkedDocs = checked;
      this.checked = this.checkedDocs.map(item => {
        return item._id;
      });
    },
    create() {
      this.edit(null);
    },
    async finishSaved() {
      await this.getPieces();
    },
    async getPieces () {
      if (this.holdQueries) {
        return;
      }

      this.holdQueries = true;

      const qs = {
        ...this.filterValues,
        page: this.currentPage,
        ...this.queryExtras
      };

      // Avoid undefined properties.
      for (const prop in qs) {
        if (qs[prop] === undefined) {
          delete qs[prop];
        };
      }

      const getResponse = (await apos.http.get(
        this.options.action, {
          busy: true,
          qs,
          draft: true
        }
      ));

      this.currentPage = getResponse.currentPage;
      this.totalPages = getResponse.pages;
      this.items = getResponse.results;
      this.filterChoices = getResponse.choices;
      this.holdQueries = false;
    },
    updatePage(num) {
      if (num) {
        this.currentPage = num;
        this.getPieces();
      }
    },
    onPreview(id) {
      this.preview(this.findDocById(this.items, id));
    },
    async onArchive(id) {
      const piece = this.findDocById(this.items, id);
      if (await this.archive(piece)) {
        apos.bus.$emit('content-changed');
      }
    },
    async onRestore(id) {
      const piece = this.findDocById(this.items, id);
      if (await this.restore(piece)) {
        apos.bus.$emit('content-changed');
      }
    },
    async onDiscardDraft(id) {
      const piece = this.findDocById(this.items, id);
      if (await this.discardDraft(this.options.action, id, !!piece.lastPublishedAt)) {
        apos.bus.$emit('content-changed');
      };
    },
    async copy(id) {
      apos.bus.$emit('admin-menu-click', {
        itemName: `${this.options.name}:editor`,
        props: {
          copyOf: this.findDocById(this.items, id)
        }
      });
    },
    async edit(piece) {
      let moduleName;
      // Don't assume the piece has the type of the module,
      // this could be a virtual piece type such as "submitted-draft"
      // that manages docs of many types
      if (piece) {
        if (piece.slug.startsWith('/')) {
          moduleName = '@apostrophecms/page';
        } else {
          moduleName = piece.type;
        }
      } else {
        moduleName = this.moduleName;
      }
      const doc = await apos.modal.execute(apos.modules[moduleName].components.editorModal, {
        moduleName,
        docId: piece && piece._id,
        filterValues: this.filterValues
      });
      if (!doc) {
        // Cancel clicked
        return;
      }
      if (this.relationshipField) {
        if (!this.checked.includes(doc._id)) {
          doc._fields = doc._fields || {};
          // Must push to checked docs or it will try to do it for us
          // and not include _fields
          this.checkedDocs.push(doc);
          this.checked.push(doc._id);
        }
      }
    },
    // Toolbar handlers
    archiveClick() {
      // TODO: Trigger a confirmation modal and execute the deletion.
      this.$emit('archive', this.checked);
    },
    async search(query) {
      if (query) {
        this.queryExtras.autocomplete = query;
      } else if ('autocomplete' in this.queryExtras) {
        delete this.queryExtras.autocomplete;
      } else {
        return;
      }

      this.currentPage = 1;

      await this.getPieces();
    },
    async filter(filter, value) {
      if (this.filterValues[filter] === value) {
        return;
      }

      this.filterValues[filter] = value;
      this.currentPage = 1;

      this.getPieces();
    },

    shortcutNew(event) {
      const interesting = (event.keyCode === 78 || event.keyCode === 67); // C(reate) or N(ew)
      const topModal = apos.modal.stack[apos.modal.stack.length - 1] ? apos.modal.stack[apos.modal.stack.length - 1].id : null;
      if (
        interesting &&
        document.activeElement.tagName !== 'INPUT' &&
        this.$refs.modal.id === topModal
      ) {
        this.new();
      }
    },

    bindShortcuts() {
      window.addEventListener('keydown', this.shortcutNew);
    },
    destroyShortcuts() {
      window.removeEventListener('keydown', this.shortcutNew);
    }
  }
};
</script>

<style lang="scss" scoped>
  // TODO: .apos-pieces-manager__empty is shared with
  // `apos-media-manager__empty`. We should combine somehow.
  .apos-pieces-manager__empty {
    display: flex;
    justify-content: center;
    align-items: center;
    width: 100%;
    height: 100%;
    margin-top: 130px;
  }

  .apos-pieces-manager__relationship__rail {
    padding: 20px;
  }

  .apos-pieces-manager__relationship__counts {
    margin-bottom: 20px;
  }
</style><|MERGE_RESOLUTION|>--- conflicted
+++ resolved
@@ -180,10 +180,9 @@
         emoji: '📄'
       };
     },
-<<<<<<< HEAD
     manuallyPublished() {
       return this.options.localized && !this.options.autopublish;
-=======
+    },
     headers() {
       if (!this.items) {
         return this.options.columns || [];
@@ -191,7 +190,6 @@
       return (this.options.columns || []).filter(column => {
         return (column.name !== '_url') || this.items.find(item => item._url);
       });
->>>>>>> 843d2fe9
     }
   },
   created() {
