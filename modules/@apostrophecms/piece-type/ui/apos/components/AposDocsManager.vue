--- conflicted
+++ resolved
@@ -269,24 +269,14 @@
       this.preview(this.findDocById(this.items, id));
     },
     async onArchive(id) {
-<<<<<<< HEAD
       const piece = this.findDocById(this.pieces, id);
       if (await this.archive(piece)) {
-=======
-      const piece = this.findDocById(this.items, id);
-      if (await this.archive(this.options.action, id, !!piece.lastPublishedAt)) {
->>>>>>> 5f33678b
         apos.bus.$emit('content-changed');
       }
     },
     async onRestore(id) {
-<<<<<<< HEAD
       const piece = this.findDocById(this.pieces, id);
       if (await this.restore(piece)) {
-=======
-      const piece = this.findDocById(this.items, id);
-      if (await this.restore(this.options.action, id, !!piece.lastPublishedAt)) {
->>>>>>> 5f33678b
         apos.bus.$emit('content-changed');
       }
     },
