<template>
  <transition-group
    tag="div"
    class="apos-admin-bar__control-set apos-admin-bar__control-set--context-controls"
    name="flip"
  >
<<<<<<< HEAD
    <!-- need a tooltip even on a disabled button -->
    <div
      :key="'undo'"
      v-apos-tooltip="undoTooltips.undo"
    >
      <AposButton
        :disabled="patchesSinceLoaded.length === 0"
        type="subtle" :modifiers="['small', 'no-motion']"
        label="apostrophe:undo" class="apos-admin-bar__context-button"
        icon="undo-icon" :icon-only="true"
        @click="undo"
      />
    </div>
    <div
      :key="'redo'"
      v-apos-tooltip="undoTooltips.redo"
    >
      <AposButton
        :disabled="undone.length === 0"
        type="subtle" :modifiers="['small', 'no-motion']"
        label="apostrophe:redo" class="apos-admin-bar__context-button"
        icon="redo-icon" :icon-only="true"
        @click="redo"
      />
    </div>
=======
    <AposButton
      key="undo"
      :tooltip="undoTooltips.undo"
      :disabled="patchesSinceLoaded.length === 0"
      type="subtle" :modifiers="['small', 'no-motion']"
      label="Undo" class="apos-admin-bar__context-button"
      icon="undo-icon" :icon-only="true"
      @click="undo"
    />
    <AposButton
      key="redo"
      :tooltip="undoTooltips.redo"
      :disabled="undone.length === 0"
      type="subtle" :modifiers="['small', 'no-motion']"
      label="Redo" class="apos-admin-bar__context-button"
      icon="redo-icon" :icon-only="true"
      @click="redo"
    />
>>>>>>> ab1ebcf7
    <TheAposSavingIndicator
      :key="'status'"
      :retrying="retrying"
      :editing="editing"
      :saving="saving"
      :saved="saved"
    />
  </transition-group>
</template>

<script>

export default {
  name: 'TheAposContextUndoRedo',
  props: {
    patchesSinceLoaded: {
      type: Array,
      default() {
        return [];
      }
    },
    undone: {
      type: Array,
      default() {
        return [];
      }
    },
    retrying: Boolean,
    editing: Boolean,
    saving: Boolean,
    saved: Boolean
  },
  emits: [ 'undo', 'redo' ],
  computed: {
    undoTooltips() {
      const tooltips = {
        undo: 'apostrophe:undoTooltip',
        redo: 'apostrophe:redoTooltip'
      };

      if (this.patchesSinceLoaded.length === 0) {
        tooltips.undo = 'apostrophe:undoTooltipNoChanges';
      }

      if (this.undone.length === 0) {
        tooltips.redo = 'apostrophe:redoTooltipNoChanges';
      }

      return tooltips;
    }
  },
  methods: {
    undo() {
      this.$emit('undo');
    },
    redo() {
      this.$emit('redo');
    }
  }
};
</script>
<style lang="scss" scoped>
  ::v-deep .apos-admin-bar__context-button.apos-button__wrapper {
    display: flex;
  }
</style><|MERGE_RESOLUTION|>--- conflicted
+++ resolved
@@ -4,7 +4,6 @@
     class="apos-admin-bar__control-set apos-admin-bar__control-set--context-controls"
     name="flip"
   >
-<<<<<<< HEAD
     <!-- need a tooltip even on a disabled button -->
     <div
       :key="'undo'"
@@ -30,26 +29,6 @@
         @click="redo"
       />
     </div>
-=======
-    <AposButton
-      key="undo"
-      :tooltip="undoTooltips.undo"
-      :disabled="patchesSinceLoaded.length === 0"
-      type="subtle" :modifiers="['small', 'no-motion']"
-      label="Undo" class="apos-admin-bar__context-button"
-      icon="undo-icon" :icon-only="true"
-      @click="undo"
-    />
-    <AposButton
-      key="redo"
-      :tooltip="undoTooltips.redo"
-      :disabled="undone.length === 0"
-      type="subtle" :modifiers="['small', 'no-motion']"
-      label="Redo" class="apos-admin-bar__context-button"
-      icon="redo-icon" :icon-only="true"
-      @click="redo"
-    />
->>>>>>> ab1ebcf7
     <TheAposSavingIndicator
       :key="'status'"
       :retrying="retrying"
