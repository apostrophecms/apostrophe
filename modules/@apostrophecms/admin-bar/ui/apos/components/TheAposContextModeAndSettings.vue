--- conflicted
+++ resolved
@@ -30,25 +30,6 @@
       :key="'switchToPreviewMode'"
       class="apos-admin-bar__control-set__group"
     >
-<<<<<<< HEAD
-      <AposButton
-        v-if="context._id && !hasCustomUi"
-        class="apos-admin-bar__context-button"
-        label="apostrophe:pageSettings" :tooltip="{
-          content: 'apostrophe:pageSettingsTooltip',
-          placement: 'bottom'
-        }"
-        type="subtle" :modifiers="['small', 'no-motion']"
-        icon="cog-icon" :icon-only="true"
-        @click="emitEvent({
-          itemName: contextEditorName,
-          props: {
-            docId: context._id
-          }
-        })"
-      />
-=======
->>>>>>> ab1ebcf7
       <AposDocContextMenu
         :doc="context"
         :published="published"
@@ -162,6 +143,9 @@
         this.hasBeenPublishedButNotUpdated = false;
       }
       this.$emit('publish');
+    },
+    emitEvent(name) {
+      apos.bus.$emit('admin-menu-click', name);
     }
   }
 };
