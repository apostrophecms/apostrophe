<template>
  <div :class="classes">
    <template v-if="contextBarActive">
      <TheAposContextUndoRedo
        :v-if="editMode"
        :patches-since-loaded="patchesSinceLoaded"
        :undone="undone"
        @undo="undo"
        @redo="redo"
        :retrying="retrying"
        :editing="editing"
        :saving="saving"
        :saved="saved"
      />
      <TheAposContextTitle
        v-if="!hasCustomUi"
        :context="context"
        :draft-mode="draftMode"
        @switchDraftMode="switchDraftMode"
      />
      <TheAposContextModeAndSettings
        :context="context"
        :published="published"
        :edit-mode="editMode"
        :has-custom-ui="hasCustomUi"
        :can-publish="canPublish"
        :ready-to-publish="readyToPublish"
        :custom-publish-label="customPublishLabel"
        @switchEditMode="switchEditMode"
        @publish="onPublish"
      />
    </template>
  </div>
</template>

<script>
import { klona } from 'klona';
import cuid from 'cuid';
import AposPublishMixin from 'Modules/@apostrophecms/ui/mixins/AposPublishMixin';
import AposAdvisoryLockMixin from 'Modules/@apostrophecms/ui/mixins/AposAdvisoryLockMixin';

export default {
  name: 'TheAposContextBar',
  mixins: [ AposPublishMixin, AposAdvisoryLockMixin ],
  emits: [ 'mounted' ],
  data() {
    const query = apos.http.parseQuery(location.search);
    // If the URL references a draft, go into draft mode but then clean up the URL
    const draftMode = query.aposMode || 'published';
    if (draftMode === 'draft') {
      delete query.aposMode;
      history.replaceState(null, '', apos.http.addQueryToUrl(location.href, query));
    }
    return {
      patchesSinceLoaded: [],
      undone: [],
      patchesSinceSave: [],
      editMode: false,
      draftMode,
      original: null,
      saving: false,
      editing: false,
      editingTimeout: null,
      retrying: false,
      saved: false,
      savingTimeout: null,
      published: null,
      context: window.apos.adminBar.context ? {
        ...window.apos.adminBar.context
      } : {},
      contextStack: [],
      // If a published context doc itself is not editable this will contain a hint
      // that the draft version is editable, when appropriate. It should only be
      // consulted when the context doc is published and not editable
      draftIsEditable: false
    };
  },
  computed: {
    contextBarActive() {
      return window.apos.adminBar.contextBar && this.canEdit;
    },
    canEdit() {
      return this.context._edit || ((this.context.aposLocale && this.context.aposLocale.endsWith(':published')) && this.draftIsEditable);
    },
    classes() {
      if (!this.contextBarActive) {
        return {};
      } else {
        return {
          'apos-admin-bar__row': true,
          'apos-admin-bar__row--utils': true
        };
      }
    },
    needToAutosave() {
      return !!this.patchesSinceSave.length;
    },
    canPublish() {
      return apos.modules[this.context.type].canPublish;
    },
    readyToPublish() {
      if (this.canPublish) {
        return this.context.modified && (!this.needToAutosave) && (!this.editing);
      } else if (this.context.submitted) {
        return this.context.updatedAt > this.context.submitted.at;
      } else if (this.context.lastPublishedAt) {
        return this.context.updatedAt > this.context.lastPublishedAt;
      } else {
        return true;
      }
    },
    moduleOptions() {
      return window.apos.adminBar;
    },
    action() {
      return apos.modules[this.context.type].action;
    },
    hasCustomUi() {
      return this.contextStack.length > 0;
    },
    customPublishLabel() {
      return (this.hasCustomUi && apos.modules[this.context.type].publishLabel) || null;
    }
  },
  watch: {
    editMode(newVal) {
      window.apos.adminBar.editMode = newVal;
    }
  },
  async mounted() {
    apos.bus.$on('revert-published-to-previous', this.onRevertPublishedToPrevious);
    apos.bus.$on('unpublish', this.onUnpublish);
    apos.bus.$on('set-context', this.onSetContext);
    apos.bus.$on('push-context', this.onPushContext);
    apos.bus.$on('pop-context', this.onPopContext);
    apos.bus.$on('context-editing', this.onContextEditing);
    apos.bus.$on('context-edited', this.onContextEdited);
    apos.bus.$on('content-changed', this.onContentChanged);

    window.addEventListener('beforeunload', this.onBeforeUnload);
    window.addEventListener('storage', this.onStorage);

    // sessionStorage because it is deliberately browser-tab specific
    let tabId = sessionStorage.getItem('aposTabId');
    if (!tabId) {
      tabId = cuid();
      sessionStorage.setItem('aposTabId', tabId);
    }
    window.apos.adminBar.tabId = tabId;
<<<<<<< HEAD
    window.apos.adminBar.editMode = false;

    if (this.editMode) {
      // Watch out for legacy situations where edit mode is active
      // but we are not in draft
      if (!await this.lock(`${this.action}/${this.context._id}`)) {
        this.lockNotAvailable();
        return;
=======
    const lastBaseContext = JSON.parse(sessionStorage.getItem('aposLastBaseContext') || '{}');
    if (lastBaseContext.aposDocId === this.context.aposDocId) {
      if (lastBaseContext.draftMode !== this.draftMode) {
        await this.setContext({ mode: lastBaseContext.draftMode });
>>>>>>> e56fc79a
      }
      if (this.editMode !== lastBaseContext.editMode) {
        await this.switchEditMode(true);
      }
    }
    await this.updateDraftIsEditable();
    this.rememberLastBaseContext();
    this.published = await this.getPublished();
    this.$nextTick(() => {
      this.$emit('mounted');
    });
  },
  methods: {
    // Implements the `set-context` Apostrophe event, which can change the mode
    // (`draft` or `published`), the locale (such as `en`), and the context
    // document (`doc`). Navigates to `doc._url` if it differs from the browser's
    // current URL in the new mode, whether it is the current context doc or not.
    //
    // Accepts `mode`, `locale` and `doc` properties in its options object. Whether
    // the mode and locale are changing or not, if the `_url` of `doc` in the
    // final mode and locale does not match the current URL, navigate to it.
    // `doc` becomes the new context doc if it is not already.
    //
    // You should not emit `set-context` with a doc that has no `_url`, nor
    // do you need to because the user's browsing context does not change
    // when creating such a doc.
    //
    // If `locale` or `mode` are not passed, those parameters remain unchanged.
    // If `doc` is not passed the current context doc is assumed.
    //
    // See also `onPushContext` and `onPopContext` for a way to set a temporary
    // context document, such as global or palette, while it is being edited
    // "on the page."
    //
    // TODO: locales are not fully implemented in the UI yet. They are considered
    // in this API to reduce bc breaks in forthcoming betas.
    async onSetContext({
      mode,
      locale,
      doc
    }) {
      await this.setContext({
        mode,
        locale,
        doc,
        navigate: true
      });
      apos.bus.$emit('context-changed', {
        mode,
        locale,
        doc
      });
    },
    async onPushContext({
      doc
    }) {
      if (!this.draftMode !== 'draft') {
        await this.switchDraftMode('draft');
      }
      if (!this.editMode) {
        await this.switchEditMode(true);
      }
      this.contextStack.push({
        doc: this.context,
        original: this.original,
        patchesSinceLoaded: this.patchesSinceLoaded,
        undone: this.undone
      });
      this.original = klona(doc);
      this.patchesSinceLoaded = [];
      this.undone = [];
      await this.setContext({
        doc,
        navigate: false
      });
      // So that on-page areas react like foreign areas while
      // palette or another nested context is up
      await this.refresh();
    },
    async onPopContext() {
      const layer = this.contextStack.pop();
      this.original = layer.original;
      this.patchesSinceLoaded = layer.patchesSinceLoaded;
      this.undone = layer.undone;
      await this.setContext({
        doc: layer.doc
      });
      // So that areas revert to being editable
      await this.refresh();
    },
    async onContextEditing() {
      // Accept a hint that someone is actively typing in a
      // rich text editor and a context-edited event is likely
      // coming; allows continuity of the "Saving..." indicator
      // so it doesn't flicker once a second as you type
      this.editing = true;
      if (this.editingTimeout) {
        clearTimeout(this.editingTimeout);
      }
      this.editingTimeout = setTimeout(() => {
        this.editing = false;
        // Wait slightly longer than the rich text editor does
        // before sending us a context-edited event
      }, 1100);
    },
    async onPublish(e) {
      if (!this.canPublish) {
        const submitted = await this.submitDraft(this.context);
        if (submitted) {
          this.context = {
            ...this.context,
            submitted
          };
        }
      } else {
        const published = await this.publish(this.context);
        if (published) {
          this.context = {
            ...this.context,
            lastPublishedAt: Date.now(),
            modified: false
          };
          this.published = published;
        }
      }
    },
    onBeforeUnload(e) {
      if (this.patchesSinceSave.length || this.saving || this.editing) {
        e.preventDefault();
        // No actual control over the message is possible in modern browsers,
        // but Chrome requires we set a string here
        e.returnValue = '';
      }
    },
    async save() {
      // More patches could get pushed during the async call to
      // send the previous batch, so keep going until we clear
      // the queue
      while (this.patchesSinceSave.length) {
        const patchesSinceSave = this.patchesSinceSave;
        this.retrying = false;
        this.saving = true;
        this.patchesSinceSave = [];
        try {
          this.saved = false;
          const body = {
            _patches: patchesSinceSave
          };
          this.addLockToRequest(body);
          const doc = await apos.http.patch(`${this.action}/${this.context._id}`, {
            body
          });
          this.context = doc;
          this.retrying = false;
        } catch (e) {
          if (this.isLockedError(e)) {
            await this.showLockedError(e);
            return this.lockNotAvailable();
          }
          this.patchesSinceSave = [ ...patchesSinceSave, ...this.patchesSinceSave ];
          // Wait 5 seconds between attempts if errors occur
          await new Promise((resolve, reject) => {
            setTimeout(() => resolve(), 5000);
          });
          this.retrying = true;
        }
      }
      this.saving = false;
      this.saved = true;
    },
    // Switch the mode to 'published' or 'draft'.
    //
    // May refresh or navigate to another URL if needed, depending on whether
    // _url differs between draft and published. May do nothing if the mode
    // matches the existing one
    switchDraftMode(mode) {
      apos.bus.$emit('set-context', {
        mode
      });
    },
    // Implementation detail of onSetContext and onPushContext.
    async setContext({
      mode,
      locale,
      doc,
      navigate = false
    }) {
      mode = mode || this.draftMode;
      locale = locale || apos.locale;
      doc = doc || this.context;
      if ((mode === this.draftMode) && (locale === apos.locale)) {
        if ((this.context._id === doc._id) && (!this.urlDiffers(doc._url))) {
          return;
        } else if (navigate && this.urlDiffers(doc._url)) {
          await this.unlock();
          return window.location.assign(doc._url);
        } else {
          await this.unlock();
        }
      }
      try {
        // Returns the doc as represented in the new locale and mode
        const action = window.apos.modules[doc.type].action;
        const modeDoc = await apos.http.get(`${action}/${doc._id}`, {
          busy: true,
          qs: {
            aposMode: mode,
            aposLocale: locale
          }
        });
        if (navigate && (!modeDoc._url)) {
          await apos.alert({
            heading: 'Page Does Not Exist Yet',
            description: `The page that provides a listing for this type of piece is not yet available as ${mode} in the ${locale} locale.`
          });
          return;
        }
        window.sessionStorage.setItem('aposStateChange', Date.now());
        window.sessionStorage.setItem('aposStateChangeSeen', '{}');
        if (mode === 'published') {
          this.editMode = false;
        }
        // Patch the module options. This is necessary because we're simulating
        // something that normally would involve a new page load, but without
        // the UX negatives of that. TODO: VueX as a long term fix
        window.apos.adminBar.context = modeDoc;
        window.apos.adminBar.contextId = modeDoc._id;
        this.context = modeDoc;
        this.published = await this.getPublished();
        await this.updateDraftIsEditable();
        this.draftMode = mode;
        if (navigate) {
          if (!await this.refreshOrReload(modeDoc._url)) {
            if (this.editMode) {
              if (!await this.lock(`${this.action}/${this.context._id}`)) {
                this.lockNotAvailable();
              }
            }
          }
        } else {
          if (this.editMode) {
            if (!await this.lock(`${this.action}/${this.context._id}`)) {
              this.lockNotAvailable();
            }
          }
        }
      } catch (e) {
        if (e.status === 404) {
          // TODO don't get this far, check this in advance and disable it in the UI
          await apos.alert({
            heading: 'Does Not Exist Yet',
            description: `That document is not yet available as ${mode} in the ${locale} locale.`
          });
        } else {
          await apos.alert({
            heading: 'An Error Occurred',
            description: 'Unable to switch modes.'
          });
        }
      }
      this.rememberLastBaseContext();
    },
    onContextEdited(patch) {
      this.patchesSinceLoaded.push(patch);
      this.patchesSinceSave.push(patch);
      this.undone = [];
      if (!this.saving) {
        this.save();
      }
    },
    async onContentChanged(e) {
      if (e.doc && (e.doc._id === this.context._id)) {
        if (e.action === 'delete') {
          if (!this.contextStack.length) {
            // With the current page gone, we need to move to safe ground
            location.assign(`${window.apos.prefix}/`);
          }
        } else {
          this.context = await apos.http.get(`${this.action}/${this.context._id}`, {
            busy: true
          });
        }
      }
      await this.refresh();
    },
    async switchEditMode(editing) {
      this.editMode = editing;
      if (editing) {
        if (!await this.lock(`${this.action}/${this.context._id}`)) {
          this.lockNotAvailable();
          return;
        }
      }
      if (this.draftMode !== 'draft') {
        // Entering edit mode implies entering draft mode.
        // Also takes care of refresh
        this.switchDraftMode('draft');
      } else {
        await this.refresh();
      }
    },
    async refresh() {
      let url = window.location.href;
      const qs = {
        ...apos.http.parseQuery(window.location.search),
        aposRefresh: '1',
        aposMode: this.draftMode,
        ...(this.editMode ? {
          aposEdit: '1'
        } : {})
      };
      url = apos.http.addQueryToUrl(url, qs);
      const content = await apos.http.get(url, {
        qs,
        headers: {
          'Cache-Control': 'no-cache'
        },
        draft: true,
        busy: true
      });
      const refreshable = document.querySelector('[data-apos-refreshable]');
      if (refreshable) {
        refreshable.innerHTML = content;
        if (!this.original) {
          // the first time we enter edit mode on the page, we need to
          // establish a baseline for undo/redo. Use our
          // "@ notation" PATCH feature. Sort the areas by DOM depth
          // to ensure parents patch before children
          this.original = {};
          const els = Array.from(document.querySelectorAll('[data-apos-area-newly-editable]')).filter(el => el.getAttribute('data-doc-id') === this.context._id);
          els.sort((a, b) => {
            const da = depth(a);
            const db = depth(b);
            if (da < db) {
              return -1;
            } else if (db > da) {
              return 1;
            } else {
              return 0;
            }
          });
          for (const el of els) {
            const data = JSON.parse(el.getAttribute('data'));
            this.original[`@${data._id}`] = data;
          }
        }
      }
      apos.bus.$emit('refreshed');
      this.rememberLastBaseContext();
    },
    async onDismissSubmission() {
      if (await this.dismissSubmission(this.context)) {
        this.context = {
          ...this.context,
          submitted: null
        };
      }
    },
    async onRevertPublishedToPrevious(data) {
      try {
        const response = await apos.http.post(`${data.action}/${data._id}/revert-published-to-previous`, {
          body: {},
          busy: true
        });
        apos.notify('Restored previously published version.', {
          type: 'success',
          dismiss: true
        });
        // This handler covers the modals too, so make sure it's
        // for the context document before altering any admin bar state
        // because of it
        if (data._id.replace(/:.*$/, '') === (this.context._id.replace(/:.*$/, ''))) {
          this.context = {
            ...this.context,
            modified: true,
            // If lastPublishedAt isn't present use a reasonable fallback, as
            // there can be published documents that never went through the
            // published API (parked pages not published since, etc)
            lastPublishedAt: response && (response.lastPublishedAt || response.updatedAt)
          };
          // No refresh is needed here because we're still in draft mode
          // looking at the draft mode, and the thing that changed is the
          // published mode
        }
      } catch (e) {
        await apos.alert({
          heading: 'An Error Occurred',
          description: e.message || 'An error occurred while restoring the previously published version.'
        });
      }
    },
    async onUnpublish(data) {
      try {
        await apos.http.post(`${data.action}/${data._id}/unpublish`, {
          body: {},
          busy: true
        });
        apos.notify('No longer published.', {
          type: 'success',
          dismiss: true
        });
        // This handler covers the modals too, so make sure it's
        // for the context document before altering any admin bar state
        // because of it
        if (data._id.replace(/:.*$/, '') === (this.context._id.replace(/:.*$/, ''))) {
          this.context = {
            ...this.context,
            modified: true,
            lastPublishedAt: null
          };
          // No refresh is needed here because we're still in draft mode
          // looking at the draft mode, and the thing that changed is the
          // published mode
        }
      } catch (e) {
        await apos.alert({
          heading: 'An Error Occurred',
          description: e.message || 'An error occurred while unpublishing the document.'
        });
      }
    },
    async undo() {
      this.undone.push(this.patchesSinceLoaded.pop());
      await this.refreshAfterHistoryChange('The operation could not be undone.');
    },
    async redo() {
      this.patchesSinceLoaded.push(this.undone.pop());
      await this.refreshAfterHistoryChange('The operation could not be redone.');
    },
    async refreshAfterHistoryChange(errorMessage) {
      this.saving = true;
      try {
        const updated = await apos.http.patch(`${this.action}/${this.context._id}`, {
          body: {
            _patches: [
              this.original,
              ...this.patchesSinceLoaded
            ]
          },
          busy: true
        });
        if (!this.contextStack.length) {
          await this.refresh();
        } else {
          apos.bus.$emit('content-changed', {
            doc: updated,
            action: 'history'
          });
        }
      } catch (e) {
        console.error(e);
        apos.notify(errorMessage, { type: 'error' });
      } finally {
        this.saving = false;
      }
    },
    // returns true if the browser is about to navigate away
    async refreshOrReload(url) {
      if (this.urlDiffers(url)) {
        // Slug changed, must navigate
        window.location.assign(url);
        return true;
      } else {
        // No URL change means we can refresh just the content area
        await this.refresh();
        return false;
      }
    },
    urlDiffers(url) {
      // URL might or might not include hostname part
      url = url.replace(/^https?:\/\/.*?\//, '/');
      if (url === (window.location.pathname + (window.location.search || ''))) {
        return false;
      } else {
        return true;
      }
    },
    lockNotAvailable() {
      if (this.contextStack.length) {
        // If we try to edit palette and someone else has it locked,
        // we should just revert to the page context. Ask the palette
        // (or similar tool) to close itself, including popping the context
        apos.bus.$emit('context-close', this.context);
      } else {
        // If the context is the page, we should stay, but in preview mode
        this.switchEditMode(false);
      }
    },
    async updateDraftIsEditable() {
      if (this.context.aposLocale && this.context.aposLocale.endsWith('published') && !this.context._edit) {
        // A contributor might be able to edit the draft
        const draftContext = await apos.http.get(`${this.action}/${this.context._id}`, {
          busy: true,
          qs: {
            aposMode: 'draft',
            aposLocale: this.context.aposLocale.split(':')[0]
          }
        });
        this.draftIsEditable = draftContext && draftContext._edit;
      }
    },
    async getPublished() {
      const moduleOptions = window.apos.modules[this.context.type];
      const manuallyPublished = moduleOptions.localized && !moduleOptions.autopublish;
      if (manuallyPublished && this.context.lastPublishedAt) {
        const action = window.apos.modules[this.context.type].action;
        const doc = await apos.http.get(`${action}/${this.context._id}`, {
          busy: true,
          qs: {
            aposMode: 'published'
          }
        });
        return doc;
      }
      return null;
    },
    rememberLastBaseContext() {
      sessionStorage.setItem('aposLastBaseContext', JSON.stringify({
        aposDocId: this.context.aposDocId,
        draftMode: this.draftMode,
        editMode: this.editMode
      }));
    }
  }
};

function depth(el) {
  let depth = 0;
  while (el) {
    el = el.parentNode;
    depth++;
  }
  return depth;
}
</script>
<style lang="scss" scoped>
.apos-admin-bar__row--utils {
  display: flex;
  align-items: center;
}
</style><|MERGE_RESOLUTION|>--- conflicted
+++ resolved
@@ -147,21 +147,11 @@
       sessionStorage.setItem('aposTabId', tabId);
     }
     window.apos.adminBar.tabId = tabId;
-<<<<<<< HEAD
     window.apos.adminBar.editMode = false;
-
-    if (this.editMode) {
-      // Watch out for legacy situations where edit mode is active
-      // but we are not in draft
-      if (!await this.lock(`${this.action}/${this.context._id}`)) {
-        this.lockNotAvailable();
-        return;
-=======
     const lastBaseContext = JSON.parse(sessionStorage.getItem('aposLastBaseContext') || '{}');
     if (lastBaseContext.aposDocId === this.context.aposDocId) {
       if (lastBaseContext.draftMode !== this.draftMode) {
         await this.setContext({ mode: lastBaseContext.draftMode });
->>>>>>> e56fc79a
       }
       if (this.editMode !== lastBaseContext.editMode) {
         await this.switchEditMode(true);
