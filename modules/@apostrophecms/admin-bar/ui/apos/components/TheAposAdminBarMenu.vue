<template>
  <ol
    class="apos-admin-bar__items"
    role="menu"
  >
    <li
      v-if="pageTree"
      class="apos-admin-bar__item"
    >
      <AposButton
        type="subtle"
        label="apostrophe:pages"
        class="apos-admin-bar__btn"
        :modifiers="['no-motion']"
        role="menuitem"
        @click="emitEvent({ action: '@apostrophecms/page:manager' })"
      />
    </li>
    <li
      v-for="item in menuItems"
      :key="item.name"
      class="apos-admin-bar__item"
    >
      <AposContextMenu
        v-if="item.items"
        class="apos-admin-bar__sub"
        :menu="item.items"
        :button="{
          label: item.label,
          modifiers: ['no-motion'],
          class: 'apos-admin-bar__btn',
          type: 'subtle'
        }"
        role="menuitem"
        @item-clicked="emitEvent"
      />
      <Component
        :is="item.options && item.options.component || 'AposButton'"
        v-else
        type="subtle"
        :label="item.label"
        :modifiers="['no-motion']"
        class="apos-admin-bar__btn"
        role="menuitem"
        @click="emitEvent(item)"
      />
    </li>
    <li
      v-if="createMenu.length > 0"
      class="apos-admin-bar__item"
    >
      <AposContextMenu
        class="apos-admin-bar__create"
        :menu="createMenu"
        :button="{
          label: 'apostrophe:newItem',
          iconOnly: true,
          icon: 'plus-icon',
          type: 'primary',
          modifiers: ['round', 'no-motion']
        }"
        role="menuitem"
        @item-clicked="emitEvent"
      />
    </li>
    <li
      v-if="trayItems.length > 0"
      class="apos-admin-bar__item apos-admin-bar__tray-items"
    >
      <template v-for="item in trayItems">
        <Component
          :is="item.options.component"
          v-if="item.options.component"
          :key="`${item.name}.component`"
        />
        <AposButton
          v-else
          :key="`${item.name}.fallback`"
          type="subtle"
          :modifiers="['small', 'no-motion']"
          :tooltip="trayItemTooltip(item)"
          class="apos-admin-bar__context-button"
          :icon="item.options.icon"
          :icon-only="true"
          :label="item.label"
          :action="item.action"
          :state="trayItemState[item.name] ? [ 'active' ] : []"
          @click="emitEvent(item)"
        />
      </template>
    </li>
  </ol>
</template>

<script>
import { klona } from 'klona';

export default {
  name: 'TheAposAdminBarMenu',
  props: {
    items: {
      type: Array,
      default: function () {
        return [];
      }
    }
  },
  data() {
    return {
      createMenu: [],
      menuItems: [],
      trayItems: [],
      trayItemState: {}
    };
  },
  computed: {
    moduleOptions() {
      return window.apos.adminBar;
    },
    pageTree() {
      return this.moduleOptions.pageTree;
    }
  },
  async mounted() {
    const itemsSet = klona(this.items);
    this.menuItems = itemsSet
      .filter(item => !(item.options && item.options.contextUtility))
      .map(item => {
        if (item.items) {
          item.items.forEach(subitem => {
            // The context menu needs an `action` property to emit.
            subitem.action = subitem.action || subitem.name;
          });
        }
        return item;
      });
    this.trayItems = itemsSet.filter(item => item.options && item.options.contextUtility);

    Object.values(apos.modules).forEach(apostropheModule => {
      if (apostropheModule.quickCreate) {
        this.createMenu.push({
          label: apostropheModule.label || apostropheModule.name,
          name: apostropheModule.name,
          action: `${apostropheModule.name}:editor`
        });
      }
    });
  },
  methods: {
    emitEvent(item) {
      apos.bus.$emit('admin-menu-click', item.action);

      // Maintain a knowledge of which tray item toggles are active
      const trayItem = this.trayItems.find(trayItem => trayItem.name === item.action);

      if (trayItem && trayItem.options.toggle) {
        this.trayItemState = {
          ...this.trayItemState,
          [item.action]: !this.trayItemState[item.action]
        };
      }
    },
    trayItemTooltip(item) {
      if (item.options.toggle) {
        if (
          this.trayItemState[item.name] &&
<<<<<<< HEAD
            item.options.tooltip &&
            item.options.tooltip.deactivate
=======
          item.options.tooltip?.deactivate
>>>>>>> c33df436
        ) {
          return {
            content: item.options.tooltip.deactivate,
            placement: 'bottom'
          };
        } else if (item.options.tooltip && item.options.tooltip.activate) {
          return {
            content: item.options.tooltip.activate,
            placement: 'bottom'
          };
        } else {
          return false;
        }
      } else {
        return item.options.tooltip;
      }
    }
  }
};
</script>

<style lang="scss" scoped>
.apos-admin-bar__items {
  display: flex;
  flex-grow: 1;
  line-height: var(--a-line-base);
  margin: 0;
  padding: 0;
}

.apos-admin-bar__item {
  display: inline-flex;
  align-items: center;
}

.apos-admin-bar__sub :deep(.apos-context-menu__btn) {
  border-radius: 0;
}

.apos-admin-bar__sub :deep(.apos-context-menu__popup) {
  top: calc(100% + 5px);
}

:deep(.apos-admin-bar__create) {
  margin-left: 10px;

  .apos-context-menu__btn {
    width: 21px;
    height: 21px;
  }

  .apos-context-menu__btn .apos-button {
    width: 100%;
    height: 100%;
    margin: 0;
    padding: 0;
    border: 0;
  }

  .apos-context-menu__popup {
    top: calc(100% + 13px);
  }
}

.apos-admin-bar__tray-items {
  margin-left: auto;
  padding: 4px;
}

</style><|MERGE_RESOLUTION|>--- conflicted
+++ resolved
@@ -164,12 +164,7 @@
       if (item.options.toggle) {
         if (
           this.trayItemState[item.name] &&
-<<<<<<< HEAD
-            item.options.tooltip &&
-            item.options.tooltip.deactivate
-=======
           item.options.tooltip?.deactivate
->>>>>>> c33df436
         ) {
           return {
             content: item.options.tooltip.deactivate,
