<template>
  <AposContextMenu
    class="apos-admin-locales"
    :button="button"
    :unpadded="true"
    menu-placement="bottom-end"
  >
<<<<<<< HEAD
    <div class="apos-input-wrapper">
      <input
        v-model="search"
        type="text"
        class="apos-locales-filter"
        placeholder="Search locales..."
      >
    </div>
    <ul class="apos-locales">
=======
    <ul v-if="localized" class="apos-locales">
>>>>>>> 70b7a887
      <li
        v-for="locale in filteredLocales"
        :key="locale.name"
        class="apos-locale-item"
        :class="localeClasses(locale)"
        @click="switchLocale(locale)"
      >
        <span class="apos-locale">
          <CheckIcon
            v-if="isActive(locale)"
            class="apos-check"
            title="Currently selected locale"
            :size="12"
          />
          {{ locale.label }}
          <span
            class="apos-locale-localized"
            :class="{ 'apos-state-is-localized': isLocalized(locale) }"
          />
        </span>
      </li>
    </ul>
<<<<<<< HEAD
    <div class="apos-available-locales">
      <p class="apos-available-description">
        {{ $t('apostrophe:thisDocumentExistsIn') }}
      </p>
      <span
        v-for="locale in availableLocales"
        :key="locale"
        class="apos-available-locale"
      >
        {{ locale }}
      </span>
=======
    <div v-else class="apos-locales">
      Loading...
>>>>>>> 70b7a887
    </div>
  </AposContextMenu>
</template>

<script>
import CheckIcon from 'vue-material-design-icons/Check.vue';

export default {
  name: 'TheAposAdminBarLocale',
  components: { CheckIcon },
  data() {
    return {
<<<<<<< HEAD
      search: '',
      // TODO: Need to get this somehow
      availableLocales: [
        'English',
        'Austria',
        'Germany',
        'Netherlands',
        'Canada (EN)'
      ],
      locales: Object.entries(window.apos.i18n.locales).map(
        ([ locale, options ]) => {
          return {
            name: locale,
            label: options.label || locale
          };
        }
      )
=======
      locales: Object.entries(window.apos.i18n.locales).map(([ locale, options ]) => {
        return {
          name: locale,
          label: options.label || locale
        };
      }),
      localized: null
>>>>>>> 70b7a887
    };
  },
  computed: {
    button() {
      return {
        label: window.apos.i18n.locale,
        icon: 'chevron-down-icon',
        modifiers: [ 'icon-right', 'no-motion' ],
        type: 'quiet'
      };
    },
<<<<<<< HEAD
    filteredLocales(input) {
      return this.locales.filter(({ name, label }) => {
        const matches = term =>
          term
            .toLowerCase()
            .includes(this.wizard.sections[1].filter.toLowerCase());
        return matches(name) || matches(label);
      });
    }
=======
    action() {
      return apos.modules[apos.adminBar.context.type].action;
    },
  },
  async mounted() {
    const docs = await apos.http.get(`${this.action}/${apos.adminBar.context._id}/locales`, {
      busy: true
    });
    this.localized = Object.fromEntries(
      docs.results
        .filter(doc => doc.aposLocale.endsWith(':draft'))
        .map(doc => [ doc.aposLocale.split(':')[0], doc ])
    );
>>>>>>> 70b7a887
  },
  methods: {
    isActive(locale) {
      return window.apos.i18n.locale === locale.name;
    },
    isLocalized(locale) {
      // TODO: Not sure we have the proper data to make this work properly yet.
      return (
        (window.apos.page &&
          window.apos.page.page &&
          window.apos.page.page.aposLocale.includes(locale.name)) ||
        false
      );
    },
    localeClasses(locale) {
<<<<<<< HEAD
      if (this.isActive(locale)) {
        return {
          'apos-active': true
        };
      } else {
        return {};
=======
      const classes = {};
      if (window.apos.i18n.locale === locale.name) {
        classes['apos-active'] = true;
>>>>>>> 70b7a887
      }
      classes['apos-exists'] = this.localized[locale.name];
      return classes;
    },
    async switchLocale(locale) {
      const { name } = locale;
      const result = await apos.http.post(`${apos.i18n.action}/locale`, {
        body: {
          contextDocId: apos.adminBar.context && apos.adminBar.context._id,
          locale: name
        }
      });
      if (result.redirectTo) {
        window.location.assign(result.redirectTo);
      } else {
        window.location.reload();
      }
    }
  }
};
</script>

<<<<<<< HEAD
<style lang="scss">
.apos-context-menu__pane {
  width: 315px;
}

.apos-locales-filter {
  box-sizing: border-box;
  width: 100%;
  padding: 25px 45px 20px 20px;
  font-size: 14px;
  border-top: 0;
  border-right: 0;
  border-bottom: 1px solid var(--a-base-9);
  border-left: 0;
  color: var(--a-text-primary);
  border-top-right-radius: var(--a-border-radius);
  border-top-left-radius: var(--a-border-radius);

  &::placeholder {
    color: var(--a-base-4);
    font-style: italic;
  }

  &:focus {
    outline: none;
    background-color: var(--a-base-10);
  }
}

.apos-locales {
  list-style-type: none;
  max-height: 350px;
  overflow-y: scroll;
  padding-left: 0;
  margin-top: 0;
  margin-bottom: 0;
  font-weight: var(--a-weight-base);
}

.apos-locale-item {
  position: relative;
  padding: 12px 35px;
  line-height: 1;
  cursor: pointer;

  .state {
    opacity: 0;
  }

  &:hover {
    background-color: var(--a-base-10);
  }

  .apos-check {
    position: absolute;
    top: 50%;
    left: 20px;
    transform: translateY(-50%);
    color: var(--a-primary);
    stroke: var(--a-primary);
  }

  &.apos-active {
    .active {
      opacity: 1;
    }
  }

  .apos-locale-localized {
    position: relative;
    top: -1px;
    display: inline-block;
    height: 5px;
    width: 5px;
    border: 1px solid var(--a-base-5);
    border-radius: 3px;

    &.apos-state-is-localized {
      background-color: var(--a-success);
      border-color: var(--a-success);
=======
<style lang="scss" scoped>
  .apos-locales {
    li {
      cursor: pointer;
      &.apos-active {
        background-color: gray;
      }
      &:after {
        content: '◯'
      }
      &.apos-exists {
        &:after {
          content: '⬤'
        }
      }
>>>>>>> 70b7a887
    }
  }
}

.apos-available-locales {
  padding: 20px;
  border-top: 1px solid var(--a-base-9);
}

.apos-available-locale {
  display: inline-block;
  font-size: 10px;
  color: var(--a-primary);
}

.apos-available-locale:not(:last-of-type) {
  margin-right: 10px;
  margin-bottom: 5px;
}
</style><|MERGE_RESOLUTION|>--- conflicted
+++ resolved
@@ -5,7 +5,6 @@
     :unpadded="true"
     menu-placement="bottom-end"
   >
-<<<<<<< HEAD
     <div class="apos-input-wrapper">
       <input
         v-model="search"
@@ -15,9 +14,6 @@
       >
     </div>
     <ul class="apos-locales">
-=======
-    <ul v-if="localized" class="apos-locales">
->>>>>>> 70b7a887
       <li
         v-for="locale in filteredLocales"
         :key="locale.name"
@@ -40,7 +36,6 @@
         </span>
       </li>
     </ul>
-<<<<<<< HEAD
     <div class="apos-available-locales">
       <p class="apos-available-description">
         {{ $t('apostrophe:thisDocumentExistsIn') }}
@@ -52,10 +47,6 @@
       >
         {{ locale }}
       </span>
-=======
-    <div v-else class="apos-locales">
-      Loading...
->>>>>>> 70b7a887
     </div>
   </AposContextMenu>
 </template>
@@ -68,7 +59,6 @@
   components: { CheckIcon },
   data() {
     return {
-<<<<<<< HEAD
       search: '',
       // TODO: Need to get this somehow
       availableLocales: [
@@ -78,15 +68,6 @@
         'Netherlands',
         'Canada (EN)'
       ],
-      locales: Object.entries(window.apos.i18n.locales).map(
-        ([ locale, options ]) => {
-          return {
-            name: locale,
-            label: options.label || locale
-          };
-        }
-      )
-=======
       locales: Object.entries(window.apos.i18n.locales).map(([ locale, options ]) => {
         return {
           name: locale,
@@ -94,7 +75,6 @@
         };
       }),
       localized: null
->>>>>>> 70b7a887
     };
   },
   computed: {
@@ -106,7 +86,6 @@
         type: 'quiet'
       };
     },
-<<<<<<< HEAD
     filteredLocales(input) {
       return this.locales.filter(({ name, label }) => {
         const matches = term =>
@@ -115,8 +94,7 @@
             .includes(this.wizard.sections[1].filter.toLowerCase());
         return matches(name) || matches(label);
       });
-    }
-=======
+    },
     action() {
       return apos.modules[apos.adminBar.context.type].action;
     },
@@ -130,7 +108,6 @@
         .filter(doc => doc.aposLocale.endsWith(':draft'))
         .map(doc => [ doc.aposLocale.split(':')[0], doc ])
     );
->>>>>>> 70b7a887
   },
   methods: {
     isActive(locale) {
@@ -146,18 +123,9 @@
       );
     },
     localeClasses(locale) {
-<<<<<<< HEAD
+      const classes = {};
       if (this.isActive(locale)) {
-        return {
-          'apos-active': true
-        };
-      } else {
-        return {};
-=======
-      const classes = {};
-      if (window.apos.i18n.locale === locale.name) {
         classes['apos-active'] = true;
->>>>>>> 70b7a887
       }
       classes['apos-exists'] = this.localized[locale.name];
       return classes;
@@ -180,7 +148,6 @@
 };
 </script>
 
-<<<<<<< HEAD
 <style lang="scss">
 .apos-context-menu__pane {
   width: 315px;
@@ -261,23 +228,6 @@
     &.apos-state-is-localized {
       background-color: var(--a-success);
       border-color: var(--a-success);
-=======
-<style lang="scss" scoped>
-  .apos-locales {
-    li {
-      cursor: pointer;
-      &.apos-active {
-        background-color: gray;
-      }
-      &:after {
-        content: '◯'
-      }
-      &.apos-exists {
-        &:after {
-          content: '⬤'
-        }
-      }
->>>>>>> 70b7a887
     }
   }
 }
