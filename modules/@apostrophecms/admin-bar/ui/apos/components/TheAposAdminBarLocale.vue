--- conflicted
+++ resolved
@@ -162,117 +162,4 @@
     }
   }
 }
-<<<<<<< HEAD
-
-.apos-locales-picker {
-  width: 315px;
-}
-
-.apos-locales-filter {
-  @include type-large;
-
-  & {
-    box-sizing: border-box;
-    width: 100%;
-    padding: 20px 45px 20px 20px;
-    border-top: 0;
-    border-right: 0;
-    border-bottom: 1px solid var(--a-base-9);
-    border-left: 0;
-    border-top-right-radius: var(--a-border-radius);
-    border-top-left-radius: var(--a-border-radius);
-  }
-
-  &::placeholder {
-    color: var(--a-base-4);
-    font-style: italic;
-  }
-
-  &:focus {
-    outline: none;
-    background-color: var(--a-base-10);
-  }
-}
-
-.apos-locales {
-  margin: $spacing-base 0;
-  padding-left: 0;
-  list-style-type: none;
-  max-height: 350px;
-  overflow-y: scroll;
-  font-weight: var(--a-weight-base);
-}
-
-.apos-locale-item {
-  position: relative;
-  padding: 12px 35px;
-  line-height: 1;
-  cursor: pointer;
-
-  .state {
-    opacity: 0;
-  }
-
-  &:hover {
-    background-color: var(--a-base-10);
-  }
-
-  .apos-check {
-    position: absolute;
-    top: 50%;
-    left: 18px;
-    transform: translateY(-50%);
-    color: var(--a-primary);
-    stroke: var(--a-primary);
-  }
-
-  &.apos-active {
-    .active {
-      opacity: 1;
-    }
-  }
-
-  .apos-locale-localized {
-    position: relative;
-    top: -1px;
-    left: 5px;
-    display: inline-block;
-    width: 3px;
-    height: 3px;
-    border: 1px solid var(--a-base-5);
-    border-radius: 50%;
-
-    &.apos-state-is-localized {
-      background-color: var(--a-success);
-      border-color: var(--a-success);
-    }
-  }
-}
-
-.apos-available-locales {
-  padding: $spacing-double;
-  border-top: 1px solid var(--a-base-9);
-}
-
-.apos-available-locale {
-  display: inline-block;
-  color: var(--a-primary);
-  font-size: var(--a-type-small);
-}
-
-.apos-available-locale:not(:last-of-type) {
-  margin-right: 10px;
-  margin-bottom: 5px;
-}
-
-.apos-available-description {
-  margin-top: 0;
-}
-
-.apos-locale-name {
-  text-transform: uppercase;
-}
-
-=======
->>>>>>> 68cad074
 </style>