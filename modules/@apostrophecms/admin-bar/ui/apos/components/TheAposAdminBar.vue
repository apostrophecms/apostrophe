<template>
<<<<<<< HEAD
  <div class="apos-admin-bar-wrapper">
    <div class="apos-admin-bar-spacer" ref="spacer"></div>
    <nav class="apos-admin-bar" ref="adminBar">
=======
  <nav class="apos-admin-bar">
    <div class="apos-admin-bar__row">
>>>>>>> 8a4cda18
      <AposLogo class="apos-admin-bar__logo" />
      <ul class="apos-admin-bar__items">
        <li
          v-for="(item, index) in menuItems" :key="item.name"
          class="apos-admin-bar__item"
        >
          <component
            v-if="item.options" :is="item.options.href ? 'a' : 'button'"
            class="apos-admin-bar__btn" :href="item.options.href"
            v-on="item.options.href ? {} : { click: () => emitEvent(item.name) }"
          >
            {{ item.label }}
          </component>
          <AposContextMenu
            v-else-if="item.items" class="apos-admin-bar__sub"
            :menu="item.items" :button="{
              label: item.label
            }"
            :tip-alignment="index > 1 ? 'right' : 'left'"
<<<<<<< HEAD
=======
            @item-clicked="emitEvent"
>>>>>>> 8a4cda18
          />
        </li>
        <li class="apos-admin-bar__item" v-if="createMenu.length > 0">
          <AposContextMenu
            class="apos-admin-bar__create"
            :menu="createMenu" :button="{
              label: 'New item',
              iconOnly: true,
              icon: 'plus-icon',
              type: 'primary'
            }"
            tip-alignment="right"
          />
        </li>
      </ul>
      <TheAposAdminBarUser
        class="apos-admin-bar__user"
        :user="user" :avatar-url="userAvatar"
      />
<<<<<<< HEAD
    </nav>
  </div>
=======
    </div>
    <div class="apos-admin-bar__row">
      <AposButton
        type="default" label="Page Settings"
        icon="cog-icon" class="apos-admin-bar__btn"
        @click="emitEvent('page-settings')"
      />
      <AposButton
        type="default" label="Page Tree"
        icon="file-tree-icon" class="apos-admin-bar__btn"
        @click="emitEvent('page-tree')"
      />
    </div>
  </nav>
>>>>>>> 8a4cda18
</template>

<script>

export default {
  name: 'TheAposAdminBar',
  props: {
    items: {
      type: Array,
      default: function () {
        return [];
      }
    }
  },
  emits: [ 'admin-menu-click' ],
  data() {
    return {
      menuItems: [],
      createMenu: [],
      user: {}
    };
  },
  computed: {
    userAvatar() {
      // TODO: get the user avatar via an async API call
      // when this.user._id is truthy
      return require('./userData').userAvatar;
    }
  },
  mounted() {
<<<<<<< HEAD
    this.$refs.spacer.style.height = `${this.$refs.adminBar.offsetHeight}px`;
    this.menuItems = [...this.items];
=======
    this.menuItems = [ ...this.items ];
>>>>>>> 8a4cda18
    // TODO: This will need to be an async call to get pieces as well as the
    // new page route.
    this.createMenu = [
      {
        label: 'Sandwich',
        name: 'sandwich-artists',
        action: 'sandwich-piece'
      },
      {
        label: 'Tree',
        name: 'trees',
        action: 'trees-piece'
      }
    ];

    this.user = require('./userData').user;
  },
  methods: {
    emitEvent: function (name) {
      apos.bus.$emit('admin-menu-click', name);
    }
  }
};
</script>

<style lang="scss" scoped>
$menu-row-height: 68px;
$menu-v-pad: 18px;
$menu-item-height: $menu-row-height - (2 * $menu-v-pad);
$menu-h-space: 16px;
$menu-v-space: 25px;
$admin-bar-h-pad: 20px;

body {
  margin-top: $menu-row-height * 2;
}

.apos-admin-bar {
  position: fixed;
  top: 0;
  right: 0;
  left: 0;
  background: var(--a-background-primary);
  font-size: map-get($font-sizes, menu-label);
}

.apos-admin-bar__row {
  display: flex;
  align-items: center;
  height: $menu-row-height;
  padding: 0 $admin-bar-h-pad 0 0;
  border-bottom: 1px solid var(--a-base-9);
}

.apos-admin-bar__items {
  display: flex;
  margin: 0;
  padding: 0;
}

.apos-admin-bar__logo {
  margin-left: $admin-bar-h-pad;
}

.apos-admin-bar__logo {
  display: inline-block;
  height: $menu-item-height;
}

.apos-admin-bar__create /deep/ .apos-context-menu__btn,
.apos-admin-bar__sub /deep/ .apos-context-menu__btn,
.apos-admin-bar__btn.apos-button,
.apos-admin-bar__btn {
  border-radius: 0;

  &:hover,
  &:focus {
    border-width: 0;
    transform: none;
  }
}

.apos-admin-bar__sub /deep/ .apos-context-menu__btn,
.apos-admin-bar__btn {
  height: $menu-row-height;

  &:hover,
  &:focus {
    box-shadow: none;
    outline-width: 0;
    background-color: var(--a-base-8);
  }
}
.apos-admin-bar__item {
  display: inline-flex;
  align-items: center;
}

.apos-admin-bar__sub /deep/ .apos-context-menu__btn {
  padding-left: 20px;
  padding-right: 20px;
  border-radius: 0;
}

.apos-admin-bar__logo {
  margin-right: $menu-h-space;
}

.apos-admin-bar__logo,
.apos-admin-bar /deep/ .apos-context-menu__btn,
.apos-admin-bar__btn {
  padding-top: $menu-v-pad;
  padding-bottom: $menu-v-pad;
}

.apos-admin-bar__sub /deep/ .apos-button,
.apos-admin-bar__btn {
  @include apos-button-reset();
  position: relative;
  display: inline-flex;
  align-items: center;
  margin: 0;
  padding-right: $menu-h-space;
  padding-left: $menu-h-space;
  border: 0;
  color: var(--a-text-primary);
  text-decoration: none;
  cursor: pointer;
}

.apos-admin-bar__sub /deep/ .apos-context-menu__popup {
  top: calc(100% + 5px);
}

.apos-admin-bar__dropdown-items .apos-admin-bar__btn {
  padding: 25px;
}

.apos-admin-bar__dropdown-items {
  list-style: none;
  margin: 0;
  padding: 0;
  background: var(--a-base-10);
}

.apos-admin-bar__create {
  margin-left: 20px;
  // Adjust button padding and svg size to have a large plus icon while keeping
  // the button size the same.
  /deep/ .apos-context-menu__btn {
    padding: 5px;
  }

  /deep/ .apos-context-menu__popup {
    top: calc(100% + 13px);
  }

  /deep/ .apos-button__icon svg {
    width: 19px;
    height: 19px;
  }
}

.apos-admin-bar__user {
  margin-left: auto;
}

/deep/ .apos-context-menu__pane {
  min-width: 150px;
}
</style><|MERGE_RESOLUTION|>--- conflicted
+++ resolved
@@ -1,73 +1,62 @@
 <template>
-<<<<<<< HEAD
   <div class="apos-admin-bar-wrapper">
     <div class="apos-admin-bar-spacer" ref="spacer"></div>
     <nav class="apos-admin-bar" ref="adminBar">
-=======
-  <nav class="apos-admin-bar">
-    <div class="apos-admin-bar__row">
->>>>>>> 8a4cda18
-      <AposLogo class="apos-admin-bar__logo" />
-      <ul class="apos-admin-bar__items">
-        <li
-          v-for="(item, index) in menuItems" :key="item.name"
-          class="apos-admin-bar__item"
-        >
-          <component
-            v-if="item.options" :is="item.options.href ? 'a' : 'button'"
-            class="apos-admin-bar__btn" :href="item.options.href"
-            v-on="item.options.href ? {} : { click: () => emitEvent(item.name) }"
+      <div class="apos-admin-bar__row">
+        <AposLogo class="apos-admin-bar__logo" />
+        <ul class="apos-admin-bar__items">
+          <li
+            v-for="(item, index) in menuItems" :key="item.name"
+            class="apos-admin-bar__item"
           >
-            {{ item.label }}
-          </component>
-          <AposContextMenu
-            v-else-if="item.items" class="apos-admin-bar__sub"
-            :menu="item.items" :button="{
-              label: item.label
-            }"
-            :tip-alignment="index > 1 ? 'right' : 'left'"
-<<<<<<< HEAD
-=======
-            @item-clicked="emitEvent"
->>>>>>> 8a4cda18
-          />
-        </li>
-        <li class="apos-admin-bar__item" v-if="createMenu.length > 0">
-          <AposContextMenu
-            class="apos-admin-bar__create"
-            :menu="createMenu" :button="{
-              label: 'New item',
-              iconOnly: true,
-              icon: 'plus-icon',
-              type: 'primary'
-            }"
-            tip-alignment="right"
-          />
-        </li>
-      </ul>
-      <TheAposAdminBarUser
-        class="apos-admin-bar__user"
-        :user="user" :avatar-url="userAvatar"
-      />
-<<<<<<< HEAD
+            <component
+              v-if="item.options" :is="item.options.href ? 'a' : 'button'"
+              class="apos-admin-bar__btn" :href="item.options.href"
+              v-on="item.options.href ? {} : { click: () => emitEvent(item.name) }"
+            >
+              {{ item.label }}
+            </component>
+            <AposContextMenu
+              v-else-if="item.items" class="apos-admin-bar__sub"
+              :menu="item.items" :button="{
+                label: item.label
+              }"
+              :tip-alignment="index > 1 ? 'right' : 'left'"
+              @item-clicked="emitEvent"
+            />
+          </li>
+          <li class="apos-admin-bar__item" v-if="createMenu.length > 0">
+            <AposContextMenu
+              class="apos-admin-bar__create"
+              :menu="createMenu" :button="{
+                label: 'New item',
+                iconOnly: true,
+                icon: 'plus-icon',
+                type: 'primary'
+              }"
+              tip-alignment="right"
+            />
+          </li>
+        </ul>
+        <TheAposAdminBarUser
+          class="apos-admin-bar__user"
+          :user="user" :avatar-url="userAvatar"
+        />
+      </div>
+      <div class="apos-admin-bar__row">
+        <AposButton
+          type="default" label="Page Settings"
+          icon="cog-icon" class="apos-admin-bar__btn"
+          @click="emitEvent('page-settings')"
+        />
+        <AposButton
+          type="default" label="Page Tree"
+          icon="file-tree-icon" class="apos-admin-bar__btn"
+          @click="emitEvent('page-tree')"
+        />
+      </div>
     </nav>
   </div>
-=======
-    </div>
-    <div class="apos-admin-bar__row">
-      <AposButton
-        type="default" label="Page Settings"
-        icon="cog-icon" class="apos-admin-bar__btn"
-        @click="emitEvent('page-settings')"
-      />
-      <AposButton
-        type="default" label="Page Tree"
-        icon="file-tree-icon" class="apos-admin-bar__btn"
-        @click="emitEvent('page-tree')"
-      />
-    </div>
-  </nav>
->>>>>>> 8a4cda18
 </template>
 
 <script>
@@ -98,12 +87,8 @@
     }
   },
   mounted() {
-<<<<<<< HEAD
     this.$refs.spacer.style.height = `${this.$refs.adminBar.offsetHeight}px`;
     this.menuItems = [...this.items];
-=======
-    this.menuItems = [ ...this.items ];
->>>>>>> 8a4cda18
     // TODO: This will need to be an async call to get pieces as well as the
     // new page route.
     this.createMenu = [
