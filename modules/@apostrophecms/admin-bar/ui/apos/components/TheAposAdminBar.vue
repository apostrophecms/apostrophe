<template>
  <div class="apos-admin-bar-wrapper">
    <div class="apos-admin-bar-spacer" ref="spacer" />
    <nav class="apos-admin-bar" ref="adminBar">
      <div class="apos-admin-bar__row">
        <AposLogoPadless class="apos-admin-bar__logo" />
        <ul class="apos-admin-bar__items">
          <li class="apos-admin-bar__item" v-if="createMenu.length > 0">
            <AposButton
              type="default" label="Page Tree"
              icon="file-tree-icon" class="apos-admin-bar__btn"
              :modifiers="['no-motion']"
              @click="emitEvent('@apostrophecms/page:manager')"
            />
          </li>
          <li
            v-for="item in menuItems" :key="item.name"
            class="apos-admin-bar__item"
          >
            <AposButton
              v-if="item.options" type="quiet"
              @click="emitEvent(item.action)"
              :label="item.label"
              :modifiers="['no-motion']"
              class="apos-admin-bar__btn"
            />
            <AposContextMenu
              v-else-if="item.items" class="apos-admin-bar__sub"
              :menu="item.items" :button="{
                label: item.label,
                modifiers: ['no-motion']
              }"
              @item-clicked="emitEvent"
            />
          </li>
          <li class="apos-admin-bar__item" v-if="createMenu.length > 0">
            <AposContextMenu
              class="apos-admin-bar__create"
              :menu="createMenu"
              :button="{
                label: 'New item',
                iconOnly: true,
                icon: 'plus-icon',
                type: 'primary',
                modifiers: ['round', 'no-motion'],
                iconSize: 10
              }"
              @item-clicked="emitEvent"
            />
          </li>
        </ul>
        <TheAposAdminBarUser
          class="apos-admin-bar__user"
        />
      </div>
      <div class="apos-admin-bar__row">
        <div class="apos-admin-bar__context-spacer" />
        <div class="apos-admin-bar__context-title">
          <span
            v-tooltip="'Page Title'" class="apos-admin-bar__context-title__icon"
          >
            <information-outline-icon fill-color="var(--a-primary)" :size="16" />
          </span>
          {{ moduleOptions.context.title }}
        </div>
        <div class="apos-admin-bar__context-controls">
          <AposButton
            v-if="editMode"
            class="apos-admin-bar__context-button"
            label="Preview Mode" :tooltip="{
              content: 'Preview Mode',
              offset: 0,
              placement: 'bottom'
            }"
            type="outline" :modifiers="['no-motion']"
            icon="eye-icon" :icon-only="true"
            @click="switchToPreviewMode"
          />
          <AposButton
            v-if="!editMode"
            class="apos-admin-bar__context-button"
            label="Edit" icon="pencil-icon"
            :modifiers="['no-motion']"
            @click="switchToEditMode"
          />
          <AposButton
            v-if="editMode && moduleOptions.contextId"
            class="apos-admin-bar__context-button"
            label="Page Settings" :tooltip="{
              content: 'Page Settings',
              offset: 0,
              placement: 'bottom'
            }"
            type="outline" :modifiers="['no-motion']"
            icon="cog-icon" :icon-only="true"
            @click="emitEvent({
              itemName: contextEditorName,
              props: {
                docId: moduleOptions.contextId
              }
            })"
          />
          <AposButton
            v-if="editMode"
            type="primary" label="Publish Changes"
            :disabled="!readyToSave"
            class="apos-admin-bar__btn apos-admin-bar__context-button"
            @click="save"
          />
<<<<<<< HEAD
          <AposButton
            v-if="patches.length"
            type="default" label="Undo"
            icon="undo-icon" class="apos-admin-bar__btn"
            :icon-only="true"
            @click="undo"
          />
          <AposButton
            v-if="undone.length"
            type="default" label="Redo"
            icon="redo-icon" class="apos-admin-bar__btn"
            :icon-only="true"
            @click="redo"
          />
        </span>
=======
        </div>
>>>>>>> 17e3a3d0
      </div>
    </nav>
  </div>
</template>

<script>
import klona from 'klona';

export default {
  name: 'TheAposAdminBar',
  props: {
    items: {
      type: Array,
      default: function () {
        return [];
      }
    }
  },
  emits: [ 'admin-menu-click' ],
  data() {
    return {
      menuItems: [],
      createMenu: [],
      patches: [],
      undone: [],
      editMode: window.sessionStorage.getItem('aposEditMode') === 'true'
    };
  },
  computed: {
    currentPageId() {
      if (apos.page && apos.page.page && apos.page.page._id) {
        return apos.page.page._id;
      }
      return false;
    },
    readyToSave() {
      return this.patches.length;
    },
    moduleOptions() {
      return window.apos.adminBar;
    },
    contextEditorName() {
      return this.moduleOptions.contextEditorName;
    }
  },
  mounted() {
    this.$refs.spacer.style.height = `${this.$refs.adminBar.offsetHeight}px`;
    const itemsSet = klona(this.items);

    this.menuItems = itemsSet.map(item => {
      if (item.items) {
        item.items.forEach(subitem => {
          // The context menu needs an `action` property to emit.
          subitem.action = subitem.action || subitem.name;
        });
      }
      return item;
    });

    Object.values(apos.modules).forEach(module => {
      if (module.quickCreate) {
        this.createMenu.push({
          label: module.label || module.name,
          name: module.name,
          action: `${module.name}:editor`
        });
      }
    });

    apos.bus.$on('context-edited', patch => {
      this.patches.push(patch);
      this.undone = [];
    });

    window.addEventListener('beforeunload', this.beforeUnload);
    window.addEventListener('storage', (e) => {
      if (e.storageArea === sessionStorage && e.key === 'aposEditMode') {
        this.editMode = e.newValue;
      }
    });

    apos.bus.$on('content-changed', async () => {
      this.refresh();
    });

    if (this.editMode) {
      // The page always initially loads with fully rendered content,
      // so refetch the content with the area placeholders and data instead
      this.refresh();
    }
  },
  methods: {
    beforeUnload(e) {
      if (this.patches.length) {
        e.preventDefault();
        // No actual control over the message is possible in modern browsers,
        // but Chrome requires we set a string here
        e.returnValue = '';
      }
    },
    emitEvent: function (name) {
      apos.bus.$emit('admin-menu-click', name);
    },
    async save() {
      await apos.http.patch(`${window.apos.doc.action}/${this.moduleOptions.contextId}`, {
        body: {
          _patches: this.patches
        },
        busy: true
      });
      this.patches = [];
    },
    switchToEditMode() {
      window.sessionStorage.setItem('aposEditMode', 'true');
      this.editMode = true;
      this.refresh();
    },
    switchToPreviewMode() {
      window.sessionStorage.setItem('aposEditMode', 'false');
      this.editMode = false;
      this.refresh();
    },
    async refresh({ asPatched } = {}) {
      let content;
      let url = window.location.href;
      const qs = {
        ...apos.http.parseQuery(window.location.search),
        'apos-refresh': '1',
        ...(this.editMode ? {
          'apos-edit': '1'
        } : {})
      };
      url = url.replace(/\?.*$/, '');
      url = apos.http.addQueryToUrl(url, qs);
      if (asPatched) {
        content = await apos.http.post(`${window.apos.doc.action}/get-as-patched`, {
          body: {
            url,
            _id: this.moduleOptions.contextId,
            type: this.moduleOptions.context.type,
            patches: asPatched
          },
          busy: true
        });
      } else {
        content = await apos.http.get(window.location.href, {
          qs,
          headers: {
            'Cache-Control': 'no-cache'
          },
          busy: true
        });
      }
      const refreshable = document.querySelector('[data-apos-refreshable]');
      if (refreshable) {
        refreshable.innerHTML = content;
      }
      apos.bus.$emit('refreshed');
    },
    async undo() {
      this.undone.push(this.patches.pop());
      this.refresh({ asPatched: this.patches });
    },
    async redo() {
      this.patches.push(this.undone.pop());
      this.refresh({ asPatched: this.patches });
    }
  }
};
</script>

<style lang="scss" scoped>
$menu-row-height: 50px;
$menu-v-pad: 18px;
$menu-h-space: 12px;
$menu-v-space: 25px;
$admin-bar-h-pad: 20px;
$admin-bar-border: 1px solid var(--a-base-9);

.apos-admin-bar-wrapper {
  z-index: $z-index-admin-bar;
  position: relative;
}

.apos-admin-bar {
  position: fixed;
  top: 0;
  right: 0;
  left: 0;
  background: var(--a-background-primary);
}

.apos-admin-bar__row {
  display: flex;
  align-items: center;
  height: $menu-row-height;
  padding: 0 $admin-bar-h-pad 0 0;
  border-bottom: $admin-bar-border;
}

.apos-admin-bar__context-spacer {
  flex: 1;
  // Using text-align because otherwise we don't wind
  // up with quite the right centering for the middle one
  // due to subtle issues with the way space is
  // distributed
  text-align: left;
}

.apos-admin-bar__context-title {
  @include type-base;
  display: inline-flex;
  justify-content: center;
  align-items: center;
  flex: 1;
}

.apos-admin-bar__context-title__icon {
  display: inline-block;
  margin-right: 5px;
  line-height: 0;
}

.apos-admin-bar__context-controls {
  display: flex;
  align-items: center;
  justify-content: flex-end;
  flex: 1;
}

.apos-admin-bar__context-button {
  // All but the first.
  .apos-admin-bar__context-controls &:nth-child(n+2) {
    margin-left: 7.5px;
  }
}

.apos-admin-bar__items {
  display: flex;
  margin: 0;
  padding: 0;
}

.apos-admin-bar__logo {
  margin-left: $admin-bar-h-pad;
}

.apos-admin-bar__logo {
  display: inline-block;
  height: 26px;
}

.apos-admin-bar__sub /deep/ .apos-context-menu__btn,
.apos-admin-bar__btn,
.apos-admin-bar__btn.apos-button {
  @include type-base;
  border-radius: 0;
  height: $menu-row-height;

  &:hover,
  &:focus {
    box-shadow: none;
    outline-width: 0;
    background-color: var(--a-base-9);
    color: currentColor;
    text-decoration: none;
  }
}
.apos-admin-bar__item {
  display: inline-flex;
  align-items: center;
}

.apos-admin-bar__sub /deep/ .apos-context-menu__btn {
  border-radius: 0;
}

.apos-admin-bar__logo {
  margin-right: $menu-h-space;
}

.apos-admin-bar__logo,
.apos-admin-bar /deep/ .apos-context-menu__btn,
.apos-admin-bar__btn {
  padding-top: $menu-v-pad;
  padding-bottom: $menu-v-pad;
}

.apos-admin-bar__sub /deep/ .apos-button,
.apos-admin-bar__btn,
.apos-admin-bar__row /deep/ .apos-admin-bar__btn {
  @include apos-button-reset();
  position: relative;
  display: inline-flex;
  align-items: center;
  margin: 0;
  padding-right: $menu-h-space;
  padding-left: $menu-h-space;
  border: 0;
  color: var(--a-text-primary);
  text-decoration: none;
  cursor: pointer;
}

.apos-admin-bar__sub /deep/ .apos-context-menu__popup {
  top: calc(100% + 5px);
}

.apos-admin-bar__btn {
  .apos-admin-bar__row--utils & {
    padding-left: $admin-bar-h-pad;
    padding-right: $admin-bar-h-pad;
    border-right: $admin-bar-border;

    &:hover,
    &:focus {
      border-width: 1px;
    }
  }

  .apos-admin-bar__dropdown-items & {
    padding: 25px;
  }
}

.apos-admin-bar__dropdown-items {
  list-style: none;
  margin: 0;
  padding: 0;
  background: var(--a-base-10);
}

.apos-admin-bar__create {
  margin-left: 10px;
  // Adjust button padding and svg size to have a large plus icon while keeping
  // the button size the same.
  /deep/ .apos-context-menu__btn {
    padding: 2px;
    border-width: 0;
  }

  /deep/ .apos-context-menu__popup {
    top: calc(100% + 13px);
  }

  /deep/ .apos-button__icon svg {
    width: 19px;
    height: 19px;
  }
}

.apos-admin-bar__user {
  margin-left: auto;
}

/deep/ .apos-context-menu__pane {
  min-width: 150px;
}
</style><|MERGE_RESOLUTION|>--- conflicted
+++ resolved
@@ -107,7 +107,6 @@
             class="apos-admin-bar__btn apos-admin-bar__context-button"
             @click="save"
           />
-<<<<<<< HEAD
           <AposButton
             v-if="patches.length"
             type="default" label="Undo"
@@ -122,10 +121,7 @@
             :icon-only="true"
             @click="redo"
           />
-        </span>
-=======
         </div>
->>>>>>> 17e3a3d0
       </div>
     </nav>
   </div>
