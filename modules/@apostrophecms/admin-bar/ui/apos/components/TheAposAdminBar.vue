<template>
  <div
    data-apos-test="adminBar"
    class="apos-admin-bar-wrapper"
    :class="themeClass"
  >
    <div class="apos-admin-bar-spacer" ref="spacer" />
    <nav class="apos-admin-bar" ref="adminBar">
      <div class="apos-admin-bar__row">
        <AposLogoPadless class="apos-admin-bar__logo" />
        <TheAposAdminBarMenu :items="menuItems" />
        <TheAposAdminBarLocale v-if="hasLocales()" />
        <TheAposAdminBarUser
          data-apos-test="authenticatedUserMenuTrigger"
          class="apos-admin-bar__user"
          :items="userItems"
        />
      </div>
      <TheAposContextBar @mounted="setSpacer" />
      <component
        v-for="bar in bars"
        v-bind="bar.props || {}"
        :key="bar.id"
        :is="bar.componentName"
      />
    </nav>
  </div>
</template>

<script>
import AposThemeMixin from 'Modules/@apostrophecms/ui/mixins/AposThemeMixin';

export default {
  name: 'TheAposAdminBar',
  mixins: [ AposThemeMixin ],
  props: {
    items: {
      type: Array,
      default: function () {
        return [];
      }
    }
  },
  computed: {
<<<<<<< HEAD
    menuItems() {
      return this.items.filter(item => !item.options?.user);
    },
    userItems() {
      return this.items.filter(item => item.options?.user);
=======
    moduleOptions() {
      return window.apos.adminBar;
    },
    bars() {
      return this.moduleOptions.bars;
>>>>>>> e093215f
    }
  },
  async mounted() {
    this.setSpacer();
  },
  methods: {
    setSpacer() {
      window.apos.adminBar.height = this.$refs.adminBar.offsetHeight;
      this.$refs.spacer.style.height = `${this.$refs.adminBar.offsetHeight}px`;
      apos.bus.$emit('admin-menu-height-changed');
    },
    hasLocales() {
      return Object.keys(window.apos.i18n.locales).length > 1;
    }
  }
};
</script>

<style lang="scss" scoped>

.apos-admin-bar-wrapper {
  z-index: $z-index-admin-bar;
  position: relative;
}

.apos-admin-bar {
  position: fixed;
  top: 0;
  right: 0;
  left: 0;
  background: var(--a-background-primary);
}

::v-deep .apos-admin-bar__row {
  display: flex;
  align-items: center;
  height: 35px;
  padding: 10px 20px;
  border-bottom: 1px solid var(--a-base-9);
}

.apos-admin-bar__logo {
  display: inline-block;
  height: 26px;
  margin-right: 10px;
}

::v-deep .apos-admin-bar__control-set {
  @include type-base;
  display: flex;
  width: 100%;
  height: 100%;
}

.apos-admin-bar__user {
  margin-left: auto;
}

::v-deep .apos-context-menu__pane {
  min-width: 150px;
}
::v-deep .flip-enter { // to the ground
  transform: translateY(-20%);
  opacity: 0;
}
::v-deep .flip-leave { // in the frame
  transform: translateY(0);
  opacity: 1;
}
::v-deep .flip-enter-to { // from the ground
  transform: translateY(0);
  opacity: 1;
}
::v-deep .flip-leave-to { // to the sky
  transform: translateY(20%);
  opacity: 0;
}

::v-deep .flip-enter-active, ::v-deep .flip-leave-active {
  transition: all 150ms;
  &.apos-admin-bar__control-set__group {
    position: absolute;
  }
}

// make space for a widget's breadcrumbs that are flush with the admin bar
.apos-admin-bar-spacer {
  margin-bottom: 25px;
}

</style><|MERGE_RESOLUTION|>--- conflicted
+++ resolved
@@ -42,19 +42,17 @@
     }
   },
   computed: {
-<<<<<<< HEAD
     menuItems() {
       return this.items.filter(item => !item.options?.user);
     },
     userItems() {
       return this.items.filter(item => item.options?.user);
-=======
+    },
     moduleOptions() {
       return window.apos.adminBar;
     },
     bars() {
       return this.moduleOptions.bars;
->>>>>>> e093215f
     }
   },
   async mounted() {
