// The admin bar module implements Apostrophe's admin bar at the top of the screen. Any module
// can register a button (or more than one) for this bar by calling the `add` method of this
// module. Buttons can also be grouped into dropdown menus and restricted to those with
// particular permissions. [@apostrophecms/piece-type](../@apostrophecms/piece-type/index.html) automatically
// takes advantage of this module.
//
// The admin bar slides out on all pages by default. It's possible to modify this behavior
// by adding one of the following options in app.js:
// ```
// modules: {
//   '@apostrophecms/admin-bar': {
//     openOnLoad: false,
//     openOnHomepageLoad: true,
//     closeDelay: 5000
//   },
//   .... more modules ...
// }
// ```
// In the above example, the admin bar stays closed on all sub pages of the site, but opens on the
// homepage and stays open for 5 seconds (default is 3 seconds).
// `closeDelay` is a global configuration and changes both the homepage and all subpages.

const _ = require('lodash');
const cuid = require('cuid');

module.exports = {
  options: { alias: 'adminBar' },
  init(self, options) {
    self.items = [];
    self.groups = [];
    self.groupLabels = {};
    self.enableBrowserData();
  },
  handlers(self, options) {
    return {
      'apostrophe:afterInit': {
        orderAndGroupItems() {
          self.orderItems();
          self.groupItems();
        }
      }
    };
  },
  methods(self, options) {
    return {
      // Add an item to the admin bar.
      //
      // When the item is activated, the `name` argument will be emitted on
      // `apos.bus` as the value of an `admin-menu-click` event. The
      // `TheAposModals` app will typically catch this and respond by
      // displaying the appropriate modal. So `name` should
      // be the module name, with `:editor` or `:manager` suffix, depending
      // on the case, such as `@apostrophecms/global:editor` or
      // `@apostrophecms/page:manager`.
      //
      // Alternatively, an `href` option may be set to an ordinary URL in
      // `options`. This creates a basic link in the admin menu.
      //
      // `permission` should be an object with `action` and `type`
      // properties. This determines visibility of the option, securing
      // actual actions is a separate concern.
      //
      // You can use the `after` option to specify an admin bar item name
      // this item should appear immediately following.
      //
      // Usually just one admin bar item per module makes sense.
      //
      // On the browser side, it is possible to write
      // `apos.bus.$on('admin-menu-click', (name) => { ... })` to catch
      // these events and respond. You can use this mechanism if you
      // wish to implement a custom admin bar item not powered by
      // the `AposModals` app.

      add(name, label, permission, options) {
        let index;

        const item = {
          name: name.indexOf(':') === -1 ? name : name.split(':')[0],
          action: name,
          label: label,
          permission: permission,
          options: options || {}
        };
        if (options && options.after) {
          index = _.findIndex(self.items, { name: options.after });
          if (index !== -1) {
            self.items.splice(index + 1, 0, item);
            return;
          }
        }
        self.items.push(item);
      },

      // Group several menu items together in the interface (currently
      // implemented as a dropdown menu). If `items` is an array of menu
      // item names, then the group's label is the same as the label of
      // the first item. If you wish the label to differ from the label
      // of the first item, instead pass an object with a `label` property
      // and an `items` property.

      group(items) {
        self.groups.push(items);
      },

      getVisibleItems(req) {
        // Find the subset of admin bar items this user is permitted to see
        const user = req.user;
        if (!user) {
          return [];
        }
        const items = _.filter(self.items, function (item) {
          return self.itemIsVisible(req, item);
        });
        if (!items.length) {
          return [];
        }
        // Find the combined items and group them up into menus.
        // groupedItems becomes an array that mixes standalone
        // admin bar items with menus.
        const groupedItems = [];
        let menu = false;
        items.forEach(function (item, i) {
          if (menu) {
            // We are already building up a grouped menu, but stop doing that
            // if this next item isn't part of it
            if (item.menuLeader === menu.leader.name) {
              menu.items.push(item);
              return;
            } else {
              menu = false;
            }
          }
          // Only build a menu if there are at least two items after filtering
          // for permissions
          if (item.menuLeader === item.name && (items[i + 1] && items[i + 1].menuLeader === item.name)) {
            menu = {
              menu: true,
              items: [ item ],
              leader: item,
              label: self.groupLabels[item.name] || item.label
            };
            groupedItems.push(menu);
          } else {
            groupedItems.push(item);
          }
        });
        return groupedItems;
      },

      // Implement the `order` option. This insertion sort results
      // in putting everything otherwise unspecified at the end, as desired.
      // Items with the `last: true` option are moved to the end before the
      // explicit order is applied.
      //
      // Called by `afterInit`

      orderItems() {
        // Items with a preference to go last go last...
        const moving = [];
        while (true) {
          const moveIndex = _.findIndex(self.items, function (item) {
            return item.options.last;
          });
          if (moveIndex === -1) {
            break;
          }
          moving.push(self.items[moveIndex]);
          self.items.splice(moveIndex, 1);
        }
        self.items = self.items.concat(moving);
        // ... But then explicit order kicks in
        _.each(self.options.order || [], function (name) {
          const item = _.find(self.items, { name: name });
          if (item) {
            self.items = [ item ].concat(_.filter(self.items, function (item) {
              return item.name !== name;
            }));
          }
        });
      },

      // Marks items that have been grouped via the `groups` option — or via
      // `group` calls from modules, combined with the `addGroups` option —
      // with a `menuLeader` property and ensures that the items in a group
      // are consecutive in the order. We'll figure out the final menus at
      // render time so we can handle it properly if an individual
      // user only sees one of them, etc. Called by `afterInit`

      groupItems() {
        // Implement the groups and addGroups options. Mark the grouped items
        // with a `menuLeader` property.
        const groups = self.options.groups || self.groups.concat(self.options.addGroups || []);

        groups.forEach(function (group) {
          if (!group.label) {
            return;
          }

          self.groupLabels[group.items[0]] = group.label;

          group.items.forEach(function (name, groupIndex) {
            const item = _.find(self.items, { name: name });
            if (item) {
              item.menuLeader = group.items[0];
            } else {
              return;
            }
            // Make sure the submenu items wind up following the leader
            // in self.items in the appropriate order
            if (name !== item.menuLeader) {
              const indexLeader = _.findIndex(self.items, { name: item.menuLeader });
              if (indexLeader === -1) {
                throw new Error('Admin bar grouping error: no match for ' + item.menuLeader + ' in menu item ' + item.name);
              }
              let indexMe = _.findIndex(self.items, { name: name });
              if (indexMe !== indexLeader + groupIndex) {
                // Swap ourselves into the right position following our leader
                if (indexLeader + groupIndex < indexMe) {
                  indexMe++;
                }
                self.items.splice(indexLeader + groupIndex, 0, item);
                self.items.splice(indexMe, 1);
              }
            }
          });
        });
      },

      // Determine if the specified admin bar item object should
      // be rendered or not, for the given req; based on item.permission
      // if any. `req.user` is guaranteed to exist at this point.

      itemIsVisible(req, item) {
        if (!item.permission) {
          // Being logged in is good enough to see this
          return true;
        }
        return self.apos.permission.can(req, item.permission.action, item.permission.type);
      },

      getBrowserData(req) {
        const items = self.getVisibleItems(req);
        if (!items.length) {
          return false;
        }
        const closeDelay = self.options.closeDelay;
        const context = req.data.piece || req.data.page;
        // Page caching is never desirable when possibly
        // editing that page
        if (context && context._edit) {
          req.res.setHeader('Cache-Control', 'no-cache');
        }
        let contextEditorName, contextAction;
        if (context) {
          if (self.apos.page.isPage(context)) {
            contextEditorName = '@apostrophecms/page:editor';
            contextAction = self.apos.page.action;
          } else {
            contextEditorName = `${context.type}:editor`;
            contextAction = self.apos.doc.getManager(context.type).action;
          }
        }
        return {
          items: items,
          components: { the: 'TheAposAdminBar' },
          openOnLoad: !!(typeof self.options.openOnLoad === 'undefined' || self.options.openOnLoad),
          openOnHomepageLoad: !!(typeof self.options.openOnHomepageLoad === 'undefined' || self.options.openOnHomepageLoad),
          closeDelay: typeof closeDelay === 'number' ? closeDelay : 3000,
          context: context && {
            _id: context._id,
            title: context.title,
            type: context.type,
            _url: context._url,
            slug: context.slug,
<<<<<<< HEAD
            aposModified: context.aposModified
=======
            updatedAt: context.updatedAt,
            updatedBy: context.updatedBy

>>>>>>> 0e9d2540
          },
          // Base API URL appropriate to the context document
          contextAction,
          // Simplifies frontend logic
          contextId: context && context._id,
          htmlPageId: cuid(),
          contextEditorName
        };
      }
    };
  }
};<|MERGE_RESOLUTION|>--- conflicted
+++ resolved
@@ -272,13 +272,10 @@
             type: context.type,
             _url: context._url,
             slug: context.slug,
-<<<<<<< HEAD
-            aposModified: context.aposModified
-=======
+            modified: context.modified,
             updatedAt: context.updatedAt,
-            updatedBy: context.updatedBy
-
->>>>>>> 0e9d2540
+            updatedBy: context.updatedBy,
+            lastPublishedAt: context.lastPublishedAt
           },
           // Base API URL appropriate to the context document
           contextAction,
