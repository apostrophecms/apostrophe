const _ = require('lodash');

module.exports = {
  options: {
    localized: true,
    contextBar: true
  },
  cascades: [ 'fields' ],
  fields(self) {
    return {
      add: {
        title: {
          type: 'string',
          label: 'Title',
          required: true,
          // Generate a titleSort property which can be sorted
          // in a human-friendly way (case insensitive, ignores the
          // same stuff slugs ignore)
          sortify: true
        },
        slug: {
          type: 'slug',
          label: 'Slug',
          following: 'title',
          required: true
        },
        archived: {
          type: 'boolean',
          label: 'Archived',
          contextual: true,
          def: false
        },
        visibility: {
          type: 'select',
          label: 'Who can view this?',
          def: 'public',
          required: true,
          choices: [
            {
              value: 'public',
              label: 'Public'
            },
            {
              value: 'loginRequired',
              label: 'Login Required'
            }
          ]
        }
      },
      group: {
        basics: {
          label: 'Basics',
          fields: [
            'title'
          ]
        },
        utility: {
          fields: [
            'slug'
          ]
        },
        permissions: {
          label: 'Permissions',
          fields: [
            'visibility'
          ],
          last: true
        }
      }
    };
  },
  init(self) {
    if (!self.options.name) {
      self.options.name = self.__meta.name;
    }
    self.name = self.options.name;
    // Each doc-type has an array of fields which will be updated
    // if the document is moved to the archive. In most cases 'slug'
    // might suffice. For users, for instance, the email field should
    // be prefixed (de-duplicated) so that the email address is available.
    // An archive prefix should always be used for fields that have no bearing
    // on page tree relationships. A suffix should always be used for fields
    // that do (`slug` and `path`).
    //
    // For suffixes, @apostrophecms/page will take care of adding and removing
    // them from earlier components in the path or slug as required.
    self.archivedPrefixFields = [ 'slug' ];
    self.archivedSuffixFields = [];
    self.composeSchema();
    self.apos.doc.setManager(self.name, self);
    self.enableBrowserData();
  },
  handlers(self) {
    return {
      beforeSave: {
        prepareForStorage(req, doc) {
          self.apos.schema.prepareForStorage(req, doc);
        },
        slugPrefix(req, doc) {
          if (self.options.slugPrefix) {
            if (!doc.slug) {
              doc.slug = 'none';
            }
            if (!doc.slug.startsWith(self.options.slugPrefix)) {
              doc.slug = `${self.options.slugPrefix}${doc.slug}`;
            }
          }
        }
      },
      afterSave: {
        async emitAfterArchivedOrAfterRescue(req, doc) {
          if (doc.archived && (!doc.aposWasArchived)) {
            await self.apos.doc.db.updateOne({
              _id: doc._id
            }, {
              $set: {
                aposWasArchived: true
              }
            });
            return self.emit('afterArchived', req, doc);
          } else if ((!doc.archived) && (doc.aposWasArchived)) {
            await self.apos.doc.db.updateOne({
              _id: doc._id
            }, {
              $set: {
                aposWasArchived: false
              }
            });
            return self.emit('afterRescue', req, doc);
          }
        },
        async autopublish(req, doc, options) {
          if (!self.options.autopublish) {
            return;
          }
          if (doc.aposLocale.includes(':draft')) {
            return self.publish(req, doc, options);
          }
        }
      },
<<<<<<< HEAD
      afterArchived: {
        deduplicateArchive(req, doc) {
=======
      afterTrash: {
        // Mark draft only after moving to trash, to reactivate UI
        // associated with things never published before
        async markNeverPublished(req, doc) {
          if (!self.options.localized) {
            return;
          }
          if (!doc._id.includes(':draft')) {
            return;
          }
          if (doc.parkedId === 'trash') {
            // The root trash can exists in both draft and published to
            // avoid overcomplicating parked pages
            return;
          }
          if (self.options.autopublish) {
            return;
          }
          await self.apos.doc.db.updateOne({
            _id: doc._id
          }, {
            $set: {
              lastPublishedAt: null
            }
          });
          return self.apos.doc.db.removeMany({
            _id: {
              $in: [
                doc._id.replace(':draft', ':published'),
                doc._id.replace(':draft', ':previous')
              ]
            }
          });
        },
        deduplicateTrash(req, doc) {
>>>>>>> ee64d95a
          const deduplicateKey = doc.aposDocId;
          if (doc.parkedId === 'archive') {
            // The primary archive itself should not deduplicate
            return;
          }
          const prefix = 'deduplicate-' + deduplicateKey + '-';
          const suffix = '-deduplicate-' + deduplicateKey;
          const $set = {};
          _.each(self.archivedPrefixFields, function (name) {
            if (typeof doc[name] !== 'string') {
              // Presumably a sparse index
              return;
            }
            if (doc[name].substr(0, prefix.length) !== prefix) {
              $set[name] = prefix + doc[name];
            }
            // So methods called later, or extending this method, see the change in piece
            doc[name] = $set[name];
          });
          _.each(self.archivedSuffixFields, function (name) {
            if (typeof doc[name] !== 'string') {
              // Presumably a sparse index
              return;
            }
            if (doc[name].substr(doc[name].length - suffix.length) !== suffix) {
              $set[name] = doc[name] + suffix;
            }
            // So methods called later, or extending this method, see the change in piece
            doc[name] = $set[name];
          });
          if (_.isEmpty($set)) {
            return;
          }
          return self.apos.doc.db.updateOne({ _id: doc._id }, { $set: $set });
        }
      },
      afterRescue: {
        async deduplicateRescue(req, doc) {
          if (doc.parkedId === 'archive') {
            // The primary archive itself should not deduplicate
            return;
          }
          const deduplicateKey = doc.aposDocId;
          const prefix = 'deduplicate-' + deduplicateKey + '-';
          const suffix = '-deduplicate-' + deduplicateKey;
          const $set = {};
          _.each(self.archivedPrefixFields, function (name) {
            if (typeof doc[name] !== 'string') {
              // Presumably a sparse index
              return;
            }
            $set[name] = doc[name].replace(prefix, '');
          });
          _.each(self.archivedSuffixFields, function (name) {
            if (typeof doc[name] !== 'string') {
              // Presumably a sparse index
              return;
            }
            $set[name] = doc[name].replace(suffix, '');
          });
          for (const field of self.archivedPrefixFields.concat(self.archivedSuffixFields)) {
            await checkOne(field);
          }
          await update();
          async function checkOne(name) {
            const query = {
              type: self.name,
              _id: { $ne: doc._id }
            };
            if (doc.aposLocale) {
              query.aposLocale = doc.aposLocale;
            }
            query[name] = $set[name];
            if ($set[name] === '') {
              // Assume sparse index if empty strings are seen; don't
              // generate lots of weird prefix-only email addresses
              return;
            }
            const found = await self.apos.doc.db.findOne(query, { _id: 1 });
            if (found) {
              delete $set[name];
            }
          }
          async function update() {
            const action = { $set: $set };
            // So methods called later, or extending this method, see the change in docs
            _.assign(doc, $set);
            if (_.isEmpty($set)) {
              // Nothing to do
              return;
            }
            return self.apos.doc.db.updateOne({ _id: doc._id }, action);
          }
        }
      },
      '@apostrophecms/search:index': {
        // When a doc is indexed for search, this method adds
        // additional search texts to the `texts` array (modify it in place by
        // pushing new objects to it). These texts influence search results.
        // The default behavior is quite useful, so you won't often need to
        // override this.
        //
        // Each "text" is an *object* and must have at least `weight` and `text` properties.
        // If `weight` is >= 10, the text will be included in autocomplete searches and
        // given higher priority in full-text searches. Otherwise it will be included
        // only in full-text searches.
        //
        // If `silent` is `true`, the `searchSummary` property will not contain
        // the text.
        //
        // By default this method invokes `schemas.indexFields`, which will push
        // texts for all of the schema fields that support this unless they are
        // explicitly set `searchable: false`.
        //
        // In any case, the text of rich text widgets is always included as
        // lower-priority search text.
        async searchIndexBySchema(doc, texts) {
          if (doc.type !== self.name) {
            return;
          }
          await self.apos.schema.indexFields(self.schema, doc, texts);
        }
      }

    };
  },

  methods(self) {
    return {
      sanitizeFieldList(choices) {
        if ((typeof choices) === 'string') {
          return choices.split(/\s*,\s*/);
        } else {
          return self.apos.launder.strings(choices);
        }
      },
      addArchivedPrefixFields(fields) {
        self.archivedPrefixFields = self.archivedPrefixFields.concat(fields);
      },
      removeArchivedPrefixFields(fields) {
        self.archivedPrefixFields = _.difference(self.archivedPrefixFields, fields);
      },
      addArchivedSuffixFields(fields) {
        self.archivedSuffixFields = self.archivedSuffixFields.concat(fields);
      },
      removeArchivedSuffixFields(fields) {
        self.archivedSuffixFields = _.difference(self.archivedSuffixFields, fields);
      },
      // Returns a query that will only yield docs of the appropriate type
      // as determined by the `name` option of the module.
      // `criteria` is the MongoDB criteria object, and any properties of
      // `options` are invoked as query builder methods on the query with
      // their values.
      find(req, criteria, options) {
        const query = {
          state: {},
          methods: {},
          builders: {},
          afters: {}
        };
        for (const name of self.__meta.chain.map(entry => entry.name)) {
          const fn = self.queries[name];
          if (fn) {
            const result = fn(self, query);
            if (result.builders) {
              Object.assign(query.builders, result.builders);
            }
            if (result.methods) {
              Object.assign(query.methods, result.methods);
            }
          }
          if (self.extendQueries[name]) {
            wrap(query.builders, self.extendQueries[name].builders || {});
            wrap(query.methods, self.extendQueries[name].methods || {});
          }
        }
        Object.assign(query, query.methods);
        for (const [ name, definition ] of Object.entries(query.builders)) {
          query.addBuilder(name, definition);
        }
        // Add query builders for each field in the schema that doesn't
        // yet have one based on its schema field type
        self.apos.schema.addQueryBuilders(self.schema, query);
        query.handleFindArguments({
          req,
          criteria,
          options
        });
        query.type(self.options.name);
        return query;
      },
      // Returns a new instance of the doc type, with the appropriate default
      // values for each schema field.
      newInstance() {
        const doc = self.apos.schema.newInstance(self.schema);
        doc.type = self.name;
        return doc;
      },
      // Returns a MongoDB projection object to be used when querying
      // for this type if all that is needed is a title for display
      // in an autocomplete menu. Default behavior is to
      // return only the `title`, `_id` and `slug` properties.
      // Removing any of these three is not recommended.
      //
      // `query.field` will contain the schema field definition for
      // the relationship the user is attempting to match titles from.
      getAutocompleteProjection(query) {
        return {
          title: 1,
          _id: 1,
          slug: 1
        };
      },
      // Returns a string to represent the given `doc` in an
      // autocomplete menu. `doc` will contain only the fields returned
      // by `getAutocompleteProjection`. `query.field` will contain
      // the schema field definition for the relationship the user is attempting
      // to match titles from. The default behavior is to return
      // the `title` property. This is sometimes extended to include
      // event start dates and similar information that helps the
      // user distinguish between docs.
      getAutocompleteTitle(doc, query) {
        return doc.title;
      },
      // Used by `@apostrophecms/version` to label changes that
      // are made to relationships by ID. Set `change.text` to the
      // desired text.
      decorateChange(doc, change) {
        change.text = doc.title;
      },
      // Returns true if only admins are allowed to edit this type.
      isAdminOnly() {
        return self.options.adminOnly;
      },
      // Return a new schema containing only fields for which the
      // current user has the permission specified by the `permission`
      // property of the schema field, or there is no `permission` property for the field.
      allowedSchema(req) {
        let disabled;
        let type;
        const schema = _.filter(self.schema, function (field) {
          return !field.permission || self.apos.permission.can(req, field.permission && field.permission.action, field.permission && field.permission.type);
        });
        const typeIndex = _.findIndex(schema, { name: 'type' });
        if (typeIndex !== -1) {
          // This option exists so that the
          // @apostrophecms/option-overrides and @apostrophecms/workflow modules,
          // if present, can be used together to disable various types based
          // on locale settings
          disabled = self.apos.page.getOption(req, 'disabledTypes');
          if (disabled) {
            // Take care to clone so we don't wind up modifying
            // the original schema, the allowed schema is only
            // a shallow clone of the array so far
            type = _.cloneDeep(schema[typeIndex]);
            type.choices = _.filter(type.choices, function (choice) {
              return !_.includes(disabled, choice.value);
            });
            // Make sure the allowed schema refers to the clone,
            // not the original
            schema[typeIndex] = type;
          }
        }
        return schema;
      },
      composeSchema() {
        self.schema = self.apos.schema.compose({
          addFields: self.apos.schema.fieldsToArray(`Module ${self.__meta.name}`, self.fields),
          arrangeFields: self.apos.schema.groupsToArray(self.fieldsGroups)
        });
        if (self.options.slugPrefix) {
          const slug = self.schema.find(field => field.name === 'slug');
          if (slug) {
            slug.prefix = self.options.slugPrefix;
          }
        }
        // Extend `composeSchema` to flag the use of field names
        // that are forbidden or nonfunctional in all doc types, i.e.
        // properties that will be overwritten by non-schema-driven
        // logic, such as `_id` or `docPermissions`
        const forbiddenFields = [
          '_id',
          'titleSortified',
          'highSearchText',
          'highSearchWords',
          'lowSearchText',
          'searchSummary'
        ];
        _.each(self.schema, function (field) {
          if (_.includes(forbiddenFields, field.name)) {
            throw new Error('Doc type ' + self.name + ': the field name ' + field.name + ' is forbidden');
          }
        });
      },

      isLocalized() {
        return this.options.localized;
      },

      // This method provides the back end of /autocomplete routes.
      // For the implementation of the autocomplete() query builder see autocomplete.js.
      //
      // "query" must contain a "field" property which is the schema relationship field
      // that describes the relationship we're adding items to.
      //
      // "query" must also contain a "term" property, which is a partial
      // string to be autocompleted; otherwise an empty array is returned.
      //
      // We don't launder the input here, see the 'autocomplete' route.
      async autocomplete(req, query) {
        const _query = query.find(req, {}).sort('search');
        if (query.extendAutocompleteQuery) {
          query.extendAutocompleteQuery(_query);
        }
        _query.project(self.getAutocompleteProjection(), query);
        // Try harder not to call autocomplete with something that doesn't
        // result in a search
        if (query.term && query.term.toString && query.term.toString().length) {
          const term = self.apos.launder.string(query.term);
          _query.autocomplete(term);
        } else {
          return [];
        }
        if (!(query.builders && query.builders.limit)) {
          _query.limit(10);
        }
        _query.applyBuildersSafely(query.field.builders || {});
        // Format it as value & label properties for compatibility with
        // our usual assumptions on the front end
        let docs = await _query.toArray();
        // Put the snippets in id order
        if (query.values) {
          docs = self.apos.util.orderById(query.values, docs);
        }
        const results = _.map(docs, doc => {
          const response = {
            label: self.getAutocompleteTitle(doc, query),
            value: doc._id
          };
          _.defaults(response, _.omit(doc, 'title', '_id'));
          return response;
        });
        return results;
      },
      // Fields required to compute the `_url` property.
      // Used to implement a "projection" for `_url` if
      // requested by the developer
      getUrlFields() {
        return [
          'type',
          'slug'
        ];
      },
      // Most of the time, this is called for you. Any schema field
      // with `sortify: true` will automatically get a migration to
      // ensure that, if the field is named `lastName`, then
      // `lastNameSortified` exists.
      //
      // Adds a migration that takes the given field, such as `lastName`, and
      // creates a parallel `lastNameSortified` field, formatted with
      // `apos.util.sortify` so that it sorts and compares in a more
      // intuitive, case-insensitive way.
      //
      // After adding such a migration, you can add `sortify: true` to the
      // schema field declaration for `field`, and any calls to
      // the `sort()` query builder for `lastName` will automatically
      // use `lastNameSortified`. You can also do that explicitly of course.
      //
      // Note that you want to do both things (add the migration, and
      // add `sortify: true`) because `sortify: true` guarantees that
      // `lastNameSortified` gets updated on all saves of a doc of this type.
      // The migration is a one-time fix for existing data.
      addSortifyMigration(field) {
        if (!self.name) {
          return;
        }
        return self.apos.migration.addSortify(self.__meta.name, { type: self.name }, field);
      },
      // Convert the untrusted data supplied in `input` via the schema and
      // update the doc object accordingly.
      //
      // If `options.presentFieldsOnly` is true, only fields that exist in
      // `input` are affected. Otherwise any absent fields get their default values.
      //
      // To intentionally erase a field's contents when this option
      // is present, use `null` for that input field or another representation appropriate
      // to the type, i.e. an empty string for a string.
      //
      // If `options.copyingId` is present, the doc with the given id is
      // fetched and used as defaults for any schema fields not defined
      // in `input`. This overrides `presentFieldsOnly` as long as the fields
      // in question exist in the doc being copied. Also, the _id of the copied
      // doc is copied to the `copyOfId` property of doc.

      async convert(req, input, doc, options = {
        presentFieldsOnly: false,
        copyingId: false
      }) {
        const fullSchema = self.apos.doc.getManager(options.type || self.name).allowedSchema(req);
        let schema;
        let copyOf;
        if (options.presentFieldsOnly) {
          schema = self.apos.schema.subset(fullSchema, self.fieldsPresent(input));
        } else {
          schema = fullSchema;
        }
        if (options.copyingId) {
          copyOf = await self.findOneForCopying(req, { _id: options.copyingId });
          if (!copyOf) {
            throw self.apos.error('notfound');
          }
          input = {
            ...copyOf,
            ...input
          };
        }
        await self.apos.schema.convert(req, schema, input, doc);
        doc.copyOfId = copyOf && copyOf._id;
        if (copyOf) {
          self.apos.schema.regenerateIds(req, fullSchema, doc);
        }
      },

      // Return the names of all schema fields present in the `input` object,
      // taking into account issues like relationship fields keeping their data in
      // a separate ids property, etc.
      fieldsPresent(input) {
        const schema = self.schema;
        const output = [];
        for (const field of schema) {
          if (field.type.name.substring(0, 5) === '_relationship') {
            if (_.has(input, field.idsStorage)) {
              output.push(field.name);
            }
          } else {
            output.push(field.name);
          }
        }
      },
      // Returns a query that finds docs the current user can edit. Unlike
      // find(), this query defaults to including docs in the archive. Subclasses
      // of @apostrophecms/piece-type often extend this to remove more default filters
      findForEditing(req, criteria, builders) {
        const query = self.find(req, criteria).permission('edit').archived(null);
        if (builders) {
          for (const [ key, value ] of Object.entries(builders)) {
            query[key](value);
          }
        }
        return query;
      },
      // Returns one editable doc matching the criteria, null if none match.
      // If `builders` is an object its properties are invoked as
      // query builders, for instance `{ attachments: true }`.
      async findOneForEditing(req, criteria, builders) {
        return self.findForEditing(req, criteria, builders).toObject();
      },
      // Identical to findOneForEditing by default, but could be
      // overridden usefully in subclasses.
      async findOneForCopying(req, criteria) {
        return self.findOneForEditing(req, criteria);
      },
      // Publish the given draft. If `options.permissions` is explicitly
      // set to `false`, permissions checks are bypassed.
      async publish(req, draft, options = {}) {
        let firstTime = false;
        if (!self.isLocalized()) {
          throw new Error(`${self.__meta.name} is not a localized type, cannot be published`);
        }
        const publishedLocale = draft.aposLocale.replace(':draft', ':published');
        const publishedId = `${draft.aposDocId}:${publishedLocale}`;
        let previousPublished;
        // pages can change type, so don't use a doc-type-specific find method
        const find = self.apos.page.isPage(draft) ? self.apos.page.findOneForEditing : self.findOneForEditing;
        let published = await find(req, {
          _id: publishedId
        }, {
          locale: publishedLocale
        });
        const lastPublishedAt = new Date();
        if (!published) {
          firstTime = true;
          published = {
            _id: publishedId,
            aposDocId: draft.aposDocId,
            aposLocale: publishedLocale,
            lastPublishedAt
          };
          self.copyForPublication(req, draft, published);
          await self.emit('beforePublish', req, {
            draft,
            published,
            options,
            firstTime
          });
          published = await self.insertPublishedOf(req, draft, published, options);
        } else {
          // As found in db, not with relationships etc.
          previousPublished = await self.apos.doc.db.findOne({
            _id: published._id
          });
          self.copyForPublication(req, draft, published);
          await self.emit('beforePublish', req, {
            draft,
            published,
            options,
            firstTime
          });
          published.lastPublishedAt = lastPublishedAt;
          published = await self.update({
            ...req,
            mode: 'published'
          }, published, options);
        }
        await self.apos.doc.db.updateOne({
          _id: draft._id
        }, {
          $set: {
            modified: false,
            lastPublishedAt
          }
        });
        // Now that we're sure publication worked, update "previous" so we
        // can revert the most recent publication if desired
        if (previousPublished) {
          previousPublished._id = previousPublished._id.replace(':published', ':previous');
          previousPublished.aposLocale = previousPublished.aposLocale.replace(':published', ':previous');
          await self.apos.doc.db.replaceOne({
            _id: previousPublished._id
          }, previousPublished, {
            upsert: true
          });
        }
        await self.emit('afterPublish', req, {
          draft,
          published,
          options,
          firstTime
        });
      },
      // Reverts the given draft to the most recent publication.
      //
      // Returns the draft's new value, or `false` if the draft
      // was not modified from the published version (`modified: false`)
      // or no published version exists yet.
      //
      // This is *not* the on-page `undo/redo` backend. This is the
      // "Revert to Published" feature.
      //
      // Emits the `afterRevertDraftToPublished` event before
      // returning, which receives `req, { draft }` and may
      // replace the `draft` property to alter the returned value.
      async revertDraftToPublished(req, draft) {
        if (!draft.modified) {
          return false;
        }
        const published = await self.apos.doc.db.findOne({
          _id: draft._id.replace(':draft', ':published')
        });
        if (!published) {
          return false;
        }

        // We must load relationships as if we had done a regular find
        // because relationships are read/write in A3,
        // but we don't have to call widget loaders
        const query = self.find(req).areas(false);
        await query.finalize();
        await query.after([ published ]);

        // Draft and published roles intentionally reversed
        self.copyForPublication(req, published, draft);
        draft.modified = false;
        draft = await self.update({
          ...req,
          mode: 'draft'
        }, draft);
        const result = {
          draft
        };
        await self.emit('afterRevertDraftToPublished', req, result);
        return result.draft;
      },
      // Used to implement "Undo Publish."
      //
      // Revert the doc `published` to its content as of its most recent
      // previous publication. If this has already been done or
      // there is no previous publication, throws an `invalid` exception.

      async revertPublishedToPrevious(req, published) {
        const previousId = published._id.replace(':published', ':previous');
        const previous = await self.apos.doc.db.findOne({
          _id: previousId
        });
        if (!previous) {
          // Feature has already been used
          throw self.apos.error('invalid');
        }

        // We must load relationships as if we had done a regular find
        // because relationships are read/write in A3,
        // but we don't have to call widget loaders
        const query = self.find(req).areas(false);
        await query.finalize();
        await query.after([ previous ]);

        self.copyForPublication(req, previous, published);
        published.lastPublishedAt = previous.lastPublishedAt;
        published = await self.update({
          ...req,
          mode: 'published'
        }, published);
        self.apos.doc.db.removeOne({
          _id: previousId
        });
        const result = {
          published
        };
        await self.emit('afterRevertPublishedToPrevious', req, result);
        const modified = await self.isModified(req, result.published);
        await self.apos.doc.db.updateOne({
          _id: published._id.replace(':published', ':draft')
        }, {
          $set: {
            modified
          }
        });
        return result.published;
      },

      // Returns true if the given draft has been modified from the published
      // version of the same document. If the draft has no published version
      // it is always considered modified.
      //
      // For convenience, you may also call with the published document. The
      // document mode you did not pass is retrieved and compared to the
      // one you did pass.
      async isModified(req, draftOrPublished) {
        // Straight to mongo for speed. We can even compare relationships without
        // loading joins because we are only interested in the permanent
        // storage of the ids and fields
        let draft, published;
        if (draftOrPublished._id.endsWith(':published')) {
          published = draftOrPublished;
          draft = await self.apos.doc.db.findOne({
            _id: published._id.replace(':published', ':draft')
          });
        } else {
          draft = draftOrPublished;
          published = await self.apos.doc.db.findOne({
            _id: draft._id.replace(':draft', ':published')
          });
        }
        if (!(published && draft)) {
          return true;
        }
        const schema = self.schema;
        return !self.apos.schema.isEqual(req, schema, draft, published);
      },
      // Called for you by `apos.doc.publish`. Copies properties from
      // `draft` to `published` where appropriate.
      copyForPublication(req, from, to) {
        // By default, we copy all schema properties not expressly excluded,
        // and no others.
        const schema = self.schema;
        for (const field of schema) {
          if (!field.unpublished) {
            to[field.name] = from[field.name];
          }
        }
      }
    };
  },
  extendMethods(self) {
    return {
      getBrowserData(_super, req) {
        const initialBrowserOptions = _super(req);

        const {
          name, label, pluralLabel
        } = self.options;

        const browserOptions = {
          ...initialBrowserOptions,
          name,
          label,
          pluralLabel
        };
        browserOptions.action = self.action;
        browserOptions.schema = self.allowedSchema(req);
        browserOptions.localized = self.isLocalized();
        browserOptions.autopublish = self.options.autopublish;

        return browserOptions;
      }
    };
  },
  queries(self, query) {
    return {
      builders: {
        // `.criteria({...})` Sets the MongoDB criteria, discarding
        // criteria previously added using this
        // method or the `and` method. For this reason,
        // `and` is a more common choice. You can also
        // pass a criteria object as the second argument
        // to any `find` method.

        criteria: {
          def: {}
        },

        // If `.log(true)` is invoked, the query
        // criteria are logged to the console.
        log: {
          def: false
        },

        // `.addLateCriteria({...})` provides an object to be merged directly into the final
        // criteria object that will go to MongoDB. This is to be used only
        // in cases where MongoDB forbids the use of an operator inside
        // `$and`, such as the `$near` operator.
        addLateCriteria: {
          set(c) {
            let lateCriteria = query.get('lateCriteria');
            if (!lateCriteria) {
              lateCriteria = { ...c };
            } else {
              Object.assign(lateCriteria, c);
            }
            query.set('lateCriteria', lateCriteria);
          }
        },

        // `.and({ price: { $gte: 0 } })` requires the query to match only documents
        // with a price greater than 0, in addition to all other criteria for the
        // query.
        //
        // Since this is the main way additional criteria get merged, this method
        // performs a few transformations of the query to make it more readable
        // when APOS_LOG_ALL_QUERIES=1 is in the environment.

        and: {
          set(c) {
            if (!c) {
              // So we don't crash on our default value
              return;
            }
            if (!Object.keys(c).length) {
              // Don't add empty criteria objects to $and
              return;
            }
            // Simplify an $or chain of one
            if (c.$or && (Object.keys(c).length === 1) && (c.$or.length === 1)) {
              c = c.$or[0];
            }
            const criteria = query.get('criteria');
            // If the existing criteria is {} just replace it
            if ((!criteria) || (!Object.keys(criteria).length)) {
              query.criteria(c);
            } else {
              if (criteria.$and) {
                // Improve readability, avoid nesting
                criteria.$and.push(c);
              } else {
                query.criteria({
                  $and: [ criteria, c ]
                });
              }
            }
          }
        },

        // `.project({...})` sets the MongoDB projection. You can also
        // set the projection as the third argument to any
        // `find` method. The name was changed in 3.x to match
        // MongoDB's name for this chainable method of their
        // cursors.

        project: {
          finalize() {
            let projection = query.get('project') || {};
            // Keys beginning with `_` are computed values
            // (exception: `_id`). They do not make sense
            // in MongoDB projections. However Apostrophe
            // projections take advantage of this opportunity
            // to look up the properties the developer
            // really needs to compute them, and add them
            // to the projection instead.
            const add = [];
            const remove = [];
            for (const [ key, val ] of Object.entries(projection)) {
              if (!val) {
                // For a negative projection this is just
                // not a good idea. We don't want to surprise
                // the developer by not fetching `slug` just
                // because they don't want `_url`.
                continue;
              }
              if (key.toString().substr(0, 1) === '_') {
                if (key === '_id') {
                  continue;
                }
                if (!query.projectComputedField(key, add)) {
                  self.apos.util.warn(self.__meta.name + ': a projection cannot find a computed field (' + key + ') unless it is _url\nor the name of a forward relationship in the schema for the type being found.\nThis does not mean the field will not work, but it is on you to know\nwhat fields power it, or if they are even coming from the doc itself.');
                } else {
                  // We don't get the _ property itself
                  // (for one thing, Apostrophe is removing it on every save)
                  remove.push(key);
                }
              }
            }
            projection = { ...projection };
            for (const property of add) {
              projection[property] = 1;
            }
            for (const property of remove) {
              delete projection[property];
            }
            if (query.get('search')) {
              // MongoDB mandates this if we want to sort on search result quality
              projection.textScore = { $meta: 'textScore' };
            }
            query.set('project', projection);
          }
        },

        // `.distinctCounts(true)` makes it possible to obtain
        // counts for each distinct value after a call to
        // `toCount()` is resolved by calling `query.get('distinctCounts')`.
        // These are returned as an object in which the keys are
        // the distinct values of the field, and the values
        // are the number of occurrences for each value.
        //
        // This has a performance impact.

        distinctCounts: {
          def: false
        },

        // `.defaultSort({ title: 1 })` changes the default value for the `sort` query builder.
        // The argument is the same as for the `sort` query builder: an
        // object like `{ title: 1 }`. `false` can be passed to clear
        // a default.
        //
        // This query builder is called by @apostrophecms/piece-type based on its
        // `sort` configuration option.
        //
        // It is distinct from the `sort` feature so that we can
        // distinguish between cases where a default sort should be ignored
        // (for instance, the `search` query builder is present) and cases
        // where a sort is explicitly demanded by the user.

        defaultSort: {
          // Actual implementation is in the sort feature
        },

        // `.sort({ title: 1 }` determines the sort order, similar to how
        // MongoDB does it, with some extra features.
        //
        // If `false` is explicitly passed, there is
        // *no sort at all* (helpful with `$near`).
        //
        // If this method is never called or the argument is
        // undefined, a case-insensitive sort on the title
        // is the default, unless `search()` has been
        // called, in which case a sort by search result
        // quality is the default.
        //
        // If you sort on a field that is defined in the
        // schema for the specific doc type you are finding,
        // and that field has the `sortify: true` option in
        // its schema field definition, then this query builder will
        // automatically substitute a "sortified" version of
        // the field that is case-insensitive, ignores
        // extra whitespace and punctuation, etc. for a
        // more natural sort than MongoDB normally provides.
        //
        // For instance, `title` has `sortify: true` for all
        // doc types, so you always get the more natural sort.

        sort: {
          launder(s) {
            if (s === 'search') {
              return s;
            }
            if ((typeof s) !== 'object') {
              return undefined;
            }
            const sort = {};
            for (let [ key, val ] of Object.entries(s)) {
              if (typeof (key) !== 'string') {
                return;
              }
              if (val === '-1') {
                val = -1;
              } else if (val === '1') {
                val = 1;
              }
              if ((val !== -1) && (val !== 1)) {
                return;
              }
              sort[key] = val;
            }
            return sort;
          },

          finalize: function() {
            query.finalizeSort();
          }
        },

        // `.skip(10)` skips the first 10 matching documents. Affects
        // `toArray` and `toObject`. Does not affect
        // `toDistinct` or `toMongo`.

        skip: {
          launder(s) {
            return self.apos.launder.integer(s, 0, 0);
          }
        },

        // `.limit(10)` limits the result to the first 10 matching
        // documents, after skip is taken into account. Affects `toArray` only.

        limit: {
          launder(s) {
            return self.apos.launder.integer(s, 0, 0);
          }
        },

        // `.perPage(10)` allows you to paginate docs rather than using
        // skip and limit directly.
        //
        // Sets the number of docs per page and enables the
        // use of the `page` query builder to indicate the current page number.
        //
        // Used by `@apostrophecms/piece-type` and `@apostrophecms/piece-page-type`.

        perPage: {
          def: undefined,
          launder(i) {
            return self.apos.launder.integer(i, 1, 1);
          }
        },

        // `.page(5)` sets the current page number to the 5th page
        // overall (there is no page 0). You must also
        // use `perPage`.
        //
        // Used by `@apostrophecms/piece-type` and `@apostrophecms/piece-page-type`.

        page: {
          def: 1,
          launder(i) {
            return self.apos.launder.integer(i, 1, 1);
          },
          finalize() {
            if (query.get('perPage')) {
              query.skip((query.get('page') - 1) * query.get('perPage'));
              query.limit(query.get('perPage'));
            }
          }
        },

        // `.permission('admin')` would limit the returned docs to those for which the
        // user associated with the query's `req` has the named permission.
        // By default, `view` is checked for. You might want to specify
        // `edit`.
        //
        // USE WITH CARE: If you pass `false`, permissions checks are disabled
        // for this particular query.
        //
        // If this method is never called, or you pass
        // `undefined` or `null`, `view` is still checked for.
        //
        // In all cases, all of the returned docs are marked
        // with `_edit: true` properties
        // if the user associated with the request is allowed to
        // do that. This is useful if you are fetching
        // docs for viewing but also want to know which ones
        // can be edited.

        permission: {
          finalize() {
            const permission = query.get('permission');
            if (permission !== false) {
              query.and(self.apos.permission.criteria(query.req, permission || 'view'));
            }
          },
          after(results) {
            // In all cases we mark the docs with ._edit if
            // the req is permitted to do that
            self.apos.permission.annotate(query.req, 'edit', results);
          }
        },

        // `.attachments(true)` annotates all attachment fields in the
        // returned documents with URLs as documented for the
        // `apos.attachment.all` method. Used by our REST APIs.

        attachments: {
          def: false,
          after(results) {
            for (const doc of results) {
              self.apos.attachment.all(doc, { annotate: true });
            }
          }
        },

        // `.autocomplete('sta')` limits results to docs which are a good match for
        // a partial string beginning with `sta`, for instance `station`. Appropriate words
        // must exist in the title or other text schema fields of
        // the doc (autocomplete is not full text body search). Those words
        // are then fed back into the `search` query builder to prioritize the results.

        autocomplete: require('./lib/autocomplete.js')(self, query),

        // `.search('tree')` limits results to those matching that text search.
        // Search is implemented using MongoDB's `$text` operator and a full
        // text index.
        //
        // If this query builder is set, the `sort` query builder will default to sorting
        // by search quality. This is important because the worst of the
        // full-text search matches will be of very poor quality.

        search: {
          finalize() {
            // Other finalizers also address other
            // aspects of this, like adjusting
            // projection and sort
            const search = query.get('search');
            if (search) {
              if (query.get('regexSearch')) {
                // TODO: is this necessary in MongoDB 3.4+?
                // A query builder like the `geo` query builder of @apostrophecms/places
                // has warned us that `$near` or another operator incompatible
                // with `$text` is present. We must dumb down to regex search
                query.and({
                  highSearchText: self.apos.util.searchify(search)
                });
              } else {
                // Set up MongoDB text index search
                query.and({
                  $text: { $search: search }
                });
              }
            }
          },
          launder(s) {
            return self.apos.launder.string(s);
          }
        },

        // `.archived(flag)`. If flag is `false`, `undefined` or this method is
        // never called, the query returns only docs not in the archive. This is
        // the default behavior.
        //
        // if flag is `true`, returns only docs in the archive. Note permissions
        // would still prevent a typical site visitor from obtaining any results,
        // but an editor might.
        //
        // if flag is `null` (not undefined), return
        // docs regardless of archived status.

        archived: {
          finalize() {
            const archived = query.get('archived');
            if (archived === null) {
              // We are interested regardless of archived state
              return;
            }
            if (!archived) {
              // allow archived to work as a normal boolean; also treat
              // docs inserted with no archived property at all as not
              // being archived. Yes it is safe to use $ne with
              // an index: https://github.com/apostrophecms/apostrophe/issues/1601
              query.and({
                archived: {
                  $ne: true
                }
              });
              return;
            }
            query.and({
              archived: true
            });
          },
          launder(s) {
            return self.apos.launder.booleanOrNull(s);
          },
          choices() {
            // For the archive query builder, it is generally a mistake not to offer "No" as a choice,
            // even if everything is in the archive, as "No" is often the default.
            return [
              {
                value: '0',
                label: 'No'
              },
              {
                value: '1',
                label: 'Yes'
              }
            ];
          }
        },

        // `.explicitOrder([ id1, id2... ])` causes the query to return values
        // in that order, assuming the documents with the specified ids exist.
        // If a doc is not mentioned in the array it will
        // be discarded from the result. Docs that
        // exist in the array but not in the database are
        // also absent from the result.
        //
        // As a second argument you may optionally specify a property name
        // other than `_id` to order on.

        explicitOrder: {
          set(values, property) {
            property = property || '_id';
            query.set('explicitOrder', values);
            query.set('explicitOrderProperty', property);
          },
          finalize() {
            if (!query.get('explicitOrder')) {
              return;
            }
            const criteria = {};
            const values = query.get('explicitOrder');
            const property = query.get('explicitOrderProperty');
            if (!values.length) {
              // MongoDB gets mad if you have an empty $in
              criteria[property] = { _id: '__iNeverMatch' };
              query.and(criteria);
              return;
            }
            criteria[property] = { $in: values };
            query.and(criteria);
            query.set('explicitOrderSkip', query.get('skip'));
            query.set('explicitOrderLimit', query.get('limit'));
            query.set('skip', undefined);
            query.set('limit', undefined);
          },
          after(results) {
            const values = query.get('explicitOrder');
            if (!values) {
              return;
            }
            const property = query.get('explicitOrderProperty');
            const temp = self.apos.util.orderById(values, results, property);
            let i;
            // Must modify array in place
            for (i = 0; (i < temp.length); i++) {
              results[i] = temp[i];
            }
            const skip = query.get('explicitOrderSkip');
            const limit = query.get('explicitOrderLimit');
            if ((typeof (skip) !== 'number') && (typeof (limit) !== 'number')) {
              return;
            }
            // Put them in the correct order as specified first
            // We must modify the array object in place, as there is no provision
            // for returning a new one
            results.splice(0, skip);
            results.splice(limit, results.length - limit);
          }
        },

        // `.type('product')` causes the query to only retrieve documents of the
        // specified type. Filters out everything else.
        //
        // Generally you don't want to call this method directly.
        // Call the `find()` method of the doc type manager
        // for the type you are interested in. This will also
        // give you a query of the right subclass.

        type: {
          finalize() {
            const type = query.get('type');
            if (type) {
              query.and({ type: type });
            }
          }
        },

        // `.relationships(true)`. Fetches relationships by default, for all types retrieved,
        // based on the schema for each type. If `relationships(false)` is
        // explicitly called no relationships are fetched. If
        // `relationships([ ... ])` is invoked with an array of relationship names
        // only those relationships and those intermediate to them
        // are fetched (dot notation). See `@apostrophecms/schema`
        // for more information.

        relationships: {
          def: true,
          async after(results) {
            if (!query.get('relationships')) {
              return;
            }
            const resultsByType = _.groupBy(results, 'type');
            for (const type of _.keys(resultsByType)) {
              const manager = self.apos.doc.getManager(type);
              // Careful, there will be no manager if type was not part of the projection
              if (manager && manager.schema) {
                await self.apos.schema.relate(query.req, manager.schema, resultsByType[type], query.get('relationships'));
              }
            }
          }
        },

        // `.addUrls(true)`. Invokes the `addUrls` method of all doc type managers
        // with relevant docs among the results, if they have one.
        //
        // The `addUrls` method receives `(req, docs)`. All of the docs will be of
        // the appropriate type for that manager.
        //
        // The `addUrls` method should add the `._url` property to each doc,
        // if possible.
        //
        // If it is not possible (there is no corresponding pieces-page)
        // it may be left unset.
        //
        // Defaults to `true`. If set to false, `addUrls` methods are
        // not invoked.

        addUrls: {
          def: true,
          async after(results) {
            const req = query.req;
            const val = query.get('addUrls');
            if (!val) {
              return;
            }
            const byType = {};
            for (const doc of results) {
              byType[doc.type] = byType[doc.type] || [];
              byType[doc.type].push(doc);
            }
            const interesting = Object.keys(byType).filter(type => {
              // Don't freak out if the projection was really conservative
              // and the type is unknown, etc.
              const manager = self.apos.doc.getManager(type);
              return manager && manager.addUrls;
            });
            for (const type of interesting) {
              await self.apos.doc.getManager(type).addUrls(req, byType[type]);
            }
          }
        },

        // `.previous({ doc object goes here })`. If set to a doc object, this query builder will limit
        // results to the docs that precede it in the current sort order.
        //
        // In addition to the current sort, the `_id` is used as a tiebreaker sort to avoid loops.

        previous: {
          def: false,
          finalize() {
            query.nextOrPrevious('previous');
          }
        },

        // `.next({ doc object goes here })`. If set to a doc object, this query builder will limit
        // results to the docs that follow it in the current sort order.
        //
        // In addition to the current sort, the `_id` is used as a tiebreaker sort to avoid loops.

        next: {
          def: false,
          finalize() {
            query.nextOrPrevious('next');
          }
        },

        // All docs that are part of the page tree (they have a slug
        // beginning with a `/`) receive a `._url` property, which takes the
        // sitewide prefix into account if necessary. Always use this property.
        // Never use the slug as a URL.
        //
        // This feature is turned on by default, but you may chain
        // `.pageUrl(false)` to disable it for a particular query.
        //
        // Note that many type-specific queries, such as those for `pieces`,
        // also add a `._url` property appropriate to their type if a suitable
        // pieces page is available.

        pageUrl: {
          def: true,
          after(results) {
            for (const result of results) {
              if ((!result.archived) && result.slug && self.apos.page.isPage(result)) {
                const url = self.apos.page.getBaseUrl(query.req);
                result._url = url + self.apos.prefix + result.slug;
              }
            }
          }
        },

        // The areas query builder calls the `load` methods of the
        // widget type managers for widgets in areas. By default
        // this does occur. With `.areas(false)` you can
        // shut it off for a particular query. With
        // .areas([ 'thumbnail' ]) you can load just that
        // one area for all pages matching the query.

        areas: {
          def: true,
          async after(results) {
            const setting = query.get('areas');
            if (!setting) {
              return;
            }
            const req = query.req;

            const widgetsByType = {};

            for (const doc of results) {
              const areasInfo = [];
              const arrayItemsInfo = [];
              self.apos.doc.walk(doc, (o, k, v, dotPath) => {
                if (v) {
                  if (v.metaType === 'area') {
                    areasInfo.push({
                      area: v,
                      dotPath
                    });
                  } else if (doc._edit && (v.metaType === 'arrayItem')) {
                    arrayItemsInfo.push({
                      arrayItem: v,
                      dotPath
                    });
                  }
                }
              });

              if (areasInfo.length) {
                for (const info of areasInfo) {
                  const area = info.area;
                  const dotPath = info.dotPath;
                  if (setting && Array.isArray(setting)) {
                    if (!_.includes(setting, dotPath)) {
                      return;
                    }
                  }
                  if (doc._edit) {
                    area._edit = true;
                  }

                  area._docId = doc._id;
                  for (const item of area.items) {
                    if (area._edit) {
                      // Keep propagating ._edit so a widget can be passed
                      // like a doc to aposArea if it contains nested areas. -Tom
                      item._edit = true;
                    }
                    item._docId = doc._id;
                    if (!widgetsByType[item.type]) {
                      widgetsByType[item.type] = [];
                    }
                    widgetsByType[item.type].push(item);
                  }
                }
              }
              // We also need to track which array items are editable,
              // for purposes of allowing areas nested in them to
              // be edited in context
              for (const info of arrayItemsInfo) {
                const arrayItem = info.arrayItem;
                arrayItem._docId = doc._docId || doc._id;
                arrayItem._edit = doc._edit;
              }
            }

            if (req.deferWidgetLoading && (!req.loadingDeferredWidgets)) {
              const types = Object.keys(widgetsByType);
              for (const type of types) {
                const manager = self.apos.area.getWidgetManager(type);
                if (!manager) {
                  self.apos.area.warnMissingWidgetType(type);
                } else if (manager.options.defer) {
                  req.deferredWidgets = req.deferredWidgets || {};
                  req.deferredWidgets[type] = (req.deferredWidgets[type] || []).concat(widgetsByType[type]);
                  delete widgetsByType[type];
                }
              }
            }

            for (const type of _.keys(widgetsByType)) {
              const manager = self.apos.area.getWidgetManager(type);
              if (!manager) {
                self.apos.area.warnMissingWidgetType(type);
              }
              if (!(manager && manager.load)) {
                continue;
              }
              await manager.loadIfSuitable(req, widgetsByType[type]);
            }
          }
        },

        choices: {
          def: false,
          launder(choices) {
            return self.sanitizeFieldList(choices);
          },
          prefinalize() {
            // Capture the query to be cloned before it is finalized so we can
            // still turn filters on and off, if we wait too long
            // those will already have been and()'ed into the criteria
            query.set('choices-query-prefinalize', query.clone());
          },
          async after(results) {
            const filters = query.get('choices');
            if (!filters) {
              return;
            }
            const choices = {};
            const baseQuery = query.get('choices-query-prefinalize');
            baseQuery.set('choices-query-prefinalize', null);
            for (const filter of filters) {
              // The choices for each filter should reflect the effect of all filters
              // except this one (filtering by topic pares down the list of categories and
              // vice versa)
              const _query = baseQuery.clone();
              _query[filter](null);
              choices[filter] = await _query.toChoices(filter, { counts: query.get('counts') });
            }
            if (query.get('counts')) {
              query.set('countsResults', choices);
            } else {
              query.set('choicesResults', choices);
            }
          }
        },

        // Alternative to `choices` that also returns a count property for each choice,
        // has a higher impact on the db
        counts: {
          def: false,
          launder(counts) {
            return self.sanitizeFieldList(counts);
          },
          set(choices) {
            query.choices(choices);
            query.set('counts', true);
          }
        },

        locale: {
          def: null,
          launder(locale) {
            return self.apos.launder.string(locale);
          },
          finalize() {
            if (!self.isLocalized()) {
              return;
            }
            const locale = query.get('locale') || `${query.req.locale}:${query.req.mode}`;
            if (locale) {
              query.and({
                $or: [
                  {
                    aposLocale: locale
                  },
                  {
                    aposLocale: null
                  }
                ]
              });
            }
          }
        }

      },

      methods: {

        // Add a query builder to the query. Used to implement
        // the builder section of the module specification, and
        // also called on the fly by the schemas module which
        // automatically adds query builders for the common
        // schema field types.

        addBuilder(name, definition) {
          const set = definition.set || (value => {
            query.set(name, value);
          });
          query[name] = function() {
            if (query._finalized) {
              throw new Error(`The query has already been finalized, refusing to invoke the ${name} query builder. You may want to clone the query: query.clone()`);
            }
            set.apply(query, arguments);
            return query;
          };
          query.builders[name] = definition;
        },

        // Returns an array of all distinct values
        // for the given `property`. Not chainable. Wraps
        // MongoDB's `distinct` and does not understand
        // relationship fields directly. However, see also
        // `toChoices`, which is built upon it.
        //
        // The `options` argument may be omitted entirely.
        //
        // If `distinctCounts(true)` has been called on this query,
        // you can obtain counts for each unique value via
        // `query.get('distinctCounts')` after this method returns.
        // These are returned as an object whose properties are
        // the distinct values and whose values are the counts.
        // This has a performance impact. Not chainable.

        async toDistinct(property) {
          await query.finalize();

          if (!query.get('distinctCounts')) {
            return self.apos.doc.db.distinct(property, query.get('criteria'));
          } else {
            return distinctCounts();
          }

          async function distinctCounts() {
            const pipeline = [
              {
                $match: query.get('criteria')
              },
              {
                $unwind: '$' + property
              },
              {
                $group: {
                  _id: '$' + property,
                  count: {
                    $sum: 1
                  }
                }
              }
            ];
            const results = await self.apos.doc.db.aggregate(pipeline).toArray();
            const counts = {};

            _.each(results, function(doc) {
              counts[doc._id] = doc.count;
            });
            query.set('distinctCounts', counts);
            return results.map(result => result._id);
          }
        },

        // Returns an array of objects with
        // `label` and `value` properties suitable for
        // display as a `select` menu or use as an
        // autocomplete API response. Most field types
        // support this well, including `relationship`.
        //
        // If `options.counts` is truthy, then each result
        // in the array will also have a `count` property,
        // wherever this is supported.
        //
        // the `options` object can be omitted completely.
        //
        // It is best to add your properties to your schema, using
        // a schema field type that features a `choices` property (most do), so
        // there is no ambiguity about what this method should do
        //
        // However, if there is no choices function or no query builder at all,
        // the distinct database values for the property are presented as the options.
        //
        // In this scenario the explicit values `true` or `false` receive the labels
        // `Yes` and `No`.
        //
        // Not chainable.

        async toChoices(property, options) {
          options = options || {};
          if (options.counts) {
            query.distinctCounts(true);
          }
          let choicesFn;
          const builder = query.builders[property];
          if (builder) {
            if (builder.choices) {
              choicesFn = builder.choices;
            }
          }
          if (!choicesFn) {
            choicesFn = async () => query.toDistinct(property, options);
          }
          let results = await choicesFn(options);
          if (!results.length) {
            return results;
          }
          if (typeof (results[0]) !== 'object') {
            // Some choices methods just deliver an array of values
            results = results.map(result => {
              if (result === true) {
                return {
                  label: 'Yes',
                  value: true
                };
              } else if (result === false) {
                return {
                  label: 'No',
                  value: false
                };
              } else {
                return {
                  label: result,
                  value: result
                };
              }
            });
          }
          const counts = query.get('distinctCounts');
          if (counts && ((typeof counts) === 'object')) {
            for (const result of results) {
              result.count = counts[result.value];
            }
          }
          return results;
        },

        // Returns the first document matching the query.
        // Not chainable.

        async toObject() {
          const limit = query.get('limit');
          query.set('limit', 1);
          const result = (await query.toArray())[0];
          query.set('limit', limit);
          return result;
        },

        // Returns the number of documents matching
        // the query, ignoring the `page`, `skip` and `limit` query builders.
        //
        // If the `perPage` query builder is set, `totalPages` is
        // made available via `query.get('totalPages')`.
        //
        // Not chainable.

        async toCount() {
          const subquery = query.clone();
          subquery.skip(undefined);
          subquery.limit(undefined);
          subquery.page(undefined);
          subquery.perPage(undefined);
          const mongo = await subquery.toMongo();
          const count = await mongo.count();
          if (query.get('perPage')) {
            const perPage = query.get('perPage');
            let totalPages = Math.floor(count / perPage);
            if (count % perPage) {
              totalPages++;
            }
            query.set('totalPages', totalPages);
          }
          return count;
        },

        // Returns an array of documents matching the query. Not chainable.

        async toArray() {
          const mongo = await query.toMongo();
          const docs = await query.mongoToArray(mongo);
          await query.after(docs);
          return docs;
        },

        // Returns a MongoDB query. You can use this
        // to access MongoDB's `nextObject` method, etc.
        // If you use it, you should also invoke `after`
        // for each result (see below). Generally you should
        // use `toObject`, `toArray`, etc. but for some
        // low-level operations this may be desirable. Not chainable.

        async toMongo() {
          await query.finalize();
          const criteria = query.get('criteria');
          const lateCriteria = query.get('lateCriteria');
          if (lateCriteria) {
            _.assign(criteria, lateCriteria);
          }
          if (query.get('log') || process.env.APOS_LOG_ALL_QUERIES) {
            self.apos.util.log(require('util').inspect(criteria, { depth: 20 }));
          }
          return query.lowLevelMongoCursor(query.req, query.get('criteria'), query.get('project'), {
            skip: query.get('skip'),
            limit: query.get('limit'),
            sort: query.get('sortMongo')
          });
        },

        // Given the name of a computed field (a field other than _id that
        // begins with `_`), pushes the names of the necessary physical fields
        // to compute it onto `add` and returns `true` if able to do so.
        // Otherwise `false` is returned. The default implementation can
        // handle `_url` and `relationship` fields (not reverse).
        //
        // This method is a good candidate to be extended via `extendQueryMethods`.
        //
        // Not chainable.

        projectComputedField(key, add) {
          if (key === '_url') {
            return query.projectUrlField(add);
          } else {
            return query.projectRelationshipField(key, add);
          }
        },

        // Pushes the names of the fields necessary to populate
        // `_url` onto the `add` array. Not chainable.

        projectUrlField(add) {
          const type = query.get('type');
          const manager = type && self.apos.doc.getManager(type);
          let fields;
          if (manager) {
            fields = manager.getUrlFields();
          } else {
            fields = self.apos.doc.getDefaultUrlFields();
          }
          _.each(fields, function(field) {
            add.push(field);
          });
          return true;
        },

        // Pushes the names of the fields necessary to populate
        // the relationship field named `key` onto the `add` array
        // and returns `true`.
        //
        // If there is no such `relationship`
        // field this method returns `false and does nothing.
        //
        // Note that this mechanism will not work for a
        // generic query obtained from `apos.doc.find`
        // without calling the `type` query builder.
        //
        // It will work for a query for a specific doc type.
        //
        // Not chainable.

        projectRelationshipField(key, add) {
          const schema = self.schema;
          const field = _.find(schema, { name: key });
          if (field) {
            add.push('type', field.idsStorage);
            return true;
          }
          return false;
        },

        // Create a mongo query directly from the given parameters. You don't want this API.
        // It is a low level implementation detail overridden by `@apostrophecms/optimizer` as needed.
        // Seemingly we don't need req at all here, but overrides like @apostrophecms/optimizer need it,
        // so it must be provided

        lowLevelMongoCursor(req, criteria, projection, options) {
          const mongo = self.apos.doc.db.find(criteria).project(projection);
          if (_.isNumber(options.skip)) {
            mongo.skip(options.skip);
          }
          if (_.isNumber(options.limit)) {
            mongo.limit(options.limit);
          }
          mongo.sort(options.sort);
          return mongo;
        },

        // Clones a query, creating an independent
        // clone that can be modified without modifying
        // the original query. This should be called when
        // querying based on the same criteria multiple
        // times. Returns the new query.

        clone() {
          const subquery = self.find(query.req);
          subquery.state = _.cloneDeep(query.state);
          return subquery;
        },

        // Invoked by find() to handle its arguments

        handleFindArguments({
          req, criteria, options
        }) {
          if (!req || !req.res) {
            throw new Error('I think you forgot to pass req as the first argument to find()!');
          }
          if (req) {
            query.req = req;
          }
          if (criteria) {
            query.set('criteria', criteria);
          }
          if (options) {
            query.applyBuilders(options);
          }
        },

        // Query builders and methods should
        // store their state with this method rather than
        // by directly modifying `query` or `query.state`. The
        // default implementation of the `set` function for
        // each query just calls this with the query's name
        // and first argument.

        set(key, value) {
          query.state[key] = value;
          return query;
        },

        // Query builders and methods you add to queries should fetch their
        // state with this method rather than by directly
        // modifying `query` or `query.state`. By default the
        // first argument to the query builder is stored under
        // the query builder's name.

        get(key) {
          return query.state[key];
        },

        // Invoke builders whose names are present in a `params` object (often this is `req.query`),
        // skipping all builders without a `launder` method. Never trust a browser.

        applyBuildersSafely(params) {
          for (let [ name, value ] of Object.entries(params)) {
            if (!_.has(query.builders, name)) {
              continue;
            }
            if (!query.builders[name].launder) {
              continue;
            }
            value = query.builders[name].launder(value);
            query[name](value);
          }
          return query;
        },

        // Invoke the query builders whose names are present in the given object, passing the
        // corresponding value for each, WITHOUT checking for safety or
        // laundering the data in any way. ALWAYS use `applyBuildersSafely` instead for anything
        // coming directly from the user. If `obj` is not an object this call does nothing.

        applyBuilders(obj) {
          for (const [ name, val ] of Object.entries(obj || {})) {
            query[name](val);
          }
          // Chainable method
          return query;
        },

        // Applies all defaults and transformations prior
        // to handing off the query to MongoDB. This is where
        // most builders add criteria, and it is where tricky builders
        // like `autocomplete` make database queries.
        //
        // If the query has already been finalized, nothing happens.
        //
        // First, defaults are applied. Then,
        // the `refinalize` function of each query builder
        // that has one is awaited. Next, the `finalize`
        // function of each query builder that has one is awaited.

        async finalize() {
          // We don't need to finalize twice because we disallow new
          // calls to query builder methods after initial finalization.
          if (query._finalized) {
            return;
          }
          const names = Object.keys(query.builders);
          for (const name of names) {
            if (query.get(name) === undefined) {
              const builder = query.builders[name];
              query.set(name, builder.def);
            }
          }
          for (const name of names) {
            const builder = query.builders[name];
            if (builder.prefinalize) {
              await builder.prefinalize();
            }
          }
          for (const name of names) {
            const builder = query.builders[name];
            if (builder.finalize) {
              await builder.finalize();
            }
          }
          query._finalized = true;
        },

        // An implementation detail of `toArray`, subject to
        // change. You probably wanted toMongo.

        async mongoToArray(mongo) {
          return mongo.toArray();
        },

        // Invokes "after" methods of all builders
        // that have them. Invoked for you by `toArray`.
        // Occasionally called directly when you have
        // obtained the data by other means. Returns
        // the `results`, often after adding properties
        // to them via further queries, etc.

        async after(results) {
          // Since "afters," in some cases, invoke query builders, we have to
          // set query._finalized to false so these invocations don't
          // throw an exception.
          const originalFinalized = query._finalized;
          query._finalized = false;
          for (const name of _.keys(query.builders)) {
            const builder = query.builders[name];
            if (builder.after) {
              await builder.after(results);
            }
          }
          query._finalized = originalFinalized;
          return results;
        },

        // Implementation detail of the `previous` and `next` query builders
        nextOrPrevious(verb) {
          const doc = query.get(verb);
          if (!doc) {
            return;
          }
          // Finalize the sort if it hasn't been already,
          // we need to know what it is so we can build
          // $gte/$lte queries around it
          if (!query.get('sortMongo')) {
            query.finalizeSort();
          }
          const sort = query.get('sortMongo');
          const direction = (verb === 'next') ? 1 : -1;
          if (!sort) {
            return;
          }
          const clauses = [];
          const criteria = {
            $or: clauses
          };
          const leftHand = {};
          // If sort is { lastName: 1, firstName: 1 } then
          // we are interested in cases where
          // { lastName: { $lte: doc.lastName } } OR
          // { lastName: doc.lastName, firstName: { $lte: doc.firstName } },
          // and so on and so forth
          _.each(sort, function(val, key) {
            let clause;
            if (val === 1) {
              clause = _.clone(leftHand);
              if (direction === 1) {
                clause[key] = { $gt: doc[key] };
              } else {
                clause[key] = { $lt: doc[key] };
              }
              leftHand[key] = doc[key];
              clauses.push(clause);
            } else if (val === -1) {
              clause = _.clone(leftHand);
              if (direction === 1) {
                clause[key] = { $lt: doc[key] };
              } else {
                clause[key] = { $gt: doc[key] };
              }
              leftHand[key] = doc[key];
              clauses.push(clause);
            } else {
              // We don't understand this sort, ignore it.
              // For instance, it's not clear what we
              // want is even possible with a geo
              // or text index sort
            }
          });

          // What if there are three docs with the same
          // values for all the sort fields? Make sure we
          // always compare on the id in a deterministic way
          // as a guarantee we don't get stuck in a loop
          if (!sort._id) {
            if (direction === 1) {
              clauses.push(
                _.assign(
                  leftHand,
                  {
                    _id: {
                      $gt: doc._id
                    }
                  }
                )
              );
            } else {
              clauses.push(
                _.assign(
                  leftHand,
                  {
                    _id: {
                      $lt: doc._id
                    }
                  }
                )
              );
            }
          };
          if (direction === -1) {
            // Flip the sort, we need to look backwards
            for (const [ key, val ] of sort) {
              if (typeof (val) === 'number') {
                sort[key] = -val;
              }
            }
          }
          if (!sort._id) {
            // So we don't get stuck bouncing back and forth
            // between four items that have the same value
            // for the primary sort
            sort._id = direction;
          }
          query.and(criteria);
        },

        finalizeSort() {

          // adjust the sort option taking the search
          // option into account, and supplying a default
          // sort unless expressly declined. Exception: if the
          // autocomplete query builder is in play don't do this, as it
          // will wind up forcing a default sort and ruining the quality
          // of the results

          if (query.get('autocomplete')) {
            return;
          }

          let sort = query.get('sort');

          if ((!query.get('search')) && (sort === 'search')) {
            // A search is not present, and yet { sort: 'search' }
            // was specified. That doesn't make sense, so let the
            // default sort shine through
            sort = undefined;
          }

          if (sort === false) {
            // OK, you really truly don't want a sort
            // (for instance, you are relying on the
            // implicit sort of $near)
          } else if (query.get('search')) {
            // Text search is in the picture. If they don't
            // specify a sort or specify "sort: 'search'",
            // sort by search result quality. Offer void if
            // we are using regex search
            if (!query.get('regexSearch')) {
              if ((!sort) || (sort === 'search')) {
                sort = { textScore: { $meta: 'textScore' } };
              }
            }
          } else if (!sort) {
            sort = query.finalizeDefaultSort();
          }

          // So interested parties can see how the sort
          // ultimately worked out
          query.set('sort', sort);

          // Below here we're making it more mongo-tastic. Don't modify
          // the A2-tastic version, preserve it for inspection
          if (sort) {
            sort = _.cloneDeep(sort);
          }

          if (sort) {

            // SORTIFY BEHAVIOR
            //
            // If a field has "sortify: true" in the schema, automatically
            // fix sort({ title: 1 }) to be sort({ titleSortify: 1 })

            // If the type query builder was not used, we're limited to sortified fields that exist
            // for all pages, but that's still useful (title).
            //
            // There's an @apostrophecms/page "type" that is never really in the database but
            // has a manager thanks to @apostrophecms/any-page-type. Use that as a default
            // so that we always get a manager object

            const manager = self.apos.doc.getManager(query.get('type') || '@apostrophecms/page');
            if (!(manager && manager.schema)) {
              return;
            }

            const sortify = {};
            for (const field of manager.schema) {
              if (field.sortify) {
                sortify[field.name] = true;
              }
            }
            for (const key of Object.keys(sort)) {
              // automatically switch to sort-friendly versions of properties
              if (_.has(sortify, key)) {
                sort[key + 'Sortified'] = sort[key];
                delete sort[key];
              }
            }

          }

          query.set('sortMongo', sort);
        },

        // Invoked when the default sort will be used. Figure out what that is,
        // starting with the `defaultSort` query builder's value and falling back
        // to `title` (which the sortify behavior will turn into
        // `titleSortify` later). Makes sure the default sort is
        // not `search` as in the absence of an actual search
        // a mongodb error would occur.
        //
        // A good override point for changing the default sort
        // behavior in additional ways.
        //
        // Returns a sort object, for instance `{ title: 1 }`.

        finalizeDefaultSort() {
          let sort = query.get('defaultSort') || { title: 1 };
          if ((!query.get('search')) && (sort === 'search')) {
            // A search is not present, and yet `{ sort: 'search' }`
            // was specified as the default. That doesn't make sense
            // (and will crash if it bleeds through to the mongo layer),
            // so revert to title sort.
            sort = { title: 1 };
          }
          return sort;
        }
      }
    };
  }
};

function wrap(context, extensions) {
  for (const [ name, fn ] of extensions) {
    if ((typeof fn) !== 'function') {
      // Nested structure is allowed
      context[name] = context[name] || {};
      return wrap(context[name], fn);
    }
    const superMethod = context[name];
    context[name] = function(...args) {
      return fn(superMethod, ...args);
    };
  }
}<|MERGE_RESOLUTION|>--- conflicted
+++ resolved
@@ -138,11 +138,7 @@
           }
         }
       },
-<<<<<<< HEAD
       afterArchived: {
-        deduplicateArchive(req, doc) {
-=======
-      afterTrash: {
         // Mark draft only after moving to trash, to reactivate UI
         // associated with things never published before
         async markNeverPublished(req, doc) {
@@ -176,8 +172,7 @@
             }
           });
         },
-        deduplicateTrash(req, doc) {
->>>>>>> ee64d95a
+        deduplicateArchive(req, doc) {
           const deduplicateKey = doc.aposDocId;
           if (doc.parkedId === 'archive') {
             // The primary archive itself should not deduplicate
