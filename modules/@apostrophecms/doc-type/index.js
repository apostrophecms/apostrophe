const _ = require('lodash');
const util = require('util');

module.exports = {
  options: {
    localized: true,
    contextBar: true,
    editRole: 'contributor',
    publishRole: 'editor',
    viewRole: false,
    previewDraft: true,
    relatedDocType: null
  },
  cascades: [ 'fields' ],
  fields(self) {
    return {
      add: {
        title: {
          type: 'string',
          label: 'apostrophe:title',
          required: true,
          // Generate a titleSort property which can be sorted
          // in a human-friendly way (case insensitive, ignores the
          // same stuff slugs ignore)
          sortify: true
        },
        slug: {
          type: 'slug',
          label: 'apostrophe:slug',
          following: [ 'title', 'archived' ],
          required: true
        },
        archived: {
          type: 'boolean',
          label: 'apostrophe:archived',
          contextual: true,
          def: false
        },
        visibility: {
          type: 'select',
          label: 'apostrophe:visibility',
          help: 'apostrophe:visibilityHelp',
          def: 'public',
          required: true,
          choices: [
            {
              value: 'public',
              label: 'apostrophe:public'
            },
            {
              value: 'loginRequired',
              label: 'apostrophe:loginRequired'
            }
          ]
        }
      },
      group: {
        basics: {
          label: 'apostrophe:basics',
          fields: [
            'title'
          ]
        },
        utility: {
          fields: [
            'slug',
            'visibility'
          ]
        }
      }
    };
  },
  init(self) {
    if (!self.options.name) {
      self.options.name = self.__meta.name;
    }
    self.name = self.options.name;
    // Each doc-type has an array of fields which will be updated
    // if the document is moved to the archive. In most cases 'slug'
    // might suffice. For users, for instance, the email field should
    // be prefixed (de-duplicated) so that the email address is available.
    // An archive prefix should always be used for fields that have no bearing
    // on page tree relationships. A suffix should always be used for fields
    // that do (`slug` and `path`).
    //
    // For suffixes, @apostrophecms/page will take care of adding and removing
    // them from earlier components in the path or slug as required.
    self.deduplicatePrefixFields = [ 'slug' ];
    self.deduplicateSuffixFields = [];
    self.composeSchema();
    self.apos.doc.setManager(self.name, self);
    self.enableBrowserData();
  },
  handlers(self) {
    return {
      beforeSave: {
        prepareForStorage(req, doc) {
          self.apos.schema.prepareForStorage(req, doc);
        },
        slugPrefix(req, doc) {
          const prefix = self.options.slugPrefix;
          if (prefix) {
            if (!doc.slug) {
              doc.slug = 'none';
            }

            let archivePrefix;
            const archivedRegexp = new RegExp(`^deduplicate-[a-z0-9]+-${self.apos.util.regExpQuote(prefix)}`);

            // The doc may be going from archived to published, so it won't have
            // doc.archived === true. Remove the dedupe prefix, check the slug
            // prefix, then reapply the dedupe prefix.
            if (doc.slug.match(archivedRegexp)) {
              archivePrefix = doc.slug.match(/^deduplicate-[a-z0-9]+-/);
              doc.slug = doc.slug.replace(archivePrefix, '');
            }
            if (!doc.slug.startsWith(prefix)) {
              doc.slug = `${prefix}${doc.slug}`;
            }
            if (archivePrefix) {
              doc.slug = `${archivePrefix}${doc.slug}`;
            }
          }
        }
      },
      afterSave: {
        async emitAfterArchiveOrAfterRescue(req, doc) {
          if (doc.archived && (!doc.aposWasArchived)) {
            await self.apos.doc.db.updateOne({
              _id: doc._id
            }, {
              $set: {
                aposWasArchived: true
              }
            });
            return self.emit('afterArchive', req, doc);
          } else if ((!doc.archived) && (doc.aposWasArchived)) {
            await self.apos.doc.db.updateOne({
              _id: doc._id
            }, {
              $set: {
                aposWasArchived: false
              }
            });
            return self.emit('afterRescue', req, doc);
          }
        },
        async autopublish(req, doc, options) {
          if (!self.options.autopublish) {
            return;
          }
          if (doc.aposLocale.includes(':draft')) {
            return self.publish(req, doc, {
              ...options,
              autopublishing: true
            });
          }
        }
      },
      afterArchive: {
        async retainOnlyAsDraft(req, doc) {
          if (!self.options.localized) {
            return;
          }
          if (self.options.autopublish) {
            return;
          }
          if (!doc._id.includes(':draft')) {
            return;
          }
          if (doc.parkedId === 'archive') {
            // The root trash can exists in both draft and published to
            // avoid overcomplicating parked pages
            return;
          }
          if (doc.modified) {
            doc = await self.revertDraftToPublished(req, doc, {
              overrides: {
                archived: true
              }
            });
          }
          await self.apos.doc.db.updateOne({
            _id: doc._id
          }, {
            $set: {
              lastPublishedAt: null
            }
          });
          const published = await self.apos.doc.db.findOne({
            _id: doc._id.replace(':draft', ':published')
          });
          const previous = await self.apos.doc.db.findOne({
            _id: doc._id.replace(':draft', ':previous')
          });
          if (published) {
            await self.apos.doc.db.remove({ _id: published._id });
            await self.emit('afterDelete', req, published, { checkForChildren: false });
          }
          if (previous) {
            await self.apos.doc.db.remove({ _id: previous._id });
            await self.emit('afterDelete', req, previous, { checkForChildren: false });
          }
        },
        async deduplicate(req, doc) {
          const $set = await self.getDeduplicationSet(req, doc);
          Object.assign(doc, $set);
          if (Object.keys($set).length) {
            return self.apos.doc.db.updateOne({ _id: doc._id }, { $set });
          }
        }
      },
      afterRescue: {
        async revertDeduplication(req, doc) {
          const $set = await self.getRevertDeduplicationSet(req, doc);
          if (Object.keys($set).length) {
            Object.assign(doc, $set);
            return self.apos.doc.db.updateOne({ _id: doc._id }, { $set });
          }
        }
      },
      '@apostrophecms/search:index': {
        // When a doc is indexed for search, this method adds
        // additional search texts to the `texts` array (modify it in place by
        // pushing new objects to it). These texts influence search results.
        // The default behavior is quite useful, so you won't often need to
        // override this.
        //
        // Each "text" is an *object* and must have at least `weight` and `text` properties.
        // If `weight` is >= 10, the text will be included in autocomplete searches and
        // given higher priority in full-text searches. Otherwise it will be included
        // only in full-text searches.
        //
        // If `silent` is `true`, the `searchSummary` property will not contain
        // the text.
        //
        // By default this method invokes `schemas.indexFields`, which will push
        // texts for all of the schema fields that support this unless they are
        // explicitly set `searchable: false`.
        //
        // In any case, the text of rich text widgets is always included as
        // lower-priority search text.
        async searchIndexBySchema(doc, texts) {
          if (doc.type !== self.name) {
            return;
          }
          await self.apos.schema.indexFields(self.schema, doc, texts);
        }
      }

    };
  },

  methods(self) {
    return {
      sanitizeFieldList(choices) {
        if ((typeof choices) === 'string') {
          return choices.split(/\s*,\s*/);
        } else {
          return self.apos.launder.strings(choices);
        }
      },
      addDeduplicatePrefixFields(fields) {
        self.deduplicatePrefixFields = self.deduplicatePrefixFields.concat(fields);
      },
      removeDeduplicatePrefixFields(fields) {
        self.deduplicatePrefixFields = _.difference(self.deduplicatePrefixFields, fields);
      },
      addDeduplicateSuffixFields(fields) {
        self.deduplicateSuffixFields = self.deduplicateSuffixFields.concat(fields);
      },
      removeDeduplicateSuffixFields(fields) {
        self.deduplicateSuffixFields = _.difference(self.deduplicateSuffixFields, fields);
      },
      // Returns a query that will only yield docs of the appropriate type
      // as determined by the `name` option of the module.
      // `criteria` is the MongoDB criteria object, and any properties of
      // `options` are invoked as query builder methods on the query with
      // their values.
      find(req, criteria, options) {
        const query = {
          state: {},
          methods: {},
          builders: {},
          afters: {}
        };
        for (const name of self.__meta.chain.map(entry => entry.name)) {
          const fn = self.queries[name];
          if (fn) {
            const result = fn(self, query);
            if (result.builders) {
              Object.assign(query.builders, result.builders);
            }
            if (result.methods) {
              Object.assign(query.methods, result.methods);
            }
          }
          if (self.extendQueries[name]) {
            wrap(query.builders, self.extendQueries[name].builders || {});
            wrap(query.methods, self.extendQueries[name].methods || {});
          }
        }
        Object.assign(query, query.methods);
        for (const [ name, definition ] of Object.entries(query.builders)) {
          query.addBuilder(name, definition);
        }
        // Add query builders for each field in the schema that doesn't
        // yet have one based on its schema field type
        self.apos.schema.addQueryBuilders(self.schema, query);
        query.handleFindArguments({
          req,
          criteria,
          options
        });
        query.type(self.options.name);
        return query;
      },
      // Returns a new instance of the doc type, with the appropriate default
      // values for each schema field.
      newInstance() {
        const doc = self.apos.schema.newInstance(self.schema);
        doc.type = self.name;
        return doc;
      },
      // Returns a MongoDB projection object to be used when querying
      // for this type if all that is needed is a title for display
      // in an autocomplete menu. Default behavior is to
      // return only the `title`, `_id` and `slug` properties.
      // Removing any of these three is not recommended.
      //
      // `query.field` will contain the schema field definition for
      // the relationship the user is attempting to match titles from.
      getAutocompleteProjection(query) {
        return {
          title: 1,
          _id: 1,
          slug: 1
        };
      },
      // Returns a string to represent the given `doc` in an
      // autocomplete menu. `doc` will contain only the fields returned
      // by `getAutocompleteProjection`. `query.field` will contain
      // the schema field definition for the relationship the user is attempting
      // to match titles from. The default behavior is to return
      // the `title` property. This is sometimes extended to include
      // event start dates and similar information that helps the
      // user distinguish between docs.
      getAutocompleteTitle(doc, query) {
        return doc.title;
      },
      // Used by `@apostrophecms/version` to label changes that
      // are made to relationships by ID. Set `change.text` to the
      // desired text.
      decorateChange(doc, change) {
        change.text = doc.title;
      },
      // Return a new schema containing only fields for which the
      // current user has the permission specified by the `permission`
      // property of the schema field, or there is no `permission` property for the field.
      allowedSchema(req) {
        let disabled;
        let type;
        const schema = _.filter(self.schema, function (field) {
          return !field.permission || self.apos.permission.can(req, field.permission && field.permission.action, field.permission && field.permission.type);
        });
        const typeIndex = _.findIndex(schema, { name: 'type' });
        if (typeIndex !== -1) {
          // This option exists so that the
          // @apostrophecms/option-overrides and @apostrophecms/workflow modules,
          // if present, can be used together to disable various types based
          // on locale settings
          disabled = self.apos.page.getOption(req, 'disabledTypes');
          if (disabled) {
            // Take care to clone so we don't wind up modifying
            // the original schema, the allowed schema is only
            // a shallow clone of the array so far
            type = _.cloneDeep(schema[typeIndex]);
            type.choices = _.filter(type.choices, function (choice) {
              return !_.includes(disabled, choice.value);
            });
            // Make sure the allowed schema refers to the clone,
            // not the original
            schema[typeIndex] = type;
          }
        }
        return schema;
      },
      composeSchema() {
        self.schema = self.apos.schema.compose({
          addFields: self.apos.schema.fieldsToArray(`Module ${self.__meta.name}`, self.fields),
          arrangeFields: self.apos.schema.groupsToArray(self.fieldsGroups)
        });
        if (self.options.slugPrefix) {
          if (self.options.slugPrefix === 'deduplicate-') {
            const req = self.apos.task.getReq();
            throw self.apos.error('invalid', req.t('apostrophe:deduplicateSlugReserved'));
          }
          const slug = self.schema.find(field => field.name === 'slug');
          if (slug) {
            slug.prefix = self.options.slugPrefix;
          }
        }
        // Extend `composeSchema` to flag the use of field names
        // that are forbidden or nonfunctional in all doc types, i.e.
        // properties that will be overwritten by non-schema-driven
        // logic, such as `_id` or `docPermissions`
        const forbiddenFields = [
          '_id',
          'titleSortified',
          'highSearchText',
          'highSearchWords',
          'lowSearchText',
          'searchSummary'
        ];
        _.each(self.schema, function (field) {
          if (_.includes(forbiddenFields, field.name)) {
            throw new Error('Doc type ' + self.name + ': the field name ' + field.name + ' is forbidden');
          }
        });
      },

      isLocalized() {
        return this.options.localized;
      },

      // This method provides the back end of /autocomplete routes.
      // For the implementation of the autocomplete() query builder see autocomplete.js.
      //
      // "query" must contain a "field" property which is the schema relationship field
      // that describes the relationship we're adding items to.
      //
      // "query" must also contain a "term" property, which is a partial
      // string to be autocompleted; otherwise an empty array is returned.
      //
      // We don't launder the input here, see the 'autocomplete' route.
      async autocomplete(req, query) {
        const _query = query.find(req, {}).sort('search');
        if (query.extendAutocompleteQuery) {
          query.extendAutocompleteQuery(_query);
        }
        _query.project(self.getAutocompleteProjection(), query);
        // Try harder not to call autocomplete with something that doesn't
        // result in a search
        if (query.term && query.term.toString && query.term.toString().length) {
          const term = self.apos.launder.string(query.term);
          _query.autocomplete(term);
        } else {
          return [];
        }
        if (!(query.builders && query.builders.limit)) {
          _query.limit(10);
        }
        _query.applyBuildersSafely(query.field.builders || {});
        // Format it as value & label properties for compatibility with
        // our usual assumptions on the front end
        let docs = await _query.toArray();
        // Put the snippets in id order
        if (query.values) {
          docs = self.apos.util.orderById(query.values, docs);
        }
        const results = _.map(docs, doc => {
          const response = {
            label: self.getAutocompleteTitle(doc, query),
            value: doc._id
          };
          _.defaults(response, _.omit(doc, 'title', '_id'));
          return response;
        });
        return results;
      },
      // Fields required to compute the `_url` property.
      // Used to implement a "projection" for `_url` if
      // requested by the developer
      getUrlFields() {
        return [
          'type',
          'slug'
        ];
      },
      // Most of the time, this is called for you. Any schema field
      // with `sortify: true` will automatically get a migration to
      // ensure that, if the field is named `lastName`, then
      // `lastNameSortified` exists.
      //
      // Adds a migration that takes the given field, such as `lastName`, and
      // creates a parallel `lastNameSortified` field, formatted with
      // `apos.util.sortify` so that it sorts and compares in a more
      // intuitive, case-insensitive way.
      //
      // After adding such a migration, you can add `sortify: true` to the
      // schema field declaration for `field`, and any calls to
      // the `sort()` query builder for `lastName` will automatically
      // use `lastNameSortified`. You can also do that explicitly of course.
      //
      // Note that you want to do both things (add the migration, and
      // add `sortify: true`) because `sortify: true` guarantees that
      // `lastNameSortified` gets updated on all saves of a doc of this type.
      // The migration is a one-time fix for existing data.
      addSortifyMigration(field) {
        if (!self.name) {
          return;
        }
        return self.apos.migration.addSortify(self.__meta.name, { type: self.name }, field);
      },
      // Convert the untrusted data supplied in `input` via the schema and
      // update the doc object accordingly.
      //
      // If `options.presentFieldsOnly` is true, only fields that exist in
      // `input` are affected. Otherwise any absent fields get their default values.
      //
      // To intentionally erase a field's contents when this option
      // is present, use `null` for that input field or another representation appropriate
      // to the type, i.e. an empty string for a string.
      //
      // If `options.copyingId` is present, the doc with the given id is
      // fetched and used as defaults for any schema fields not defined
      // in `input`. This overrides `presentFieldsOnly` as long as the fields
      // in question exist in the doc being copied. Also, the _id of the copied
      // doc is copied to the `copyOfId` property of doc.

      async convert(req, input, doc, options = {
        presentFieldsOnly: false,
        copyingId: false
      }) {
        const fullSchema = self.apos.doc.getManager(options.type || self.name).allowedSchema(req);
        let schema;
        let copyOf;
        if (options.presentFieldsOnly) {
          schema = self.apos.schema.subset(fullSchema, self.fieldsPresent(input));
        } else {
          schema = fullSchema;
        }
        if (options.copyingId) {
          copyOf = await self.findOneForCopying(req, { _id: options.copyingId });
          if (!copyOf) {
            throw self.apos.error('notfound');
          }
          input = {
            ...copyOf,
            ...input
          };
        }
        await self.apos.schema.convert(req, schema, input, doc);
        doc.copyOfId = copyOf && copyOf._id;
        if (copyOf) {
          self.apos.schema.regenerateIds(req, fullSchema, doc);
        }
      },

      // Return the names of all schema fields present in the `input` object,
      // taking into account issues like relationship fields keeping their data in
      // a separate ids property, etc.
      fieldsPresent(input) {
        const schema = self.schema;
        const output = [];
        for (const field of schema) {
          if (field.type.name.substring(0, 5) === '_relationship') {
            if (_.has(input, field.idsStorage)) {
              output.push(field.name);
            }
          } else {
            output.push(field.name);
          }
        }
      },
      // Returns a query that finds docs the current user can edit. Unlike
      // find(), this query defaults to including docs in the archive. Subclasses
      // of @apostrophecms/piece-type often extend this to remove more default filters
      findForEditing(req, criteria, builders) {
        const query = self.find(req, criteria).permission('edit').archived(null);
        if (builders) {
          for (const [ key, value ] of Object.entries(builders)) {
            query[key](value);
          }
        }
        return query;
      },
      // Returns one editable doc matching the criteria, null if none match.
      // If `builders` is an object its properties are invoked as
      // query builders, for instance `{ attachments: true }`.
      async findOneForEditing(req, criteria, builders) {
        return self.findForEditing(req, criteria, builders).toObject();
      },
      // Identical to findOneForEditing by default, but could be
      // overridden usefully in subclasses.
      async findOneForCopying(req, criteria) {
        return self.findOneForEditing(req, criteria);
      },
      // Submit the current draft for review. The identity
      // of `req.user` is associated with the submission.
      // Returns the `submitted` object, with `by`, `byId`,
      // and `at` properties.
      async submit(req, draft) {
        if (!self.apos.permission.can(req, 'edit', draft)) {
          throw self.apos.error('forbidden');
        }
        const submitted = {
          by: req.user && req.user.title,
          byId: req.user && req.user._id,
          at: new Date()
        };
        await self.apos.doc.db.updateOne({
          _id: draft._id
        }, {
          $set: {
            submitted
          }
        });
        return submitted;
      },
      // Dismisses a previous submission of the given draft for review.
      // The draft is unchanged; it simply is no longer marked as needing review.
      async dismissSubmission(req, draft) {
        if (!self.apos.permission.can(req, 'publish', draft)) {
          if (!self.apos.permission.can(req, 'edit', draft)) {
            throw self.apos.error('forbidden');
          }
          if (!(draft.submitted && (draft.submitted.byId === req.user._id))) {
            throw self.apos.error('forbidden');
          }
        }
        // Don't use "return" here, that could leak mongodb details
        await self.apos.doc.db.updateOne({
          _id: draft._id
        }, {
          $unset: {
            submitted: 1
          }
        });
      },
      // Publish the given draft. If `options.permissions` is explicitly
      // set to `false`, permissions checks are bypassed. If `options.autopublishing`
      // is true, then the `edit` permission is sufficient, otherwise the
      // `publish` permission is checked for. Returns the draft with its
      // new `lastPublishedAt` value.
      async publish(req, draft, options = {}) {
        let firstTime = false;
        if (!self.isLocalized()) {
          throw new Error(`${self.__meta.name} is not a localized type, cannot be published`);
        }
        const publishedLocale = draft.aposLocale.replace(':draft', ':published');
        const publishedId = `${draft.aposDocId}:${publishedLocale}`;
        let previousPublished;
        // pages can change type, so don't use a doc-type-specific find method
        const find = self.apos.page.isPage(draft) ? self.apos.page.findOneForEditing : self.findOneForEditing;
        let published = await find(req, {
          _id: publishedId
        }, {
          locale: publishedLocale
        });
        const lastPublishedAt = new Date();
        if (!published) {
          firstTime = true;
          published = {
            _id: publishedId,
            aposDocId: draft.aposDocId,
            aposLocale: publishedLocale,
            lastPublishedAt
          };
          // Might be omitted for editing purposes, but must exist
          // in the database (global doc for instance)
          published.slug = draft.slug;
          self.copyForPublication(req, draft, published);
          await self.emit('beforePublish', req, {
            draft,
            published,
            options,
            firstTime
          });
          published = await self.insertPublishedOf(req, draft, published, options);
        } else {
          const oldPreviousPublished = await self.apos.doc.db.findOne({
            _id: published._id.replace(':published', ':previous')
          });
          // As found in db, not with relationships etc.
          previousPublished = await self.apos.doc.db.findOne({
            _id: published._id
          });
          // Update "previous" so we can revert the most recent publication if desired.
          // Do this first so we don't mistakenly think all references to the
          // attachments are already gone before we do it
          if (previousPublished) {
            previousPublished._id = previousPublished._id.replace(':published', ':previous');
            previousPublished.aposLocale = previousPublished.aposLocale.replace(':published', ':previous');
            Object.assign(previousPublished, await self.getDeduplicationSet(req, previousPublished));
            await self.apos.doc.db.replaceOne({
              _id: previousPublished._id
            }, previousPublished, {
              upsert: true
            });
            await self.apos.attachment.updateDocReferences(previousPublished);
          }
          self.copyForPublication(req, draft, published);
          await self.emit('beforePublish', req, {
            draft,
            published,
            options,
            firstTime
          });
          published.lastPublishedAt = lastPublishedAt;
          try {
            published = await self.update({
              ...req,
              mode: 'published'
            }, published, options);
          } catch (e) {
            if (oldPreviousPublished) {
              await self.apos.doc.db.replaceOne({
                _id: oldPreviousPublished._id
              }, oldPreviousPublished);
              await self.apos.attachment.updateDocReferences(oldPreviousPublished);
            }
            throw e;
          }
        }
        draft.modified = false;
        draft.lastPublishedAt = lastPublishedAt;
        await self.apos.doc.db.updateOne({
          _id: draft._id
        }, {
          $set: {
            modified: false,
            lastPublishedAt
          },
          $unset: {
            submitted: 1
          }
        });
        await self.emit('afterPublish', req, {
          draft,
          published,
          options,
          firstTime
        });
        return draft;
      },
      // Localize (export) the given draft to another locale, creating the document in the
      // other locale if necessary. By default, if the document already exists in the
      // other locale, it is not ovewritten. Use the `update: true` option to change that.
      // You can localize starting from either draft or published content. Either way what
      // gets created or updated in the other locale is a draft.
      async localize(req, draft, toLocale, options = { update: false }) {
        if (!self.isLocalized()) {
          throw new Error(`${self.__meta.name} is not a localized type, cannot be localized`);
        }
        const toReq = req.clone({
          locale: toLocale,
          mode: 'draft'
        });
        const toId = draft._id.replace(`:${draft.aposLocale}`, `:${toLocale}:draft`);
        const actionModule = self.apos.page.isPage(draft) ? self.apos.page : self;
        const existing = await actionModule.findForEditing(toReq, {
          _id: toId
        }).toObject();
        // We only want to copy schema properties, leave non-schema
        // properties of the source document alone
        const data = Object.fromEntries(Object.entries(draft).filter(([ key, value ]) => self.schema.find(field => field.name === key)));
        // We need a slug even if removed from the schema for editing purposes
        data.slug = draft.slug;
        let result;
        if (!existing) {
          if (self.apos.page.isPage(draft)) {
            if (!draft.level) {
              // Replicating the home page for the first time
              result = await self.apos.doc.insert(toReq, {
                ...data,
                aposDocId: draft.aposDocId,
                aposLocale: `${toLocale}:draft`,
                _id: toId,
                path: draft.path,
                level: draft.level,
                rank: draft.rank,
                parked: draft.parked,
                parkedId: draft.parkedId
              });
            } else {
              // A page that is not the home page, being replicated for the first time
<<<<<<< HEAD
              let parent;
              let lastTargetId = draft.aposLastTargetId;
              let lastPosition = draft.aposLastPosition;
              let localizedTargetId = lastTargetId.replace(`:${draft.aposLocale}`, `:${toLocale}:draft`)
=======
              const lastTargetId = draft.aposLastTargetId;
              let lastPosition = draft.aposLastPosition;
              let localizedTargetId = lastTargetId.replace(`:${draft.aposLocale}`, `:${toLocale}:draft`);
>>>>>>> 6913287c
              const localizedTarget = await actionModule.find(toReq, {
                _id: localizedTargetId
              }).toObject();
              if (!localizedTarget) {
                if ((lastPosition === 'firstChild') || (lastPosition === 'lastChild')) {
                  throw self.apos.error('notfound', req.t('apostrophe:parentNotLocalized', {
                    title: draft.title,
                    locale: toReq.locale
                  }), {
                    // Also provide as data for code that prefers to localize client side
                    // when it is certain an error message is user friendly
                    parentNotLocalized: true
                  });
                } else {
                  const originalTarget = await actionModule.find(req, {
                    _id: lastTargetId
<<<<<<< HEAD
                  }).archived(null).areas(false).relationships(false).toObject();
=======
                  }).toObject();
>>>>>>> 6913287c
                  if (!originalTarget) {
                    // Almost impossible (race conditions like someone removing it while we're in the modal)
                    throw self.apos.error('notfound');
                  }
                  const localizedTarget = await actionModule.find(toReq, {
                    path: self.apos.page.getParentPath(originalTarget)
<<<<<<< HEAD
                  }).archived(null).areas(false).relationships(false).toObject();
=======
                  }).toObject();
>>>>>>> 6913287c
                  if (!localizedTarget) {
                    throw self.apos.error('notfound', req.t('apostrophe:parentNotLocalized', {
                      title: draft.title,
                      locale: toReq.locale
                    }), {
                      // Also provide as data for code that prefers to localize client side
                      // when it is certain an error message is user friendly
                      parentNotLocalized: true
                    });
                  }
                  localizedTargetId = localizedTarget._id;
                  lastPosition = 'lastChild';
                }
              }
              result = await actionModule.insert(toReq,
                localizedTargetId,
                lastPosition,
                {
                  ...data,
                  aposLocale: `${toLocale}:draft`,
                  _id: toId,
                  parked: draft.parked,
                  parkedId: draft.parkedId
                }
              );
            }
          } else {
            result = await actionModule.insert(toReq, {
              ...data,
              aposDocId: draft.aposDocId,
              aposLocale: `${toLocale}:draft`,
              _id: toId
            });
          }
        } else {
          if (!options.update) {
            throw self.apos.error('conflict');
          }
          const update = {
            ...existing,
            ...data,
            _id: toId,
            aposDocId: draft.aposDocId,
            aposLocale: `${toLocale}:draft`,
            metaType: 'doc'
          };
          result = await actionModule.update(toReq, update);
        }
        return result;
      },
      // Reverts the given draft to the most recent publication.
      //
      // Returns the draft's new value, or `false` if the draft
      // was not modified from the published version (`modified: false`)
      // or no published version exists yet.
      //
      // This is *not* the on-page `undo/redo` backend. This is the
      // "Revert to Published" feature.
      //
      // Emits the `afterRevertDraftToPublished` event before
      // returning, which receives `req, { draft }` and may
      // replace the `draft` property to alter the returned value.
      //
      // If you need to keep certain properties that would otherwise
      // revert, you can pass values for those properties in an
      // `options.overrides` object.
      async revertDraftToPublished(req, draft, options = {}) {
        if (!draft.modified) {
          return false;
        }
        const published = await self.apos.doc.db.findOne({
          _id: draft._id.replace(':draft', ':published')
        });
        if (!published) {
          return false;
        }

        // We must load relationships as if we had done a regular find
        // because relationships are read/write in A3,
        // but we don't have to call widget loaders
        const query = self.find(req).areas(false);
        await query.finalize();
        await query.after([ published ]);

        // Draft and published roles intentionally reversed
        self.copyForPublication(req, published, draft);
        draft.modified = false;
        delete draft.submitted;
        if (options.overrides) {
          Object.assign(draft, options.overrides);
        }
        // Setting it this way rather than setting it to published.updatedAt
        // guarantees no small discrepancy breaking equality comparisons
        draft.updatedAt = draft.lastPublishedAt;
        draft.updatedBy = published.updatedBy;
        draft = await self.update({
          ...req,
          mode: 'draft'
        }, draft, {
          setModified: false,
          setUpdatedAtAndBy: false
        });
        const result = {
          draft
        };
        await self.emit('afterRevertDraftToPublished', req, result);
        return result.draft;
      },
      // Used to implement "Undo Publish."
      //
      // Revert the doc `published` to its content as of its most recent
      // previous publication. If this has already been done or
      // there is no previous publication, throws an `invalid` exception.

      async revertPublishedToPrevious(req, published) {
        if (!self.apos.permission.can(req, 'publish', published)) {
          throw self.apos.error('forbidden');
        }
        const previousId = published._id.replace(':published', ':previous');
        const previous = await self.apos.doc.db.findOne({
          _id: previousId
        });
        if (!previous) {
          // Feature has already been used
          throw self.apos.error('invalid');
        }
        const $set = await self.getRevertDeduplicationSet(req, previous);
        Object.assign(previous, $set);
        // We must load relationships as if we had done a regular find
        // because relationships are read/write in A3,
        // but we don't have to call widget loaders
        const query = self.find(req).areas(false);
        await query.finalize();
        await query.after([ previous ]);

        self.copyForPublication(req, previous, published);
        published.lastPublishedAt = previous.lastPublishedAt;
        published = await self.update({
          ...req,
          mode: 'published'
        }, published);
        self.apos.doc.db.removeOne({
          _id: previousId
        });
        await self.emit('afterDelete', req, previous, { checkForChildren: false });
        const result = {
          published
        };
        await self.emit('afterRevertPublishedToPrevious', req, result);
        const modified = await self.isModified(req, result.published);
        await self.apos.doc.db.updateOne({
          _id: published._id.replace(':published', ':draft')
        }, {
          $set: {
            modified
          }
        });
        return result.published;
      },

      // Returns true if the given draft has been modified from the published
      // version of the same document. If the draft has no published version
      // it is always considered modified.
      //
      // For convenience, you may also call with the published document. The
      // document mode you did not pass is retrieved and compared to the
      // one you did pass.
      async isModified(req, draftOrPublished) {
        // Straight to mongo for speed. We can even compare relationships without
        // loading joins because we are only interested in the permanent
        // storage of the ids and fields
        let draft, published;
        if (draftOrPublished._id.endsWith(':published')) {
          published = draftOrPublished;
          draft = await self.apos.doc.db.findOne({
            _id: published._id.replace(':published', ':draft')
          });
        } else {
          draft = draftOrPublished;
          published = await self.apos.doc.db.findOne({
            _id: draft._id.replace(':draft', ':published')
          });
        }
        if (!(published && draft)) {
          return true;
        }
        const schema = self.schema;
        return !self.apos.schema.isEqual(req, schema, draft, published);
      },
      // Called for you by `apos.doc.publish`. Copies properties from
      // `draft` to `published` where appropriate.
      copyForPublication(req, from, to) {
        // By default, we copy all schema properties not expressly excluded,
        // and no others.
        const schema = self.schema;
        for (const field of schema) {
          if (!field.unpublished) {
            to[field.name] = from[field.name];
          }
        }
      },
      // If the type is not localized, return the `_id` without modification to
      // either `_id` or `req`.
      //
      // If the type is localized, infer `req.locale` and `req.mode` from `_id`
      // if they were not set already by explicit query parameters. Conversely,
      // if the appropriate query parameters were set, rewrite
      // `_id` accordingly. Returns `_id`, after rewriting if appropriate.
      inferIdLocaleAndMode(req, _id) {
        if (!self.isLocalized()) {
          return _id;
        } else {
          return self.apos.i18n.inferIdLocaleAndMode(req, _id);
        }
      },

      // Returns an object containing the properties of doc that
      // require deduplication when archived, stored as
      // "previous published" or any other scenario where the slug
      // and similar properties should never be treated as "in conflict"
      // with content that is in play on the site. The returned object
      // contains values for those properties that have been deduplicated, and
      // can be passed to $set or Object.assign or both, depending on your
      // situation. `doc` is not changed.

      async getDeduplicationSet(req, doc) {
        const deduplicateKey = doc.aposDocId;
        if (doc.parkedId === 'archive') {
          // The primary archive itself should not deduplicate
          // and is never "previous published", either
          return {};
        }
        const prefix = 'deduplicate-' + deduplicateKey + '-';
        const suffix = '-deduplicate-' + deduplicateKey;
        const $set = {};
        _.each(self.deduplicatePrefixFields, function (name) {
          if (typeof doc[name] !== 'string') {
            // Presumably a sparse index
            return;
          }
          if (doc[name].substr(0, prefix.length) !== prefix) {
            $set[name] = prefix + doc[name];
          }
        });
        _.each(self.deduplicateSuffixFields, function (name) {
          if (typeof doc[name] !== 'string') {
            // Presumably a sparse index
            return;
          }
          if (doc[name].substr(doc[name].length - suffix.length) !== suffix) {
            $set[name] = doc[name] + suffix;
          }
        });
        return $set;
      },

      // Returns an object containing the properties of doc that
      // were formerly deduplicated (and require restoration of the original slug
      // and other potentially conflicting properties) when restored from the
      // archive, used to "undo publish" or any other scenario where the slug
      // and similar properties should once again treated as "in conflict"
      // with content that is in play on the site. The returned object
      // contains values for those properties that have been reduplicated, and
      // can be passed to $set or Object.assign or both, depending on your
      // situation. If existing docs on the site would immediately conflict,
      // then those particular fields are left in their "deduplicated"
      // form for the user to fix manually. `doc` is not changed.

      async getRevertDeduplicationSet(req, doc) {
        if (doc.parkedId === 'archive') {
          // The primary archive itself should not deduplicate
          return;
        }
        const deduplicateKey = doc.aposDocId;
        const prefix = 'deduplicate-' + deduplicateKey + '-';
        const suffix = '-deduplicate-' + deduplicateKey;
        const $set = {};
        _.each(self.deduplicatePrefixFields, function (name) {
          if (typeof doc[name] !== 'string') {
            // Presumably a sparse index
            return;
          }
          $set[name] = doc[name].replace(prefix, '');
        });
        _.each(self.deduplicateSuffixFields, function (name) {
          if (typeof doc[name] !== 'string') {
            // Presumably a sparse index
            return;
          }
          $set[name] = doc[name].replace(suffix, '');
        });
        for (const field of self.deduplicatePrefixFields.concat(self.deduplicateSuffixFields)) {
          await checkOne(field);
        }
        return $set;
        async function checkOne(name) {
          const query = {
            _id: { $ne: doc._id }
          };
          if (doc.aposLocale) {
            query.aposLocale = doc.aposLocale;
          }
          query[name] = $set[name];
          if ($set[name] === '') {
            // Assume sparse index if empty strings are seen; don't
            // generate lots of weird prefix-only email addresses
            return;
          }
          const found = await self.apos.doc.db.findOne(query, { _id: 1 });
          if (found) {
            delete $set[name];
          }
        }
      }
    };
  },
  extendMethods(self) {
    return {
      getBrowserData(_super, req) {
        const initialBrowserOptions = _super(req);

        const {
          name, label, pluralLabel
        } = self.options;

        const browserOptions = {
          ...initialBrowserOptions,
          name,
          label,
          pluralLabel,
          relatedDocument: self.options.relatedDocument,
          canPublish: self.apos.permission.can(req, 'publish', self.name)
        };
        browserOptions.action = self.action;
        browserOptions.schema = self.allowedSchema(req);
        browserOptions.localized = self.isLocalized();
        browserOptions.autopublish = self.options.autopublish;
        browserOptions.previewDraft = self.isLocalized() && !browserOptions.autopublish && self.options.previewDraft;

        return browserOptions;
      }
    };
  },
  queries(self, query) {
    return {
      builders: {
        // `.criteria({...})` Sets the MongoDB criteria, discarding
        // criteria previously added using this
        // method or the `and` method. For this reason,
        // `and` is a more common choice. You can also
        // pass a criteria object as the second argument
        // to any `find` method.

        criteria: {
          def: {}
        },

        // If `.log(true)` is invoked, the query
        // criteria are logged to the console.
        log: {
          def: false
        },

        // `.addLateCriteria({...})` provides an object to be merged directly into the final
        // criteria object that will go to MongoDB. This is to be used only
        // in cases where MongoDB forbids the use of an operator inside
        // `$and`, such as the `$near` operator.
        addLateCriteria: {
          set(c) {
            let lateCriteria = query.get('lateCriteria');
            if (!lateCriteria) {
              lateCriteria = { ...c };
            } else {
              Object.assign(lateCriteria, c);
            }
            query.set('lateCriteria', lateCriteria);
          }
        },

        // `.and({ price: { $gte: 0 } })` requires the query to match only documents
        // with a price greater than 0, in addition to all other criteria for the
        // query.
        //
        // Since this is the main way additional criteria get merged, this method
        // performs a few transformations of the query to make it more readable
        // when APOS_LOG_ALL_QUERIES=1 is in the environment.

        and: {
          set(c) {
            if (!c) {
              // So we don't crash on our default value
              return;
            }
            if (!Object.keys(c).length) {
              // Don't add empty criteria objects to $and
              return;
            }
            // Simplify an $or chain of one
            if (c.$or && (Object.keys(c).length === 1) && (c.$or.length === 1)) {
              c = c.$or[0];
            }
            const criteria = query.get('criteria');
            // If the existing criteria is {} just replace it
            if ((!criteria) || (!Object.keys(criteria).length)) {
              query.criteria(c);
            } else {
              if (criteria.$and) {
                // Improve readability, avoid nesting
                criteria.$and.push(c);
              } else {
                query.criteria({
                  $and: [ criteria, c ]
                });
              }
            }
          }
        },

        // `.project({...})` sets the MongoDB projection. You can also
        // set the projection as the third argument to any
        // `find` method. The name was changed in 3.x to match
        // MongoDB's name for this chainable method of their
        // cursors.

        project: {
          finalize() {
            let projection = query.get('project') || {};
            // Keys beginning with `_` are computed values
            // (exception: `_id`). They do not make sense
            // in MongoDB projections. However Apostrophe
            // projections take advantage of this opportunity
            // to look up the properties the developer
            // really needs to compute them, and add them
            // to the projection instead.
            const add = [];
            const remove = [];
            for (const [ key, val ] of Object.entries(projection)) {
              if (!val) {
                // For a negative projection this is just
                // not a good idea. We don't want to surprise
                // the developer by not fetching `slug` just
                // because they don't want `_url`.
                continue;
              }
              if (key.toString().substr(0, 1) === '_') {
                if (key === '_id') {
                  continue;
                }
                if (!query.projectComputedField(key, add)) {
                  self.apos.util.warn(self.__meta.name + ': a projection cannot find a computed field (' + key + ') unless it is _url\nor the name of a forward relationship in the schema for the type being found.\nThis does not mean the field will not work, but it is on you to know\nwhat fields power it, or if they are even coming from the doc itself.');
                } else {
                  // We don't get the _ property itself
                  // (for one thing, Apostrophe is removing it on every save)
                  remove.push(key);
                }
              }
            }
            projection = { ...projection };
            for (const property of add) {
              projection[property] = 1;
            }
            for (const property of remove) {
              delete projection[property];
            }
            if (query.get('search')) {
              // MongoDB mandates this if we want to sort on search result quality
              projection.textScore = { $meta: 'textScore' };
            }
            query.set('project', projection);
          }
        },

        // `.distinctCounts(true)` makes it possible to obtain
        // counts for each distinct value after a call to
        // `toCount()` is resolved by calling `query.get('distinctCounts')`.
        // These are returned as an object in which the keys are
        // the distinct values of the field, and the values
        // are the number of occurrences for each value.
        //
        // This has a performance impact.

        distinctCounts: {
          def: false
        },

        // `.defaultSort({ title: 1 })` changes the default value for the `sort` query builder.
        // The argument is the same as for the `sort` query builder: an
        // object like `{ title: 1 }`. `false` can be passed to clear
        // a default.
        //
        // This query builder is called by @apostrophecms/piece-type based on its
        // `sort` configuration option.
        //
        // It is distinct from the `sort` feature so that we can
        // distinguish between cases where a default sort should be ignored
        // (for instance, the `search` query builder is present) and cases
        // where a sort is explicitly demanded by the user.

        defaultSort: {
          // Actual implementation is in the sort feature
        },

        // `.sort({ title: 1 }` determines the sort order, similar to how
        // MongoDB does it, with some extra features.
        //
        // If `false` is explicitly passed, there is
        // *no sort at all* (helpful with `$near`).
        //
        // If this method is never called or the argument is
        // undefined, a case-insensitive sort on the title
        // is the default, unless `search()` has been
        // called, in which case a sort by search result
        // quality is the default.
        //
        // If you sort on a field that is defined in the
        // schema for the specific doc type you are finding,
        // and that field has the `sortify: true` option in
        // its schema field definition, then this query builder will
        // automatically substitute a "sortified" version of
        // the field that is case-insensitive, ignores
        // extra whitespace and punctuation, etc. for a
        // more natural sort than MongoDB normally provides.
        //
        // For instance, `title` has `sortify: true` for all
        // doc types, so you always get the more natural sort.

        sort: {
          launder(s) {
            if (s === 'search') {
              return s;
            }
            if ((typeof s) !== 'object') {
              return undefined;
            }
            const sort = {};
            for (let [ key, val ] of Object.entries(s)) {
              if (typeof (key) !== 'string') {
                return;
              }
              if (val === '-1') {
                val = -1;
              } else if (val === '1') {
                val = 1;
              }
              if ((val !== -1) && (val !== 1)) {
                return;
              }
              sort[key] = val;
            }
            return sort;
          },

          finalize: function() {
            query.finalizeSort();
          }
        },

        // `.skip(10)` skips the first 10 matching documents. Affects
        // `toArray` and `toObject`. Does not affect
        // `toDistinct` or `toMongo`.

        skip: {
          launder(s) {
            return self.apos.launder.integer(s, 0, 0);
          }
        },

        // `.limit(10)` limits the result to the first 10 matching
        // documents, after skip is taken into account. Affects `toArray` only.

        limit: {
          launder(s) {
            return self.apos.launder.integer(s, 0, 0);
          }
        },

        // `.perPage(10)` allows you to paginate docs rather than using
        // skip and limit directly.
        //
        // Sets the number of docs per page and enables the
        // use of the `page` query builder to indicate the current page number.
        //
        // Used by `@apostrophecms/piece-type` and `@apostrophecms/piece-page-type`.

        perPage: {
          def: undefined,
          launder(i) {
            return self.apos.launder.integer(i, 1, 1);
          }
        },

        // `.page(5)` sets the current page number to the 5th page
        // overall (there is no page 0). You must also
        // use `perPage`.
        //
        // Used by `@apostrophecms/piece-type` and `@apostrophecms/piece-page-type`.

        page: {
          def: 1,
          launder(i) {
            return self.apos.launder.integer(i, 1, 1);
          },
          finalize() {
            if (query.get('perPage')) {
              query.skip((query.get('page') - 1) * query.get('perPage'));
              query.limit(query.get('perPage'));
            }
          }
        },

        // `.permission('admin')` would limit the returned docs to those for which the
        // user associated with the query's `req` has the named permission.
        // By default, `view` is checked for. You might want to specify
        // `edit`.
        //
        // USE WITH CARE: If you pass `false`, permissions checks are disabled
        // for this particular query.
        //
        // If this method is never called, or you pass
        // `undefined` or `null`, `view` is still checked for.
        //
        // In all cases, all of the returned docs are marked
        // with `_edit: true` properties
        // if the user associated with the request is allowed to
        // do that. This is useful if you are fetching
        // docs for viewing but also want to know which ones
        // can be edited.

        permission: {
          finalize() {
            const permission = query.get('permission');
            if (permission !== false) {
              query.and(self.apos.permission.criteria(query.req, permission || 'view'));
            }
          },
          after(results) {
            // In all cases we mark the docs with ._edit and ._publish if
            // the req is permitted to do those things
            self.apos.permission.annotate(query.req, 'edit', results);
            self.apos.permission.annotate(query.req, 'publish', results);
          }
        },

        // `.attachments(true)` annotates all attachment fields in the
        // returned documents with URLs as documented for the
        // `apos.attachment.all` method. Used by our REST APIs.

        attachments: {
          def: false,
          after(results) {
            for (const doc of results) {
              self.apos.attachment.all(doc, { annotate: true });
            }
          }
        },

        // `.autocomplete('sta')` limits results to docs which are a good match for
        // a partial string beginning with `sta`, for instance `station`. Appropriate words
        // must exist in the title or other text schema fields of
        // the doc (autocomplete is not full text body search). Those words
        // are then fed back into the `search` query builder to prioritize the results.

        autocomplete: require('./lib/autocomplete.js')(self, query),

        // `.search('tree')` limits results to those matching that text search.
        // Search is implemented using MongoDB's `$text` operator and a full
        // text index.
        //
        // If this query builder is set, the `sort` query builder will default to sorting
        // by search quality. This is important because the worst of the
        // full-text search matches will be of very poor quality.

        search: {
          finalize() {
            // Other finalizers also address other
            // aspects of this, like adjusting
            // projection and sort
            const search = query.get('search');
            if (search) {
              if (query.get('regexSearch')) {
                // TODO: is this necessary in MongoDB 3.4+?
                // A query builder like the `geo` query builder of @apostrophecms/places
                // has warned us that `$near` or another operator incompatible
                // with `$text` is present. We must dumb down to regex search
                query.and({
                  highSearchText: self.apos.util.searchify(search)
                });
              } else {
                // Set up MongoDB text index search
                query.and({
                  $text: { $search: search }
                });
              }
            }
          },
          launder(s) {
            return self.apos.launder.string(s);
          }
        },

        // `.archived(flag)`. If flag is `false`, `undefined` or this method is
        // never called, the query returns only docs not in the archive. This is
        // the default behavior.
        //
        // if flag is `true`, returns only docs in the archive. Note permissions
        // would still prevent a typical site visitor from obtaining any results,
        // but an editor might.
        //
        // if flag is `null` (not undefined), return
        // docs regardless of archived status.

        archived: {
          finalize() {
            const archived = query.get('archived');
            if (archived === null) {
              // We are interested regardless of archived state
              return;
            }
            if (!archived) {
              // allow archived to work as a normal boolean; also treat
              // docs inserted with no archived property at all as not
              // being archived. Yes it is safe to use $ne with
              // an index: https://github.com/apostrophecms/apostrophe/issues/1601
              query.and({
                archived: {
                  $ne: true
                }
              });
              return;
            }
            query.and({
              archived: true
            });
          },
          launder(s) {
            return self.apos.launder.booleanOrNull(s);
          },
          choices() {
            // For the archive query builder, it is generally a mistake not to offer "No" as a choice,
            // even if everything is in the archive, as "No" is often the default.
            return [
              {
                value: '0',
                label: 'apostrophe:no'
              },
              {
                value: '1',
                label: 'apostrophe:yes'
              }
            ];
          }
        },

        // `._ids([ id1, id2... ])` causes the query to return only those
        // documents, and to return them in that order, assuming the documents
        // with the specified ids exist. All documents are fetched in the
        // same locale regardless of the locale suffix of the _ids. If
        // no locale can be determined via query parameters, the locale is
        // inferred from the first _id in the set.
        //
        // Can also be called with a string, which is treated as a single `_id`.

        _ids: {
          set(values) {
            if (Array.isArray(values)) {
              query.set('_ids', values);
            } else if (values) {
              query.set([ values ]);
            }
          },
          launder(values) {
            return self.apos.launder.ids(values);
          },
          finalize() {
            if (!query.get('_ids')) {
              return;
            }
            const criteria = {};
            let values = query.get('_ids');
            if (!values.length) {
              // MongoDB gets mad if you have an empty $in
              criteria._id = { _id: null };
              query.and(criteria);
              return;
            }
            if (self.isLocalized()) {
              const parts = values[0].split(':');
              if (parts.length > 1) {
                values = values.map(value => self.inferIdLocaleAndMode(query.req, `${value.split(':')[0]}:${parts[1]}:${parts[2]}`));
              }
            }
            criteria._id = { $in: values };
            query.and(criteria);
            query.set('_idsSkip', query.get('skip'));
            query.set('_idsLimit', query.get('limit'));
            query.set('skip', undefined);
            query.set('limit', undefined);
          },
          after(results) {
            const values = query.get('_ids');
            if (!values) {
              return;
            }
            const temp = self.apos.util.orderById(values, results, '_id');
            let i;
            // Must modify array in place
            for (i = 0; (i < temp.length); i++) {
              results[i] = temp[i];
            }
            const skip = query.get('_idsSkip');
            const limit = query.get('_idsLimit');
            if ((typeof (skip) !== 'number') && (typeof (limit) !== 'number')) {
              return;
            }
            // Put them in the correct order as specified first
            // We must modify the array object in place, as there is no provision
            // for returning a new one
            results.splice(0, skip);
            results.splice(limit, results.length - limit);
          }
        },

        // If set to true, attach a `_publishedDoc` property to each draft document,
        // containing the related published document.

        withPublished: {
          launder(value) {
            return self.apos.launder.boolean(value);
          },
          async after(results) {
            if (!self.isLocalized()) {
              return;
            }
            const value = query.get('withPublished');
            if (!value) {
              return;
            }
            if (!results.length) {
              return;
            }
            const _req = {
              ...query.req,
              mode: 'published'
            };
            const publishedDocs = await self.find(_req)._ids(results.map(result => result._id.replace(':draft', ':published'))).project(query.get('project')).toArray();
            for (const doc of results) {
              const publishedDoc = publishedDocs.find(publishedDoc => doc.aposDocId === publishedDoc.aposDocId);
              doc._publishedDoc = publishedDoc;
            }
          }
        },

        // `.type('product')` causes the query to only retrieve documents of the
        // specified type. Filters out everything else.
        //
        // Generally you don't want to call this method directly.
        // Call the `find()` method of the doc type manager
        // for the type you are interested in. This will also
        // give you a query of the right subclass.

        type: {
          finalize() {
            const type = query.get('type');
            if (type) {
              query.and({ type: type });
            }
          }
        },

        // `.relationships(true)`. Fetches relationships by default, for all types retrieved,
        // based on the schema for each type. If `relationships(false)` is
        // explicitly called no relationships are fetched. If
        // `relationships([ ... ])` is invoked with an array of relationship names
        // only those relationships and those intermediate to them
        // are fetched (dot notation). See `@apostrophecms/schema`
        // for more information.

        relationships: {
          def: true,
          async after(results) {
            if (!query.get('relationships')) {
              return;
            }
            const resultsByType = _.groupBy(results, 'type');
            for (const type of _.keys(resultsByType)) {
              const manager = self.apos.doc.getManager(type);
              // Careful, there will be no manager if type was not part of the projection
              if (manager && manager.schema) {
                await self.apos.schema.relate(query.req, manager.schema, resultsByType[type], query.get('relationships'));
              }
            }
          }
        },

        // `.addUrls(true)`. Invokes the `addUrls` method of all doc type managers
        // with relevant docs among the results, if they have one.
        //
        // The `addUrls` method receives `(req, docs)`. All of the docs will be of
        // the appropriate type for that manager.
        //
        // The `addUrls` method should add the `._url` property to each doc,
        // if possible.
        //
        // If it is not possible (there is no corresponding pieces-page)
        // it may be left unset.
        //
        // Defaults to `true`. If set to false, `addUrls` methods are
        // not invoked.

        addUrls: {
          def: true,
          async after(results) {
            const req = query.req;
            const val = query.get('addUrls');
            if (!val) {
              return;
            }
            const byType = {};
            for (const doc of results) {
              byType[doc.type] = byType[doc.type] || [];
              byType[doc.type].push(doc);
            }
            const interesting = Object.keys(byType).filter(type => {
              // Don't freak out if the projection was really conservative
              // and the type is unknown, etc.
              const manager = self.apos.doc.getManager(type);
              return manager && manager.addUrls;
            });
            for (const type of interesting) {
              await self.apos.doc.getManager(type).addUrls(req, byType[type]);
            }
          }
        },

        // `.previous({ doc object goes here })`. If set to a doc object, this query builder will limit
        // results to the docs that precede it in the current sort order.
        //
        // In addition to the current sort, the `_id` is used as a tiebreaker sort to avoid loops.

        previous: {
          def: false,
          finalize() {
            query.nextOrPrevious('previous');
          }
        },

        // `.next({ doc object goes here })`. If set to a doc object, this query builder will limit
        // results to the docs that follow it in the current sort order.
        //
        // In addition to the current sort, the `_id` is used as a tiebreaker sort to avoid loops.

        next: {
          def: false,
          finalize() {
            query.nextOrPrevious('next');
          }
        },

        // All docs that are part of the page tree (they have a slug
        // beginning with a `/`) receive a `._url` property, which takes the
        // sitewide prefix into account if necessary. Always use this property.
        // Never use the slug as a URL.
        //
        // This feature is turned on by default, but you may chain
        // `.pageUrl(false)` to disable it for a particular query.
        //
        // Note that many type-specific queries, such as those for `pieces`,
        // also add a `._url` property appropriate to their type if a suitable
        // pieces page is available.

        pageUrl: {
          def: true,
          after(results) {
            for (const result of results) {
              if ((!result.archived) && result.slug && self.apos.page.isPage(result)) {
                result._url = `${query.req.prefix}${result.slug}`;
              }
            }
          }
        },

        // The areas query builder calls the `load` methods of the
        // widget type managers for widgets in areas. By default
        // this does occur. With `.areas(false)` you can
        // shut it off for a particular query. With
        // .areas([ 'thumbnail' ]) you can load just that
        // one area for all pages matching the query.

        areas: {
          def: true,
          async after(results) {
            const setting = query.get('areas');
            if (!setting) {
              return;
            }
            const req = query.req;

            const widgetsByType = {};

            for (const doc of results) {
              const areasInfo = [];
              const arrayItemsInfo = [];
              self.apos.doc.walk(doc, (o, k, v, dotPath) => {
                if (v) {
                  if (v.metaType === 'area') {
                    areasInfo.push({
                      area: v,
                      dotPath
                    });
                  } else if (doc._edit && (v.metaType === 'arrayItem')) {
                    arrayItemsInfo.push({
                      arrayItem: v,
                      dotPath
                    });
                  }
                }
              });

              if (areasInfo.length) {
                for (const info of areasInfo) {
                  const area = info.area;
                  const dotPath = info.dotPath;
                  if (setting && Array.isArray(setting)) {
                    if (!_.includes(setting, dotPath)) {
                      return;
                    }
                  }
                  if (doc._edit) {
                    area._edit = true;
                  }

                  area._docId = doc._id;
                  for (const item of area.items) {
                    if (area._edit) {
                      // Keep propagating ._edit so a widget can be passed
                      // like a doc to aposArea if it contains nested areas. -Tom
                      item._edit = true;
                    }
                    item._docId = doc._id;
                    if (!widgetsByType[item.type]) {
                      widgetsByType[item.type] = [];
                    }
                    widgetsByType[item.type].push(item);
                  }
                }
              }
              // We also need to track which array items are editable,
              // for purposes of allowing areas nested in them to
              // be edited in context
              for (const info of arrayItemsInfo) {
                const arrayItem = info.arrayItem;
                arrayItem._docId = doc._docId || doc._id;
                arrayItem._edit = doc._edit;
              }
            }

            if (req.deferWidgetLoading && (!req.loadingDeferredWidgets)) {
              const types = Object.keys(widgetsByType);
              for (const type of types) {
                const manager = self.apos.area.getWidgetManager(type);
                if (!manager) {
                  self.apos.area.warnMissingWidgetType(type);
                } else if (manager.options.defer) {
                  req.deferredWidgets = req.deferredWidgets || {};
                  req.deferredWidgets[type] = (req.deferredWidgets[type] || []).concat(widgetsByType[type]);
                  delete widgetsByType[type];
                }
              }
            }

            for (const type of _.keys(widgetsByType)) {
              const manager = self.apos.area.getWidgetManager(type);
              if (!manager) {
                self.apos.area.warnMissingWidgetType(type);
              }
              if (!(manager && manager.load)) {
                continue;
              }
              await manager.loadIfSuitable(req, widgetsByType[type]);
            }
          }
        },

        choices: {
          def: false,
          launder(choices) {
            return self.sanitizeFieldList(choices);
          },
          prefinalize() {
            // Capture the query to be cloned before it is finalized so we can
            // still turn filters on and off, if we wait too long
            // those will already have been and()'ed into the criteria
            query.set('choices-query-prefinalize', query.clone());
          },
          async after(results) {
            const filters = query.get('choices');
            if (!filters) {
              return;
            }
            const choices = {};
            const baseQuery = query.get('choices-query-prefinalize');
            baseQuery.set('choices-query-prefinalize', null);
            for (const filter of filters) {
              // The choices for each filter should reflect the effect of all filters
              // except this one (filtering by topic pares down the list of categories and
              // vice versa)
              const _query = baseQuery.clone();
              _query[filter](null);
              choices[filter] = await _query.toChoices(filter, { counts: query.get('counts') });
            }
            if (query.get('counts')) {
              query.set('countsResults', choices);
            } else {
              query.set('choicesResults', choices);
            }
          }
        },

        // Alternative to `choices` that also returns a count property for each choice,
        // has a higher impact on the db
        counts: {
          def: false,
          launder(counts) {
            return self.sanitizeFieldList(counts);
          },
          set(choices) {
            query.choices(choices);
            query.set('counts', true);
          }
        },

        locale: {
          def: false,
          finalize() {
            if (!self.isLocalized()) {
              return;
            }
            let queryLocale = query.get('locale');
            if (queryLocale === false) {
              queryLocale = `${query.req.locale}:${query.req.mode}`;
            }
            if (queryLocale) {
              query.and({
                $or: [
                  {
                    aposLocale: queryLocale
                  },
                  {
                    aposLocale: null
                  }
                ]
              });
            }
          }
        }

      },

      methods: {

        // Add a query builder to the query. Used to implement
        // the builder section of the module specification, and
        // also called on the fly by the schemas module which
        // automatically adds query builders for the common
        // schema field types.

        addBuilder(name, definition) {
          const set = definition.set || (value => {
            query.set(name, value);
          });
          query[name] = function() {
            if (query._finalized) {
              throw new Error(`The query has already been finalized, refusing to invoke the ${name} query builder. You may want to clone the query: query.clone()`);
            }
            set.apply(query, arguments);
            return query;
          };
          query.builders[name] = definition;
        },

        // Returns an array of all distinct values
        // for the given `property`. Not chainable. Wraps
        // MongoDB's `distinct` and does not understand
        // relationship fields directly. However, see also
        // `toChoices`, which is built upon it.
        //
        // The `options` argument may be omitted entirely.
        //
        // If `distinctCounts(true)` has been called on this query,
        // you can obtain counts for each unique value via
        // `query.get('distinctCounts')` after this method returns.
        // These are returned as an object whose properties are
        // the distinct values and whose values are the counts.
        // This has a performance impact. Not chainable.

        async toDistinct(property) {
          await query.finalize();

          if (!query.get('distinctCounts')) {
            return self.apos.doc.db.distinct(property, query.get('criteria'));
          } else {
            return distinctCounts();
          }

          async function distinctCounts() {
            const pipeline = [
              {
                $match: query.get('criteria')
              },
              {
                $unwind: '$' + property
              },
              {
                $group: {
                  _id: '$' + property,
                  count: {
                    $sum: 1
                  }
                }
              }
            ];
            const results = await self.apos.doc.db.aggregate(pipeline).toArray();
            const counts = {};

            _.each(results, function(doc) {
              counts[doc._id] = doc.count;
            });
            query.set('distinctCounts', counts);
            return results.map(result => result._id);
          }
        },

        // Returns an array of objects with
        // `label` and `value` properties suitable for
        // display as a `select` menu or use as an
        // autocomplete API response. Most field types
        // support this well, including `relationship`.
        //
        // If `options.counts` is truthy, then each result
        // in the array will also have a `count` property,
        // wherever this is supported.
        //
        // the `options` object can be omitted completely.
        //
        // It is best to add your properties to your schema, using
        // a schema field type that features a `choices` property (most do), so
        // there is no ambiguity about what this method should do
        //
        // However, if there is no choices function or no query builder at all,
        // the distinct database values for the property are presented as the options.
        //
        // In this scenario the explicit values `true` or `false` receive the labels
        // `Yes` and `No`.
        //
        // Not chainable.

        async toChoices(property, options) {
          options = options || {};
          if (options.counts) {
            query.distinctCounts(true);
          }
          let choicesFn;
          const builder = query.builders[property];
          if (builder) {
            if (builder.choices) {
              choicesFn = builder.choices;
            }
          }
          if (!choicesFn) {
            choicesFn = async () => query.toDistinct(property, options);
          }
          let results = await choicesFn(options);
          if (!results.length) {
            return results;
          }
          if (typeof (results[0]) !== 'object') {
            // Some choices methods just deliver an array of values
            results = results.map(result => {
              if (result === true) {
                return {
                  label: 'apostrophe:yes',
                  value: true
                };
              } else if (result === false) {
                return {
                  label: 'apostrophe:no',
                  value: false
                };
              } else {
                return {
                  label: result,
                  value: result
                };
              }
            });
          }
          const counts = query.get('distinctCounts');
          if (counts && ((typeof counts) === 'object')) {
            for (const result of results) {
              result.count = counts[result.value];
            }
          }
          return results;
        },

        // Returns the first document matching the query.
        // Not chainable.

        async toObject() {
          const limit = query.get('limit');
          query.set('limit', 1);
          const result = (await query.toArray())[0];
          query.set('limit', limit);
          return result;
        },

        // Returns the number of documents matching
        // the query, ignoring the `page`, `skip` and `limit` query builders.
        //
        // If the `perPage` query builder is set, `totalPages` is
        // made available via `query.get('totalPages')`.
        //
        // Not chainable.

        async toCount() {
          const subquery = query.clone();
          subquery.skip(undefined);
          subquery.limit(undefined);
          subquery.page(undefined);
          subquery.perPage(undefined);
          const mongo = await subquery.toMongo();
          const count = await mongo.count();
          if (query.get('perPage')) {
            const perPage = query.get('perPage');
            let totalPages = Math.floor(count / perPage);
            if (count % perPage) {
              totalPages++;
            }
            query.set('totalPages', totalPages);
          }
          return count;
        },

        // Returns an array of documents matching the query. Not chainable.

        async toArray() {
          const mongo = await query.toMongo();
          const docs = await query.mongoToArray(mongo);
          await query.after(docs);
          return docs;
        },

        // Returns a MongoDB query. You can use this
        // to access MongoDB's `nextObject` method, etc.
        // If you use it, you should also invoke `after`
        // for each result (see below). Generally you should
        // use `toObject`, `toArray`, etc. but for some
        // low-level operations this may be desirable. Not chainable.

        async toMongo() {
          await query.finalize();
          const criteria = query.get('criteria');
          const lateCriteria = query.get('lateCriteria');
          if (lateCriteria) {
            _.assign(criteria, lateCriteria);
          }
          if (query.get('log') || process.env.APOS_LOG_ALL_QUERIES) {
            self.apos.util.log(util.inspect({
              criteria: query.get('criteria'),
              skip: query.get('skip'),
              limit: query.get('limit'),
              sort: query.get('sortMongo'),
              project: query.get('project')
            }, { depth: 20 }));
          }
          return query.lowLevelMongoCursor(query.req, query.get('criteria'), query.get('project'), {
            skip: query.get('skip'),
            limit: query.get('limit'),
            sort: query.get('sortMongo')
          });
        },

        // Given the name of a computed field (a field other than _id that
        // begins with `_`), pushes the names of the necessary physical fields
        // to compute it onto `add` and returns `true` if able to do so.
        // Otherwise `false` is returned. The default implementation can
        // handle `_url` and `relationship` fields (not reverse).
        //
        // This method is a good candidate to be extended via `extendQueryMethods`.
        //
        // Not chainable.

        projectComputedField(key, add) {
          if (key === '_url') {
            return query.projectUrlField(add);
          } else {
            return query.projectRelationshipField(key, add);
          }
        },

        // Pushes the names of the fields necessary to populate
        // `_url` onto the `add` array. Not chainable.

        projectUrlField(add) {
          const type = query.get('type');
          const manager = type && self.apos.doc.getManager(type);
          let fields;
          if (manager) {
            fields = manager.getUrlFields();
          } else {
            fields = self.apos.doc.getDefaultUrlFields();
          }
          _.each(fields, function(field) {
            add.push(field);
          });
          return true;
        },

        // Pushes the names of the fields necessary to populate
        // the relationship field named `key` onto the `add` array
        // and returns `true`.
        //
        // If there is no such `relationship`
        // field this method returns `false and does nothing.
        //
        // Note that this mechanism will not work for a
        // generic query obtained from `apos.doc.find`
        // without calling the `type` query builder.
        //
        // It will work for a query for a specific doc type.
        //
        // Not chainable.

        projectRelationshipField(key, add) {
          const schema = self.schema;
          const field = _.find(schema, { name: key });
          if (field) {
            add.push('type', field.idsStorage);
            if (field.fieldsStorage) {
              add.push(field.fieldsStorage);
            }
            return true;
          }
          return false;
        },

        // Create a mongo query directly from the given parameters. You don't want this API.
        // It is a low level implementation detail overridden by `@apostrophecms/optimizer` as needed.
        // Seemingly we don't need req at all here, but overrides like @apostrophecms/optimizer need it,
        // so it must be provided

        lowLevelMongoCursor(req, criteria, projection, options) {
          const mongo = self.apos.doc.db.find(criteria).project(projection);
          if (_.isNumber(options.skip)) {
            mongo.skip(options.skip);
          }
          if (_.isNumber(options.limit)) {
            mongo.limit(options.limit);
          }
          mongo.sort(options.sort);
          return mongo;
        },

        // Clones a query, creating an independent
        // clone that can be modified without modifying
        // the original query. This should be called when
        // querying based on the same criteria multiple
        // times. Returns the new query.

        clone() {
          const subquery = self.find(query.req);
          subquery.state = _.cloneDeep(query.state);
          return subquery;
        },

        // Invoked by find() to handle its arguments

        handleFindArguments({
          req, criteria, options
        }) {
          if (!req || !req.res) {
            throw new Error('I think you forgot to pass req as the first argument to find()!');
          }
          if (req) {
            query.req = req;
          }
          if (criteria) {
            query.set('criteria', criteria);
          }
          if (options) {
            query.applyBuilders(options);
          }
        },

        // Query builders and methods should
        // store their state with this method rather than
        // by directly modifying `query` or `query.state`. The
        // default implementation of the `set` function for
        // each query just calls this with the query's name
        // and first argument.

        set(key, value) {
          query.state[key] = value;
          return query;
        },

        // Query builders and methods you add to queries should fetch their
        // state with this method rather than by directly
        // modifying `query` or `query.state`. By default the
        // first argument to the query builder is stored under
        // the query builder's name.

        get(key) {
          return query.state[key];
        },

        // Invoke builders whose names are present in a `params` object (often this is `req.query`),
        // skipping all builders without a `launder` method. Never trust a browser.

        applyBuildersSafely(params) {
          for (let [ name, value ] of Object.entries(params)) {
            if (!_.has(query.builders, name)) {
              continue;
            }
            if (!query.builders[name].launder) {
              continue;
            }
            value = query.builders[name].launder(value);
            query[name](value);
          }
          return query;
        },

        // Invoke the query builders whose names are present in the given object, passing the
        // corresponding value for each, WITHOUT checking for safety or
        // laundering the data in any way. ALWAYS use `applyBuildersSafely` instead for anything
        // coming directly from the user. If `obj` is not an object this call does nothing.

        applyBuilders(obj) {
          for (const [ name, val ] of Object.entries(obj || {})) {
            query[name](val);
          }
          // Chainable method
          return query;
        },

        // Applies all defaults and transformations prior
        // to handing off the query to MongoDB. This is where
        // most builders add criteria, and it is where tricky builders
        // like `autocomplete` make database queries.
        //
        // If the query has already been finalized, nothing happens.
        //
        // First, defaults are applied. Then,
        // the `refinalize` function of each query builder
        // that has one is awaited. Next, the `finalize`
        // function of each query builder that has one is awaited.

        async finalize() {
          // We don't need to finalize twice because we disallow new
          // calls to query builder methods after initial finalization.
          if (query._finalized) {
            return;
          }
          const names = Object.keys(query.builders);
          for (const name of names) {
            if (query.get(name) === undefined) {
              const builder = query.builders[name];
              query.set(name, builder.def);
            }
          }
          for (const name of names) {
            const builder = query.builders[name];
            if (builder.prefinalize) {
              await builder.prefinalize();
            }
          }
          for (const name of names) {
            const builder = query.builders[name];
            if (builder.finalize) {
              await builder.finalize();
            }
          }
          query._finalized = true;
        },

        // An implementation detail of `toArray`, subject to
        // change. You probably wanted toMongo.

        async mongoToArray(mongo) {
          return mongo.toArray();
        },

        // Invokes "after" methods of all builders
        // that have them. Invoked for you by `toArray`.
        // Occasionally called directly when you have
        // obtained the data by other means. Returns
        // the `results`, often after adding properties
        // to them via further queries, etc.

        async after(results) {
          // Since "afters," in some cases, invoke query builders, we have to
          // set query._finalized to false so these invocations don't
          // throw an exception.
          const originalFinalized = query._finalized;
          query._finalized = false;
          for (const name of _.keys(query.builders)) {
            const builder = query.builders[name];
            if (builder.after) {
              await builder.after(results);
            }
          }
          query._finalized = originalFinalized;
          return results;
        },

        // Implementation detail of the `previous` and `next` query builders
        nextOrPrevious(verb) {
          const doc = query.get(verb);
          if (!doc) {
            return;
          }
          // Finalize the sort if it hasn't been already,
          // we need to know what it is so we can build
          // $gte/$lte queries around it
          if (!query.get('sortMongo')) {
            query.finalizeSort();
          }
          const sort = query.get('sortMongo');
          const direction = (verb === 'next') ? 1 : -1;
          if (!sort) {
            return;
          }
          const clauses = [];
          const criteria = {
            $or: clauses
          };
          const leftHand = {};
          // If sort is { lastName: 1, firstName: 1 } then
          // we are interested in cases where
          // { lastName: { $lte: doc.lastName } } OR
          // { lastName: doc.lastName, firstName: { $lte: doc.firstName } },
          // and so on and so forth
          _.each(sort, function(val, key) {
            let clause;
            if (val === 1) {
              clause = _.clone(leftHand);
              if (direction === 1) {
                clause[key] = { $gt: doc[key] };
              } else {
                clause[key] = { $lt: doc[key] };
              }
              leftHand[key] = doc[key];
              clauses.push(clause);
            } else if (val === -1) {
              clause = _.clone(leftHand);
              if (direction === 1) {
                clause[key] = { $lt: doc[key] };
              } else {
                clause[key] = { $gt: doc[key] };
              }
              leftHand[key] = doc[key];
              clauses.push(clause);
            } else {
              // We don't understand this sort, ignore it.
              // For instance, it's not clear what we
              // want is even possible with a geo
              // or text index sort
            }
          });

          // What if there are three docs with the same
          // values for all the sort fields? Make sure we
          // always compare on the id in a deterministic way
          // as a guarantee we don't get stuck in a loop
          if (!sort._id) {
            if (direction === 1) {
              clauses.push(
                _.assign(
                  leftHand,
                  {
                    _id: {
                      $gt: doc._id
                    }
                  }
                )
              );
            } else {
              clauses.push(
                _.assign(
                  leftHand,
                  {
                    _id: {
                      $lt: doc._id
                    }
                  }
                )
              );
            }
          };
          if (direction === -1) {
            // Flip the sort, we need to look backwards
            for (const [ key, val ] of sort) {
              if (typeof (val) === 'number') {
                sort[key] = -val;
              }
            }
          }
          if (!sort._id) {
            // So we don't get stuck bouncing back and forth
            // between four items that have the same value
            // for the primary sort
            sort._id = direction;
          }
          query.and(criteria);
        },

        finalizeSort() {

          // adjust the sort option taking the search
          // option into account, and supplying a default
          // sort unless expressly declined. Exception: if the
          // autocomplete query builder is in play don't do this, as it
          // will wind up forcing a default sort and ruining the quality
          // of the results

          if (query.get('autocomplete')) {
            return;
          }

          let sort = query.get('sort');

          if ((!query.get('search')) && (sort === 'search')) {
            // A search is not present, and yet { sort: 'search' }
            // was specified. That doesn't make sense, so let the
            // default sort shine through
            sort = undefined;
          }

          if (sort === false) {
            // OK, you really truly don't want a sort
            // (for instance, you are relying on the
            // implicit sort of $near)
          } else if (query.get('search')) {
            // Text search is in the picture. If they don't
            // specify a sort or specify "sort: 'search'",
            // sort by search result quality. Offer void if
            // we are using regex search
            if (!query.get('regexSearch')) {
              if ((!sort) || (sort === 'search')) {
                sort = { textScore: { $meta: 'textScore' } };
              }
            }
          } else if (!sort) {
            sort = query.finalizeDefaultSort();
          }

          // So interested parties can see how the sort
          // ultimately worked out
          query.set('sort', sort);

          // Below here we're making it more mongo-tastic. Don't modify
          // the A2-tastic version, preserve it for inspection
          if (sort) {
            sort = _.cloneDeep(sort);
          }

          if (sort) {

            // SORTIFY BEHAVIOR
            //
            // If a field has "sortify: true" in the schema, automatically
            // fix sort({ title: 1 }) to be sort({ titleSortify: 1 })

            // If the type query builder was not used, we're limited to sortified fields that exist
            // for all pages, but that's still useful (title).
            //
            // There's an @apostrophecms/page "type" that is never really in the database but
            // has a manager thanks to @apostrophecms/any-page-type. Use that as a default
            // so that we always get a manager object

            const manager = self.apos.doc.getManager(query.get('type') || '@apostrophecms/any-page-type');
            if (!(manager && manager.schema)) {
              return;
            }

            const sortify = {};
            for (const field of manager.schema) {
              if (field.sortify) {
                sortify[field.name] = true;
              }
            }
            for (const key of Object.keys(sort)) {
              // automatically switch to sort-friendly versions of properties
              if (_.has(sortify, key)) {
                sort[key + 'Sortified'] = sort[key];
                delete sort[key];
              }
            }

          }

          query.set('sortMongo', sort);
        },

        // Invoked when the default sort will be used. Figure out what that is,
        // starting with the `defaultSort` query builder's value and falling back
        // to `title` (which the sortify behavior will turn into
        // `titleSortify` later). Makes sure the default sort is
        // not `search` as in the absence of an actual search
        // a mongodb error would occur.
        //
        // A good override point for changing the default sort
        // behavior in additional ways.
        //
        // Returns a sort object, for instance `{ title: 1 }`.

        finalizeDefaultSort() {
          let sort = query.get('defaultSort') || { title: 1 };
          if ((!query.get('search')) && (sort === 'search')) {
            // A search is not present, and yet `{ sort: 'search' }`
            // was specified as the default. That doesn't make sense
            // (and will crash if it bleeds through to the mongo layer),
            // so revert to title sort.
            sort = { title: 1 };
          }
          return sort;
        }
      }
    };
  }
};

function wrap(context, extensions) {
  for (const [ name, fn ] of extensions) {
    if ((typeof fn) !== 'function') {
      // Nested structure is allowed
      context[name] = context[name] || {};
      return wrap(context[name], fn);
    }
    const superMethod = context[name];
    context[name] = function(...args) {
      return fn(superMethod, ...args);
    };
  }
}<|MERGE_RESOLUTION|>--- conflicted
+++ resolved
@@ -775,16 +775,9 @@
               });
             } else {
               // A page that is not the home page, being replicated for the first time
-<<<<<<< HEAD
-              let parent;
-              let lastTargetId = draft.aposLastTargetId;
-              let lastPosition = draft.aposLastPosition;
-              let localizedTargetId = lastTargetId.replace(`:${draft.aposLocale}`, `:${toLocale}:draft`)
-=======
               const lastTargetId = draft.aposLastTargetId;
               let lastPosition = draft.aposLastPosition;
               let localizedTargetId = lastTargetId.replace(`:${draft.aposLocale}`, `:${toLocale}:draft`);
->>>>>>> 6913287c
               const localizedTarget = await actionModule.find(toReq, {
                 _id: localizedTargetId
               }).toObject();
@@ -801,22 +794,14 @@
                 } else {
                   const originalTarget = await actionModule.find(req, {
                     _id: lastTargetId
-<<<<<<< HEAD
                   }).archived(null).areas(false).relationships(false).toObject();
-=======
-                  }).toObject();
->>>>>>> 6913287c
                   if (!originalTarget) {
                     // Almost impossible (race conditions like someone removing it while we're in the modal)
                     throw self.apos.error('notfound');
                   }
                   const localizedTarget = await actionModule.find(toReq, {
                     path: self.apos.page.getParentPath(originalTarget)
-<<<<<<< HEAD
                   }).archived(null).areas(false).relationships(false).toObject();
-=======
-                  }).toObject();
->>>>>>> 6913287c
                   if (!localizedTarget) {
                     throw self.apos.error('notfound', req.t('apostrophe:parentNotLocalized', {
                       title: draft.title,
