--- conflicted
+++ resolved
@@ -39,11 +39,13 @@
         return false;
       }
     },
-<<<<<<< HEAD
     canMoveToTrash: {
-=======
+      type: Boolean,
+      default() {
+        return false;
+      }
+    },
     canSaveDraft: {
->>>>>>> 076e5f88
       type: Boolean,
       default() {
         return false;
