--- conflicted
+++ resolved
@@ -1,21 +1,13 @@
 <template>
   <AposModal
     :modal="modal" :modal-title="modalTitle"
-<<<<<<< HEAD
-    @esc="confirmAndCancel" @no-modal="$emit('safe-close')"
-=======
     @esc="modal.showModal = false" @no-modal="$emit('safe-close')"
->>>>>>> 6896c601
     @inactive="modal.active = false" @show-modal="modal.showModal = true"
   >
     <template #secondaryControls>
       <AposButton
         type="default" label="Cancel"
-<<<<<<< HEAD
-        @click="confirmAndCancel"
-=======
         @click="modal.showModal = false"
->>>>>>> 6896c601
       />
     </template>
     <template #primaryControls>
@@ -39,20 +31,12 @@
 </template>
 
 <script>
-<<<<<<< HEAD
-import AposModalModifiedMixin from 'Modules/@apostrophecms/modal/mixins/AposModalModifiedMixin';
-=======
->>>>>>> 6896c601
 import AposDocsManagerMixin from 'Modules/@apostrophecms/modal/mixins/AposDocsManagerMixin';
 import dayjs from 'dayjs';
 
 export default {
   name: 'AposDocVersions',
-<<<<<<< HEAD
-  mixins: [ AposModalModifiedMixin, AposDocsManagerMixin ],
-=======
   mixins: [ AposDocsManagerMixin ],
->>>>>>> 6896c601
   props: {
     doc: {
       type: Object,
