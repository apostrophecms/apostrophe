--- conflicted
+++ resolved
@@ -23,447 +23,8 @@
 
 export default {
   name: 'AposDocContextMenu',
-<<<<<<< HEAD
-  mixins: [ AposPublishMixin, AposArchiveMixin, AposModifiedMixin ],
-  props: {
-    doc: {
-      type: Object,
-      required: true
-    },
-    // If editing in a modal, pass the current value object from the editor here
-    // so that the visibility of options takes unsaved changes into account
-    current: {
-      type: Object,
-      default() {
-        return null;
-      }
-    },
-    // Existing published version of doc, if there is one
-    published: {
-      type: Object,
-      default() {
-        return null;
-      }
-    },
-    // These props all default to true, and can be passed with a value of false to hide
-    // functionality even if the user can otherwise perform the action on this document.
-    // The component will figure out on its own if the user can perform each action or not.
-    showEdit: {
-      type: Boolean,
-      default() {
-        return true;
-      }
-    },
-    showPreview: {
-      type: Boolean,
-      default() {
-        return true;
-      }
-    },
-    showDiscardDraft: {
-      type: Boolean,
-      default() {
-        return true;
-      }
-    },
-    showCopy: {
-      type: Boolean,
-      default() {
-        return true;
-      }
-    },
-    showArchive: {
-      type: Boolean,
-      default() {
-        return true;
-      }
-    },
-    showRestore: {
-      type: Boolean,
-      default() {
-        return true;
-      }
-    },
-    // Unlike the others, this one defaults to false because it is
-    // generally only allowed in the Manage Submissions view.
-    showDismissSubmission: {
-      type: Boolean,
-      default() {
-        return false;
-      }
-    },
-    disabled: {
-      type: Boolean,
-      default: false
-    }
-  },
-  emits: [ 'menu-open', 'menu-close', 'close' ],
-  data() {
-    return {
-      // Updated by both the context prop and any content-changed apos events
-      context: this.doc,
-      // Custom context menu operations
-      customOperations: apos.modules['@apostrophecms/doc'].contextOperations
-    };
-  },
-  computed: {
-    menu() {
-      const menu = [
-        // TODO
-        // ...(this.isModifiedFromPublished ? [
-        //   {
-        //     label: 'Share Draft',
-        //     action: 'share'
-        //   }
-        // ] : []),
-        ...((this.showEdit && this.context._edit) ? [
-          {
-            // When archived the edit action opens a read-only "editor"
-            label: this.context.archived ? 'apostrophe:view' : 'apostrophe:edit',
-            action: 'edit'
-          }
-        ] : []),
-        ...((this.showPreview && this.hasUrl) ? [
-          {
-            label: 'apostrophe:preview',
-            action: 'preview'
-          }
-        ] : []),
-        ...((this.showDismissSubmission && this.canDismissSubmission) ? [
-          {
-            label: 'apostrophe:dismissSubmission',
-            action: 'dismissSubmission'
-          }
-        ] : []),
-        ...(this.showCopy && this.canCopy ? [
-          {
-            label: 'apostrophe:duplicate',
-            action: 'copy'
-          }
-        ] : []),
-        ...(this.canLocalize ? [
-          {
-            label: 'apostrophe:localize',
-            action: 'localize'
-          }
-        ] : []),
-        ...this.customMenusByContext,
-        ...((this.showDiscardDraft && this.canDiscardDraft) ? [
-          {
-            label: this.context.lastPublishedAt ? 'apostrophe:discardDraft' : 'apostrophe:deleteDraft',
-            action: 'discardDraft',
-            modifiers: [ 'danger' ]
-          }
-        ] : []),
-        ...(this.showArchive && this.canArchive ? [
-          {
-            label: 'apostrophe:archive',
-            action: 'archive',
-            modifiers: [ 'danger' ]
-          }
-        ] : []),
-        ...(this.canUnpublish ? [
-          {
-            label: 'apostrophe:unpublish',
-            action: 'unpublish',
-            modifiers: [ 'danger' ]
-          }
-        ] : []),
-        ...(this.showRestore && this.canRestore ? [
-          {
-            label: 'apostrophe:restore',
-            action: 'restore'
-          }
-        ] : [])
-      ];
-      return menu;
-    },
-    customMenusByContext() {
-      if (!this.canEdit) {
-        return [];
-      }
-
-      const menus = this.customOperationsByContext
-        .map(op => ({
-          label: op.label,
-          action: op.action,
-          modifiers: op.modifiers || []
-        }));
-      menus.sort((a, b) => a.modifiers.length - b.modifiers.length);
-      return menus;
-    },
-    customOperationsByContext() {
-      return this.customOperations.filter(({
-        manuallyPublished, hasUrl, conditions, context, if: ifProps, moduleIf
-      }) => {
-        if (typeof manuallyPublished === 'boolean' && manuallyPublished !== this.manuallyPublished) {
-          return false;
-        }
-
-        if (typeof hasUrl === 'boolean' && hasUrl !== this.hasUrl) {
-          return false;
-        }
-
-        if (conditions) {
-          const notAllowed = conditions.some((action) => !this[action]);
-
-          if (notAllowed) {
-            return false;
-          }
-        }
-
-        ifProps = ifProps || {};
-        moduleIf = moduleIf || {};
-        const canSeeOperation = checkIfConditions(this.doc, ifProps) && checkIfConditions(this.moduleOptions, moduleIf);
-
-        if (!canSeeOperation) {
-          return false;
-        }
-
-        return context === 'update' && this.isUpdateOperation;
-      });
-    },
-    moduleName() {
-      if (apos.modules[this.context.type].action === apos.modules['@apostrophecms/page'].action) {
-        return '@apostrophecms/page';
-      } else {
-        return this.context.type;
-      }
-    },
-    moduleOptions() {
-      return apos.modules[this.moduleName];
-    },
-    isUpdateOperation() {
-      return !!this.context._id;
-    },
-    hasUrl() {
-      return !!this.context._url;
-    },
-    canPublish() {
-      if (this.context._id) {
-        return this.context._publish;
-      } else {
-        return this.moduleOptions.canPublish;
-      }
-    },
-    canEdit() {
-      if (this.context._id) {
-        return this.context._edit;
-      } else {
-        return true;
-      }
-    },
-    canDismissSubmission() {
-      return this.canEdit && this.context.submitted && (this.canPublish || (this.context.submitted.byId === apos.login.user._id));
-    },
-    canDiscardDraft() {
-      if (!this.manuallyPublished) {
-        return false;
-      }
-      if (!this.context._id) {
-        return false;
-      }
-      if (!this.canEdit) {
-        return false;
-      }
-      return (
-        (!this.context.lastPublishedAt) &&
-        !this.moduleOptions.singleton
-      ) || (
-        this.context.lastPublishedAt &&
-        this.isModifiedFromPublished
-      );
-    },
-    canLocalize() {
-      return this.moduleOptions.canLocalize &&
-        this.context._id;
-    },
-    canArchive() {
-      return (
-        this.canEdit &&
-        this.context._id &&
-        !this.moduleOptions.singleton &&
-        !this.context.archived &&
-        !this.context.parked &&
-        ((this.moduleOptions.canPublish && this.context.lastPublishedAt) || !this.manuallyPublished)
-      );
-    },
-    canUnpublish() {
-      return (
-        this.canEdit &&
-        !this.context.parked &&
-        this.moduleOptions.canPublish &&
-        this.context.lastPublishedAt &&
-        this.manuallyPublished
-      );
-    },
-    canCopy() {
-      return this.canEdit &&
-        this.moduleOptions.canEdit &&
-        !this.moduleOptions.singleton &&
-        this.context._id;
-    },
-    canRestore() {
-      return (
-        this.canEdit &&
-        this.context._id &&
-        this.context.archived &&
-        ((this.moduleOptions.canPublish && this.context.lastPublishedAt) || !this.manuallyPublished)
-      );
-    },
-    manuallyPublished() {
-      return this.moduleOptions.localized && !this.autopublish;
-    },
-    autopublish() {
-      return this.context._aposAutopublish ?? this.moduleOptions.autopublish;
-    },
-    isModified() {
-      if (!this.current) {
-        return false;
-      }
-      return detectDocChange(this.schema, this.context, this.current);
-    },
-    isModifiedFromPublished() {
-      if (this.context.modified) {
-        // In a list context, we won't have every area property to
-        // compare, but we will have this previously set flag
-        return true;
-      }
-      if (!this.context.lastPublishedAt) {
-        return false;
-      }
-      if (!this.published) {
-        return false;
-      }
-      const result = detectDocChange(this.schema, this.published, this.context);
-      return result;
-    },
-    schema() {
-      // moduleOptions gives us the action, etc. but here we need the schema
-      // which is always type specific, even for pages so get it ourselves
-      let schema = (apos.modules[this.context.type].schema || []).filter(field => apos.schema.components.fields[field.type]);
-      // Archive UI is handled via action buttons
-      schema = schema.filter(field => field.name !== 'archived');
-      return schema;
-    }
-  },
-  watch: {
-    doc() {
-      this.context = this.doc;
-    }
-  },
-  mounted() {
-    apos.bus.$on('content-changed', this.onContentChanged);
-    apos.bus.$on('command-menu-admin-bar-discard-draft', this.customDiscardDraft);
-  },
-  destroyed() {
-    apos.bus.$off('content-changed', this.onContentChanged);
-    apos.bus.$off('command-menu-admin-bar-discard-draft', this.customDiscardDraft);
-  },
-  methods: {
-    customDiscardDraft() {
-      if (this.showDiscardDraft && this.canDiscardDraft) {
-        this.menuHandler('discardDraft');
-      }
-    },
-    async onContentChanged(e) {
-      if (e.doc && (e.doc._id === this.context._id)) {
-        this.context = e.doc;
-      } else if (e.docIds && e.docIds.includes(this.context._id)) {
-        try {
-          this.context = await apos.http.get(`${this.moduleOptions.action}/${this.context._id}`, {
-            busy: true
-          });
-        } catch (error) {
-          // If not found it is likely that there was an archiving or restoring
-          // batch operation.
-          if (error.name !== 'notfound') {
-            console.error(error);
-          }
-        }
-      }
-    },
-    menuHandler(action) {
-      const operation = this.customOperations.find(op => op.action === action);
-      if (operation) {
-        this.customAction(this.context, operation);
-        return;
-      }
-      this[action](this.context);
-    },
-    async edit(doc) {
-      await apos.modal.execute(doc._aposEditorModal || this.moduleOptions.components.editorModal, {
-        moduleName: this.moduleName,
-        docId: doc._id,
-        type: doc.type
-      });
-    },
-    preview(doc) {
-      window.open(doc._url, '_blank').focus();
-    },
-    async copy(doc) {
-      // If there are changes warn the user before discarding them before
-      // the copy operation
-      if (this.current) {
-        if (!await this.confirmAndCancel()) {
-          return;
-        } else {
-          this.$emit('close', doc);
-        }
-      }
-
-      await apos.modal.execute(doc._aposEditorModal || this.moduleOptions.components.editorModal, {
-        moduleName: this.moduleName,
-        copyOfId: doc._id,
-        // Passed for bc
-        copyOf: {
-          ...this.current || doc,
-          _id: doc._id
-        },
-        type: doc.type
-      });
-
-    },
-    async customAction(doc, operation) {
-      const props = {
-        moduleName: operation.moduleName || this.moduleName,
-        // For backwards compatibility
-        doc,
-        ...docProps(doc),
-        ...operation.props
-      };
-      await apos.modal.execute(operation.modal, props);
-      function docProps(doc) {
-        return Object.fromEntries(Object.entries(operation.docProps || {}).map(([ key, value ]) => {
-          return [ key, doc[value] ];
-        }));
-      }
-    },
-    async localize(doc) {
-      // If there are changes warn the user before discarding them before
-      // the localize operation
-      if (this.current) {
-        if (!await this.confirmAndCancel()) {
-          return;
-        } else {
-          this.$emit('close', doc);
-        }
-      }
-      apos.bus.$emit('admin-menu-click', {
-        itemName: '@apostrophecms/i18n:localize',
-        props: {
-          doc
-        }
-      });
-    },
-    close() {
-      this.$emit('close', this.doc);
-    }
-  }
-=======
   mixins: [ AposDocContextMenuLogic ],
   // Satisfy linting.
   emits: [ 'menu-open', 'menu-close', 'close' ]
->>>>>>> 51e1579a
 };
 </script>