<template>
  <AposContextMenu
    class="apos-admin-bar_context-button"
    :menu="menu"
    :disabled="disabled || (menu.length === 0)"
    menu-placement="bottom-end"
    @item-clicked="menuHandler"
    @open="$emit('menu-open')"
    @close="$emit('menu-close')"
    :button="{
      tooltip: { content: 'apostrophe:moreOptions', placement: 'bottom' },
      label: 'apostrophe:moreOptions',
      icon: 'dots-vertical-icon',
      iconOnly: true,
      type: 'subtle',
      modifiers: ['small', 'no-motion']
    }"
  />
</template>

<script>
import { detectDocChange } from 'Modules/@apostrophecms/schema/lib/detectChange';
import AposPublishMixin from 'Modules/@apostrophecms/ui/mixins/AposPublishMixin';
import AposArchiveMixin from 'Modules/@apostrophecms/ui/mixins/AposArchiveMixin';
import AposModifiedMixin from 'Modules/@apostrophecms/ui/mixins/AposModifiedMixin';

export default {
  name: 'AposDocContextMenu',
  mixins: [ AposPublishMixin, AposArchiveMixin, AposModifiedMixin ],
  props: {
    doc: {
      type: Object,
      required: true
    },
    // If editing in a modal, pass the current value object from the editor here
    // so that the visibility of options takes unsaved changes into account
    current: {
      type: Object,
      default() {
        return null;
      }
    },
    // Existing published version of doc, if there is one
    published: {
      type: Object,
      default() {
        return null;
      }
    },
    // These props all default to true, and can be passed with a value of false to hide
    // functionality even if the user can otherwise perform the action on this document.
    // The component will figure out on its own if the user can perform each action or not.
    showEdit: {
      type: Boolean,
      default() {
        return true;
      }
    },
    showPreview: {
      type: Boolean,
      default() {
        return true;
      }
    },
    showDiscardDraft: {
      type: Boolean,
      default() {
        return true;
      }
    },
    showCopy: {
      type: Boolean,
      default() {
        return true;
      }
    },
    showArchive: {
      type: Boolean,
      default() {
        return true;
      }
    },
    showRestore: {
      type: Boolean,
      default() {
        return true;
      }
    },
    // Unlike the others, this one defaults to false because it is
    // generally only allowed in the Manage Submissions view.
    showDismissSubmission: {
      type: Boolean,
      default() {
        return false;
      }
    },
    disabled: {
      type: Boolean,
      default: false
    }
  },
  emits: [ 'menu-open', 'menu-close', 'close' ],
  data() {
    return {
      // Updated by both the context prop and any content-changed apos events
      context: this.doc,
      // Custom context menu operations
      customOperations: apos.modules['@apostrophecms/doc'].contextOperations
    };
  },
  computed: {
    menu() {
      const menu = [
        // TODO
        // ...(this.isModifiedFromPublished ? [
        //   {
        //     label: 'Share Draft',
        //     action: 'share'
        //   }
        // ] : []),
        ...((this.showEdit && this.context._edit) ? [
          {
            // When archived the edit action opens a read-only "editor"
            label: this.context.archived ? 'apostrophe:view' : 'apostrophe:edit',
            action: 'edit'
          }
        ] : []),
        ...((this.showPreview && this.hasUrl) ? [
          {
            label: 'apostrophe:preview',
            action: 'preview'
          }
        ] : []),
        ...((this.showDismissSubmission && this.canDismissSubmission) ? [
          {
            label: 'apostrophe:dismissSubmission',
            action: 'dismissSubmission'
          }
        ] : []),
        ...(this.showCopy && this.canCopy ? [
          {
            label: 'apostrophe:duplicate',
            action: 'copy'
          }
        ] : []),
        ...(this.canLocalize ? [
          {
            label: 'apostrophe:localize',
            action: 'localize'
          }
        ] : []),
        ...this.customMenusByContext,
        ...((this.showDiscardDraft && this.canDiscardDraft) ? [
          {
            label: this.context.lastPublishedAt ? 'apostrophe:discardDraft' : 'apostrophe:deleteDraft',
            action: 'discardDraft',
            modifiers: [ 'danger' ]
          }
        ] : []),
        ...(this.showArchive && this.canArchive ? [
          {
            label: 'apostrophe:archive',
            action: 'archive',
            modifiers: [ 'danger' ]
          }
        ] : []),
        ...(this.canUnpublish ? [
          {
            label: 'apostrophe:unpublish',
            action: 'unpublish',
            modifiers: [ 'danger' ]
          }
        ] : []),
        ...(this.showRestore && this.canRestore ? [
          {
            label: 'apostrophe:restore',
            action: 'restore'
          }
        ] : [])
      ];
      return menu;
    },
    customMenusByContext() {
      const menus = this.customOperationsByContext
        .map(op => ({
          label: op.label,
          action: op.action,
          modifiers: op.modifiers || []
        }));
      menus.sort((a, b) => a.modifiers.length - b.modifiers.length);
      return menus;
    },
    customOperationsByContext() {
      return this.customOperations.filter(op => {
        if (typeof op.manuallyPublished === 'boolean' && op.manuallyPublished !== this.manuallyPublished) {
          return false;
        }
        if (typeof op.hasUrl === 'boolean' && op.hasUrl !== this.hasUrl) {
          return false;
        }

        return op.context === 'update' && this.isUpdateOperation;
      });
    },
    moduleName() {
      if (apos.modules[this.context.type].action === apos.modules['@apostrophecms/page'].action) {
        return '@apostrophecms/page';
      } else {
        return this.context.type;
      }
    },
    moduleOptions() {
      return apos.modules[this.moduleName];
    },
    isUpdateOperation() {
      return !!this.context._id;
    },
    hasUrl() {
      return !!this.context._url;
    },
    canPublish() {
      if (this.context._id) {
        return this.context._publish;
      } else {
        return this.moduleOptions.canPublish;
      }
    },
    canEdit() {
      if (this.context._id) {
        return this.context._edit;
      } else {
        return true;
      }
    },
    canDismissSubmission() {
      return this.context.submitted && (this.canPublish || (this.context.submitted.byId === apos.login.user._id));
    },
    canDiscardDraft() {
      if (!this.manuallyPublished) {
        return false;
      }
      if (!this.context._id) {
        return false;
      }
      return (
        (!this.context.lastPublishedAt) &&
        !this.moduleOptions.singleton
      ) || (
        this.context.lastPublishedAt &&
        this.isModifiedFromPublished
      );
    },
    canLocalize() {
      return (Object.keys(apos.i18n.locales).length > 1) && this.moduleOptions.localized && this.context._id;
    },
    canArchive() {
      return (
        this.context._id &&
        !this.moduleOptions.singleton &&
        !this.context.archived &&
        !this.context.parked &&
        ((this.moduleOptions.canPublish && this.context.lastPublishedAt) || !this.manuallyPublished)
      );
    },
    canUnpublish() {
      return (
        !this.context.parked &&
        this.moduleOptions.canPublish &&
        this.context.lastPublishedAt &&
        this.manuallyPublished
      );
    },
    canCopy() {
      return this.canEdit && !this.moduleOptions.singleton && this.context._id;
    },
    canRestore() {
      return (
        this.context._id &&
        this.context.archived &&
        ((this.moduleOptions.canPublish && this.context.lastPublishedAt) || !this.manuallyPublished)
      );
    },
    manuallyPublished() {
      return this.moduleOptions.localized && !this.moduleOptions.autopublish;
    },
    isModified() {
      if (!this.current) {
        return false;
      }
      return detectDocChange(this.schema, this.context, this.current);
    },
    isModifiedFromPublished() {
      if (this.context.modified) {
        // In a list context, we won't have every area property to
        // compare, but we will have this previously set flag
        return true;
      }
      if (!this.context.lastPublishedAt) {
        return false;
      }
      if (!this.published) {
        return false;
      }
      const result = detectDocChange(this.schema, this.published, this.context);
      return result;
    },
    schema() {
      // moduleOptions gives us the action, etc. but here we need the schema
      // which is always type specific, even for pages so get it ourselves
      let schema = (apos.modules[this.context.type].schema || []).filter(field => apos.schema.components.fields[field.type]);
      // Archive UI is handled via action buttons
      schema = schema.filter(field => field.name !== 'archived');
      return schema;
    }
  },
  watch: {
    doc() {
      this.context = this.doc;
    }
  },
  mounted() {
    apos.bus.$on('content-changed', this.onContentChanged);
<<<<<<< HEAD
    apos.bus.$on('context-discard-draft', () => {
      this.menuHandler('discardDraft');
    });
  },
  destroyed() {
    apos.bus.$off('content-changed', this.onContentChanged);
    apos.bus.$off('context-discard-draft');
=======
    apos.bus.$on('command-menu-admin-bar-discard-draft', this.customDiscardDraft);
  },
  destroyed() {
    apos.bus.$off('content-changed', this.onContentChanged);
    apos.bus.$off('command-menu-admin-bar-discard-draft', this.customDiscardDraft);
>>>>>>> 8e5c7325
  },
  methods: {
    customDiscardDraft() {
      if (this.showDiscardDraft && this.canDiscardDraft) {
        this.menuHandler('discardDraft');
      }
    },
    async onContentChanged(e) {
      if (e.doc && (e.doc._id === this.context._id)) {
        this.context = e.doc;
      } else if (e.docIds && e.docIds.includes(this.context._id)) {
        try {
          this.context = await apos.http.get(`${this.moduleOptions.action}/${this.context._id}`, {
            busy: true
          });
        } catch (error) {
          // If not found it is likely that there was an archiving or restoring
          // batch operation.
          if (error.name !== 'notfound') {
            console.error(error);
          }
        }
      }
    },
    menuHandler(action) {
      const operation = this.customOperations.find(op => op.action === action);
      if (operation) {
        this.customAction(this.context, operation);
        return;
      }
      this[action](this.context);
    },
    async edit(doc) {
      await apos.modal.execute(this.moduleOptions.components.editorModal, {
        moduleName: this.moduleName,
        docId: doc._id
      });
    },
    preview(doc) {
      window.open(doc._url, '_blank').focus();
    },
    async copy(doc) {
      // If there are changes warn the user before discarding them before
      // the copy operation
      if (this.current) {
        if (!await this.confirmAndCancel()) {
          return;
        } else {
          this.$emit('close', doc);
        }
      }
      apos.bus.$emit('admin-menu-click', {
        itemName: `${this.moduleName}:editor`,
        props: {
          copyOf: {
            ...this.current || doc,
            _id: doc._id
          }
        }
      });
    },
    async customAction(doc, operation) {
      await apos.modal.execute(operation.modal, {
        moduleName: operation.moduleName,
        doc
      });
    },
    async localize(doc) {
      // If there are changes warn the user before discarding them before
      // the localize operation
      if (this.current) {
        if (!await this.confirmAndCancel()) {
          return;
        } else {
          this.$emit('close', doc);
        }
      }
      apos.bus.$emit('admin-menu-click', {
        itemName: '@apostrophecms/i18n:localize',
        props: {
          doc
        }
      });
    },
    close() {
      this.$emit('close', this.doc);
    }
  }
};
</script>

<style lang="scss" scoped>
</style><|MERGE_RESOLUTION|>--- conflicted
+++ resolved
@@ -320,21 +320,11 @@
   },
   mounted() {
     apos.bus.$on('content-changed', this.onContentChanged);
-<<<<<<< HEAD
-    apos.bus.$on('context-discard-draft', () => {
-      this.menuHandler('discardDraft');
-    });
-  },
-  destroyed() {
-    apos.bus.$off('content-changed', this.onContentChanged);
-    apos.bus.$off('context-discard-draft');
-=======
     apos.bus.$on('command-menu-admin-bar-discard-draft', this.customDiscardDraft);
   },
   destroyed() {
     apos.bus.$off('content-changed', this.onContentChanged);
     apos.bus.$off('command-menu-admin-bar-discard-draft', this.customDiscardDraft);
->>>>>>> 8e5c7325
   },
   methods: {
     customDiscardDraft() {
