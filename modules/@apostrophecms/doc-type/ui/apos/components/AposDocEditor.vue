--- conflicted
+++ resolved
@@ -26,10 +26,7 @@
         :can-preview="canPreview"
         :is-published="!!published"
         :can-save-draft="manuallyPublished"
-<<<<<<< HEAD
-=======
         :can-dismiss-submission="canDismissSubmission"
->>>>>>> e9868a41
         @saveDraft="saveDraft"
         @preview="preview"
         @discard-draft="onDiscardDraft"
