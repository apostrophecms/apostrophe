--- conflicted
+++ resolved
@@ -40,14 +40,10 @@
                 :utility-rail="false"
                 :following-values="followingValues('other')"
                 :doc-id="docId"
-<<<<<<< HEAD
                 :value="docOtherFields"
                 @input="updateDocOtherFields"
-=======
-                v-model="docOtherFields"
                 :server-errors="serverErrors"
                 ref="otherSchema"
->>>>>>> 311e4eb1
               />
             </div>
           </AposModalTabsBody>
@@ -362,7 +358,6 @@
       });
       this.splittingDoc = false;
     },
-<<<<<<< HEAD
     updateDocUtilityFields(value) {
       this.docUtilityFields = value;
       this.modified = true;
@@ -370,14 +365,13 @@
     updateDocOtherFields(value) {
       this.docOtherFields = value;
       this.modified = true;
-=======
+    },
     getAposSchema(field) {
       if (field.group.name === 'utility') {
         return this.$refs.utilitySchema;
       } else {
         return this.$refs.otherSchema;
       }
->>>>>>> 311e4eb1
     }
   }
 };
