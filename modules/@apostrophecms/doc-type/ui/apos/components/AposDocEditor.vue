<template>
  <AposModal
    class="apos-doc-editor"
    :modal="modal"
    :modal-title="modalTitle"
    :modal-data="modalData"
    @inactive="modal.active = false"
    @show-modal="modal.showModal = true"
    @esc="confirmAndCancel"
  >
    <template #secondaryControls>
      <AposButton
        type="default"
        label="apostrophe:cancel"
        :attrs="{'data-apos-focus-priority': isPriorityButton('cancel')}"
        @click="confirmAndCancel"
      />
    </template>
    <template v-if="showLocalePicker" #localeDisplay>
      <AposDocLocalePicker
        :locale="modalData.locale"
        :doc-id="referenceDocId"
        :module-options="moduleOptions"
        :is-modified="isModified"
        @switch-locale="switchLocale"
      />
    </template>
    <template #primaryControls>
      <AposDocContextMenu
        v-if="original"
        :disabled="(errorCount > 0) || restoreOnly"
        :doc="original"
        :current="docFields.data"
        :published="published"
        :show-edit="false"
        :can-delete-draft="moduleOptions.canDeleteDraft"
        :locale-switched="localeSwitched"
        @close="close"
      />
      <AposButton
        v-if="restoreOnly"
        type="primary"
        :label="saveLabel"
        :disabled="saveDisabled"
        :tooltip="errorTooltip"
        :attrs="{'data-apos-focus-priority': isPriorityButton('save')}"
        @click="onRestore"
      />
      <AposButtonSplit
        v-else-if="saveMenu"
        :menu="saveMenu"
        menu-label="Select Save Method"
        :disabled="saveDisabled"
        :tooltip="errorTooltip"
        :selected="savePreference"
        :attrs="{'data-apos-focus-priority': isPriorityButton('splitSave')}"
        @click="saveHandler($event)"
      />
    </template>
    <template #leftRail>
      <AposModalRail>
        <AposModalTabs
          v-if="tabs.length"
          :key="tabKey"
          :current="currentTab"
          :tabs="tabs"
          :errors="fieldErrors"
          @select-tab="switchPane"
        />
      </AposModalRail>
    </template>
    <template #main>
      <AposModalBody>
        <template #bodyMain>
          <div v-if="docReady" class="apos-doc-editor__body">
            <AposSchema
              v-for="tab in tabs"
              v-show="tab.name === currentTab"
              :key="tab.name"
              :ref="tab.name"
              :changed="changed"
              :schema="groups[tab.name].schema"
              :current-fields="groups[tab.name].fields"
              :trigger-validation="triggerValidation"
              :utility-rail="false"
              :following-values="followingValues('other')"
              :conditional-fields="conditionalFields"
              :doc-id="currentId"
              :model-value="docFields"
              :meta="docMeta"
              :server-errors="serverErrors"
              :generation="generation"
              @update:model-value="updateDocFields"
              @validate="triggerValidate"
              @update-doc-data="onUpdateDocFields"
            />
          </div>
        </template>
      </AposModalBody>
    </template>
    <template #rightRail>
      <AposModalRail type="right">
        <div class="apos-doc-editor__utility">
          <AposSchema
            v-if="docReady"
            ref="utilitySchema"
            :schema="groups['utility'].schema"
            :changed="changed"
            :current-fields="groups['utility'].fields"
            :trigger-validation="triggerValidation"
            :utility-rail="true"
            :following-values="followingUtils"
            :conditional-fields="conditionalFields"
            :doc-id="currentId"
            :model-value="docFields"
            :meta="docMeta"
            :modifiers="['small', 'inverted']"
            :server-errors="serverErrors"
            :generation="generation"
            @update:model-value="updateDocFields"
            @validate="triggerValidate"
          />
        </div>
      </AposModalRail>
    </template>
  </AposModal>
</template>

<script>
import { klona } from 'klona';
import { mapActions } from 'pinia';
import AposModifiedMixin from 'Modules/@apostrophecms/ui/mixins/AposModifiedMixin';
import AposModalTabsMixin from 'Modules/@apostrophecms/modal/mixins/AposModalTabsMixin';
import AposEditorMixin from 'Modules/@apostrophecms/modal/mixins/AposEditorMixin';
import AposPublishMixin from 'Modules/@apostrophecms/ui/mixins/AposPublishMixin';
import AposArchiveMixin from 'Modules/@apostrophecms/ui/mixins/AposArchiveMixin';
import AposAdvisoryLockMixin from 'Modules/@apostrophecms/ui/mixins/AposAdvisoryLockMixin';
import AposDocErrorsMixin from 'Modules/@apostrophecms/modal/mixins/AposDocErrorsMixin';
import { detectDocChange } from 'Modules/@apostrophecms/schema/lib/detectChange';
import { useModalStore } from 'Modules/@apostrophecms/ui/stores/modal';

export default {
  name: 'AposDocEditor',
  mixins: [
    AposModalTabsMixin,
    AposModifiedMixin,
    AposEditorMixin,
    AposPublishMixin,
    AposAdvisoryLockMixin,
    AposArchiveMixin,
    AposDocErrorsMixin
  ],
  provide () {
    return {
      originalDoc: this.originalDoc,
      liveOriginalDoc: this.docFields
    };
  },
  props: {
    moduleName: {
      type: String,
      required: true
    },
    docId: {
      type: String,
      default: null
    },
    type: {
      type: String,
      default: null
    },
    copyOfId: {
      type: String,
      default: null
    },
    modalData: {
      type: Object,
      required: true
    }
  },
  emits: [ 'modal-result' ],
  data() {
    return {
      docType: this.moduleName,
      docReady: false,
      fieldErrors: {},
      modal: {
        active: false,
        triggerFocusRefresh: 0,
        type: 'overlay',
        showModal: false,
        componentType: 'editorModal'
      },
      triggerValidation: false,
      original: null,
      originalDoc: {
        ref: null
      },
      published: null,
      readOnly: false,
      restoreOnly: false,
      saveMenu: null,
      generation: 0,
      localeSwitched: this.modalData.hasContextLocale,
      referenceDocId: this.docId,
      currentId: this.docId
    };
  },
  computed: {
    getOnePath() {
      return `${this.moduleAction}/${this.currentId}`;
    },
    followingUtils() {
      return this.followingValues('utility');
    },
    canEdit() {
      if (this.original && this.original._id) {
        return this.original._edit || this.moduleOptions.canEdit;
      }

      return this.moduleOptions.canEdit;
    },
    canPublish() {
      if (this.original && this.original._id) {
        return this.original._publish || this.moduleOptions.canPublish;
      }

      return this.moduleOptions.canPublish;
    },
    canCreate() {
      return this.original &&
        !this.original._id &&
        this.moduleOptions.canCreate;
    },
    saveDisabled() {
      if (!this.canCreate && !this.canEdit) {
        return true;
      }
      if (this.restoreOnly) {
        // Can always restore if it's a read-only view of the archive
        return false;
      }
      if (this.errorCount) {
        // Always block save if there are errors in the modal
        return true;
      }
      if (!this.currentId) {
        // If it is new you can always save it, even just to insert it with
        // defaults is sometimes useful
        return false;
      }
      if (this.isModified) {
        // If it has been modified in the modal you can always save it
        return false;
      }
      // If it is not manually published this is a simple "save" operation,
      // don't allow it since the doc is unmodified in the modal
      if (!this.manuallyPublished) {
        return true;
      }
      if (this.canPublish) {
        // Primary button is "publish". If it is previously published and the
        // draft is not modified since then, don't allow it
        return this.published && !this.isModifiedFromPublished;
      }
      if (!this.original) {
        // There is an id but no original — that means we're still loading the
        // original — block until ready
        return true;
      }
      // Contributor case. Button is "submit"
      // If previously published and not modified since, we can't submit
      if (this.published && !this.isModifiedFromPublished) {
        return true;
      }
      if (!this.original.submitted) {
        // Allow initial submission
        return false;
      }
      // Block re-submission of an unmodified draft (we already checked modified)
      return true;
    },
    moduleOptions() {
      return window.apos.modules[this.docType] || {};
    },
    moduleAction () {
      // Use moduleName for the action since all page types use the
      // `@apostrophecms/page` module action.
      return (window.apos.modules[this.moduleName] || {}).action;
    },
    utilityFields() {
      let fields = [];
      if (this.groups.utility && this.groups.utility.fields) {
        fields = this.groups.utility.fields;
      }
      return this.filterOutParkedFields(fields);
    },
    modalTitle() {
      return {
        key: this.currentId ? 'apostrophe:editType' : 'apostrophe:newDocType',
        type: this.$t(this.moduleOptions.label)
      };
    },
    saveLabel() {
      if (this.restoreOnly) {
        return 'apostrophe:restore';
      } else if (this.manuallyPublished) {
        if (this.canPublish) {
          if (this.copyOfId) {
            return 'apostrophe:publish';
          } else if (this.original && this.original.lastPublishedAt) {
            return 'apostrophe:update';
          } else {
            return 'apostrophe:publish';
          }
        } else {
          if (this.copyOfId) {
            return 'apostrophe:submit';
          } else if (this.original && this.original.lastPublishedAt) {
            return 'apostrophe:submitUpdate';
          } else {
            return 'apostrophe:submit';
          }
        }
      } else {
        return 'apostrophe:save';
      }
    },
    isModified() {
      if (!this.original) {
        return false;
      }
      return detectDocChange(this.schema, this.original, this.docFields.data);
    },
    isModifiedFromPublished() {
      if (!this.published) {
        return false;
      }
      return detectDocChange(this.schema, this.published, this.docFields.data);
    },
    savePreferenceName() {
      return `apos-${this.moduleName}-save-pref`;
    },
    savePreference() {
      let pref = window.localStorage.getItem(this.savePreferenceName);
      if (typeof pref !== 'string') {
        pref = null;
      }
      return pref;
    },
    showLocalePicker() {
      return Object.keys(window.apos.i18n.locales).length > 1 &&
        this.moduleOptions.localized !== false &&
        !this.modalData.hasContextLocale;
    }
  },
  watch: {
    'docFields.data.type': {
      handler(newVal) {
        if (this.moduleName !== '@apostrophecms/page') {
          return;
        }
        if (this.docType !== newVal) {
          this.docType = newVal;
          this.prepErrors();
        }
      }
    },
    // comes in late for pages
    manuallyPublished() {
      this.saveMenu = this.computeSaveMenu();
    },
    original(newVal) {
      this.originalDoc.ref = newVal;
      this.saveMenu = this.computeSaveMenu();
    }
  },
  async mounted() {
    this.modal.active = true;
    await this.evaluateExternalConditions();
    // After computed properties become available
    this.saveMenu = this.computeSaveMenu();
    this.cancelDescription = {
      key: 'apostrophe:discardChangesToDocTypePrompt',
      type: this.$t(this.moduleOptions.label)
    };
    if (this.docId) {
      await this.instantiateExistingDoc();
    } else if (this.copyOfId) {
      this.instantiateCopiedDoc();
    } else {
      await this.$nextTick();
      await this.instantiateNewDoc();
    }
    apos.bus.$on('content-changed', this.onContentChanged);
  },
  unmounted() {
    apos.bus.$off('content-changed', this.onContentChanged);
  },
  methods: {
    ...mapActions(useModalStore, [ 'updateModalData' ]),
    async instantiateExistingDoc() {
      await this.loadDoc();
      this.evaluateConditions();
      try {
        if (this.manuallyPublished) {
          this.published = await apos.http.get(this.getOnePath, {
            busy: true,
            qs: {
              archived: 'any',
              aposMode: 'published'
            }
          });
        }
      } catch (e) {
        if (e.name !== 'notfound') {
          console.error(e);
          await apos.notify('apostrophe:fetchPublishedVersionFailed', {
            type: 'warning',
            icon: 'alert-circle-icon',
            dismiss: true
          });
        }
      }
      this.modal.triggerFocusRefresh++;
    },
    async instantiateCopiedDoc() {
      this.evaluateConditions();

      // Because the page or piece manager might give us just a projected,
      // minimum number of properties otherwise, and because we need to
      // make sure we use our preferred module to fetch the content
      const newInstance = await apos.http.get(`${this.moduleOptions.action}/${this.copyOfId}`, {
        busy: true
      });
      delete newInstance.parked;
      newInstance.title = `Copy of ${newInstance.title}`;
      if (newInstance.slug.startsWith('/')) {
        const matches = newInstance.slug.match(/\/([^/]+)$/);
        if (matches) {
          newInstance.slug = `${apos.page.page.slug}/copy-of-${matches[1]}`;
        } else {
          newInstance.slug = '/copy-of-home-page';
        }
      } else {
        newInstance.slug = newInstance.slug.replace(/([^/]+)$/, 'copy-of-$1');
      }
      delete newInstance._id;
      delete newInstance._url;

      this.original = newInstance;

      if (newInstance && newInstance.type !== this.docType) {
        this.docType = newInstance.type;
      }
      this.docFields.data = newInstance;
      this.prepErrors();
      this.docReady = true;
      this.modal.triggerFocusRefresh++;
    },
    async instantiateNewDoc () {
      this.docReady = false;
      const newInstance = await this.getNewInstance();
      this.original = newInstance;
      if (newInstance && newInstance.type !== this.docType) {
        this.docType = newInstance.type;
      }
      this.docFields.data = newInstance;
      const slugField = this.schema.find(field => field.name === 'slug');
      if (slugField) {
        // As a matter of UI implementation, we know our slug input field will
        // automatically change the empty string to the prefix, so to
        // prevent a false positive for this being considered a change,
        // do it earlier when creating a new doc.
        this.original.slug = this.original.slug || slugField.def || slugField.prefix || '';
      }
      this.prepErrors();
      this.docReady = true;
      this.evaluateConditions();
    },
    async saveHandler(action, saveOpts = {}) {
      this.triggerValidation = true;
      await this.$nextTick();
      if (this.savePreference !== action) {
        this.setSavePreference(action);
      }
      if (!this.errorCount) {
        return this[action](saveOpts);
      } else {
        this.triggerValidation = false;
        await apos.notify('apostrophe:resolveErrorsBeforeSaving', {
          type: 'warning',
          icon: 'alert-circle-icon',
          dismiss: true
        });
        this.focusNextError();
      }
    },
    async loadDoc() {
      let docData;
      try {
        docData = await apos.http.get(this.getOnePath, {
          busy: true,
          qs: {
            archived: 'any'
          },
          draft: true
        });

        if (docData.archived) {
          this.restoreOnly = true;
        } else {
          this.restoreOnly = false;
        }
        const canEdit = docData._edit || this.moduleOptions.canEdit;
        this.readOnly = canEdit === false;
        if (canEdit && !await this.lock(this.getOnePath, this.currentId)) {
          this.lockNotAvailable();
        }
      } catch {
        await apos.notify('apostrophe:loadDocFailed', {
          type: 'warning',
          icon: 'alert-circle-icon',
          dismiss: true
        });
        await this.confirmAndCancel();
      } finally {
        if (docData) {
          if (docData.type !== this.docType) {
            this.docType = docData.type;
          }
          this.original = klona(docData);
          this.docFields.data = docData;
          // TODO: Is this block even useful since published is fetched after loadDoc?
          if (this.published) {
            this.changed = detectDocChange(
              this.schema,
              this.original,
              this.published,
              { differences: true }
            );
          }
          this.docReady = true;
          this.prepErrors();
        }
      }
    },
    async preview() {
      if (!await this.confirmAndCancel()) {
        return;
      }
      window.location = this.original._url;
    },
    // Implementing a method expected by the advisory lock mixin
    lockNotAvailable() {
      this.modal.showModal = false;
    },
    async onRestore() {
      await this.restore(this.original);
      await this.loadDoc();
    },
    async onSave({
      navigate = false, keepOpen = false, andPublish = null
    } = {}) {
      if (this.canPublish || !this.manuallyPublished) {
        return this.save({
          andPublish: andPublish ?? this.manuallyPublished,
          navigate,
          keepOpen
        });
      } else {
        return this.save({
          andPublish: false,
          andSubmit: true,
          navigate,
          keepOpen
        });
      }
    },
    async onSaveAndView() {
      await this.onSave({ navigate: true });
    },
    async onSaveAndNew() {
      await this.onSave();
      this.startNew();
    },
    async onSaveDraftAndNew() {
      await this.onSaveDraft();
      this.startNew();
    },
    async onSaveDraftAndView() {
      await this.onSaveDraft({ navigate: true });
    },
    async onSaveDraft({ navigate = false } = {}) {
      await this.save({
        andPublish: false,
        draft: true,
        navigate
      });
    },
    async save({
      andPublish = false,
      navigate = false,
      andSubmit = false,
      draft = false,
      keepOpen = false
    }) {
      const body = this.getRequestBody({ update: Boolean(this.currentId) });
      const route = this.currentId
        ? `${this.moduleAction}/${this.currentId}`
        : this.moduleAction;
      const requestMethod = this.currentId ? apos.http.put : apos.http.post;

      if (this.currentId) {
        this.addLockToRequest(body);
      }

      let doc;
      try {
        await this.postprocess();
        doc = await requestMethod(route, {
          busy: true,
          body,
          draft: true
        });
        if (andSubmit) {
          await this.submitDraft(doc);
        } else if (andPublish) {
          await this.publish(doc);
        }
        apos.bus.$emit('content-changed', {
          doc,
          action: (requestMethod === apos.http.put) ? 'update' : 'insert',
          localeSwitched: this.localeSwitched
        });
      } catch (e) {
        if (this.isLockedError(e)) {
          await this.showLockedError(e);
          this.modal.showModal = false;
          return;
        } else {
          await this.handleSaveError(e, {
            fallback: 'An error occurred saving the document.'
          });
          return;
        }
      }
      if (!keepOpen) {
        this.$emit('modal-result', doc);
        this.modal.showModal = false;
      }
      if (draft) {
        await apos.notify('apostrophe:draftSaved', {
          type: 'success',
          dismiss: true,
          icon: 'file-document-icon'
        });
      }
      if (navigate) {
        if (doc._url) {
          window.location = doc._url;
        } else {
          await apos.notify(andPublish ? 'apostrophe:documentPublishedNoPreview' : 'apostrophe:draftSavedNoPreview', {
            type: 'warning',
            icon: 'alert-circle-icon'
          });
        }
      }
      return doc;
    },
    async getNewInstance() {
      try {
        const body = this.getRequestBody({ newInstance: true });
        const newDoc = await apos.http.post(this.moduleAction, {
          body,
          draft: true
        });
        return newDoc;
      } catch (error) {
        await apos.notify('apostrophe:errorCreatingNewContent', {
          type: 'danger',
          icon: 'alert-circle-icon',
          dismiss: true
        });

        console.error(`Error while creating new, empty content. Review your configuration for ${this.docType} (including \`type\` options in \`@apostrophecms/page\` if it's a page type).`);

        this.modal.showModal = false;
      }
    },
    startNew() {
      this.modal.showModal = false;
      apos.bus.$emit('admin-menu-click', {
        itemName: `${this.moduleName}:editor`
      });
    },
    onUpdateDocFields(value) {
      this.updateDocFields(value);
      this.generation++;
    },
    updateDocFields(value) {
      this.updateFieldErrors(value.fieldState);
      this.docFields.data = {
        ...this.docFields.data,
        ...value.data
      };

      this.evaluateConditions();
    },
    getAposSchema(field) {
      if (field.group.name === 'utility') {
        return this.$refs.utilitySchema;
      } else {
        return this.$refs[field.group.name][0];
      }
    },
    filterOutParkedFields(fields) {
      return fields.filter(fieldName => {
        return !((this.original && this.original.parked) || []).includes(fieldName);
      });
    },
    computeSaveMenu () {
      // Powers the dropdown Save menu
      // all actions expected to be methods of this component
      // Needs to be manually computed because this.saveLabel doesn't stay reactive when part of an object
      const typeLabel = this.$t(this.moduleOptions
        ? this.moduleOptions.label
        : 'document');
      const isNew = !this.currentId;
      // this.original takes a moment to populate, don't crash
      const canPreview = this.original && (this.original._id ? this.original._url : this.original._previewable);
      const canNew = this.moduleOptions.showCreate;
      const isSingleton = this.moduleOptions.singleton;
      const description = {
        saveLabel: this.$t(this.saveLabel),
        typeLabel
      };
      const menu = [
        {
          label: this.saveLabel,
          action: 'onSave',
          description: {
            ...description,
            key: isSingleton ? 'apostrophe:updateSingleton'
              : (isNew ? 'apostrophe:insertAndReturn' : 'apostrophe:updateAndReturn')
          },
          def: true
        }
      ];
      if (canPreview) {
        menu.push({
          label: {
            key: 'apostrophe:takeActionAndView',
            saveLabel: this.$t(this.saveLabel)
          },
          action: 'onSaveAndView',
          description: {
            ...description,
            key: isNew ? 'apostrophe:insertAndRedirect' : 'apostrophe:updateAndRedirect'
          }
        });
      }
      if (canNew) {
        menu.push({
          label: {
            key: 'apostrophe:takeActionAndCreateNew',
            saveLabel: this.$t(this.saveLabel),
            typeLabel
          },
          action: 'onSaveAndNew',
          description: {
            ...description,
            key: isNew ? 'apostrophe:insertAndNew' : 'apostrophe:updateAndNew'
          }
        });
      }
      if (this.manuallyPublished) {
        menu.push({
          label: 'apostrophe:saveDraft',
          action: 'onSaveDraft',
          description: 'apostrophe:saveDraftDescription'
        });
      }
      if (this.manuallyPublished && canPreview) {
        menu.push({
          label: {
            key: 'apostrophe:saveDraftAndPreview',
            typeLabel
          },
          action: 'onSaveDraftAndView',
          description: {
            key: 'apostrophe:saveDraftAndPreviewDescription',
            typeLabel
          }
        });
      };
      if (this.manuallyPublished && canNew) {
        menu.push({
          label: 'apostrophe:saveDraftAndCreateNew',
          action: 'onSaveDraftAndNew',
          description: {
            key: 'apostrophe:saveDraftAndCreateNewDescription',
            typeLabel
          }
        });
      }
      return menu;
    },
    setSavePreference(pref) {
      window.localStorage.setItem(this.savePreferenceName, pref);
    },
    onContentChanged(e) {
      if (!e.doc || this.original?._id !== e.doc._id) {
        return;
      }
      if (e.doc.type !== this.docType) {
        this.docType = e.doc.type;
      }
      this.docFields.data = e.doc;
      this.generation++;

      if (
        e.action === 'archive' ||
        e.action === 'unpublish' ||
        e.action === 'delete' ||
        e.action === 'revert-draft-to-published'
      ) {
        this.modal.showModal = false;
      }
    },
    close() {
      this.modal.showModal = false;
    },
    async switchLocale({
      locale, localized, save
    }) {
      if (save) {
        const saved = await this.saveHandler('onSave', {
          keepOpen: true,
          andPublish: false
        });
        if (this.errorCount > 0) {
          return;
        }
        if (!this.referenceDocId && saved) {
          this.referenceDocId = saved._id;
        }
      }
      this.updateModalData(this.modalData.id, { locale });
      this.localeSwitched = locale !== apos.i18n.locale;
      this.published = null;
      if (localized) {
        this.currentId = localized._id;
        await this.instantiateExistingDoc();
      } else {
        this.currentId = '';
        this.docType = this.moduleName;
        await this.instantiateNewDoc();
      }
    },
    getRequestBody({ newInstance = false, update = false }) {
      const body = newInstance
        ? { _newInstance: true }
        : this.docFields.data;

      if (update) {
        return body;
      }

      if (this.moduleName === '@apostrophecms/page') {
        // New pages are always born as drafts
        // When in another locale we don't know if the current page exist
        body._targetId = this.localeSwitched
          ? '_home'
          : apos.page.page._id.replace(':published', ':draft');
        body._position = 'lastChild';
      }

      if (!newInstance) {
        if (this.copyOfId) {
          body._copyingId = this.copyOfId;
        } else if (this.localeSwitched && this.referenceDocId) {
          body._createId = this.referenceDocId.split(':')[0];
        }
      }

      return body;
    },
    isPriorityButton(name) {
<<<<<<< HEAD
      let priority;
      if (this.restoreOnly) {
        priority = 'save';
      }
      if (this.saveMenu) {
        priority = 'splitSave';
      }

      if (this.saveDisabled) {
        priority = 'cancel';
      }

      return name === priority ? true : null;
=======
      const priority = this.restoreOnly ? 'save'
        : this.saveMenu ? 'splitSave'
          : this.saveDisabled ? 'cancel' : null;
      return name === priority || null;
>>>>>>> 5befe59f
    }
  }
};
</script>

<style lang="scss" scoped>
  .apos-doc-editor__body {
    padding-top: $spacing-double;
  }

  .apos-doc-editor__utility {
    padding: $spacing-quadruple $spacing-base;

    @include media-up(lap) {
      padding: $spacing-quadruple $spacing-double;
    }
  }
</style><|MERGE_RESOLUTION|>--- conflicted
+++ resolved
@@ -887,26 +887,10 @@
       return body;
     },
     isPriorityButton(name) {
-<<<<<<< HEAD
-      let priority;
-      if (this.restoreOnly) {
-        priority = 'save';
-      }
-      if (this.saveMenu) {
-        priority = 'splitSave';
-      }
-
-      if (this.saveDisabled) {
-        priority = 'cancel';
-      }
-
-      return name === priority ? true : null;
-=======
       const priority = this.restoreOnly ? 'save'
         : this.saveMenu ? 'splitSave'
           : this.saveDisabled ? 'cancel' : null;
       return name === priority || null;
->>>>>>> 5befe59f
     }
   }
 };
