--- conflicted
+++ resolved
@@ -354,7 +354,6 @@
       });
       this.splittingDoc = false;
     },
-<<<<<<< HEAD
     // Override of a mixin method to accommodate the tabs/utility rail split
     getFieldValue(name) {
       if (this.docUtilityFields.data[name] !== undefined) {
@@ -362,7 +361,8 @@
       }
       if (this.docOtherFields.data[name] !== undefined) {
         return this.docOtherFields.data[name];
-=======
+      }
+    },
     updateDocUtilityFields(value) {
       this.docUtilityFields = value;
       this.modified = true;
@@ -376,7 +376,6 @@
         return this.$refs.utilitySchema;
       } else {
         return this.$refs.otherSchema;
->>>>>>> 125c18b4
       }
     }
   }
