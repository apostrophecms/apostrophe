--- conflicted
+++ resolved
@@ -73,12 +73,8 @@
               :following-values="followingValues('other')"
               :conditional-fields="conditionalFields"
               :doc-id="docId"
-<<<<<<< HEAD
               :model-value="docFields"
-=======
-              :value="docFields"
               :meta="docMeta"
->>>>>>> 07ad2399
               :server-errors="serverErrors"
               :generation="generation"
               @update:model-value="updateDocFields"
@@ -103,14 +99,8 @@
             :following-values="followingUtils"
             :conditional-fields="conditionalFields"
             :doc-id="docId"
-<<<<<<< HEAD
             :model-value="docFields"
-=======
-            :value="docFields"
             :meta="docMeta"
-            @input="updateDocFields"
-            @validate="triggerValidate"
->>>>>>> 07ad2399
             :modifiers="['small', 'inverted']"
             :server-errors="serverErrors"
             :generation="generation"
