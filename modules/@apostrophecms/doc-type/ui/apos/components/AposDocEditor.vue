--- conflicted
+++ resolved
@@ -16,7 +16,6 @@
       />
     </template>
     <template #localeDisplay>
-<<<<<<< HEAD
       <AposDocLocalePicker
         :locale="modalData.locale"
         :doc-id="docId"
@@ -26,16 +25,6 @@
         :has-context-locale="modalData.hasContextLocale"
         @save-doc="saveHandler('onSave')"
         @switch-locale="switchLocale"
-=======
-      <!-- later we will use the modal locale here -->
-      <AposDocLocalePicker
-        :locale="docFields.data.aposLocale"
-        :doc-id="docId"
-        :module-options="moduleOptions"
-        :is-modified="isModified"
-        :disabled="errorCount > 0"
-        @save-doc="onSave"
->>>>>>> 03bfa372
       />
     </template>
     <template #primaryControls>
