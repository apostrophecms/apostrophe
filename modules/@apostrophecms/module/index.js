--- conflicted
+++ resolved
@@ -402,15 +402,8 @@
       // you must explicitly opt in.
 
       getBrowserData(req) {
-<<<<<<< HEAD
-        if (req.user || req.scene === 'apos') {
-          self.options.browser = self.options.browser || {};
-          return self.options.browser;
-        }
-=======
         self.options.browser = self.options.browser || {};
         return self.options.browser;
->>>>>>> f673914e
       },
 
       // Transform a route name into a route URL. If the name begins with `/` it is understood to
