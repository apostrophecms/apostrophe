--- conflicted
+++ resolved
@@ -146,10 +146,6 @@
 
     self.apos.area.setWidgetManager(self.name, self);
 
-<<<<<<< HEAD
-=======
-    self.apos.task.add(self.__meta.name, 'list', 'Run this task to list all widgets of this type in the project.\n' + 'Useful for testing.\n', self.list);
-
     // To avoid infinite loops and/or bad performance, the load method of
     // this widget type will never invoke itself recursively unless
     // the `loadSelf` option of the module is explicitly set to `true`.
@@ -161,7 +157,6 @@
       self.neverLoad.push(self.name);
       self.neverLoad = [ ...new Set(self.neverLoad) ];
     }
->>>>>>> ecba9d4a
   },
   methods(self, options) {
     return {
