--- conflicted
+++ resolved
@@ -504,11 +504,8 @@
           width: self.options.width,
           origin: self.options.origin,
           preview: self.options.preview,
-<<<<<<< HEAD
+          isExplicitOrigin: self.isExplicitOrigin,
           widgetOperations: self.checkWidgetOperationsPermissions(req)
-=======
-          isExplicitOrigin: self.isExplicitOrigin
->>>>>>> 6fa48686
         });
         return result;
       }
