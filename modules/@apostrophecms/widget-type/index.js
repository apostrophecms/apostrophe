// The base class for all modules that implement a widget, such as
// [@apostrophecms/rich-text-widget](../@apostrophecms/rich-text-widget/index.html)
// and [@apostrophecms/video-widget](../@apostrophecms/video-widget/index.html).
//
// All widgets have a
// [schema](../../tutorials/getting-started/schema-guide.html). Many
// project-specific modules that extend this module consist entirely of `fields`
// configuration and a `views/widget.html` file.
//
// For more information see the [custom widgets
// tutorial](../../tutorials/getting-started/custom-widget.html).
//
// ## Options
//
// ### `label`
//
// The label of the widget, as seen in menus for adding widgets.
//
// ### `neverLoadSelf`
//
// If true, this widget's `load` method will never recursively invoke
// itself for the same widget type. This option defaults to `true`.
// If you set it to `false`, be aware that you are responsible
// for ensuring that the situation does not lead to an infinite loop.
//
// ### `neverLoad`
//
// If set to an array of widget type names, the load methods of the
// specified widget types will never be recursively invoked by this module's
// `load` method. By default this option is empty. See also `neverLoadSelf`,
// which defaults to `true`, resolving most performance problems.
//
// ### `scene`
//
// If your widget wishes to use Apostrophe features like schemas
// when interacting with *logged-out* users — for instance, to implement
// forms conveniently — you can set the `scene` option to `user`. Any
// page that contains the widget will then load the full javascript and
// stylesheet assets normally reserved for logged-in users. Note that if a page
// relies on AJAX calls to load more content later, the assets will not be
// upgraded. So you may wish to set the `scene` option of the appropriate
// subclass of `@apostrophecms/page-type` or `@apostrophecms/piece-page-type`,
// as well.
//
// ### `defer`
//
// If you set `defer: true` for a widget module, like
// @apostrophecms/image-widget, the relationship to actually fetch the images is
// deferred until the last possible minute, right before the template is
// rendered. This can eliminate some queries and speed up your site when there
// are many separate relationships happening on a page that ultimately result in
// loading images.
//
// If you wish this technique to also be applied to images loaded by content on
// the global doc, you can also set `deferWidgetLoading: true` for the
// `@apostrophecms/global` module. To avoid chicken and egg problems, there is
// still a separate query for all the images from the global doc and all the
// images from everything else, but you won't get more than one of each type.
//
// Setting `defer` to `true` may help performance for any frequently used
// widget type that depends on relationships and has a `load` method that can
// efficiently handle multiple widgets.
//
// If you need access to the results of the relationship in server-side
// JavaScript code, outside of page templates, do not use this feature. Since it
// defers the relationships to the last minute, that information will not be
// available yet in any asynchronous node.js code. It is the last thing to
// happen before the actual page template rendering.
//
// ### `preview`
//
// If true, the image widget is automatically previewed live following changes
// in the editor modal. Should not be combined with `contextual`.
//
// ## Fields
//
// You will need to configure the schema fields for your widget using
// the `fields` section.
//
// The standard options for building
// [schemas](../../tutorials/getting-started/schema-guide.html) are accepted.
// The widget will present a modal dialog box allowing the user to edit these
// fields. They are then available inside `widget.html` as properties of
// `data.widget`.
//
// ## Important templates
//
// You will need to supply a `views/widget.html` template for your module that
// extends this module.
//
// In `views/widget.html`, you can access any schema field as a property
// of `data.widget`. You can also access options passed to the widget as
// `data.options`.
//
// ## More
//
// If your widget requires JavaScript on the browser side, you will want
// to write a player function. TODO: document this 3.x style (lean).
//
// ## Command line tasks
//
// ```
// node app your-widget-module-name-here:list
// ```
// Lists all of the places where this widget is used on the site. This is very
// useful if you are debugging a change and need to test all of the different
// ways a widget has been used, or are wondering if you can safely remove one.
//
// ## Widget operations
//
// Widget operations are buttons that appear in the widget toolbar
// (or in the breadcrumb when the widget is selected) that perform
// actions related to the widget. For instance, the image widget
// provides an "Adjust Image" operation that opens a modal allowing
// you to crop or resize the image.
//
// See the `widgetOperations` configuration of the image widget module
// for an example use of widget operations with "standard" placement.
//
// Widget operations can be restricted to users with a given permission,
// and can be made to appear only when certain conditions are met,
// such as the presence of an image in an image widget.
//
// Widget operations can be placed in the standard toolbar or in the breadcrumb
// area at the top of the editing interface. Breadcrumb operations can also
// include switches and informational items that do not appear as buttons.
//
// Valid properties of a widget operation:
// - `label`: The label of the operation, also used as a tooltip. Required
// for standard placement.
// - `icon`: The icon for the operation, e.g. `image-edit-outline`. Required
// (except for "switch" types).
// - `modal`: The name of the modal component to open when the operation
// is invoked. Required for standard placement.
// - `permission`: An object with `action` and `type` properties
// specifying a permission that the user must have to see this operation.
// - `if`: A standard schema `if` clause specifying conditions that
// must be met in the widget data for this operation to appear.
// - `placement`: Either `standard`, `breadcrumb` or `all`. Defaults to
// `standard`.
// - `type`: Either `info`, `switch`, `menu` or undefined. If `info`, the operation
//   appears as a non-interactive informational item in the breadcrumb.
//   If `switch`, the operation appears as a toggle switch in the breadcrumb. When
//   `menu`, the operation appears as a button that opens an inline modal.
// - `choices`: For `switch` type operations, an array of choices
// with `label` and `value` properties. The value will be set on the widget
// when the user selects that choice.
// - `secondaryLevel`: If true, the operation appears in a secondary level of
// the toolbar, accessed by clicking a "more" icon. This is only supported
// for standard placement.
// - `tooltip`: The tooltip to show on hover.
// - `action`: A valid core (e.g. remove, edit, etc.) or custom action to be
// emitted when the operation is clicked. In effect only if no modal is specified.
// - `rawEvents`: An array of raw DOM events to listen for and emit to the parent
// component. In effect only if no type and an action is specified. See layout
// widget for an example. This option works only for breadcrumb operations.
//
// See also `skipOperations` option for a way to disable core operations
// such as edit or remove.

const _ = require('lodash');

module.exports = {
  cascades: [ 'fields', 'widgetOperations' ],
  options: {
    neverLoadSelf: true,
    initialModal: true,
    // Disable (core) widget actions that are not relevant to this widget type.
    // Available operations are 'edit', 'remove',
    // 'up', 'down', 'cut', 'copy', 'clone'.
    skipOperations: [],
    placeholder: false,
    placeholderClass: 'apos-placeholder',
    // two-thirds, half or full:
    width: '',
    // left or right, or null for no explicit origin (internally set
    // to 'right'):
    origin: null,
    preview: true
  },
  init(self) {
    self.isExplicitOrigin = self.options.origin !== null;
    self.options.origin = self.options.origin || 'right';

    const badFieldName = Object.keys(self.fields).indexOf('type') !== -1;
    if (badFieldName) {
      throw new Error(`The ${self.__meta.name} module contains a forbidden field property name: "type".`);
    }

    self.enableBrowserData();

    self.determineBestAssetUrl('preview');

    self.template = self.options.template || 'widget';

    self.name = self.__meta.name.replace(/-widget$/, '');

    if (!self.options.label) {
      self.options.label = _.startCase(self.name);
    }

    self.label = self.options.label;

    self.composeSchema();
    self.composeWidgetOperations();

    self.apos.area.setWidgetManager(self.name, self);

    // To avoid infinite loops and/or bad performance, the load method of
    // this widget type will never invoke itself recursively unless
    // the `loadSelf` option of the module is explicitly set to `true`.
    // In addition the `neverLoad` option can be set to provide additional
    // widget types that are not to be loaded in a nested way beneath this one

    self.neverLoad = [ ...self.options.neverLoad || [] ];
    if (self.options.neverLoadSelf) {
      self.neverLoad.push(self.name);
      self.neverLoad = [ ...new Set(self.neverLoad) ];
    }
  },

  widgetOperations(self, options) {
    return {
      add: {
        nudgeUp: {
          label: 'apostrophe:nudgeUp',
          icon: 'arrow-up-icon',
          tooltip: 'apostrophe:nudgeUp',
          action: 'up',
          disabledIfData: {
            first: true
          },
          native: true
        },
        nudgeDown: {
          label: 'apostrophe:nudgeDown',
          icon: 'arrow-down-icon',
          tooltip: 'apostrophe:nudgeDown',
          action: 'down',
          disabledIfData: {
            last: true
          },
          native: true
        },
        ...!options.contextual && {
          edit: {
            label: 'apostrophe:edit',
            icon: 'pencil-icon',
            tootip: 'apostrophe:editWidget',
            action: 'edit',
            native: true
          }
        },
        cut: {
          label: 'apostrophe:cut',
          icon: 'content-cut-icon',
          action: 'cut',
          secondaryLevel: true,
          native: true
        },
        copy: {
          label: 'apostrophe:copy',
          icon: 'content-copy-icon',
          action: 'copy',
          secondaryLevel: true,
          native: true
        },
        clone: {
          label: 'apostrophe:duplicate',
          icon: 'content-duplicate-icon',
          action: 'clone',
          disabledIfData: {
            maxReached: true
          },
          secondaryLevel: true,
          native: true
        }
      }
    };
  },

  methods(self) {
    return {

      composeSchema() {
        self.schema = self.apos.schema.compose({
          addFields: self.apos.schema.fieldsToArray(`Module ${self.__meta.name}`, self.fields),
          arrangeFields: self.apos.schema.groupsToArray(self.fieldsGroups)
        }, self);
        const forbiddenFields = [
          '_id',
          'type'
        ];
        _.each(self.schema, function (field) {
          if (_.includes(forbiddenFields, field.name)) {
            throw new Error('Widget type ' + self.name + ': the field name ' + field.name + ' is forbidden');
          }
        });
      },

      composeWidgetOperations() {
        self.widgetOperations = Object.entries(self.widgetOperations)
          .map(([ name, operation ]) => {
<<<<<<< HEAD
            if (!operation.label || (!operation.native && !operation.modal)) {
              throw self.apos.error('invalid', 'widgetOperations requires label and modal properties.');
            }

            if (operation.secondaryLevel !== true && !operation.icon) {
              throw self.apos.error('invalid', 'widgetOperations requires the icon property at primary level.');
            }
=======
            self.validateWidgetOperation(name, operation);
>>>>>>> b1d7bf79

            return {
              name,
              ...operation
            };
          });
      },

      // Returns markup for the widget. Invoked via `{% widget ... %}` in the
      // `@apostrophecms/area` module as it iterates over widgets in
      // an area. The default behavior is to render the template for the widget,
      // which is by default called `widget.html`, passing it `data.widget`
      // and `data.options`. The module is accessible as `data.manager`.
      //
      // async, as are all functions that invoke a nunjucks render in
      // Apostrophe 3.x.
      async output(req, widget, options, _with) {
        req.widgetsBundles = {
          ...req.widgetsBundles || {},
          ...self.getWidgetsBundles(`${widget.type}-widget`)
        };

        let effectiveWidget = widget;

        if (widget.aposPlaceholder === true) {
          // Do not render widget on preview mode:
          if (req.query.aposEdit !== '1') {
            return '';
          }

          effectiveWidget = { ...widget };
          self.schema.forEach(field => {
            if (field.placeholder !== undefined) {
              effectiveWidget[field.name] = field.placeholder;
            }
          });
        }

        return self.render(req, self.template, {
          widget: effectiveWidget,
          options,
          manager: self,
          contextOptions: _with
        });
      },

      getWidgetsBundles(widgetType) {
        const widget = self.apos.modules[widgetType];

        if (!widget) {
          return {};
        }

        const { rebundleModules } = self.apos.asset;

        const rebundleConfigs = rebundleModules.filter(entry => {
          const names = widget.__meta?.chain?.map(c => c.name) ?? [ widgetType ];
          return names.includes(entry.name);
        });

        const metadata = self.apos.asset.hasBuildModule()
          ? widget.__meta.build
          : widget.__meta.webpack;

        return Object.entries(metadata || {})
          .reduce((acc, [ moduleName, config ]) => {
            if (self.apos.asset.hasBuildModule()) {
              config = config?.[self.apos.asset.getBuildModuleAlias()];
            }

            if (!config || !config.bundles) {
              return acc;
            }
            return {
              ...acc,
              ...self.apos.asset.transformRebundledFor(
                moduleName,
                config.bundles,
                rebundleConfigs
              )
            };
          }, {});
      },

      // Load relationships and carry out any other necessary async
      // actions for our type of widget, as long as it is
      // not forbidden due to the `neverLoad` option or the
      // `neverLoadSelf` option (which defaults to `true`).
      //
      // Also implements the `scene` convenience option
      // for upgrading assets delivered to the browser
      // to the full set of `user` assets (TODO: are we
      // removing this in A3?)
      //
      // If you are looking to add custom loader behavior for
      // your widget type, don't extend this method, extend
      // the `load` method which just does the loading work.
      // `loadIfSuitable` is responsible for invoking that method
      // only after checking for recursion issues. Those guards
      // should apply to your code too.

      async loadIfSuitable(req, widgets) {
        if (self.options.scene) {
          req.scene = self.options.scene;
        }
        if (req.aposNeverLoad[self.name]) {
          return;
        }
        const pushing = self.neverLoad.filter(type => !req.aposNeverLoad[type]);
        for (const type of pushing) {
          req.aposNeverLoad[type] = true;
        }
        await self.apos.util.recursionGuard(req, `widget:${self.name}`, async () => {
          return self.load(req, widgets);
        });
        for (const type of pushing) {
          // Faster than the delete keyword
          req.aposNeverLoad[type] = false;
        }
      },

      // Perform relationships and any other necessary async
      // actions for our type of widget.
      //
      // Override this to perform custom actions not
      // specified by your schema, talk to APIs, etc. when a widget
      // is present.
      //
      // Note that an array of widgets is handled in a single call
      // as you can sometimes optimize for that case.
      // Do not assume there is only one. If you can't optimize it,
      // that's OK, just loop over them and handle every one.

      async load(req, widgets) {
        await self.apos.schema.relate(req, self.schema, widgets, undefined);
        // If this is a virtual widget (a widget being edited or previewed in
        // the editor), any nested areas, etc. inside it haven't already been
        // loaded as part of loading a doc. Do that now by creating a query and
        // then feeding it our widgets as if they were docs.

        if (!(widgets.length && widgets[0]._virtual)) {
          return;
        }

        // Get a doc query so that we can interpose the widgets as our docs and
        // have the normal things happen after the docs have been "loaded," such
        // as calling loaders of widgets in areas.

        // Shut off relationships because we already did them and the query
        // would try to do them again based on `type`, which isn't really a doc
        // type.
        const query = self.apos.doc.find(req).relationships(false);
        // Do everything we'd do if the query had fetched the widgets
        // as docs
        await query.finalize();
        await query.after(widgets);
      },

      // Sanitize the widget. Invoked when the user has edited a widget on the
      // browser side. By default, the `input` object is sanitized via the
      // `convert` method of `@apostrophecms/schema`, creating a new `output`
      // object so that no information in `input` is blindly trusted.
      //
      // `options` will receive the widget-level options passed in
      // this area, including any `defaultOptions` for the widget type.
      //
      // Returns a new, sanitized widget object.
      //
      // Intentionally does not accept `ancestors`, widgets must be independent
      // of parent document properties to ensure they can be copied safely
      // between documents as long as they accept that widget type, so they
      // automatically establish a new context for `following`.

      async sanitize(req, input, options, { fetchRelationships = true } = {}) {
        const convertOptions = { fetchRelationships };
        if (!input || typeof input !== 'object') {
          // Do not crash
          input = {};
        }
        // Make sure we get default values for contextual fields so
        // `by` doesn't go missing for `@apostrophecms/image-widget`
        const output = self.apos.schema.newInstance(self.schema);
        output._id = self.apos.launder.id(input._id) || self.apos.util.generateId();
        output.metaType = 'widget';
        output.type = self.name;
        output.aposPlaceholder = self.apos.launder.boolean(input.aposPlaceholder);
        if (!output.aposPlaceholder) {
          const schema = self.allowedSchema(req);
          await self.apos.schema.convert(req, schema, input, output, convertOptions);
        }
        return output;
      },

      // Return a new schema containing only fields for which the
      // current user has the permission specified by the `editPermission`
      // property of the schema field, or there is no
      // `editPermission`|`viewPermission` property for the field.

      allowedSchema(req) {
        return _.filter(self.schema, function (field) {
          const canEdit = () => self.apos.permission.can(
            req,
            field.editPermission.action,
            field.editPermission.type
          );
          const canView = () => self.apos.permission.can(
            req,
            field.viewPermission.action,
            field.viewPermission.type
          );
          return (!field.editPermission && !field.viewPermission) ||
            (field.editPermission && canEdit()) ||
            (field.viewPermission && canView()) ||
            false;
        });
      },

      addSearchTexts(widget, texts) {
        self.apos.schema.indexFields(self.schema, widget, texts);
      },

      // Return true if this widget should be considered
      // empty, for instance it is a rich text widget
      // with no text or meaningful formatting so far.
      // By default this method returns false, so the
      // presence of any widget of this type means
      // the area containing it is not considered empty.

      isEmpty(widget) {
        return false;
      },

      validateWidgetBreadcrumbOperation(name, operation) {
        if (operation.type === 'switch' && !operation.choices?.length) {
          throw self.apos.error('invalid',
            `widgetOperation "${name}" of type "switch" requires a non-empty choices array.`
          );
        }
        if (operation.type === 'info' && operation.modal) {
          throw self.apos.error('invalid',
            `widgetOperation "${name}" of type "info" cannot have a modal property.`
          );
        }
        if (!operation.type && !operation.icon) {
          throw self.apos.error('invalid',
            `widgetOperation "${name}" requires an icon property.`
          );
        }
        if (typeof operation.rawEvents !== 'undefined' && !Array.isArray(operation.rawEvents)) {
          throw self.apos.error('invalid',
            `widgetOperation "${name}" rawEvents property must be an array if specified.`
          );
        }
      },

      validateWidgetOperation(name, operation) {
        if ([ 'breadcrumb', 'all' ].includes(operation.placement)) {
          self.validateWidgetBreadcrumbOperation(name, operation);
        }
        if (operation.type === 'menu' && !operation.modal) {
          throw self.apos.error('invalid',
            `widgetOperation "${name}" of type "menu" requires a modal property.`
          );
        }

        if (operation.placement === 'breadcrumb') {
          return;
        }

        if (operation.type === 'switch') {
          throw self.apos.error('invalid',
            `widgetOperation "${name}" of type "switch" is only allowed for breadcrumb placement.`
          );
        }

        if (operation.type === 'info') {
          throw self.apos.error('invalid',
            `widgetOperation "${name}" of type "info" is only allowed for breadcrumb placement.`
          );
        }

        if (operation.rawEvents) {
          throw self.apos.error('invalid',
            `widgetOperation "${name}" with rawEvents is only allowed for breadcrumb placement.`
          );
        }

        if (!operation.label || !operation.modal) {
          throw self.apos.error('invalid',
            `widgetOperation "${name}" requires label and modal properties.`
          );
        }

        if (operation.secondaryLevel !== true && !operation.icon) {
          throw self.apos.error('invalid',
            `widgetOperation "${name}" requires the icon property at primary level.`
          );
        }
      },

      getAllowedWidgetOperations(req) {
        return self.widgetOperations.filter(({ permission }) => {
          if (permission?.action && permission?.type) {
            return self.apos.permission.can(req, permission.action, permission.type);
          }
          return true;
        });
      },
      getWidgetOperations(req) {
        return self.getAllowedWidgetOperations(req).filter(({ placement }) => {
          return !placement || [ 'standard', 'all' ].includes(placement);
        });
      },
      getWidgetBreadcrumbOperations(req) {
        return self.getAllowedWidgetOperations(req).filter(({ placement }) => {
          return [ 'breadcrumb', 'all' ].includes(placement);
        });
      },

      annotateWidgetForExternalFront() {
        return {};
      }
    };
  },
  extendMethods(self) {
    return {
      // Set the options to be passed to the browser-side singleton
      // corresponding to this module. By default they do not depend on `req`,
      // but the availability of that parameter allows subclasses to make
      // distinctions based on permissions, etc.
      //
      // If a `browser` option was configured for the module its properties
      // take precedence over the default values passed on here for `name`,
      // `label`, `action` (the base URL of the module), `schema` and
      // `contextualOnly`.

      getBrowserData(_super, req) {
        const result = _super(req);
        const schema = self.allowedSchema(req);
        _.defaults(result, {
          name: self.name,
          label: self.label,
          description: self.options.description,
          icon: self.options.icon,
          previewIcon: self.options.previewIcon,
          previewUrl: self.options.previewUrl,
          action: self.action,
          schema,
          contextual: self.options.contextual,
          placeholderClass: self.options.placeholderClass,
          className: self.options.className,
          components: self.options.components,
          width: self.options.width,
          origin: self.options.origin,
          preview: self.options.preview,
          isExplicitOrigin: self.isExplicitOrigin,
          widgetOperations: self.getWidgetOperations(req),
          widgetBreadcrumbOperations: self.getWidgetBreadcrumbOperations(req),
          skipOperations: self.options.skipOperations
        });
        return result;
      }
    };
  },

  tasks(self) {
    return {
      list: {
        usage: 'Run this task to list all widgets of this type in the project.\nUseful for testing.',
        async task(argv) {
          return self.apos.migration.eachWidget({}, iterator);
          async function iterator(doc, widget, dotPath) {
            if (widget.type === self.name) {
              // console.log is actually appropriate for once
              // because the purpose of this task is to
              // write something to stdout. Should
              // not become an apos.util.log call. -Tom

              console.log(doc.slug + ':' + dotPath);
            }
          }
        }
      }
    };
  }
};<|MERGE_RESOLUTION|>--- conflicted
+++ resolved
@@ -301,7 +301,6 @@
       composeWidgetOperations() {
         self.widgetOperations = Object.entries(self.widgetOperations)
           .map(([ name, operation ]) => {
-<<<<<<< HEAD
             if (!operation.label || (!operation.native && !operation.modal)) {
               throw self.apos.error('invalid', 'widgetOperations requires label and modal properties.');
             }
@@ -309,9 +308,7 @@
             if (operation.secondaryLevel !== true && !operation.icon) {
               throw self.apos.error('invalid', 'widgetOperations requires the icon property at primary level.');
             }
-=======
             self.validateWidgetOperation(name, operation);
->>>>>>> b1d7bf79
 
             return {
               name,
