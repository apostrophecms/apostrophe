--- conflicted
+++ resolved
@@ -13,13 +13,9 @@
         <template #bodyMain>
           <div class="apos-widget-editor__body">
             <AposSchema
-<<<<<<< HEAD
               :schema="schema"
               :value="docInfo"
               @input="updateDocInfo"
-=======
-              :schema="schema" v-model="widgetInfo"
->>>>>>> b6581e6f
             />
           </div>
         </template>
@@ -113,14 +109,11 @@
     this.modal.active = true;
   },
   methods: {
-    save() {
-<<<<<<< HEAD
-      this.$emit('save', this.docInfo.data);
-    },
     updateDocInfo(value) {
       this.docInfo = value;
       this.modified = true;
-=======
+    },
+    save() {
       const widget = this.widgetInfo.data;
       if (!widget.type) {
         widget.type = this.type;
@@ -132,7 +125,6 @@
         widget._id = this.id;
         this.$emit('update', widget);
       }
->>>>>>> b6581e6f
     }
   }
 };
