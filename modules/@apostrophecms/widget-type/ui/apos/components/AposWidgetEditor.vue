<template>
  <AposModal
    class="apos-widget-editor"
    :modal="modal"
    :modal-title="editLabel"
    @inactive="modal.active = false"
    @show-modal="modal.showModal = true"
    @esc="confirmAndCancel"
    @no-modal="$emit('safe-close')"
  >
    <template #breadcrumbs>
      <AposModalBreadcrumbs
        v-if="breadcrumbs && breadcrumbs.length"
        :items="breadcrumbs"
      />
    </template>
    <template #main>
      <AposModalBody>
        <template #bodyMain>
          <div class="apos-widget-editor__body">
            <AposSchema
              ref="schema"
              :trigger-validation="triggerValidation"
              :schema="schema"
              :model-value="docFields"
              :meta="meta"
              :following-values="followingValues()"
              :conditional-fields="conditionalFields"
              @update:model-value="updateDocFields"
              @validate="triggerValidate"
            />
          </div>
        </template>
      </AposModalBody>
    </template>
    <template #footer>
      <AposButton
        type="default"
        label="apostrophe:cancel"
        @click="confirmAndCancel"
      />
      <AposButton
        type="primary"
        :label="saveLabel"
        :disabled="docFields.hasErrors"
        @click="save"
      />
    </template>
  </AposModal>
</template>

<script>
import AposModifiedMixin from 'Modules/@apostrophecms/ui/mixins/AposModifiedMixin';
import AposEditorMixin from 'Modules/@apostrophecms/modal/mixins/AposEditorMixin';
import { detectDocChange } from 'Modules/@apostrophecms/schema/lib/detectChange';
import cuid from 'cuid';
import { klona } from 'klona';

export default {
  name: 'AposWidgetEditor',
  mixins: [ AposModifiedMixin, AposEditorMixin ],
  props: {
    type: {
      required: true,
      type: String
    },
    breadcrumbs: {
      type: Array,
      default: function () {
        return [];
      }
    },
    options: {
      required: true,
      type: Object
    },
    modelValue: {
      required: false,
      type: Object,
      default() {
        return {};
      }
    },
    meta: {
      type: Object,
      default() {
        return {};
      }
    },
    focused: {
      type: Boolean,
      default: false
    },
    parentFollowingValues: {
      type: Object,
      default: null
    }
  },
  emits: [ 'safe-close', 'modal-result' ],
  data() {
    const moduleOptions = window.apos.modules[apos.area.widgetManagers[this.type]];

    return {
      id: this.modelValue && this.modelValue._id,
      original: null,
      docFields: {
        data: {},
        hasErrors: false
      },
      modal: {
        title: this.editLabel,
        active: false,
        type: 'slide',
        width: moduleOptions.width,
        origin: moduleOptions.origin,
        showModal: false
      },
      triggerValidation: false
    };
  },
  computed: {
    moduleOptions() {
      return window.apos.modules[apos.area.widgetManagers[this.type]];
    },
    typeLabel() {
      return this.moduleOptions.label;
    },
    editLabel() {
      if (this.moduleOptions.editLabel) {
        return this.moduleOptions.editLabel;
      } else {
        return {
          key: 'apostrophe:editType',
          type: this.$t(this.typeLabel)
        };
      }
    },
    saveLabel() {
      if (this.moduleOptions.saveLabel) {
        return this.moduleOptions.saveLabel;
      } else {
        return {
          key: 'apostrophe:saveType',
          type: this.$t(this.typeLabel)
        };
      }
    },
    schema() {
      return (this.moduleOptions.schema || []).filter(field => apos.schema.components.fields[field.type]);
    },
    isModified() {
      return detectDocChange(this.schema, this.original, this.docFields.data);
    }
  },
  async mounted() {
    this.modal.active = true;
    await this.evaluateExternalConditions();
    this.evaluateConditions();
    apos.area.widgetOptions = [
      klona(this.options),
      ...apos.area.widgetOptions
    ];
  },
  unmounted() {
    apos.area.widgetOptions = apos.area.widgetOptions.slice(1);
  },
  created() {
    const defaults = this.getDefault();

    if (this.modelValue) {
      this.original = klona(this.modelValue);
      this.docFields.data = {
        ...defaults,
        ...this.modelValue
      };
      return;
    }

    this.original = klona(defaults);
    this.docFields.data = defaults;
  },
  methods: {
    updateDocFields(value) {
      this.docFields = value;
      this.evaluateConditions();
    },
    async save() {
      this.triggerValidation = true;
      this.$nextTick(async () => {
        if (this.docFields.hasErrors) {
          this.triggerValidation = false;
          return;
        }
        try {
          await this.postprocess();
        } catch (e) {
          await this.handleSaveError(e, {
            fallback: 'An error occurred saving the widget.'
          });
          return;
        }
        const widget = this.docFields.data;
        if (!widget.type) {
          widget.type = this.type;
        }
        if (!this.id) {
          widget._id = cuid();
        }
        this.$emit('modal-result', widget);
        this.modal.showModal = false;
      });
    },
    getDefault() {
      const widget = {};
      this.schema.forEach(field => {
        if (field.name.startsWith('_')) {
          return;
        }
        // Using `hasOwn` here, not simply checking if `field.def` is truthy
        // so that `false`, `null`, `''` or `0` are taken into account:
        const hasDefaultValue = Object.hasOwn(field, 'def');
        widget[field.name] = hasDefaultValue
          ? klona(field.def)
          : null;
      });
      return widget;
    }
  }
};
<<<<<<< HEAD
</script>

<style lang="scss" scoped>
  .apos-widget-editor :deep(.apos-modal__inner) {
    max-width: 458px;
  }
</style>
=======
</script>
>>>>>>> 51411185
<|MERGE_RESOLUTION|>--- conflicted
+++ resolved
@@ -227,14 +227,4 @@
     }
   }
 };
-<<<<<<< HEAD
-</script>
-
-<style lang="scss" scoped>
-  .apos-widget-editor :deep(.apos-modal__inner) {
-    max-width: 458px;
-  }
-</style>
-=======
-</script>
->>>>>>> 51411185
+</script>