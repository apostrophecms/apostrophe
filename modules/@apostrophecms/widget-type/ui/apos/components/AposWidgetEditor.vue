--- conflicted
+++ resolved
@@ -22,14 +22,8 @@
               ref="schema"
               :trigger-validation="triggerValidation"
               :schema="schema"
-<<<<<<< HEAD
               :model-value="docFields"
-=======
-              :value="docFields"
               :meta="meta"
-              @input="updateDocFields"
-              @validate="triggerValidate"
->>>>>>> 07ad2399
               :following-values="followingValues()"
               :conditional-fields="conditionalFields"
               @update:model-value="updateDocFields"
