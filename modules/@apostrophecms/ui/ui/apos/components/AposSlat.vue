
<template>
  <transition name="fade">
    <li
      class="apos-slat"
      :data-id="item._id"
      tabindex="0"
      :class="{'is-engaged': engaged}"
      @keydown.prevent.space="toggleEngage"
      @keydown.prevent.enter="toggleEngage"
      @keydown.prevent.escape="disengage"
      @keydown.prevent.arrow-down="move(1)"
      @keydown.prevent.arrow-up="move(-1)"
      @keydown.prevent.backspace="remove(true)"
      :aria-pressed="engaged"
      role="listitem"
      :aria-labelledby="parent"
    >
      <div class="apos-slat__main">
        <drag-icon class="apos-slat__control apos-slat__control--drag" :size="13" />
        <AposContextMenu
          v-if="item._fields"
          :button="more.button"
          :menu="more.menu"
          @item-clicked="$emit('item-clicked', item)"
        />
        <a
          class="apos-slat__control apos-slat__control--view"
          v-if="item.url"
          :href="item.url"
        >
          <eye-icon :size="14" />
        </a>
        <div v-if="item.ext" class="apos-slat__extension-wrapper">
          <span class="apos-slat__extension" :class="[`apos-slat__extension--${item.ext}`]">
            {{ item.ext }}
          </span>
        </div>
        <div class="apos-slat__label">
          {{ item.title }}
        </div>
      </div>
      <div class="apos-slat__secondary">
        <div class="apos-slat__size" v-if="item.size">{{ item.size }}</div>
        <AposButton
          @click="remove"
          icon="close-icon"
          :icon-only="true"
          :modifiers="['inline']"
          label="Remove Item"
        />
      </div>
    </li>
  </transition>
</template>

<script>
// TODO: Add Storybook story with demo API.

export default {
  name: 'AposSlat',
  props: {
    item: {
      type: Object,
      required: true
    },
    parent: {
      type: String,
      required: true
    },
    engaged: {
      type: Boolean,
      default: false
    }
  },
  emits: [ 'engage', 'disengage', 'move', 'remove', 'item-clicked' ],
  data() {
    return {
      more: {
        button: {
          label: 'More operations',
          iconOnly: true,
          icon: 'dots-vertical-icon',
          iconSize: 13,
          type: 'inline'
        },
        menu: [
          {
            label: 'Edit Relationship',
            action: 'edit-relationship'
          }
        ]
      }
    };
  },
  methods: {
    toggleEngage() {
      if (this.engaged) {
        this.disengage();
      } else {
        this.engage();
      }
    },
    engage() {
      this.$emit('engage', this.item._id);
    },
    disengage() {
      this.$emit('disengage', this.item._id);
    },
    move(dir) {
      if (this.engaged) {
        if (dir > 0) {
          this.$emit('move', this.item._id, 1);
        } else {
          this.$emit('move', this.item._id, -1);
        }
      }
    },
    remove(focusNext) {
      this.$emit('remove', this.item, focusNext);
    }
  }
};
</script>

<style lang="scss" scoped>
  .apos-slat {
    display: flex;
    align-items: center;
    justify-content: space-between;
    padding: 10px;
    border: 1px solid var(--a-base-5);
    border-radius: var(--a-border-radius);
    background-color: var(--a-base-9);
    color: var(--a-text-primary);
    @include apos-transition();
    &:hover:not(.apos-slat-list__item--disabled) {
      background-color: var(--a-base-7);
      cursor: grab;
    }
    &:active:not(.apos-slat-list__item--disabled) {
      cursor: grabbing;
    }
    &:active:not(.apos-slat-list__item--disabled),
    &:focus:not(.apos-slat-list__item--disabled) {
      background-color: var(--a-base-7);
    }
  }

  .apos-slat.is-engaged,
  .apos-slat.is-engaged:focus,
  .apos-slat.sortable-chosen:focus,
  .apos-slat.is-dragging:focus {
    background-color: var(--a-primary);
<<<<<<< HEAD
    &, /deep/ .apos-button {
      color: var(--a-white);
=======
    color: var(--a-white);
    &:hover {
      background-color: var(--a-primary-button-hover);
>>>>>>> ce01816e
    }
  }

  .apos-slat-list__item--disabled {
    opacity: 0.5;
    &:hover {
      cursor: not-allowed;
    }
  }

  .apos-slat__main {
    display: flex;
  }

  .apos-slat__label {
    overflow: hidden;
    font-size: map-get($font-sizes, meta);
    margin-left: 10px;
    max-width: 220px;
    white-space: nowrap;
    text-overflow: ellipsis;
  }

  .apos-slat__control {
    display: flex;
    align-content: center;
    margin-right: 5px;
  }

  .apos-slat__control--remove:hover {
    cursor: pointer;
  }

  .fade-enter-active, .fade-leave-active {
    transition: opacity 0.5s;
  }
  .fade-enter, .fade-leave-to {
    opacity: 0;
  }

  .apos-slat__secondary {
    display: flex;
  }

  .apos-slat__size {
    line-height: 1.4;
    margin-right: 5px;
  }

  .apos-slat__control--view {
    color: inherit;
  }

  .apos-slat__extension-wrapper {
    width: 35px;
  }
  .apos-slat__extension {
    display: inline-block;
    padding: 1px 4px;
    text-transform: uppercase;
    background-color: var(--a-generic);
    color: var(--a-white);
  }

  // file types

  // spreadsheets
  .apos-slat__extension--xls,
  .apos-slat__extension--xlsx,
  .apos-slat__extension--xlsm,
  .apos-slat__extension--numbers,
  .apos-slat__extension--csv {
    background-color: var(--a-spreadsheet);
  }

  .apos-slat__extension--key,
  .apos-slat__extension--ppt,
  .apos-slat__extension--pptx {
    background-color: var(--a-presentation);
  }

  .apos-slat__extension--doc,
  .apos-slat__extension--docx,
  .apos-slat__extension--txt {
    background-color: var(--a-document);
  }

  .apos-slat__extension--pdf {
    background-color: var(--a-pdf);
  }
</style><|MERGE_RESOLUTION|>--- conflicted
+++ resolved
@@ -152,14 +152,12 @@
   .apos-slat.sortable-chosen:focus,
   .apos-slat.is-dragging:focus {
     background-color: var(--a-primary);
-<<<<<<< HEAD
-    &, /deep/ .apos-button {
+    &,
+    /deep/ .apos-button {
       color: var(--a-white);
-=======
-    color: var(--a-white);
+    }
     &:hover {
       background-color: var(--a-primary-button-hover);
->>>>>>> ce01816e
     }
   }
 
