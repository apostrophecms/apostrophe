--- conflicted
+++ resolved
@@ -8,7 +8,6 @@
     @start="startDrag"
     @end="endDrag"
   >
-<<<<<<< HEAD
     <template #item="{element: row}">
       <li
         :data-row-id="row._id"
@@ -48,6 +47,7 @@
             :disabled="getCellDisabled(col, row)"
             :data-col="col.property"
             :style="getCellStyles(col.property, index)"
+            :options="moduleOptions"
             @click="((getEffectiveType(col, row) === 'button') && col.action) ? $emit(col.action, row._id) : null"
           >
             <AposIndicator
@@ -55,81 +55,6 @@
               icon="drag-icon"
               class="apos-tree__row__icon apos-tree__row__icon--handle"
             />
-=======
-    <li
-      v-for="row in myRows" :key="row._id"
-      :data-row-id="row._id" data-apos-tree-row
-      :class="getRowClasses(row)"
-      :aria-role="options.selectable ? 'button' : null"
-      :tabindex="options.selectable ? 0 : null"
-      v-on="options.selectable ? {
-        'click': selectRow,
-        'keydown': keydownRow
-      } : {}"
-    >
-      <div class="apos-tree__row-data">
-        <button
-          v-if="row._children && row._children.length > 0"
-          class="apos-tree__row__toggle" data-apos-tree-toggle
-          :aria-label="$t('apostrophe:toggleSection')" :aria-expanded="!options.startCollapsed"
-          @click="toggleSection($event)"
-        >
-          <AposIndicator
-            icon="chevron-down-icon"
-            class="apos-tree__row__toggle-icon"
-          />
-        </button>
-        <component
-          v-for="(col, index) in headers"
-          :key="`${col.property}-${index}`"
-          :is="getEffectiveType(col, row)"
-          :draft="row"
-          :published="row._publishedDoc"
-          :header="col"
-          :href="(getEffectiveType(col, row) === 'a') ? row[col.property] : false"
-          :target="col.type === 'link' ? '_blank' : false"
-          :class="getCellClasses(col, row)"
-          :disabled="getCellDisabled(col, row)"
-          :data-col="col.property"
-          :style="getCellStyles(col.property, index)"
-          :options="moduleOptions"
-          @click="((getEffectiveType(col, row) === 'button') && col.action) ? $emit(col.action, row._id) : null"
-        >
-          <AposIndicator
-            v-if="options.draggable && index === 0 && !row.parked"
-            icon="drag-icon"
-            class="apos-tree__row__icon apos-tree__row__icon--handle"
-          />
-          <AposIndicator
-            v-if="index === 0 && row.parked && row.type !== '@apostrophecms/archive-page'"
-            icon="lock-icon"
-            class="apos-tree__row__icon apos-tree__row__icon--parked"
-            tooltip="apostrophe:pageIsParked"
-          />
-          <AposIndicator
-            v-if="index === 0 && row.type === '@apostrophecms/archive-page'"
-            icon="lock-icon"
-            class="apos-tree__row__icon apos-tree__row__icon--parked"
-            tooltip="apostrophe:cannotMoveArchive"
-          />
-          <AposCheckbox
-            v-if="options.bulkSelect && index === 0"
-            class="apos-tree__row__checkbox"
-            tabindex="-1"
-            :field="{
-              name: row._id,
-              hideLabel: true,
-              label: {
-                key: 'apostrophe:toggleSelectionOf',
-                title: row.title
-              },
-              disableFocus: true
-            }"
-            :choice="{ value: row._id }"
-            v-model="checkedProxy"
-          />
-          <span class="apos-tree__cell__value">
->>>>>>> 48a0b081
             <AposIndicator
               v-if="index === 0 && row.parked && row.type !== '@apostrophecms/archive-page'"
               icon="lock-icon"
@@ -169,7 +94,6 @@
                 {{ getEffectiveCellLabel(col, row) }}
               </span>
             </span>
-<<<<<<< HEAD
           </component>
         </div>
         <AposTreeRows
@@ -190,39 +114,12 @@
           :style="{
             'max-height': options.startCollapsed ? '0' : null
           }"
+          :module-options="moduleOptions"
           @update="$emit('update', $event)"
         />
       </li>
     </template>
   </draggable>
-=======
-          </span>
-        </component>
-      </div>
-      <AposTreeRows
-        data-apos-branch-height
-        :data-list-row="row._id"
-        ref="tree-branches"
-        :rows="row._children"
-        :headers="headers"
-        :icons="icons"
-        :col-widths="colWidths"
-        :level="level + 1"
-        :nested="nested"
-        :list-id="row._id"
-        :tree-id="treeId"
-        :options="options"
-        :class="{ 'apos-is-collapsed': options.startCollapsed }"
-        :style="{
-          'max-height': options.startCollapsed ? '0' : null
-        }"
-        :module-options="moduleOptions"
-        @update="$emit('update', $event)"
-        v-model="checkedProxy"
-      />
-    </li>
-  </VueDraggable>
->>>>>>> 48a0b081
 </template>
 
 <script>
