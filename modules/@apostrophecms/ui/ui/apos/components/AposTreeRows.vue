<template>
  <VueDraggable
    tag="ol"
    class="apos-tree__list"
    :list="myRows"
    v-bind="dragOptions"
    @start="startDrag"
    @end="endDrag"
<<<<<<< HEAD
  >
    <transition-group name="apos-flip-list">
      <li
        class="apos-tree__row"
        :class="{ 'apos-tree__row--parent': row.children && row.children.length > 0 }"
        data-apos-tree-row
        v-for="row in myRows" :key="row._id"
        :data-row-id="row._id"
      >
        <div class="apos-tree__row-data">
          <button
            v-if="row.children && row.children.length > 0"
            class="apos-tree__row__toggle"
            aria-label="Toggle section"
            @click="toggleSection($event)"
          >
            <chevron-down-icon :size="16" class="apos-tree__row__toggle-icon" />
          </button>
          <component
            v-for="(col, index) in headers"
            :key="`${col.name}-${index}`"
            :is="col.type === 'link' ? 'a' : col.type === 'button' ? 'button' : 'span'"
            :href="col.name === '_url' ? row[col.name] : false"
            :target="col.name === '_url' ? '_blank' : false"
            :class="getCellClasses(col, row)"
            :data-col="col.name"
            :style="getCellStyles(col.name, index)"
            @click="col.action ? $emit(col.action, row._id) : null"
          >
            <drag-icon
              v-if="draggable && index === 0" class="apos-tree__row__handle"
              :size="20"
              :fill-color="null"
            />
            <AposCheckbox
              v-if="selectable && index === 0"
              class="apos-tree__row__checkbox"
              tabindex="-1"
              :field="{
                name: `${col.name}-${index}`,
                type: 'checkbox',
                hideLabel: true,
                label: `Toggle selection of ${row.title}`,
                disableFocus: true
              }"
              :status="{}"
              :choice="{ value: row._id }"
              v-model="checkedProxy"
            />
            <component
              v-if="col.icon" :is="icons[col.icon]"
              class="apos-tree__cell__icon"
            />
            <span v-show="!col.iconOnly">
              {{ row[col.name] }}
            </span>
          </component>
        </div>
        <AposTreeRows
          v-if="row.children"
          data-apos-branch-height
          ref="tree-branches"
          :rows="row.children"
          :headers="headers"
          :icons="icons"
          :col-widths="colWidths"
          :level="level + 1"
          :nested="nested"
          :list-id="row._id"
          :tree-id="treeId"
          :draggable="draggable"
          :selectable="selectable"
          @busy="$emit('busy', $event)"
          @update="$emit('update', $event)"
          @edit="$emit('edit', $event)"
          v-model="checkedProxy"
        />
      </li>
    </transition-group>
=======
    :data-list-id="listId"
    :disabled="!options.draggable"
    handle=".apos-tree__row__handle"
  >
    <li
      v-for="row in myRows" :key="row._id"
      :data-row-id="row._id" data-apos-tree-row
      :class="getRowClasses(row)"
      :aria-role="options.selectable ? 'button' : null"
      :tabindex="options.selectable ? 0 : null"
      v-on="options.selectable ? {
        'click': selectRow,
        'keydown': keydownRow
      } : {}"
    >
      <div class="apos-tree__row-data">
        <!-- {{ options.startCollapsed }} -->
        <button
          v-if="row.children && row.children.length > 0"
          class="apos-tree__row__toggle" data-apos-tree-toggle
          aria-label="Toggle section" :aria-expanded="!options.startCollapsed"
          @click="toggleSection($event)"
        >
          <chevron-down-icon :size="16" class="apos-tree__row__toggle-icon" />
        </button>
        <component
          v-for="(col, index) in headers"
          :key="`${col.name}-${index}`"
          :is="col.type === 'link' ? 'a' : col.type === 'button' ? 'button' : 'span'"
          :href="col.type === 'link' ? row[col.name] : false"
          :target="col.type === 'link' ? '_blank' : false"
          :class="getCellClasses(col, row)"
          :data-col="col.name"
          :style="getCellStyles(col.name, index)"
          @click="col.action ? $emit(col.action, row._id) : null"
        >
          <drag-icon
            v-if="options.draggable && index === 0" class="apos-tree__row__handle"
            :size="20"
            :fill-color="null"
          />
          <AposCheckbox
            v-if="options.bulkSelect && index === 0"
            class="apos-tree__row__checkbox"
            tabindex="-1"
            :field="{
              name: `${col.name}-${index}`,
              type: 'checkbox',
              hideLabel: true,
              label: `Toggle selection of ${row.title}`,
              disableFocus: true
            }"
            :status="{}"
            :choice="{ value: row._id }"
            v-model="checkedProxy"
          />
          <component
            v-if="col.icon" :is="icons[col.icon]"
            class="apos-tree__cell__icon"
          />
          <span v-show="!col.iconOnly">
            {{ row[col.name] }}
          </span>
        </component>
      </div>
      <AposTreeRows
        v-if="row.children"
        data-apos-branch-height
        ref="tree-branches"
        :rows="row.children"
        :headers="headers"
        :icons="icons"
        :col-widths="colWidths"
        :level="level + 1"
        :nested="nested"
        :list-id="row._id"
        :tree-id="treeId"
        :options="options"
        :class="{ 'is-collapsed': options.startCollapsed }"
        :style="{
          'max-height': options.startCollapsed ? '0' : null
        }"
        @busy="$emit('busy', $event)"
        @update="$emit('update', $event)"
        @edit="$emit('edit', $event)"
        v-model="checkedProxy"
      />
    </li>
>>>>>>> ae856f06
  </VueDraggable>
</template>

<script>
import VueDraggable from 'vuedraggable';

export default {
  name: 'AposTreeRows',
  components: {
    VueDraggable
  },
  // Custom model to handle the v-model connection on the parent.
  model: {
    prop: 'checked',
    event: 'change'
  },
  props: {
    headers: {
      type: Array,
      required: true
    },
    icons: {
      type: Object,
      default () {
        return {};
      }
    },
    rows: {
      type: Array,
      required: true
    },
    checked: {
      type: Array,
      default() {
        // If this is not provided, we don't need to initiate an array.
        return null;
      }
    },
    colWidths: {
      type: Object,
      default () {
        return {};
      }
    },
    level: {
      type: Number,
      required: true
    },
    nested: {
      type: Boolean,
      required: true
    },
    options: {
      type: Object,
      default () {
        return {};
      }
    },
    listId: {
      type: String,
      required: true
    },
    treeId: {
      type: String,
      required: true
    }
  },
  emits: [ 'busy', 'update', 'change', 'edit' ],
  computed: {
    myRows() {
      return this.rows;
    },
    // Handle the local check state within this component.
    checkedProxy: {
      get() {
        return this.checked;
      },
      set(val) {
        this.$emit('change', val);
      }
<<<<<<< HEAD
    },
    isOpen() {
      return true;
    },
    dragOptions() {
      return {
        group: { name: this.treeId },
        dataListId: this.listId,
        disabled: !this.draggable,
        handle: '.apos-tree__row__handle',
        ghostClass: 'is-dragging'
      };
=======
>>>>>>> ae856f06
    }
  },
  mounted() {
    // Use $nextTick to make sure attributes like `clientHeight` are settled.
    this.$nextTick(() => {
      if (!this.$refs['tree-branches']) {
        return;
      }
      this.setHeights();
    });
  },
  methods: {
    setHeights() {
      this.$refs['tree-branches'].forEach(branch => {
        // Add padding to the max-height to avoid needing a `resize`
        // event listener updating values.
        const height = branch.$el.clientHeight + 20;
        branch.$el.setAttribute('data-apos-branch-height', `${height}px`);
        branch.$el.style.maxHeight = `${height}px`;
      });
    },
    startDrag() {
      this.$emit('busy', true);
    },
    endDrag(event) {
      this.$emit('update', event);
      this.setHeights();
    },
    toggleSection(event, data) {
      const row = (data && data.row) ||
        event.target.closest('[data-apos-tree-row]');
      const rowList = row.querySelector('[data-apos-branch-height]');
      const toggle = (data && data.toggle) ||
        event.target.closest('[data-apos-tree-toggle]');

      if (toggle.getAttribute('aria-expanded') !== 'true') {
        rowList.style.maxHeight = rowList.getAttribute('data-apos-branch-height');
        toggle.setAttribute('aria-expanded', true);
        rowList.classList.remove('is-collapsed');
      } else if (rowList) {
        rowList.style.maxHeight = 0;
        toggle.setAttribute('aria-expanded', false);
        rowList.classList.add('is-collapsed');
      }
    },
    keydownRow(event) {
      if (event.key === ' ') {
        event.preventDefault();
        this.selectRow(event);
      }
    },
    selectRow(event) {
      const buttonParent = event.target.closest('[data-apos-tree-toggle]');

      if (buttonParent) {
        // If we've clicked on the toggle, don't select the row.
        return;
      }

      const row = event.target.closest('[data-row-id]');
      this.$emit('change', [ row.dataset.rowId ]);

      // Expand a row when the full parent row is selected.
      const toggle = row.querySelector('[data-apos-tree-toggle]');
      if (toggle && toggle.getAttribute('aria-expanded') !== 'true') {
        this.toggleSection(null, {
          row,
          toggle
        });
      }
    },
    getRowClasses(row) {
      return [
        'apos-tree__row',
        {
          'apos-tree__row--parent': row.children && row.children.length > 0,
          'apos-tree__row--selectable': this.options.selectable,
          'apos-tree__row--selected': this.options.selectable && this.checked[0] === row._id
        }
      ];
    },
    getCellClasses(col, row) {
      const classes = [ 'apos-tree__cell' ];
      classes.push(`apos-tree__cell--${col.name}`);

      if (col.iconOnly) {
        classes.push('apos-tree__cell--icon');
      }

      // TODO: How does this work for i18n?
      if (col.name === 'published' && row[col.name] === 'Unpublished') {
        classes.push('apos-tree__cell--disabled');
      }

      return classes;
    },
    getCellStyles(name, index) {
      const styles = {};
      if (this.nested && index === 0 && this.colWidths && this.colWidths[name]) {
        styles.width = `${this.colWidths[name] - (24 * this.level)}px`;
      } else if (this.colWidths && this.colWidths[name]) {
        styles.width = `${this.colWidths[name]}px`;
      }

      return styles;
    }
  }
};
</script>

<style lang="scss">
  .apos-tree__row {
    &.is-dragging {
      opacity: 0.5;
    }
    &.apos-flip-list-move {
      transition: transform 0.4s;
    }
  }
  .apos-tree__list {
    transition: max-height 0.3s ease;

    &.is-collapsed {
      overflow-y: auto;
    }
  }

  .apos-tree__row--selectable {
    cursor: pointer;
  }
  .apos-tree__row-data {
    .apos-tree__row--selected > & {
      background-color: var(--a-base-9);
    }
  }

  .apos-tree__row__toggle-icon {
    transition: transform 0.3s ease;
    transform: rotate(-90deg) translateY(0.25em);

    [aria-expanded=true] > & {
      transform: none;
    }
  }
  .apos-tree__row__handle {
    margin-top: -0.25em;
    margin-right: 0.25em;
    line-height: 0;
    cursor: grab;

    &:active {
      cursor: grabbing;
    }

    .material-design-icon__svg {
      transition: fill 0.2s ease;
      fill: var(--a-base-8);
    }

    .sortable-chosen & .material-design-icon__svg,
    &:hover .material-design-icon__svg {
      fill: var(--a-base-2);
    }
  }

  .apos-tree__row__checkbox.apos-choice-label {
    align-items: flex-start;
    margin-right: 0.5em;
  }
</style><|MERGE_RESOLUTION|>--- conflicted
+++ resolved
@@ -6,21 +6,25 @@
     v-bind="dragOptions"
     @start="startDrag"
     @end="endDrag"
-<<<<<<< HEAD
   >
     <transition-group name="apos-flip-list">
       <li
-        class="apos-tree__row"
-        :class="{ 'apos-tree__row--parent': row.children && row.children.length > 0 }"
-        data-apos-tree-row
         v-for="row in myRows" :key="row._id"
-        :data-row-id="row._id"
+        :data-row-id="row._id" data-apos-tree-row
+        :class="getRowClasses(row)"
+        :aria-role="options.selectable ? 'button' : null"
+        :tabindex="options.selectable ? 0 : null"
+        v-on="options.selectable ? {
+          'click': selectRow,
+          'keydown': keydownRow
+        } : {}"
       >
         <div class="apos-tree__row-data">
+          <!-- {{ options.startCollapsed }} -->
           <button
             v-if="row.children && row.children.length > 0"
-            class="apos-tree__row__toggle"
-            aria-label="Toggle section"
+            class="apos-tree__row__toggle" data-apos-tree-toggle
+            aria-label="Toggle section" :aria-expanded="!options.startCollapsed"
             @click="toggleSection($event)"
           >
             <chevron-down-icon :size="16" class="apos-tree__row__toggle-icon" />
@@ -29,20 +33,20 @@
             v-for="(col, index) in headers"
             :key="`${col.name}-${index}`"
             :is="col.type === 'link' ? 'a' : col.type === 'button' ? 'button' : 'span'"
-            :href="col.name === '_url' ? row[col.name] : false"
-            :target="col.name === '_url' ? '_blank' : false"
+            :href="col.type === 'link' ? row[col.name] : false"
+            :target="col.type === 'link' ? '_blank' : false"
             :class="getCellClasses(col, row)"
             :data-col="col.name"
             :style="getCellStyles(col.name, index)"
             @click="col.action ? $emit(col.action, row._id) : null"
           >
             <drag-icon
-              v-if="draggable && index === 0" class="apos-tree__row__handle"
+              v-if="options.draggable && index === 0" class="apos-tree__row__handle"
               :size="20"
               :fill-color="null"
             />
             <AposCheckbox
-              v-if="selectable && index === 0"
+              v-if="options.bulkSelect && index === 0"
               class="apos-tree__row__checkbox"
               tabindex="-1"
               :field="{
@@ -77,8 +81,11 @@
           :nested="nested"
           :list-id="row._id"
           :tree-id="treeId"
-          :draggable="draggable"
-          :selectable="selectable"
+          :options="options"
+          :class="{ 'is-collapsed': options.startCollapsed }"
+          :style="{
+            'max-height': options.startCollapsed ? '0' : null
+          }"
           @busy="$emit('busy', $event)"
           @update="$emit('update', $event)"
           @edit="$emit('edit', $event)"
@@ -86,96 +93,6 @@
         />
       </li>
     </transition-group>
-=======
-    :data-list-id="listId"
-    :disabled="!options.draggable"
-    handle=".apos-tree__row__handle"
-  >
-    <li
-      v-for="row in myRows" :key="row._id"
-      :data-row-id="row._id" data-apos-tree-row
-      :class="getRowClasses(row)"
-      :aria-role="options.selectable ? 'button' : null"
-      :tabindex="options.selectable ? 0 : null"
-      v-on="options.selectable ? {
-        'click': selectRow,
-        'keydown': keydownRow
-      } : {}"
-    >
-      <div class="apos-tree__row-data">
-        <!-- {{ options.startCollapsed }} -->
-        <button
-          v-if="row.children && row.children.length > 0"
-          class="apos-tree__row__toggle" data-apos-tree-toggle
-          aria-label="Toggle section" :aria-expanded="!options.startCollapsed"
-          @click="toggleSection($event)"
-        >
-          <chevron-down-icon :size="16" class="apos-tree__row__toggle-icon" />
-        </button>
-        <component
-          v-for="(col, index) in headers"
-          :key="`${col.name}-${index}`"
-          :is="col.type === 'link' ? 'a' : col.type === 'button' ? 'button' : 'span'"
-          :href="col.type === 'link' ? row[col.name] : false"
-          :target="col.type === 'link' ? '_blank' : false"
-          :class="getCellClasses(col, row)"
-          :data-col="col.name"
-          :style="getCellStyles(col.name, index)"
-          @click="col.action ? $emit(col.action, row._id) : null"
-        >
-          <drag-icon
-            v-if="options.draggable && index === 0" class="apos-tree__row__handle"
-            :size="20"
-            :fill-color="null"
-          />
-          <AposCheckbox
-            v-if="options.bulkSelect && index === 0"
-            class="apos-tree__row__checkbox"
-            tabindex="-1"
-            :field="{
-              name: `${col.name}-${index}`,
-              type: 'checkbox',
-              hideLabel: true,
-              label: `Toggle selection of ${row.title}`,
-              disableFocus: true
-            }"
-            :status="{}"
-            :choice="{ value: row._id }"
-            v-model="checkedProxy"
-          />
-          <component
-            v-if="col.icon" :is="icons[col.icon]"
-            class="apos-tree__cell__icon"
-          />
-          <span v-show="!col.iconOnly">
-            {{ row[col.name] }}
-          </span>
-        </component>
-      </div>
-      <AposTreeRows
-        v-if="row.children"
-        data-apos-branch-height
-        ref="tree-branches"
-        :rows="row.children"
-        :headers="headers"
-        :icons="icons"
-        :col-widths="colWidths"
-        :level="level + 1"
-        :nested="nested"
-        :list-id="row._id"
-        :tree-id="treeId"
-        :options="options"
-        :class="{ 'is-collapsed': options.startCollapsed }"
-        :style="{
-          'max-height': options.startCollapsed ? '0' : null
-        }"
-        @busy="$emit('busy', $event)"
-        @update="$emit('update', $event)"
-        @edit="$emit('edit', $event)"
-        v-model="checkedProxy"
-      />
-    </li>
->>>>>>> ae856f06
   </VueDraggable>
 </template>
 
@@ -256,7 +173,6 @@
       set(val) {
         this.$emit('change', val);
       }
-<<<<<<< HEAD
     },
     isOpen() {
       return true;
@@ -269,8 +185,6 @@
         handle: '.apos-tree__row__handle',
         ghostClass: 'is-dragging'
       };
-=======
->>>>>>> ae856f06
     }
   },
   mounted() {
