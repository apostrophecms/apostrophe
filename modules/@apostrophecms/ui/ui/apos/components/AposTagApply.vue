--- conflicted
+++ resolved
@@ -3,10 +3,7 @@
     :menu-placement
     :button
     :disabled="isDisabled"
-<<<<<<< HEAD
-=======
     class="apos-apply-tag-menu"
->>>>>>> fa96d872
     @open="isOpen = $event"
     @close="clearSearch"
   >
@@ -19,56 +16,6 @@
       />
       <div class="apos-apply-tag-menu__create">
         <AposButton
-<<<<<<< HEAD
-          :label="createLabel"
-          :disabled="isTagFound"
-          :disable-focus="!isOpen"
-          type="quiet"
-          @click="create"
-        />
-      </div>
-      <div>
-        <ol
-          v-if="searchTags.length"
-          class="apos-apply-tag-menu__tags"
-        >
-          <li
-            v-for="tag in searchTags"
-            :key="tag.slug"
-            class="apos-apply-tag-menu__tag"
-          >
-            <AposCheckbox
-              v-if="checkboxes[tag.slug]"
-              v-model="checkboxes[tag.slug].model.value"
-              :field="checkboxes[tag.slug].field"
-              :choice="checkboxes[tag.slug].choice"
-              :disable-focus="!isOpen"
-              @updated="$event => updateTag($event.target.name)"
-            />
-          </li>
-        </ol>
-        <div
-          v-if="(!searchTags.length && tags.length)"
-          class="apos-apply-tag-menu__empty"
-        >
-          <p class="apos-apply-tag-menu__empty-message">
-            {{ $t('apostrophe:tagNoTagsFoundPerhaps') }}
-            <AposButton
-              :label="{
-                key: 'apostrophe:tagNoTagsFoundCreateOne',
-                tag: searchValue.data
-              }"
-              type="quiet"
-              :disabled="isTagFound"
-              :disable-focus="!isOpen"
-              @click="create"
-            />
-          </p>
-          <span class="apos-apply-tag-menu__empty-icon">
-            🌾
-          </span>
-        </div>
-=======
           :label="createBtnLabel"
           :disabled="!createUi && isTagFound"
           :disable-focus="!isOpen"
@@ -120,7 +67,6 @@
         <span class="apos-apply-tag-menu__empty-icon">
           🌾
         </span>
->>>>>>> fa96d872
       </div>
     </div>
     <div
@@ -185,17 +131,15 @@
     })
   }
 });
-<<<<<<< HEAD
 
 const emit = defineEmits([ 'added', 'checked', 'unchecked' ]);
 
-const textInput = useTemplateRef('textInput');
-
-// data
+const textInputEl = useTemplateRef('textInput');
+
 const isOpen = ref(false);
 const searchValue = ref({ data: '' });
-
-// computed
+const createUi = ref(false);
+
 const applyToIds = computed(() => {
   return Object.keys(props.applyTo);
 });
@@ -208,6 +152,12 @@
 // so you can't create a new tag.
 const isTagFound = computed(() => {
   return props.tags.some((tag) => tag.searchText === searchText.value);
+});
+
+const noTagsTranslation = computed(() => {
+  return props.tags.length
+    ? $t('apostrophe:tagNoTagsFoundPerhaps')
+    : $t('apostrophe:tagNoTagsYet');
 });
 
 // Sort checked first
@@ -247,26 +197,28 @@
   return applyToIds.value.length === 0;
 });
 
-// Generate the button label.
-const createLabel = computed(() => {
+const createBtnLabel = computed(() => {
+  if (createUi.value) {
+    return 'apostrophe:tagManage';
+  }
   if (searchValue.value.data.length) {
     return {
-      key: 'apostrophe:tagCreateTag',
+      key: 'apostrophe:tagCreateTagName',
       tag: searchValue.value.data
     };
   }
 
-  return 'apostrophe:tagCreateNewTag';
+  return 'apostrophe:tagCreateTag';
 });
 
 // Generate the field object for the search field.
 const searchField = computed(() => {
   return {
     name: 'tagSearch',
-    label: 'apostrophe:tagSearchApplyTags',
+    label: createUi.value ? 'apostrophe:tagCreateNewTag' : 'apostrophe:tagSearchApplyTags',
     placeholder: 'apostrophe:tagSearchPlaceholder',
-    help: 'apostrophe:findOrAddTag',
-    icon: !searchTags.value.length ? 'pencil-icon' : 'magnify-icon',
+    help: createUi.value ? 'apostrophe:tagCreateHelp' : 'apostrophe:findOrAddTag',
+    icon: createUi.value ? '' : 'magnify-icon',
     disableFocus: !isOpen.value
   };
 });
@@ -281,9 +233,9 @@
 });
 
 // methods
-
 function clearSearch() {
   searchValue.value.data = '';
+  closeCreateUi();
 }
 
 function checkOrCreate() {
@@ -300,14 +252,17 @@
   create();
 };
 
+function createOrManage() {
+  if (!createUi.value && searchValue.value.data) {
+    return create();
+  }
+
+  toggleCreateUi();
+  textInputEl.value.$el.querySelector('input').focus();
+}
+
 // Create a new tag, or set up the input with "New Tag" if  empty.
 function create() {
-  if (!searchValue.value.data.length) {
-    textInput.value.$el.querySelector('input').focus();
-
-    return;
-  }
-
   // The string input's `return` event still submits duplicates, so prevent
   // them here.
   if (isTagFound.value) {
@@ -317,6 +272,14 @@
   emit('added', searchValue.value.data);
 
   clearSearch();
+}
+
+function toggleCreateUi() {
+  createUi.value = !createUi.value;
+}
+
+function closeCreateUi() {
+  createUi.value = false;
 }
 
 function updateTag(name) {
@@ -369,209 +332,6 @@
   return 'unchecked';
 }
 </script>
-=======
-
-const emit = defineEmits([ 'added', 'checked', 'unchecked' ]);
-
-const textInputEl = useTemplateRef('textInput');
-
-const isOpen = ref(false);
-const searchValue = ref({ data: '' });
-const createUi = ref(false);
-
-const applyToIds = computed(() => {
-  return Object.keys(props.applyTo);
-});
-
-const searchText = computed(() => {
-  return searchValue.value.data.toLowerCase();
-});
-
-// Returns true if a tag already exists for what you entered,
-// so you can't create a new tag.
-const isTagFound = computed(() => {
-  return props.tags.some((tag) => tag.searchText === searchText.value);
-});
-
-const noTagsTranslation = computed(() => {
-  return props.tags.length
-    ? $t('apostrophe:tagNoTagsFoundPerhaps')
-    : $t('apostrophe:tagNoTagsYet');
-});
-
-// Sort checked first
-// then indeterminate
-// and finally unchecked alphabetically
-const sortedTags = computed(() => {
-  if (!applyToIds.value.length) {
-    return props.tags;
-  }
-
-  const checked = props.tags.filter(tag =>
-    checkboxes.value[tag.slug].model.value === true &&
-    checkboxes.value[tag.slug].choice.indeterminate !== true
-  );
-  const indeterminate = props.tags.filter(tag =>
-    checkboxes.value[tag.slug].model.value === true &&
-    checkboxes.value[tag.slug].choice.indeterminate === true
-  );
-  const unchecked = props.tags.filter(tag =>
-    checkboxes.value[tag.slug].model.value !== true
-  );
->>>>>>> fa96d872
-
-  return [].concat(checked, indeterminate, unchecked);
-});
-
-// Unless we're in the middle of creating a new tag,
-// search the tags that match the search input
-const searchTags = computed(() => {
-  if (searchText.value.length) {
-    return sortedTags.value.filter((tag) => tag.searchText.includes(searchText.value));
-  }
-
-  return sortedTags.value;
-});
-
-const isDisabled = computed(() => {
-  return applyToIds.value.length === 0;
-});
-
-const createBtnLabel = computed(() => {
-  if (createUi.value) {
-    return 'apostrophe:tagManage';
-  }
-  if (searchValue.value.data.length) {
-    return {
-      key: 'apostrophe:tagCreateTagName',
-      tag: searchValue.value.data
-    };
-  }
-
-  return 'apostrophe:tagCreateTag';
-});
-
-// Generate the field object for the search field.
-const searchField = computed(() => {
-  return {
-    name: 'tagSearch',
-    label: createUi.value ? 'apostrophe:tagCreateNewTag' : 'apostrophe:tagSearchApplyTags',
-    placeholder: 'apostrophe:tagSearchPlaceholder',
-    help: createUi.value ? 'apostrophe:tagCreateHelp' : 'apostrophe:findOrAddTag',
-    icon: createUi.value ? '' : 'magnify-icon',
-    disableFocus: !isOpen.value
-  };
-});
-
-const checkboxes = computed(() => {
-  const state = {};
-  props.tags.forEach(tag => {
-    state[tag.slug] = getCheckbox(tag, props.applyTo);
-  });
-
-  return state;
-});
-
-// methods
-function clearSearch() {
-  searchValue.value.data = '';
-  closeCreateUi();
-}
-
-function checkOrCreate() {
-  if (searchValue.value.data.length && searchTags.value.length) {
-    const tag = searchTags.value.at(0);
-    const { model } = checkboxes.value[tag.slug];
-
-    checkboxes.value[tag.slug].model.value = !model.value;
-    updateTag(tag.slug);
-
-    return;
-  }
-
-  create();
-};
-
-function createOrManage() {
-  if (!createUi.value && searchValue.value.data) {
-    return create();
-  }
-
-  toggleCreateUi();
-  textInputEl.value.$el.querySelector('input').focus();
-}
-
-// Create a new tag, or set up the input with "New Tag" if  empty.
-function create() {
-  // The string input's `return` event still submits duplicates, so prevent
-  // them here.
-  if (isTagFound.value) {
-    return;
-  }
-
-  emit('added', searchValue.value.data);
-
-  clearSearch();
-}
-
-function toggleCreateUi() {
-  createUi.value = !createUi.value;
-}
-
-function closeCreateUi() {
-  createUi.value = false;
-}
-
-function updateTag(name) {
-  const { model } = checkboxes.value[name];
-
-  if (model.value) {
-    emit('checked', name);
-    return;
-  }
-
-  delete checkboxes.value[name].choice.indeterminate;
-  emit('unchecked', name);
-}
-
-function getCheckbox(tag, applyTo) {
-  const checkbox = {
-    field: {
-      type: 'checkbox',
-      name: tag.slug
-    },
-    choice: {
-      label: tag.label,
-      value: true,
-      triggerIndeterminateEvent: true
-    },
-    model: ref(false)
-  };
-
-  const state = getCheckedState(tag);
-  if (state === 'checked') {
-    checkbox.model.value = true;
-  }
-  if (state === 'indeterminate') {
-    checkbox.model.value = true;
-    checkbox.choice.indeterminate = true;
-  }
-
-  return checkbox;
-}
-
-function getCheckedState(tag) {
-  if (applyToIds.value.every(id => props.applyTo[id]?.includes(tag.aposDocId))) {
-    return 'checked';
-  }
-
-  if (applyToIds.value.some(id => props.applyTo[id]?.includes(tag.aposDocId))) {
-    return 'indeterminate';
-  }
-
-  return 'unchecked';
-}
-</script>
 
 <style lang="scss" scoped>
 .apos-apply-tag-menu :deep(.apos-context-menu__pane) {
