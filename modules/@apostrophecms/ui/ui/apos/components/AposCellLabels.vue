--- conflicted
+++ resolved
@@ -3,11 +3,7 @@
     class="apos-table__cell-field apos-table__cell-field--labels"
     :class="`apos-table__cell-field--${header.name}`"
   >
-<<<<<<< HEAD
-    <span v-if="item.modified && item.lastPublishedAt">
-=======
     <span v-if="manuallyPublished && item.modified">
->>>>>>> 6aef8fdb
       <AposLabel
         label="Pending Updates" class="apos-table__cell-field__label"
         tooltip="There are active changes to this document."
