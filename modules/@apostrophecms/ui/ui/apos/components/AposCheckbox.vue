--- conflicted
+++ resolved
@@ -6,38 +6,24 @@
     :tabindex="{'-1' : field.hideLabel}"
   >
     <input
-<<<<<<< HEAD
-      :id="id"
       v-model="checkProxy"
       type="checkbox"
       class="apos-sr-only apos-input--choice apos-input--checkbox"
+      :id="id"
       :value="choice.value"
       :name="field.name"
       :aria-label="choice.label || field.label"
       :tabindex="tabindex"
       :disabled="field.readOnly || choice.readOnly"
-      @change="updateThis"
-=======
-      v-model="checkProxy"
-      type="checkbox" class="apos-sr-only apos-input--choice apos-input--checkbox"
-      :value="choice.value"
-      :name="field.name"
-      :id="id" :aria-label="choice.label || field.label"
-      :tabindex="tabindex" :disabled="field.readOnly || choice.readOnly"
       :is-indeterminate="choice.indeterminate === true ? 'true' : 'false'"
       @change="update"
->>>>>>> 48a0b081
     >
     <span class="apos-input-indicator" aria-hidden="true">
       <component
-        v-if="isChecked(checked)"
+        v-if="isChecked(modelValue)"
         :is="`${
           choice.indeterminate ? 'minus-icon' : 'check-bold-icon'
         }`"
-<<<<<<< HEAD
-        v-if="modelValue && modelValue.includes(choice.value)"
-=======
->>>>>>> 48a0b081
         :size="10"
       />
     </span>
@@ -55,13 +41,8 @@
 
 export default {
   props: {
-<<<<<<< HEAD
     modelValue: {
-      type: [ Array, Boolean, String ],
-=======
-    checked: {
       type: [ Array, Boolean ],
->>>>>>> 48a0b081
       default: false
     },
     choice: {
@@ -104,10 +85,10 @@
     }
   },
   methods: {
-    isChecked(checked) {
-      return Array.isArray(checked)
-        ? checked.includes(this.choice.value)
-        : checked;
+    isChecked(value) {
+      return Array.isArray(value)
+        ? value.includes(this.choice.value)
+        : value;
     },
     // This event is only necessary if the parent needs to do *more* than simply
     // keep track of an array of checkbox values. For example, AposTagApply
