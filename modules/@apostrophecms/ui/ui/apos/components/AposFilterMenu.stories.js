import AposFilterMenu from './AposFilterMenu.vue';

const data = getData();

export default {
  title: 'Filter Context Menu'
};

export const filterContextMenu = () => ({
  components: {
    AposFilterMenu
  },
  methods: {
    log(name, value) {
      console.info(`FILTER CHANGE: ${name} = ${value.data}`);
    }
  },
  data() {
    return {
      filters: data.filters,
      button: data.button
    };
  },
  template: '<AposFilterMenu :button="button" :filters="filters" @input="log" />'
});

function getData() {
  return {
    button: {
      label: 'Filter',
      icon: 'chevron-down-icon',
      modifiers: [ 'icon-right' ],
      type: 'outline'
    },
    filters: [
      {
        label: 'Published',
        name: 'published',
        choices: [
          {
            value: true,
            label: 'Published'
          }, {
            value: false,
            label: 'Draft'
          }, {
            value: null,
            label: 'Both'
          }
        ],
<<<<<<< HEAD
        'def': true,
        'inputType': 'radio'
      },
      {
=======
        def: true,
        style: 'pill'
      }, {
>>>>>>> 9a5f69b4
        label: 'Trash',
        name: 'trash',
        choices: [
          {
            value: false,
            label: 'Live'
          }, {
            value: true,
            label: 'Trash'
          }
        ],
<<<<<<< HEAD
        'def': false,
        'inputType': 'radio'
      },
      {
        'label': 'Color',
        'name': 'color',
        'choices': [
          {
            'value': 'red',
            'label': 'Red'
          },
          {
            'value': 'orange',
            'label': 'Orange'
          },
          {
            'value': 'yellow',
            'label': 'Yellow'
          },
          {
            'value': 'green',
            'label': 'Green'
          },
          {
            'value': 'blue',
            'label': 'Blue'
          },
          {
            'value': 'indigo',
            'label': 'Indigo'
          },
          {
            'value': 'violet',
            'label': 'Violet'
          }
        ],
        'def': 'orange',
        'inputType': 'select'
=======
        def: false,
        style: 'pill'
>>>>>>> 9a5f69b4
      }
    ]
  };
}<|MERGE_RESOLUTION|>--- conflicted
+++ resolved
@@ -48,16 +48,10 @@
             label: 'Both'
           }
         ],
-<<<<<<< HEAD
         'def': true,
         'inputType': 'radio'
       },
       {
-=======
-        def: true,
-        style: 'pill'
-      }, {
->>>>>>> 9a5f69b4
         label: 'Trash',
         name: 'trash',
         choices: [
@@ -69,7 +63,6 @@
             label: 'Trash'
           }
         ],
-<<<<<<< HEAD
         'def': false,
         'inputType': 'radio'
       },
@@ -108,10 +101,6 @@
         ],
         'def': 'orange',
         'inputType': 'select'
-=======
-        def: false,
-        style: 'pill'
->>>>>>> 9a5f69b4
       }
     ]
   };
