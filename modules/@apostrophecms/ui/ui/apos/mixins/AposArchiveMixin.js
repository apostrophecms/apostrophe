// Provides reusable UI methods relating to the archiving and restoring documents
import AposAdvisoryLockMixin from 'Modules/@apostrophecms/ui/mixins/AposAdvisoryLockMixin';

export default {
  methods: {
    // A UI method to archive a document. `action` must be the base action URL of the
    // module whose API should be invoked. If errors occur they are displayed to the user
    // appropriately, not returned or thrown to the caller.
    //
    // Returns `true` if the document was ultimately archived.

    async archive(doc) {
      const moduleOptions = window.apos.modules[doc.type];
      // Make sure that if there are any modified descendants we know about them
      const isPage = doc.slug.startsWith('/');
      try {
        if (isPage) {
          doc = await apos.http.get(`${moduleOptions.action}/${doc._id}`, {
            draft: true,
            qs: {
              children: {
                depth: 10
              }
            }
          });
        }
        const isModified = findModified(doc);
        const descendants = countDescendants(doc);
        const draftDescendants = countDraftDescendants(doc);
        const action = window.apos.modules[doc.type].action;
        const isPublished = !!doc.lastPublishedAt;
        const isCurrentContext = doc.aposDocId === window.apos.adminBar.context.aposDocId;
        const plainType = isPage ? 'page' : (moduleOptions.label || 'document');
        const pluralPlainType = isPage ? 'pages' : (moduleOptions.pluralLabel || (moduleOptions.label && `${moduleOptions.label}s`) || 'documents');
        let description = `You are going to archive the ${plainType} "${doc.title}"`;

        if (descendants > 0) {
          description += `, which has ${descendants} child ${pluralPlainType}`;
        }

        if (draftDescendants > 0) {
          description += `, ${draftDescendants} of which have never been published`;
        }

        if (isPublished) {
          description += `. This will also un-publish the ${plainType}`;
        }

        if (draftDescendants > 0) {
          description += '. Child pages that have never been published will be permanently deleted';
        }

        if (isModified) {
          if (isPage) {
            description += '. Also, unpublished draft changes to this document and/or its children will be permanently deleted';
          } else {
            description += '. Also, unpublished draft changes to this document will be permanently deleted';
          }
        }

        description += '.';

        // Confirm archiving
        const confirm = await apos.confirm({
          heading: `Archive ${plainType}`,
          description,
          affirmativeLabel: `Yes, archive ${plainType}`,
          note: isCurrentContext
            ? 'You are currently viewing the page you want to archive. When it is archived you will be returned to the home page.'
            : null,
          form: descendants > 0
            ? {
              schema: [ {
                type: 'radio',
                name: 'choice',
                required: true,
                choices: [ {
                  label: `Archive only this ${plainType}`,
                  value: 'this'
                }, {
                  label: `Archive this ${plainType} and all child ${pluralPlainType}`,
                  value: 'all'
                } ]
              } ],
              value: {
                data: {}
              }
            }
            : null
        });

        if (confirm) {
          const body = {
            archived: true
          };

          if (isPage) {
            body._targetId = '_archive';
            body._position = 'lastChild';

            if (confirm.data && confirm.data.choice === 'this') {
              // Editor wants to archive one page but not it's children
              // Before archiving the page in question, move the children up a level,
              // preserving their current order
              for (const child of doc._children) {
                await apos.http.patch(`${action}/${child._id}`, {
                  body: {
                    _targetId: doc._id,
                    _position: 'before'
                  },
                  busy: false,
                  draft: true
                });
              }
            }
          }

          // Move doc in question
          await apos.http.patch(`${action}/${doc._id}`, {
            body,
            busy: true,
            draft: true
          });

          apos.notify('Content Archived', {
            type: 'success',
            icon: 'archive-arrow-down-icon',
            dismiss: true
          });

          if (isCurrentContext) {
            // With the current context doc gone, we need to move to safe ground
            location.assign(`${window.apos.prefix}/`);
            return;
          }
          apos.bus.$emit('content-changed');
          return true;
        }
      } catch (e) {
        await apos.alert({
          heading: 'An Error Occurred',
          description: e.message || 'An error occurred while moving the document to the archive.'
        });
      }
      function findModified(doc) {
        if (doc.modified) {
          return true;
        }
        return (doc._children || []).find(doc => findModified(doc));
      }
      function countDescendants(doc) {
        if (!isPage) {
          return 0;
        }
        let total = 0;
        for (const child of doc._children) {
          total++;
          total += countDescendants(child);
        }
        return total;
      }
      function countDraftDescendants(doc) {
        if (!isPage) {
          return 0;
        }
        let total = 0;
        for (const child of doc._children) {
          total += ((child.lastPublishedAt && 1) || 0);
          total += countDraftDescendants(child);
        }
        return total;
      }
    },
<<<<<<< HEAD
    async restore(doc) {
=======

    async restore (doc) {
>>>>>>> 75554794
      const moduleOptions = apos.modules[doc.type];
      const isPage = doc.slug.startsWith('/');
      const action = window.apos.modules[doc.type].action;
      const plainType = isPage ? 'page' : (moduleOptions.label || 'content');
      let confirm = null;

      try {
        // If the doc has children, ask if they should be restored as well
        if (isPage && doc._children && doc._children.length) {
          const childLength = doc._children.length;
          const description = `You are going to restore the ${plainType} “${doc.title}”, which has ${childLength} child ${plainType}${doc._children.length > 1 ? 's' : ''}.`;
          confirm = await apos.confirm({
            heading: `Restore ${plainType}`,
            description,
            affirmativeLabel: `Yes, restore ${plainType}`,
            form: {
              schema: [ {
                type: 'radio',
                name: 'choice',
                required: true,
                choices: [ {
                  label: 'Restore only this page',
                  value: 'this'
                }, {
                  label: 'Restore this page and subpages',
                  value: 'all'
                } ]
              } ],
              value: {
                data: {}
              }
            }
          });
        }

        // If restoring a page and the editor wants to leave the children in the archive
        if (confirm && confirm.data.choice === 'this') {
          for (const child of doc._children) {
            await apos.http.patch(`${action}/${child._id}`, {
              body: {
                _targetId: '_archive',
                _position: 'lastChild',
                archived: true
              },
              busy: false,
              draft: true
            });
          }
        }

        // Move doc in question
        const body = {
          archived: false,
          _targetId: isPage ? '_home' : null,
          _position: isPage ? 'firstChild' : null
        };

        AposAdvisoryLockMixin.methods.addLockToRequest(body);

        doc = await apos.http.patch(`${action}/${doc._id}`, {
          body,
          busy: true,
          draft: true
        });

        apos.notify('Content Restored', {
          type: 'success',
          icon: 'archive-arrow-up-icon',
          dismiss: true
        });

        apos.bus.$emit('content-changed');
        return doc;
      } catch (e) {
        if (AposAdvisoryLockMixin.methods.isLockedError(e)) {
          await this.showLockedError(e);
        } else {
          await apos.alert({
            heading: 'An Error Occurred',
            description: e.message || 'An error occurred while restoring the document from the archive.'
          });
        }
      }
    }
  }
};<|MERGE_RESOLUTION|>--- conflicted
+++ resolved
@@ -171,12 +171,7 @@
         return total;
       }
     },
-<<<<<<< HEAD
     async restore(doc) {
-=======
-
-    async restore (doc) {
->>>>>>> 75554794
       const moduleOptions = apos.modules[doc.type];
       const isPage = doc.slug.startsWith('/');
       const action = window.apos.modules[doc.type].action;
