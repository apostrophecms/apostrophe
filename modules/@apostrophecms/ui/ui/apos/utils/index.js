<<<<<<< HEAD
// module.exports = {
//   debounceAsync,
//   // BC alias
//   debounce: debounceAsync,
//   throttle
// };
=======
>>>>>>> da72efcc
export {
  debounceAsync,
  // BC alias
  debounceAsync as debounce,
  throttle
};

// Debounce the async function "fn". For synchronous functions, use "lodash/debounce", not this function.
//
// Returns a debounced function that invokes "fn", but no more frequently than every "delay"
// milliseconds and never while "fn" is already in progress.
//
// As always when debouncing, extra calls are discarded, however the most recent call
// is guaranteed to result in a final invocation if not preempted by a new call, so you may
// trust that the user's most recent input will eventually be sent etc.
//
// ### Avoiding race conditions with onSuccess
//
// Race conditions are a challenge. To avoid them, "fn" should have no side effects, and you should
// pass a synchronous function that accepts the return value of "fn" as the "onSuccess" option.
// The "onSuccess" function should then implement all needed side effects (e.g. changes to component
// state, etc) when invoked. The debounced function has no return value when "onSuccess" is used.
//
// You can cancel the debounced function and cause all ongoing and any further invocations to be rejected by
// calling the "cancel()" method attached to it.
//
// You can skip the initial delay for a particular invocation by calling the "skipDelay()" method
// attached to the debounced function, passing any appropriate arguments for "fn" to "skipDelay" instead.
// This is useful when immediate action is sometimes needed but you still want to use "onSuccess" in
// a consistent manner and prevent race conditions.
//
// ### Detecting Cancellations
//
// If "onSuccess" is not provided, then after cancellation any invocations will be rejected
// with an error such that "e.name === 'debounce.canceled'". Any other errors are passed through
// as errors in the debounced function.
//
// If "onSuccess" is provided then all invocations of the debounced function resolve with "null".
// If a rejection due to cancelation is detected ("e.name === 'debounce.canceled'") then
// it will be "muted" internally. Howeever, if any other type of error occurs, it will be passed through,
// resulting in a rejection of the debounced function.

function debounceAsync(fn, delay, options = {}) {
  const canceledRejection = new Error('debounce:canceled');
  canceledRejection.name = 'debounce.canceled';
  let timer;
  let canceled = false;
  let previousDone = true;
  let skipNextDelay = false;

  const setTimer = (res, rej, args, delay) => {
    function body() {
      if (canceled) {
        return rej(canceledRejection);
      }
      if (!previousDone) {
        clearTimeout(timer);
        // At least 100ms delay to let current invocation finish
        timer = setTimer(res, rej, args, delay || 100);
        return;
      }

      previousDone = false;
      const returned = fn.apply(this, args);
      if (returned instanceof Promise) {
        return returned
          .then((result) => {
            if (canceled) {
              return rej(canceledRejection);
            }
            res(result);
          })
          .catch(rej)
          .finally(() => {
            previousDone = true;
          });
      }

      previousDone = true;
      res(returned);
    }
    return setTimeout(body, delay);
  };

  const wrapper = async (...args) => {
    const promise = new Promise((resolve, reject) => {
      if (canceled) {
        return reject(canceledRejection);
      }
      if (skipNextDelay) {
        skipNextDelay = false;
        timer = setTimer(resolve, reject, args, 0);
        return;
      }
      clearTimeout(timer);
      timer = setTimer(resolve, reject, args, delay);
    });

    try {
      const result = await promise;
      if (options.onSuccess) {
        await options.onSuccess(result);
        return null;
      }
      return promise;
    } catch (e) {
      if (e.name !== 'debounce.canceled' || !options.onSuccess) {
        throw e;
      }
      return null;
    }
  };

  wrapper.cancel = () => {
    canceled = true;
    clearTimeout(timer);
    timer = null;
  };

  wrapper.skipDelay = (...args) => {
    skipNextDelay = true;
    return wrapper(...args);
  };

  return wrapper;
}

function throttle(fn, delay) {
  let inThrottle;

  return (...args) => {
    return new Promise((resolve) => {
      if (!inThrottle) {
        inThrottle = true;
        setTimeout(() => {
          inThrottle = false;
          resolve(fn.apply(this, args));
        }, delay);
      }
    });
  };
}<|MERGE_RESOLUTION|>--- conflicted
+++ resolved
@@ -1,12 +1,3 @@
-<<<<<<< HEAD
-// module.exports = {
-//   debounceAsync,
-//   // BC alias
-//   debounce: debounceAsync,
-//   throttle
-// };
-=======
->>>>>>> da72efcc
 export {
   debounceAsync,
   // BC alias
