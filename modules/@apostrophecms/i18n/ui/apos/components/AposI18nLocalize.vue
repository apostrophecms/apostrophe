<template>
  <AposModal
    class="apos-wizard apos-i18n-localize"
    :class="{ 'apos-wizard-busy': wizard.busy }"
    :modal="modal"
    @esc="close"
    @inactive="modal.active = false"
    @show-modal="modal.showModal = true"
    @no-modal="$emit('safe-close')"
  >
    <template #leftRail>
      <AposModalBody class="apos-wizard__navigation">
        <template #bodyMain>
          <button
            v-for="(section, index) in wizard.sections"
            :key="section.title"
            @click="goTo(index)"
            class="apos-wizard__navigation-item"
            :class="{ 'apos-state-active': isStep(index) }"
          >
            {{ section.title }}
          </button>
        </template>
        <template #footer>
          <div class="apos-modal__footer">
            <AposButton
              type="default"
              label="apostrophe:cancel"
              @click="close"
            />
          </div>
        </template>
      </AposModalBody>
    </template>
    <template #main>
      <AposModalBody class="apos-wizard__content">
        <template #bodyMain>
          <header class="apos-wizard__header">
            <h2 class="apos-modal__heading">
              {{ $t('apostrophe:localizeContent') }}
            </h2>
          </header>

          <form class="apos-wizard__form" @submit.prevent>
            <fieldset
              v-if="isStep(0)"
              class="apos-wizard__step apos-wizard__step-0"
            >
              <AposInputRadio
                :field="{
                  name: 'toLocalize',
                  label: 'apostrophe:whatContentToLocalize',
                  choices: [
                    {
                      value: 'thisDocument',
                      label: 'apostrophe:thisDocument',
                    },
                    {
                      value: 'thisDocumentAndRelated',
                      label: 'apostrophe:thisDocumentAndRelated',
                    },
                    {
                      value: 'relatedDocumentsOnly',
                      label: 'apostrophe:relatedDocumentsOnly',
                    },
                  ],
                }"
                v-model="wizard.values.toLocalize"
              />
              <p class="apos-wizard__help-text">
                <InformationIcon :size="16" />
                {{ $t('apostrophe:relatedDocumentsAre') }}
              </p>
            </fieldset>

            <fieldset
              v-if="isStep(1)"
              class="apos-wizard__step apos-wizard__step-1"
            >
              <label for="localeFilter" class="apos-local-filter-label">
                {{ $t('apostrophe:searchLocales') }}
              </label>
              <button @click.prevent="selectAll" class="apos-locale-select-all">
                {{ $t('apostrophe:selectAll') }}
              </button>
              <input
                v-model="wizard.sections[1].filter"
                type="text"
                name="localeFilter"
                class="apos-locales-filter"
                placeholder="Search Locales"
              >
              <ul class="apos-selected-locales">
                <li
                  v-for="locale in selectedLocales"
                  :key="locale.name"
                  class="apos-locale-item--selected"
                >
                  <AposButton
                    type="primary"
                    @click.prevent="removeLocale(locale)"
                    class="apos-locale-button"
                    icon="close-icon"
                    :icon-size="12"
                    :label="locale.label"
                  />
                </li>
              </ul>
              <ul class="apos-locales">
                <li
                  v-for="locale in filteredLocales"
                  :key="locale.name"
                  class="apos-locale-item"
                  :class="localeClasses(locale)"
                  @click="selectLocale(locale)"
                >
                  <span class="apos-locale">
                    <FlareIcon
                      v-if="isCurrentLocale(locale) && !isSelected(locale)"
                      class="apos-current-locale-icon"
                      title="Default locale"
                      :size="12"
                    />
                    <CheckIcon
                      v-if="isSelected(locale)"
                      class="apos-check-icon"
                      title="Currently selected locale"
                      :size="12"
                    />
                    {{ locale.label }}
                    <span
                      class="apos-locale-localized"
                      :class="{
                        'apos-state-is-localized': isLocalized(locale),
                      }"
                    />
                  </span>
                </li>
              </ul>
            </fieldset>

            <fieldset
              v-if="isStep(2)"
              class="apos-wizard__step apos-wizard__step-2"
            >
              <ul class="apos-selected-locales">
                <li
                  v-for="locale in selectedLocales"
                  :key="locale.name"
                  class="apos-locale-item--selected"
                >
                  <span class="apos-locale-to-localize">{{
                    locale.label
                  }}</span>
                </li>
              </ul>

              <div class="apos-wizard__field-group">
                <p class="apos-wizard__field-group-heading">
                  {{ $t('apostrophe:localizationSettings') }}
                </p>
                <AposInputCheckboxes
                  :field="{
                    name: 'localizationSettings',
                    choices: [
                      {
                        value: 'localizeChildren',
                        label: 'Also localize children of this document',
                      },
                    ],
                  }"
                  v-model="wizard.values.localizationSettings"
                />
              </div>

              <div class="apos-wizard__field-group">
                <p class="apos-wizard__field-group-heading">
                  {{ $t('apostrophe:relatedDocumentSettings') }}
                  <span
                    v-apos-tooltip.top="tooltips.relatedDocumentSettings"
                  ><InformationIcon
                    :size="14"
                  /></span>
                </p>

                <AposInputRadio
                  :field="{
                    name: 'relatedDocumentSettings',
                    choices: [
                      {
                        value: 'localizeNewRelated',
                        label: 'Localize new related documents',
                      },
                      {
                        value: 'localizeAllRelatedAndOverwriteExisting',
                        label:
                          'Localize all related documents and overwrite existing documents',
                        tooltip: tooltips.localizeAllAndOverwrite,
                      },
                    ],
                  }"
                  v-model="wizard.values.relatedDocumentSettings"
                />

                <AposInputCheckboxes
                  :field="{
                    name: 'relatedDocumentsTypesToLocalize',
                    label: 'Related document types to localize',
                    choices: relatedDocumentTypeChoices,
                  }"
                  v-model="wizard.values.relatedDocumentTypesToLocalize"
                />
              </div>
            </fieldset>
          </form>
        </template>
        <template #footer>
          <AposButton
            v-if="isStep(wizard.sections.length - 1)"
            type="primary"
            label="apostrophe:localizeContent"
<<<<<<< HEAD
            @click="submit()"
=======
            @click="submit"
>>>>>>> 65d2b018
          />
          <AposButton
            v-else
            type="primary"
            @click="goTo(wizard.step + 1)"
            icon-after="arrow-right-icon"
            :disabled="hasError()"
            :icon-size="12"
            label="apostrophe:next"
          />
          <AposButton
            v-if="!isStep(0)"
            type="default"
            @click="goTo(wizard.step - 1)"
            label="apostrophe:back"
          />
        </template>
      </AposModalBody>
    </template>
  </AposModal>
</template>

<script>
import CheckIcon from 'vue-material-design-icons/Check.vue';
import FlareIcon from 'vue-material-design-icons/Flare.vue';
import InformationIcon from 'vue-material-design-icons/Information.vue';

export default {
  name: 'AposI18nLocalize',
  components: {
    CheckIcon,
    FlareIcon,
    InformationIcon
  },
  props: {
    doc: {
      required: true,
      type: Object
    }
  },
  emits: [ 'safe-close', 'modal-result' ],
  data() {
    return {
      modal: {
        busy: false,
        busyTitle: this.$t('apostrophe:localizingContent'),
        disableHeader: true,
        active: false,
        showModal: false
      },
      locales: Object.entries(window.apos.i18n.locales).map(
        ([ locale, options ]) => {
          return {
            name: locale,
            label: options.label || locale
          };
        }
      ),
      localized: {},
      tooltips: {
        relatedDocumentSettings: this.$t('apostrophe:relatedDocumentsAre'),
        localizeAllAndOverwrite: this.$t('apostrophe:ifRelatedDocumentExists')
      },
      relatedDocumentTypes: [
        {
          type: 'Images',
          count: 4
        },
        {
          type: 'Articles',
          count: 1
        },
        {
          type: 'Files',
          count: 0
        },
        {
          type: 'Pages',
          count: 2
        }
      ],
      wizard: {
        step: 0,
        sections: [
          { title: this.$t('apostrophe:selectContent') },
          {
            title: this.$t('apostrophe:selectLocales'),
            filter: ''
          },
          { title: this.$t('apostrophe:confirmSettings') }
        ],
        values: {
          toLocalize: { data: 'thisDocumentAndRelated' },
          toLocales: { data: [] },
          localizationSettings: { data: '' },
          relatedDocumentSettings: { data: 'localizeNewRelated' },
          relatedDocumentTypesToLocalize: { data: [] }
        }
      }
    };
  },
  computed: {
    moduleOptions() {
      return window.apos.i18n;
    },
    action() {
      return this.doc.slug.startsWith('/')
        ? apos.page.action
        : apos.modules[this.doc.type].action;
    },
    filteredLocales() {
      return this.locales.filter(({ name, label }) => {
        const matches = term =>
          term
            .toLowerCase()
            .includes(this.wizard.sections[1].filter.toLowerCase());

        return matches(name) || matches(label);
      });
    },
    selectedLocales() {
      return this.wizard.values.toLocales.data;
    },
    relatedDocumentTypeChoices() {
      const choices = this.relatedDocumentTypes.map(({ type, count }) => ({
        value: type,
        label: `${type} (${count})`,
        readOnly: count === 0
      }));
      return choices;
    }
  },
  async mounted() {
    this.modal.active = true;
    const docs = await apos.http.get(
      `${this.action}/${apos.adminBar.context._id}/locales`,
      {
        busy: true
      }
    );
    this.localized = Object.fromEntries(
      docs.results
        .filter(doc => doc.aposLocale.endsWith(':draft'))
        .map(doc => [ doc.aposLocale.split(':')[0], doc ])
    );
  },
  methods: {
    close() {
      if (!this.modal.busy) {
        this.modal.showModal = false;
      }
    },
    goTo(number) {
      this.wizard.step = number;
    },
    hasError() {
      const currentStep = Object.keys(this.wizard.values)[this.wizard.step];
      return !this.wizard.values[currentStep].data.length > 0;
    },
    isStep(number) {
      return this.wizard.step === number;
    },
    isCurrentLocale(locale) {
      return window.apos.i18n.locale === locale.name;
    },
    isSelected(locale) {
      return this.wizard.values.toLocales.data.some(
        ({ name }) => name === locale.name
      );
    },
    isLocalized(locale) {
      return !!this.localized[locale.name];
    },
    selectAll() {
      this.wizard.values.toLocales.data = [ ...this.locales ];
    },
    selectLocale(locale) {
      if (!this.isSelected(locale)) {
        this.wizard.values.toLocales.data.push(locale);
      }
    },
    removeLocale(locale) {
      this.wizard.values.toLocales.data = this.wizard.values.toLocales.data.filter(
        obj => {
          return obj.name !== locale.name;
        }
      );
    },
    localeClasses(locale) {
      const classes = {};
      if (this.isCurrentLocale(locale)) {
        classes['apos-current-locale'] = true;
      }
      return classes;
    },
<<<<<<< HEAD
    submit() {
      this.modal.busy = true;
      console.log('Submitting...', this.wizard.values);
=======
    async submit() {
      // Leaving this until we finish implementing the rest of the operations
      console.log('Submitting...', JSON.stringify(this.wizard.values, null, '  '));
      for (const locale of this.wizard.values.toLocales.data) {
        apos.http.post(`${this.action}/${this.doc._id}/localize`, {
          body: {
            toLocale: locale.name
          },
          busy: true
        });
      }
      this.close();
>>>>>>> 65d2b018
    }
  }
};
</script>

<style lang="scss" scoped>
.apos-i18n-localize {
  @include type-base;

  ::v-deep .apos-modal__inner {
    $width: 565px;
    $vertical-spacing: 95px;
    $horizontal-spacing: calc(calc(100vw - #{$width}) / 2);
    top: $vertical-spacing;
    right: $horizontal-spacing;
    bottom: $vertical-spacing;
    left: $horizontal-spacing;
    height: calc(100vh - #{$vertical-spacing * 2});
    width: $width;
  }

  ::v-deep .apos-modal__main--with-left-rail {
    grid-template-columns: 30% 70%;
  }

  ::v-deep .apos-modal__body-inner {
    padding: 30px 30px 20px 30px;
  }

  ::v-deep .apos-wizard__content .apos-modal__body-footer {
    flex-direction: row-reverse;
    border-top: 1px solid var(--a-base-9);
  }

  ::v-deep .apos-busy__spinner {
    display: inline-block;
  }
}

.apos-wizard__navigation {
  padding-top: 10px;
  border-right: 1px solid var(--a-base-9);
}

.apos-wizard__navigation-item {
  display: block;
  padding: 0;
  text-align: left;
  border: none;
  background: transparent;
  cursor: pointer;

  &.apos-state-active {
    color: var(--a-primary);
  }

  &:not(:last-of-type) {
    margin-bottom: $spacing-double;
  }
}

.apos-modal__heading {
  @include type-title;
  margin: 0 0 30px 0;
}

.apos-wizard__step {
  padding: 0;
  margin: 0;
  border: none;
}

::v-deep .apos-field--toLocalize {
  margin-bottom: 30px;
}

.apos-wizard__help-text {
  text-indent: -20px;
  padding-left: 20px;
  line-height: 1.25;

  ::v-deep .material-design-icon {
    position: relative;
    top: 3px;
    color: var(--a-base-5);
  }
}

.apos-local-filter-label {
  font-size: var(--a-type-large);
}

.apos-locale-select-all {
  float: right;
  padding: 0;
  font-size: var(--a-type-base);
  color: var(--a-primary);
  background: none;
  border: 0;
}

.apos-locales-filter {
  box-sizing: border-box;
  width: 100%;
  padding: 20px;
  margin-top: 10px;
  margin-bottom: 10px;
  font-size: 14px;
  border-top: 0;
  border-right: 0;
  border-bottom: 1px solid var(--a-base-9);
  border-left: 0;
  color: var(--a-text-primary);
  background-color: var(--a-base-10);
  border-top-right-radius: var(--a-border-radius);
  border-top-left-radius: var(--a-border-radius);

  &::placeholder {
    color: var(--a-base-4);
    font-style: italic;
  }

  &:focus {
    outline: none;
  }
}

.apos-selected-locales,
.apos-locales {
  list-style-type: none;
  padding-left: 0;
  margin-top: 0;
  margin-bottom: 0;
}

.apos-locales {
  max-height: 350px;
  overflow-y: scroll;
  font-weight: var(--a-weight-base);
}

.apos-locale-item--selected {
  display: inline-block;
  margin-bottom: 5px;
  &:not(:last-of-type) {
    margin-right: 5px;
  }
}

.apos-locale-button ::v-deep .apos-button {
  padding: 10px;
  font-size: var(--a-type-small);
}

.apos-locale-item {
  position: relative;
  padding: 12px 35px;
  line-height: 1;
  cursor: pointer;

  &:hover {
    background-color: var(--a-base-10);
  }

  .apos-check-icon,
  .apos-current-locale-icon {
    position: absolute;
    top: 50%;
    left: 20px;
    transform: translateY(-50%);
  }

  .apos-check-icon {
    color: var(--a-primary);
    stroke: var(--a-primary);
  }

  &.apos-current-locale,
  .apos-current-locale-icon {
    color: var(--a-base-5);
  }

  &.apos-current-locale {
    font-style: italic;
  }

  .apos-locale-localized {
    position: relative;
    top: -1px;
    display: inline-block;
    height: 5px;
    width: 5px;
    border: 1px solid var(--a-base-5);
    border-radius: 3px;

    &.apos-state-is-localized {
      background-color: var(--a-success);
      border-color: var(--a-success);
    }
  }
}

.apos-wizard__step {
  .apos-field__wrapper:not(:last-of-type) {
    margin-bottom: $spacing-triple;
  }
}

.apos-wizard__field-group-heading {
  padding-bottom: $spacing-base;
  margin-bottom: $spacing-base;
  font-size: var(--a-type-large);
  font-weight: 600;
  color: var(--a-base-3);
  border-bottom: 1px solid var(--a-base-8);
}

.apos-wizard__step-2 {
  .apos-selected-locales,
  .apos-wizard__field-group:not(:last-of-type) {
    margin-bottom: $spacing-quadruple;
  }
}

.apos-locale-to-localize {
  @include type-small;
  position: relative;
  overflow: hidden;
  padding: 10px 20px;
  border: 1px solid var(--a-primary-dark-10);
  color: var(--a-white);
  border-radius: var(--a-border-radius);
  background: var(--a-primary);
  text-decoration: none;
}
</style><|MERGE_RESOLUTION|>--- conflicted
+++ resolved
@@ -219,11 +219,7 @@
             v-if="isStep(wizard.sections.length - 1)"
             type="primary"
             label="apostrophe:localizeContent"
-<<<<<<< HEAD
-            @click="submit()"
-=======
             @click="submit"
->>>>>>> 65d2b018
           />
           <AposButton
             v-else
@@ -419,11 +415,6 @@
       }
       return classes;
     },
-<<<<<<< HEAD
-    submit() {
-      this.modal.busy = true;
-      console.log('Submitting...', this.wizard.values);
-=======
     async submit() {
       // Leaving this until we finish implementing the rest of the operations
       console.log('Submitting...', JSON.stringify(this.wizard.values, null, '  '));
@@ -436,7 +427,6 @@
         });
       }
       this.close();
->>>>>>> 65d2b018
     }
   }
 };
