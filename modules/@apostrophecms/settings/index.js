--- conflicted
+++ resolved
@@ -36,16 +36,12 @@
 
         for (const [ name, config ] of Object.entries(self.options.subforms)) {
           const schema = self.getSubformSchema(name);
-<<<<<<< HEAD
-=======
-          const label = config.label || schema[0]?.label;
 
           // Don't allow malformed subform.fields, the only required prop.
           if (!Array.isArray(config.fields) || config.fields.length === 0) {
             throw new Error(`[@apostrophecms/settings] The subform "${name}" must have at least one field.`);
           }
 
->>>>>>> 308881f7
           self.subforms.push({
             ...config,
             name,
