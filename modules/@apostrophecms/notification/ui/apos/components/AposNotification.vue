--- conflicted
+++ resolved
@@ -107,14 +107,11 @@
 };
 </script>
 
-<<<<<<< HEAD
-<style lang="scss">
+<style lang="scss" scoped>
   .apos-notifications {
     z-index: $z-index-notifications;
   }
-=======
-<style lang="scss" scoped>
->>>>>>> 9a13f8a6
+
   .apos-notification {
     position: relative;
     display: inline-flex;
