--- conflicted
+++ resolved
@@ -25,15 +25,10 @@
       />
       <footer class="apos-image-control__footer">
         <AposButton
-<<<<<<< HEAD
           type="default"
           label="apostrophe:cancel"
-=======
-          type="default" label="apostrophe:cancel"
+          :modifiers="formModifiers"
           @click="close"
->>>>>>> 48a0b081
-          :modifiers="formModifiers"
-          @click="cancel"
         />
         <AposButton
           type="primary"
