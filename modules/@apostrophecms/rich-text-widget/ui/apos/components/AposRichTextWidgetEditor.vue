--- conflicted
+++ resolved
@@ -26,21 +26,15 @@
       </AposContextMenuDialog>
     </bubble-menu>
     <floating-menu
-<<<<<<< HEAD
-=======
-      class="apos-rich-text-insert-menu" :should-show="showFloatingMenu"
+      v-if="editor"
+      class="apos-rich-text-insert-menu"
+      :tippy-options="{ duration: 100, zIndex: 2000, placement: 'bottom-start' }"
+      :should-show="showFloatingMenu"
       :editor="editor"
-      :tippy-options="{ duration: 100, zIndex: 2000 }"
->>>>>>> ed294d6f
-      v-if="editor"
       role="listbox"
       tabindex="0"
       ref="insertMenu"
-      class="apos-rich-text-insert-menu"
       :id="`insert-menu-${value._id}`"
-      :should-show="showFloatingMenu"
-      :editor="editor"
-      :tippy-options="{ duration: 100, zIndex: 2000, placement: 'bottom-start' }"
     >
       <div class="apos-rich-text-insert-menu-heading">
         {{ $t('apostrophe:richTextInsertMenuHeading') }}
