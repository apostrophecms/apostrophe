<template>
  <div
    :aria-controls="`insert-menu-${modelValue._id}`"
    @keydown="handleUIKeydown"
  >
    <bubble-menu
      v-if="editor"
      plugin-key="richTextMenu"
      class="bubble-menu"
      :tippy-options="{
        maxWidth: 'none',
        duration: 300,
        zIndex: 999,
        animation: 'fade',
        inertia: true,
        placement: 'bottom',
        hideOnClick: false,
        onHide: onBubbleHide
      }"
      :editor="editor"
    >
      <AposContextMenuDialog
        menu-placement="top"
        class-list="apos-rich-text-toolbar"
        :has-tip="false"
      >
        <div
          ref="toolbar"
          class="apos-rich-text-toolbar__inner"
        >
          <component
            :is="(tools[item] && tools[item].component) || 'AposTiptapUndefined'"
            v-for="(item, index) in toolbar"
            :key="item + '-' + index"
            :name="item"
            :tool="tools[item]"
            :options="editorOptions"
            :editor="editor"
            @open-popover="openPopover"
            @close="closeToolbar"
            @focusout="onBtnBlur"
          />
        </div>
      </AposContextMenuDialog>
    </bubble-menu>
    <floating-menu
      v-if="editor"
      :id="`insert-menu-${modelValue._id}`"
      ref="insertMenu"
      :key="insertMenuKey"
      plugin-key="insertMenu"
      class="apos-rich-text-insert-menu"
      :tippy-options="{ duration: 100, zIndex: 999, placement: 'bottom-start' }"
      :should-show="showFloatingMenu"
      :editor="editor"
      role="listbox"
      tabindex="0"
    >
      <div class="apos-rich-text-insert-menu-heading">
        {{ $t('apostrophe:richTextInsertMenuHeading') }}
      </div>
      <ul
        class="apos-rich-text-insert-menu-wrapper"
        @keydown.prevent.arrow-up="focusInsertMenuItem(true)"
        @keydown.prevent.arrow-down="focusInsertMenuItem()"
        @keydown="closeInsertMenu"
      >
        <li
          v-for="(item, index) in insert"
          :key="`${item}-${index}`"
        >
          <AposTiptapInsertItem
            :name="item"
            :menu-item="insertMenu[item]"
            :editor="editor"
            :editor-options="editorOptions"
            @done="doSuppressInsertMenu"
            @set-active-insert-menu="setActiveInsertMenu"
          />
        </li>
      </ul>
    </floating-menu>
    <div
      class="apos-rich-text-editor__editor"
      :class="editorModifiers"
    >
      <editor-content
        :editor="editor"
        :class="editorOptions.className"
      />
    </div>
    <div
      v-if="showPlaceholder !== null && (!placeholderText || !isFocused)"
      class="apos-rich-text-editor__editor_after"
      :class="editorModifiers"
    >
      {{ $t('apostrophe:emptyRichTextWidget') }}
    </div>
    <floating-menu
      v-if="editor"
      :should-show="showTableControls"
      :tippy-options="tableTippyOptions"
      :editor="editor"
      plugin-key="tableMenu"
      role="listbox"
      tabindex="0"
    >
      <AposTiptapTableControls
        :editor="editor"
      />
    </floating-menu>
  </div>
</template>

<script>
import {
  Editor,
  EditorContent,
  BubbleMenu,
  FloatingMenu
} from '@tiptap/vue-3';
import AposTiptapTableControls from './AposTiptapTableControls.vue';
// Starter Kit extensions
import BlockQuote from '@tiptap/extension-blockquote';
import Bold from '@tiptap/extension-bold';
import BulletList from '@tiptap/extension-bullet-list';
import Code from '@tiptap/extension-code';
import CodeBlock from '@tiptap/extension-code-block';
import Dropcursor from '@tiptap/extension-dropcursor';
import Gapcursor from '@tiptap/extension-gapcursor';
import HardBreak from '@tiptap/extension-hard-break';
import History from '@tiptap/extension-history';
import HorizontalRule from '@tiptap/extension-horizontal-rule';
import Italic from '@tiptap/extension-italic';
import OrderedList from '@tiptap/extension-ordered-list';
import Paragraph from '@tiptap/extension-paragraph';
import Strike from '@tiptap/extension-strike';
import Text from '@tiptap/extension-text';
// End starter kit extensions
import TextAlign from '@tiptap/extension-text-align';
import Highlight from '@tiptap/extension-highlight';
import Underline from '@tiptap/extension-underline';
import Superscript from '@tiptap/extension-superscript';
import Subscript from '@tiptap/extension-subscript';
import Table from '@tiptap/extension-table';
import TableCell from '@tiptap/extension-table-cell';
import TableHeader from '@tiptap/extension-table-header';
import TableRow from '@tiptap/extension-table-row';
import Placeholder from '@tiptap/extension-placeholder';

import { klona } from 'klona';

export default {
  name: 'AposRichTextWidgetEditor',
  components: {
    EditorContent,
    BubbleMenu,
    FloatingMenu,
    AposTiptapTableControls
  },
  props: {
    type: {
      type: String,
      required: true
    },
    options: {
      type: Object,
      required: true
    },
    modelValue: {
      type: Object,
      default() {
        return {};
      }
    },
    // not used, but we need to keep it here to avoid
    // an attribute [object Object]
    meta: {
      type: Object,
      default() {
        return {};
      }
    },
    docId: {
      type: String,
      required: false,
      default() {
        return null;
      }
    },
    focused: {
      type: Boolean,
      default: false
    }
  },
  emits: [ 'update' ],
  data() {
    return {
      editor: null,
      docFields: {
        data: {
          ...this.modelValue
        },
        hasErrors: false
      },
      pending: null,
      isFocused: null,
      isShowingInsert: false,
      showPlaceholder: null,
      activeInsertMenuComponent: false,
      suppressInsertMenu: false,
      insertMenuKey: null,
      openedPopover: false
    };
  },
  computed: {
    tableOptions() {
      return this.moduleOptions.tableOptions || {};
    },
    tableTippyOptions() {
      return {
        zIndex: 999,
        placement: 'top',
        offset: [ 0, 35 ],
        moveTransition: 'transform 0s ease-out',
        appendTo: document.body
      };
    },
    moduleOptions() {
      return apos.modules[apos.area.widgetManagers[this.type]];
    },
    defaultOptions() {
      return this.moduleOptions.defaultOptions;
    },
    editorOptions() {
      // Deep clone to prevent runaway recursive rendering
      // as the subproperties are mutated in several places
      // by this code and its dependencies
      let activeOptions = klona(this.options);

      activeOptions = {
        ...activeOptions,
        ...this.enhanceStyles(
          activeOptions.styles?.length
            ? activeOptions.styles
            : this.defaultOptions.styles
        )
      };
      delete activeOptions.styles;

      // Allow default options to pass through if `false`
      Object.keys(this.defaultOptions).forEach((option) => {
        if (option !== 'styles') {
          activeOptions[option] = (activeOptions[option] !== undefined)
            ? activeOptions[option]
            : this.defaultOptions[option];
        }
      });

      activeOptions.className = (activeOptions.className !== undefined)
        ? activeOptions.className
        : this.moduleOptions.className;

      if (activeOptions.toolbar.includes('styles')) {
        activeOptions.toolbar = activeOptions.toolbar.filter(t => t !== 'styles');
        if (activeOptions.marks.length) {
          activeOptions.toolbar = [ 'marks', ...activeOptions.toolbar ];
        }
        if (activeOptions.nodes.length) {
          activeOptions.toolbar = [ 'nodes', ...activeOptions.toolbar ];
        }
      }

      // The table tool is no longer part of the toolbar but will
      // automatically appear when interacting with a table element,
      // no configuration needed. If:
      // 1. The table is configured for the toolbar but not insert, move it
      // 2. remove the table tool from the toolbar
      if (activeOptions.toolbar.some(tool => tool === 'table')) {
        if (!activeOptions.insert.some(tool => tool === 'table')) {
          activeOptions.insert.push('table');
        }
        activeOptions.toolbar = activeOptions.toolbar.filter(tool => tool !== 'table');
      }
      return activeOptions;
    },
    autofocus() {
      // Only true for a new rich text widget
      return !this.modelValue.content.length;
    },
    initialContent() {
      const content = this.transformNamedAnchors(this.modelValue.content);
      if (content.length) {
        return content;
      }

      // If we don't supply a valid instance of the first style, then
      // the text align control will not work until the user manually
      // applies a style or refreshes the page
      const defaultStyle =
        this.editorOptions.nodes.length
          ? this.editorOptions.nodes.find(style => style.def)
          : this.editorOptions.marks.length
            ? this.editorOptions.marks.find(style => style.def)
            : null;

      const _class = defaultStyle.class ? ` class="${defaultStyle.class}"` : '';
      return `<${defaultStyle.tag}${_class}></${defaultStyle.tag}>`;
    },
    // Names of active toolbar items for this particular widget, as an array
    toolbar() {
      return this.editorOptions.toolbar;
    },
    // Information about all available toolbar items, as an object
    tools() {
      return this.moduleOptions.tools;
    },
    // Names of active insert menu items for this particular widget, as an array
    insert() {
      return this.editorOptions.insert || [];
    },
    // Information about all available insert menu items, as an object
    insertMenu() {
      return this.moduleOptions.insertMenu;
    },
    isVisuallyEmpty () {
      const div = document.createElement('div');
      let hasTable = false;
      div.innerHTML = this.modelValue.content;
      if (this.editor) {
        const editorJSON = this.editor.getJSON();
        hasTable = !!editorJSON?.content.filter(c => c.type === 'table').length;
      }
      return (!div.textContent && !hasTable);
    },
    editorModifiers () {
      const classes = [];
      if (this.isVisuallyEmpty) {
        classes.push('apos-is-visually-empty');
      }
      // Per Stu's original logic we have to deal with an edge case when the page is
      // first loading by displaying the initial placeholder then too (showPlaceholder
      // state not yet computed)
      const hasPlaceholder = this.placeholderText && this.moduleOptions.placeholder;
      if (
        (hasPlaceholder || this.insert.length) &&
        this.isFocused &&
        this.showPlaceholder !== false
      ) {
        classes.push('apos-show-initial-placeholder');
      }
      return classes;
    },
    tiptapTextCommands() {
      return this.moduleOptions.tiptapTextCommands;
    },
    tiptapTypes() {
      return this.moduleOptions.tiptapTypes;
    },
    placeholderText() {
      return this.insert.length > 0
        ? this.moduleOptions.placeholderTextWithInsertMenu
        : (this.moduleOptions.placeholderText || '');
    }
  },
  watch: {
    isFocused(newVal) {
      if (!newVal) {
        if (this.pending) {
          this.emitWidgetUpdate();
        }
      } else {
        apos.bus.$emit('close-context-menus');
      }
    },
    isShowingInsert(newVal) {
      if (newVal) {
        this.focusInsertMenuItem(false, 0);
      }
    }
  },
  mounted() {
    this.insertMenuKey = this.generateKey();
    // Cleanly namespace it so we don't conflict with other uses and instances
    const CustomPlaceholder = Placeholder.extend();
    const extensions = [
      BlockQuote,
      Bold,
      BulletList,
      Code,
      CodeBlock,
      Dropcursor,
      Gapcursor,
      HardBreak,
      History,
      HorizontalRule,
      Italic,
      OrderedList,
      Paragraph,
      Strike,
      Text,
      TextAlign.configure({
        types: [ 'heading', 'paragraph', 'defaultNode' ]
      }),
      Highlight,
      Underline,
      Superscript,
      Subscript,
      Table.configure(this.tableOptions),
      TableCell,
      TableHeader,
      TableRow,
      CustomPlaceholder.configure({
        placeholder: () => {
          const text = this.$t(this.placeholderText);
          return text;
        },
        emptyNodeClass: 'apos-is-empty'
      }),
      FloatingMenu
    ]
      .filter(Boolean)
      .concat(this.aposTiptapExtensions());

    this.editor = new Editor({
      content: this.initialContent,
      autofocus: this.autofocus,
      onUpdate: this.editorUpdate,
      extensions,

      // The following events are triggered:
      //  - before the placeholder configuration function, when loading the page
      //  - after it, once the page is loaded and we interact with the editors
      // To solve this issue, use another `this.showPlaceholder` variable
      // and toggle it after the placeholder configuration function is called,
      // thanks to nextTick.
      // The proper thing would be to call nextTick inside the placeholder
      // function so that it can rely on the focus state set by these event
      // listeners, but the placeholder function is called synchronously...
      onFocus: () => {
        this.isFocused = true;
        this.$nextTick(() => {
          this.showPlaceholder = false;
        });
      },
      onBlur: () => {
        this.isFocused = false;
        this.$nextTick(() => {
          this.showPlaceholder = true;
        });
      }
    });
    apos.bus.$on('apos-refreshing', this.onAposRefreshing);
  },

  beforeUnmount() {
    this.editor.destroy();
    apos.bus.$off('apos-refreshing', this.onAposRefreshing);
  },
  methods: {
<<<<<<< HEAD
    showTableControls() {
      return this.editor?.isActive('table') ?? false;
=======
    openPopover() {
      this.openedPopover = true;
    },
    onBtnBlur(e) {
      if (this.openedPopover) {
        return;
      }
      if (this.$refs.toolbar?.contains(e.relatedTarget)) {
        return;
      }
      this.closeToolbar();
>>>>>>> d29ced2d
    },
    onBubbleHide() {
      apos.bus.$emit('close-context-menus', 'richText');
    },
    generateKey() {
      return Math.random().toString(36).substring(2, 15) +
        Math.random().toString(36).substring(2, 15);
    },
    handleUIKeydown(e) {
      if (e.key === 'Escape') {
        this.doSuppressInsertMenu();
      } else {
        this.suppressInsertMenu = false;
      }
    },
    doSuppressInsertMenu() {
      this.suppressInsertMenu = true;
      this.activeInsertMenuComponent = false;
      this.insertMenuKey = this.generateKey();
      this.editor.commands.focus();
    },
    onAposRefreshing(refreshOptions) {
      if (this.activeInsertMenuComponent) {
        refreshOptions.refresh = false;
      }
    },
    async editorUpdate() {
      // Hint that we are typing, even though we're going to
      // debounce the actual updates for performance
      if (this.docId === window.apos.adminBar.contextId) {
        apos.bus.$emit('context-editing');
      }
      // Debounce updates. We have our own plumbing for
      // this so that we can change our minds to update
      // right away if we lose focus.
      if (this.pending) {
        // Don't reset the timeout; we still want to save at
        // least once per second if the user is actively typing
        return;
      }

      this.pending = setTimeout(() => {
        this.emitWidgetUpdate();
      }, 1000);
    },
    emitWidgetUpdate() {
      if (this.pending) {
        clearTimeout(this.pending);
        this.pending = null;
      }
      const content = this.editor.getHTML();
      const widget = this.docFields.data;
      widget.content = content;
      // ... removes need for deep watching in parent
      this.$emit('update', { ...widget });
    },
    // Legacy content may have `id` and `name` attributes on anchor tags
    // but our tiptap anchor extension needs them on a separate `span`, so nest
    // a span to migrate this content for each relevant anchor tag encountered
    transformNamedAnchors(html) {
      const el = document.createElement('div');
      el.innerHTML = html;
      const anchors = el.querySelectorAll('a[name]');
      for (const anchor of anchors) {
        const name = anchor.getAttribute('id') || anchor.getAttribute('name');
        if (typeof name !== 'string' || !name.length) {
          continue;
        }
        const span = document.createElement('span');
        span.setAttribute('id', name);
        anchor.removeAttribute('id');
        anchor.removeAttribute('name');
        if (anchor.children.length) {
          // Migrate children of the anchor to the span
          while (anchor.firstElementChild) {
            span.append(anchor.firstElementChild);
          }
          if (anchor.attributes.length) {
            anchor.prepend(span);
          } else {
            anchor.replaceWith(span);
          }
          if (!span.innerText.length) {
            span.innerText = '⚓︎';
          }
        } else {
          // Empty anchors result in empty spans, which
          // disappear in tiptap. Wrap the anchor around
          // the next text node encountered
          let el = anchor;
          while (true) {
            if ((el.nodeType === Node.TEXT_NODE) && (el.textContent.length > 0)) {
              break;
            }
            el = traverseNextNode(el);
          }
          if (el) {
            el.parentNode.insertBefore(span, el);
            span.append(el);
          } else {
            // Still no text discovered, supply something the
            // editor can lock on to
            span.innerText = '⚓︎';
            anchor.prepend(span);
          }
        }
      }
      return el.innerHTML;
    },
    // Enhances the dev-defined styles list with tiptap
    // commands and parameters used internally.
    // WARNING: mutates its argument
    enhanceStyles(styles) {
      const self = this;
      (styles || []).forEach(style => {
        style.options = {};
        for (const key in self.tiptapTextCommands) {
          if (self.tiptapTextCommands[key].includes(style.tag)) {
            style.command = key;
          }
        }
        for (const key in self.tiptapTypes) {
          if (self.tiptapTypes[key].includes(style.tag)) {
            style.type = key;
          }
        }

        // Set heading level
        if (style.type === 'heading') {
          const level = parseInt(style.tag.split('h')[1]);
          style.options.level = level;
        }

        // Handle custom attributes
        if (style.class) {
          style.options.class = style.class;
        }

        if (!style.type) {
          apos.notify('apostrophe:richTextStyleConfigWarning', {
            type: 'warning',
            dismiss: true,
            icon: 'text-box-remove-icon',
            interpolate: {
              label: style.label,
              tag: style.tag
            }
          });
        }
      });

      // ensure a default so we can rely on it throughout
      const hasDefault = !!styles.find(style => style.def);
      if (!hasDefault && styles.length) {
        // If no dev set default, use the first paragraph we can find
        if (styles.filter(style => style.type === 'paragraph').length) {
          styles.filter(style => style.type === 'paragraph')[0].def = true;
        } else {
          // Otherwise, set the first style
          styles[0].def = true;
        }
      }

      // Split styles into node and mark selects
      const result = {
        nodes: styles.filter(style => style.command === 'setNode'),
        marks: styles.filter(style => style.command !== 'setNode')
      };
      return result;
    },
    localizeStyle(style) {
      return {
        ...style,
        label: this.$t(style.label)
      };
    },
    aposTiptapExtensions() {
      return (apos.tiptapExtensions || [])
        .map(extension => extension({
          ...this.editorOptions,
          nodes: this.editorOptions.nodes.map(this.localizeStyle),
          marks: this.editorOptions.marks.map(this.localizeStyle),
          types: this.tiptapTypes
        }));
    },
    showFloatingMenu({
      state, oldState
    }) {
      const hasChanges = JSON.stringify(state?.doc.toJSON()) !==
        JSON.stringify(oldState?.doc.toJSON());
      const { $to } = state.selection;

      if (
        !this.insertMenu ||
        !this.insert.length ||
        !hasChanges ||
        ($to.nodeAfter && $to.nodeAfter.text) ||
        this.suppressInsertMenu
      ) {
        this.isShowingInsert = false;
        return false;
      }

      if (state.selection.empty) {
        if ($to.nodeBefore && $to.nodeBefore.text) {
          const text = $to.nodeBefore.text;
          if (text.slice(-1) === '/') {
            this.isShowingInsert = true;
            return true;
          }
        }
      }

      this.isShowingInsert = false;
      return false;
    },
    closeInsertMenu(e) {
      if (
        [ 'ArrowUp', 'ArrowDown', 'Enter', ' ' ].includes(e.key) ||
        this.activeInsertMenuComponent
      ) {
        return;
      }
      this.editor.commands.focus();
      this.activeInsertMenuComponent = false;
      // Only insert character keys
      if (e.key.length === 1) {
        this.editor.commands.insertContent(e.key);
      }
    },
    focusInsertMenuItem(prev = false, index) {
      if (this.activeInsertMenuComponent) {
        return;
      }
      const buttons = Array.from(this.$refs.insertMenu.$el.querySelectorAll('[data-insert-menu-item]'));
      const currentIndex = buttons.findIndex(el => el === document.activeElement);
      let targetIndex = prev ? currentIndex - 1 : currentIndex + 1;
      if (targetIndex >= buttons.length) {
        targetIndex = 0;
      }
      if (targetIndex < 0) {
        targetIndex = buttons.length - 1;
      }
      buttons[index || targetIndex]?.focus();
    },
    setActiveInsertMenu(isActive = true) {
      this.activeInsertMenuComponent = isActive;
    },
    closeToolbar() {
      this.openedPopover = false;
      this.editor.chain().focus().run();
    }
  }
};

function traverseNextNode(node) {
  if (node.firstChild) {
    return node.firstChild;
  }
  while (node) {
    if (node.nextSibling) {
      return node.nextSibling;
    }
    node = node.parentNode;
  }
  return null;
}
</script>

<style lang="scss" scoped>

  $z-index-button-background: 1;
  $z-index-button-foreground: 2;

  .apos-rich-text-toolbar.editor-menu-bubble {
    z-index: $z-index-manager-toolbar;
    position: absolute;
    transform: translate3d(-50%, -50%, 0);
  }

  :deep(.apos-rich-text-toolbar) {
    & > .apos-context-menu__pane {
      padding: 8px;
      border: 1px solid var(--a-primary-transparent-25);
      background-color: var(--a-background-primary);
      border-radius: var(--a-border-radius-large);
    }

    .apos-is-active .apos-button--rich-text::after,
    .apos-button--rich-text:hover::after,
    .apos-button--rich-text:active::after,
    .apos-button--rich-text:focus::after {
      opacity: 1;
      transform: scale(1.15) translateY(0);
    }

    .apos-is-active .apos-button--rich-text::after {
      background-color: var(--a-primary-transparent-10);
    }

    .apos-is-active .apos-button--rich-text:hover::after {
      background-color: var(--a-primary-transparent-15);
    }

    .apos-button--rich-text {
      position: relative;
      height: 24px;
      padding: 0 8px;
      border: none;
      border-radius: var(--a-border-radius);
      background-color: transparent;
      color: var(--a-base-1);

      &.apos-button--icon-only {
        width: 24px;
        padding: 0;
      }

      &:hover {
        background-color: transparent;
      }

      &:hover::after {
        background-color: var(--a-base-9);
      }

      &:active {
        background-color: transparent;
      }

      &:active .apos-button__icon {
        transform: scale(0.8);
      }

      &:active::after, &:focus::after {
        background-color: var(--a-primary-transparent-25);
      }

      &::after {
        content: '';
        z-index: $z-index-button-background;
        position: absolute;
        top: 0;
        left: 0;
        display: block;
        width: 100%;
        height: 100%;
        background-color: transparent;
        transition:
          opacity 500ms var(--a-transition-timing-bounce),
          transform 500ms var(--a-transition-timing-bounce),
          background-color 500ms ease;
        opacity: 0;
        transform: scale(0.3) translateY(-4px);
      }
    }

    .apos-button--rich-text .apos-button__content {
      z-index: $z-index-button-foreground;
      position: relative;
    }

    .apos-is-active {
      background-color: transparent;
    }
  }

  .apos-rich-text-toolbar.editor-menu-bar {
    display: inline-block;
    margin-bottom: 10px;
  }

  .apos-rich-text-toolbar__inner {
    display: flex;
    flex-wrap: wrap;
    align-items: stretch;
    max-width: 100%;
    height: auto;
    gap: 6px;
  }

/* stylelint-disable-next-line selector-class-pattern */
  .apos-rich-text-editor__editor :deep(.ProseMirror) {
    @include apos-transition();
  }

/* stylelint-disable-next-line selector-class-pattern */
  .apos-rich-text-editor__editor :deep(.ProseMirror:focus) {
    outline: none;
  }

/* stylelint-disable-next-line selector-class-pattern */
  .apos-rich-text-editor__editor :deep(.ProseMirror) {
    padding: 10px 0;
  }

/* stylelint-disable-next-line selector-class-pattern, selector-no-qualifying-type */
  .apos-rich-text-editor__editor :deep(.ProseMirror:focus p.apos-is-empty::after) {
    display: block;
    margin: 5px 0 10px;
    padding-top: 5px;
    border-top: 1px solid var(--a-primary-transparent-50);
    color: var(--a-primary-transparent-50);
    font-size: var(--a-type-smaller);
    text-transform: uppercase;
    letter-spacing: 0.5px;
    font-weight: 600;
    content: attr(data-placeholder);
    pointer-events: none;
  }

  .apos-rich-text-editor__editor {
    @include apos-transition();

    & {
      position: relative;
      border-radius: var(--a-border-radius);
      background-color: transparent;
    }
  }

  .apos-rich-text-editor__editor :deep([data-tippy-root]) {
    transition: transform 400ms var(--a-transition-timing-bounce) 100ms;
  }

  .apos-rich-text-editor__editor :deep(
    .tippy-box[data-animation='fade'][data-state='hidden']
  ) {
    opacity: 0;
    transform: scale(0.9);
  }

  .apos-rich-text-editor__editor.apos-is-visually-empty {
    background-color: var(--a-primary-transparent-10);
    min-height: 50px;
  }

  .apos-rich-text-editor__editor_after {
    @include type-small;

    & {
      position: absolute;
      inset: 0;
      display: block;
      width: 200px;
      height: 10px;
      margin: auto;
      color: var(--a-primary-transparent-50);
      opacity: 0;
      visibility: hidden;
      pointer-events: none;
      font-weight: 700;
      text-transform: uppercase;
      letter-spacing: 1px;
      text-align: center;
    }

    &.apos-is-visually-empty {
      opacity: 1;
      visibility: visible;
    }
  }

  :deep(.apos-rich-text-toolbar__inner > .apos-rich-text-editor__control) {
    /* Addresses a Safari-only situation where it inherits the
      `::-webkit-scrollbar-button` 2px margin. */
    margin: 0;
  }

  // So editors can find anchors again
  .apos-rich-text-editor__editor :deep(span[id]) {
    text-decoration: underline dotted;
  }

  // So editors can find table cells while editing tables

  .apos-rich-text-editor__editor :deep(table) {
    min-width: 100%;
    min-height: 200px;
  }

  // So editors can identify the cells that would take part
  // in a merge operation
  /* stylelint-disable-next-line selector-class-pattern */
  .apos-rich-text-editor__editor :deep(.selectedCell) {
    // Should be visible on any background, light mode or dark mode
    backdrop-filter: invert(0.1);
  }
/* stylelint-disable-next-line selector-no-qualifying-type, selector-class-pattern */
  .apos-rich-text-editor__editor :deep(figure.ProseMirror-selectednode) {
    opacity: 0.5;
  }

  [data-placeholder] {
    display: none;
  }

  .apos-rich-text-insert-menu {
    cursor: pointer;
    user-select: none;
    min-width: 350px;
    border-radius: var(--a-border-radius);
    box-shadow: var(--a-box-shadow);
    background-color: var(--a-background-primary);
    border: 1px solid var(--a-base-8);
    color: var(--a-base-1);
    font-family: var(--a-family-default);
    font-size: var(--a-type-base);
  }

  .apos-rich-text-insert-menu-wrapper {
    display: flex;
    flex-direction: column;
    list-style: none;
    margin: 0;
    padding: 0;
  }

  .apos-rich-text-insert-menu-heading {
    padding: 12px 16px;
    border-bottom: 1px solid var(--a-base-7);
    color: var(--a-base-2);
    font-size: var(--a-type-label);
    background-color: var(--a-base-9);
    font-weight: 500;
    letter-spacing: 0.25px;
  }

  :deep(.ProseMirror) { /* stylelint-disable-line selector-class-pattern */
    > * + * {
      margin-top: 0.75em;
    }
  }

  :deep(.ProseMirror-gapcursor) { /* stylelint-disable-line selector-class-pattern */
    position: relative;
    display: block;
    height: 20px;

    &::after {
      width: 1px;
      height: 20px;
      border-top: 0 none;
      border-left: 1px solid #000;
    }
  }
</style><|MERGE_RESOLUTION|>--- conflicted
+++ resolved
@@ -458,10 +458,9 @@
     apos.bus.$off('apos-refreshing', this.onAposRefreshing);
   },
   methods: {
-<<<<<<< HEAD
     showTableControls() {
       return this.editor?.isActive('table') ?? false;
-=======
+    },
     openPopover() {
       this.openedPopover = true;
     },
@@ -473,7 +472,6 @@
         return;
       }
       this.closeToolbar();
->>>>>>> d29ced2d
     },
     onBubbleHide() {
       apos.bus.$emit('close-context-menus', 'richText');
