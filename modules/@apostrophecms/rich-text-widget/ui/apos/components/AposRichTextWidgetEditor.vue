<template>
  <div :aria-controls="`insert-menu-${value._id}`" @keydown="handleUIKeydown">
    <bubble-menu
      class="bubble-menu"
      :tippy-options="{
        maxWidth: 'none',
        duration: 300,
        zIndex: 2000,
        animation: 'fade',
        inertia: true
      }"
      :editor="editor"
      v-if="editor"
    >
      <AposContextMenuDialog
        menu-placement="top"
        class-list="apos-rich-text-toolbar"
        :has-tip="false"
      >
        <div class="apos-rich-text-toolbar__inner">
          <component
            v-for="(item, index) in toolbar"
            :key="item + '-' + index"
            :is="(tools[item] && tools[item].component) || 'AposTiptapUndefined'"
            :name="item"
            :tool="tools[item]"
            :options="editorOptions"
            :editor="editor"
          />
        </div>
      </AposContextMenuDialog>
    </bubble-menu>
    <floating-menu
      v-if="editor"
      class="apos-rich-text-insert-menu"
      :tippy-options="{ duration: 100, zIndex: 2000, placement: 'bottom-start' }"
      :should-show="showFloatingMenu"
      :editor="editor"
      role="listbox"
      tabindex="0"
      ref="insertMenu"
      :id="`insert-menu-${value._id}`"
      :key="insertMenuKey"
    >
      <div class="apos-rich-text-insert-menu-heading">
        {{ $t('apostrophe:richTextInsertMenuHeading') }}
      </div>
      <div
        class="apos-rich-text-insert-menu-wrapper"
        @keydown.prevent.arrow-up="focusInsertMenuItem(true)"
        @keydown.prevent.arrow-down="focusInsertMenuItem()"
        @keydown="closeInsertMenu"
      >
        <button
          v-for="(item, index) in insert"
          :key="`${item}-${index}`"
          class="apos-rich-text-insert-menu-item"
          role="option"
          data-insert-menu-item
          @click="activateInsertMenuItem(item, insertMenu[item])"
        >
          <div class="apos-rich-text-insert-menu-icon">
            <AposIndicator
              :icon="insertMenu[item].icon"
              :icon-size="24"
              class="apos-button__icon"
              fill-color="currentColor"
            />
          </div>
          <div class="apos-rich-text-insert-menu-label">
            <h4>{{ $t(insertMenu[item].label) }}</h4>
            <p>{{ $t(insertMenu[item].description) }}</p>
          </div>
        </button>
        <div class="apos-rich-text-insert-menu-components">
          <div
            v-for="(item, index) in insert"
            :key="`${item}-${index}-component`"
          >
            <component
              v-if="item === activeInsertMenuComponent?.name"
              :is="activeInsertMenuComponent.component"
              :active="true"
              :editor="editor"
              :options="editorOptions"
              @before-commands="removeSlash"
              @cancel="cancelInsertMenuItem"
              @done="closeInsertMenuItem"
              @close="closeInsertMenuItem"
            />
          </div>
        </div>
      </div>
    </floating-menu>
    <div class="apos-rich-text-editor__editor" :class="editorModifiers">
      <editor-content :editor="editor" :class="editorOptions.className" />
    </div>
    <div
      v-if="showPlaceholder !== null && (!placeholderText || !isFocused)"
      class="apos-rich-text-editor__editor_after" :class="editorModifiers"
    >
      {{ $t('apostrophe:emptyRichTextWidget') }}
    </div>
  </div>
</template>

<script>
import {
  Editor,
  EditorContent,
  BubbleMenu,
  FloatingMenu
<<<<<<< HEAD
} from '@tiptap/vue-3';
import StarterKit from '@tiptap/starter-kit';
=======
} from '@tiptap/vue-2';
// Starter Kit extensions
import BlockQuote from '@tiptap/extension-blockquote';
import Bold from '@tiptap/extension-bold';
import BulletList from '@tiptap/extension-bullet-list';
import Code from '@tiptap/extension-code';
import CodeBlock from '@tiptap/extension-code-block';
import Dropcursor from '@tiptap/extension-dropcursor';
import Gapcursor from '@tiptap/extension-gapcursor';
import HardBreak from '@tiptap/extension-hard-break';
import History from '@tiptap/extension-history';
import HorizontalRule from '@tiptap/extension-horizontal-rule';
import Italic from '@tiptap/extension-italic';
import OrderedList from '@tiptap/extension-ordered-list';
import Paragraph from '@tiptap/extension-paragraph';
import Strike from '@tiptap/extension-strike';
import Text from '@tiptap/extension-text';
// End starter kit extensions
>>>>>>> a3576685
import TextAlign from '@tiptap/extension-text-align';
import Highlight from '@tiptap/extension-highlight';
import Underline from '@tiptap/extension-underline';
import Superscript from '@tiptap/extension-superscript';
import Subscript from '@tiptap/extension-subscript';
import Table from '@tiptap/extension-table';
import TableCell from '@tiptap/extension-table-cell';
import TableHeader from '@tiptap/extension-table-header';
import TableRow from '@tiptap/extension-table-row';
import Placeholder from '@tiptap/extension-placeholder';

export default {
  name: 'AposRichTextWidgetEditor',
  components: {
    EditorContent,
    BubbleMenu,
    FloatingMenu
  },
  props: {
    type: {
      type: String,
      required: true
    },
    options: {
      type: Object,
      required: true
    },
    value: {
      type: Object,
      default() {
        return {};
      }
    },
    docId: {
      type: String,
      required: false,
      default() {
        return null;
      }
    },
    focused: {
      type: Boolean,
      default: false
    }
  },
  emits: [ 'update' ],
  data() {
    return {
      editor: null,
      docFields: {
        data: {
          ...this.value
        },
        hasErrors: false
      },
      pending: null,
      isFocused: null,
      isShowingInsert: false,
      showPlaceholder: null,
      activeInsertMenuComponent: null,
      suppressInsertMenu: false,
      insertMenuKey: null
    };
  },
  computed: {
    moduleOptions() {
      return apos.modules[apos.area.widgetManagers[this.type]];
    },
    defaultOptions() {
      return this.moduleOptions.defaultOptions;
    },
    editorOptions() {
      const activeOptions = Object.assign({}, this.options);

      activeOptions.styles = this.enhanceStyles(
        activeOptions.styles?.length
          ? activeOptions.styles
          : this.defaultOptions.styles
      );

      // Allow default options to pass through if `false`
      Object.keys(this.defaultOptions).forEach((option) => {
        if (option !== 'styles') {
          activeOptions[option] = (activeOptions[option] !== undefined)
            ? activeOptions[option] : this.defaultOptions[option];
        }
      });

      activeOptions.className = (activeOptions.className !== undefined)
        ? activeOptions.className : this.moduleOptions.className;

      return activeOptions;
    },
    autofocus() {
      // Only true for a new rich text widget
      return !this.value.content.length;
    },
    initialContent() {
      const content = this.transformNamedAnchors(this.value.content);
      if (content.length) {
        return content;
      }

      // If we don't supply a valid instance of the first style, then
      // the text align control will not work until the user manually
      // applies a style or refreshes the page
      const defaultStyle = this.editorOptions.styles.find(style => style.def);

      const _class = defaultStyle.class ? ` class="${defaultStyle.class}"` : '';
      return `<${defaultStyle.tag}${_class}></${defaultStyle.tag}>`;
    },
    // Names of active toolbar items for this particular widget, as an array
    toolbar() {
      return this.editorOptions.toolbar;
    },
    // Information about all available toolbar items, as an object
    tools() {
      return this.moduleOptions.tools;
    },
    // Names of active insert menu items for this particular widget, as an array
    insert() {
      return this.editorOptions.insert || [];
    },
    // Information about all available insert menu items, as an object
    insertMenu() {
      return this.moduleOptions.insertMenu;
    },
    isVisuallyEmpty () {
      const div = document.createElement('div');
      div.innerHTML = this.value.content;
      return !div.textContent;
    },
    editorModifiers () {
      const classes = [];
      if (this.isVisuallyEmpty) {
        classes.push('apos-is-visually-empty');
      }
      // Per Stu's original logic we have to deal with an edge case when the page is
      // first loading by displaying the initial placeholder then too (showPlaceholder
      // state not yet computed)
      if (((this.placeholderText && this.moduleOptions.placeholder) || this.insert.length) && this.isFocused && (this.showPlaceholder !== false)) {
        classes.push('apos-show-initial-placeholder');
      }
      return classes;
    },
    tiptapTextCommands() {
      return this.moduleOptions.tiptapTextCommands;
    },
    tiptapTypes() {
      return this.moduleOptions.tiptapTypes;
    },
    placeholderText() {
      return this.insert.length > 0 ? this.moduleOptions.placeholderTextWithInsertMenu : (this.moduleOptions.placeholderText || '');
    }
  },
  watch: {
    isFocused(newVal) {
      if (!newVal) {
        if (this.pending) {
          this.emitWidgetUpdate();
        }
      }
    },
    isShowingInsert(newVal) {
      if (newVal) {
        this.focusInsertMenuItem(false, 0);
      }
    }
  },
  mounted() {
    this.insertMenuKey = this.generateKey();
    // Cleanly namespace it so we don't conflict with other uses and instances
    const CustomPlaceholder = Placeholder.extend();
    const extensions = [
      BlockQuote,
      Bold,
      BulletList,
      Code,
      CodeBlock,
      Dropcursor,
      Gapcursor,
      HardBreak,
      History,
      HorizontalRule,
      Italic,
      OrderedList,
      Paragraph,
      Strike,
      Text,
      TextAlign.configure({
        types: [ 'heading', 'paragraph', 'defaultNode' ]
      }),
      Highlight,
      Underline,
      Superscript,
      Subscript,
      Table,
      TableCell,
      TableHeader,
      TableRow,
      CustomPlaceholder.configure({
        placeholder: () => {
          const text = this.$t(this.placeholderText);
          return text;
        },
        emptyNodeClass: 'apos-is-empty'
      }),
      FloatingMenu
    ]
      .filter(Boolean)
      .concat(this.aposTiptapExtensions());

    this.editor = new Editor({
      content: this.initialContent,
      autofocus: this.autofocus,
      onUpdate: this.editorUpdate,
      extensions,

      // The following events are triggered:
      //  - before the placeholder configuration function, when loading the page
      //  - after it, once the page is loaded and we interact with the editors
      // To solve this issue, use another `this.showPlaceholder` variable
      // and toggle it after the placeholder configuration function is called,
      // thanks to nextTick.
      // The proper thing would be to call nextTick inside the placeholder
      // function so that it can rely on the focus state set by these event
      // listeners, but the placeholder function is called synchronously...
      onFocus: () => {
        this.isFocused = true;
        this.$nextTick(() => {
          this.showPlaceholder = false;
        });
      },
      onBlur: () => {
        this.isFocused = false;
        this.$nextTick(() => {
          this.showPlaceholder = true;
        });
      }
    });
    apos.bus.$on('apos-refreshing', this.onAposRefreshing);
  },

  beforeDestroy() {
    this.editor.destroy();
    apos.bus.$off('apos-refreshing', this.onAposRefreshing);
  },
  methods: {
    generateKey() {
      return Math.random().toString(36).substring(2, 15) + Math.random().toString(36).substring(2, 15);
    },
    handleUIKeydown(e) {
      if (e.key === 'Escape') {
        this.doSuppressInsertMenu();
      } else {
        this.suppressInsertMenu = false;
      }
    },
    doSuppressInsertMenu() {
      this.suppressInsertMenu = true;
      this.activeInsertMenuComponent = null;
      this.insertMenuKey = this.generateKey();
      this.editor.commands.focus();
    },
    onAposRefreshing(refreshOptions) {
      if (this.activeInsertMenuComponent) {
        refreshOptions.refresh = false;
      }
    },
    async editorUpdate() {
      // Hint that we are typing, even though we're going to
      // debounce the actual updates for performance
      if (this.docId === window.apos.adminBar.contextId) {
        apos.bus.$emit('context-editing');
      }
      // Debounce updates. We have our own plumbing for
      // this so that we can change our minds to update
      // right away if we lose focus.
      if (this.pending) {
        // Don't reset the timeout; we still want to save at
        // least once per second if the user is actively typing
        return;
      }

      this.pending = setTimeout(() => {
        this.emitWidgetUpdate();
      }, 1000);
    },
    emitWidgetUpdate() {
      if (this.pending) {
        clearTimeout(this.pending);
        this.pending = null;
      }
      const content = this.editor.getHTML();
      const widget = this.docFields.data;
      widget.content = content;
      // ... removes need for deep watching in parent
      this.$emit('update', { ...widget });
    },
    // Legacy content may have `id` and `name` attributes on anchor tags
    // but our tiptap anchor extension needs them on a separate `span`, so nest
    // a span to migrate this content for each relevant anchor tag encountered
    transformNamedAnchors(html) {
      const el = document.createElement('div');
      el.innerHTML = html;
      const anchors = el.querySelectorAll('a[name]');
      for (const anchor of anchors) {
        const name = anchor.getAttribute('id') || anchor.getAttribute('name');
        if (typeof name !== 'string' || !name.length) {
          continue;
        }
        const span = document.createElement('span');
        span.setAttribute('id', name);
        anchor.removeAttribute('id');
        anchor.removeAttribute('name');
        if (anchor.children.length) {
          // Migrate children of the anchor to the span
          while (anchor.firstElementChild) {
            span.append(anchor.firstElementChild);
          }
          if (anchor.attributes.length) {
            anchor.prepend(span);
          } else {
            anchor.replaceWith(span);
          }
          if (!span.innerText.length) {
            span.innerText = '⚓︎';
          }
        } else {
          // Empty anchors result in empty spans, which
          // disappear in tiptap. Wrap the anchor around
          // the next text node encountered
          let el = anchor;
          while (true) {
            if ((el.nodeType === Node.TEXT_NODE) && (el.textContent.length > 0)) {
              break;
            }
            el = traverseNextNode(el);
          }
          if (el) {
            el.parentNode.insertBefore(span, el);
            span.append(el);
          } else {
            // Still no text discovered, supply something the
            // editor can lock on to
            span.innerText = '⚓︎';
            anchor.prepend(span);
          }
        }
      }
      return el.innerHTML;
    },
    // Enhances the dev-defined styles list with tiptap
    // commands and parameters used internally.
    enhanceStyles(styles) {
      const self = this;
      (styles || []).forEach(style => {
        style.options = {};
        for (const key in self.tiptapTextCommands) {
          if (self.tiptapTextCommands[key].includes(style.tag)) {
            style.command = key;
          }
        }
        for (const key in self.tiptapTypes) {
          if (self.tiptapTypes[key].includes(style.tag)) {
            style.type = key;
          }
        }

        // Set heading level
        if (style.type === 'heading') {
          const level = parseInt(style.tag.split('h')[1]);
          style.options.level = level;
        }

        // Handle custom attributes
        if (style.class) {
          style.options.class = style.class;
        }

        if (!style.type) {
          apos.notify('apostrophe:richTextStyleConfigWarning', {
            type: 'warning',
            dismiss: true,
            icon: 'text-box-remove-icon',
            interpolate: {
              label: style.label,
              tag: style.tag
            }
          });
        }
      });

      // ensure a default so we can rely on it throughout
      const hasDefault = !!styles.find(style => style.def);
      if (!hasDefault && styles.length) {
        // If no dev set default, use the first paragraph we can find
        if (styles.filter(style => style.type === 'paragraph').length) {
          styles.filter(style => style.type === 'paragraph')[0].def = true;
        } else {
          // Otherwise, set the first style
          styles[0].def = true;
        }
      }
      return styles;
    },
    localizeStyle(style) {
      style.label = this.$t(style.label);

      return {
        ...style,
        label: this.$t(style.label)
      };
    },
    aposTiptapExtensions() {
      return (apos.tiptapExtensions || [])
        .map(extension => extension({
          ...this.editorOptions,
          styles: this.editorOptions.styles.map(this.localizeStyle),
          types: this.tiptapTypes
        }));
    },
    showFloatingMenu({
      state, oldState
    }) {
      const hasChanges = JSON.stringify(state?.doc.toJSON()) !== JSON.stringify(oldState?.doc.toJSON());
      const { $to } = state.selection;

      if (
        !this.insertMenu ||
        !this.insert.length ||
        !hasChanges ||
        ($to.nodeAfter && $to.nodeAfter.text) ||
        this.suppressInsertMenu
      ) {
        this.isShowingInsert = false;
        return false;
      }

      if (state.selection.empty) {
        if ($to.nodeBefore && $to.nodeBefore.text) {
          const text = $to.nodeBefore.text;
          if (text.slice(-1) === '/') {
            this.isShowingInsert = true;
            return true;
          }
        }
      }

      this.isShowingInsert = false;
      return false;
    },
    activateInsertMenuItem(name, info) {
      // Select the / and remove it
      if (info.component) {
        this.activeInsertMenuComponent = {
          name,
          ...info
        };
      } else {
        this.removeSlash();
        this.editor.commands[info.action || name]();
      }
    },
    removeSlash() {
      const state = this.editor.state;
      const { $to } = state.selection;
      if (state.selection.empty && $to?.nodeBefore?.text) {
        const text = $to.nodeBefore.text;
        if (text.slice(-1) === '/') {
          const pos = this.editor.view.state.selection.$anchor.pos;
          // Select the slash so an insert operation can replace it
          this.editor.commands.setTextSelection({
            from: pos - 1,
            to: pos
          });
          this.editor.commands.deleteSelection();
        }
      }
    },
    closeInsertMenuItem() {
      this.removeSlash();
      this.activeInsertMenuComponent = null;
    },
    cancelInsertMenuItem() {
      this.doSuppressInsertMenu();
    },
    closeInsertMenu(e) {
      if (
        [ 'ArrowUp', 'ArrowDown', 'Enter', ' ' ].includes(e.key) ||
        this.activeInsertMenuComponent
      ) {
        return;
      }
      this.editor.commands.focus();
      this.activeInsertMenuComponent = null;
      // Only insert character keys
      if (e.key.length === 1) {
        this.editor.commands.insertContent(e.key);
      }
    },
    focusInsertMenuItem(prev = false, index) {
      if (this.activeInsertMenuComponent) {
        return;
      }
      const buttons = Array.from(this.$refs.insertMenu.$el.querySelectorAll('[data-insert-menu-item]'));
      const currentIndex = buttons.findIndex(el => el === document.activeElement);
      let targetIndex = prev ? currentIndex - 1 : currentIndex + 1;
      if (targetIndex >= buttons.length) {
        targetIndex = 0;
      }
      if (targetIndex < 0) {
        targetIndex = buttons.length - 1;
      }
      buttons[index || targetIndex]?.focus();
    }
  }
};

function traverseNextNode(node) {
  if (node.firstChild) {
    return node.firstChild;
  }
  while (node) {
    if (node.nextSibling) {
      return node.nextSibling;
    }
    node = node.parentNode;
  }
  return null;
}
</script>

<style lang="scss" scoped>

  $z-index-button-background: 1;
  $z-index-button-foreground: 2;

  .apos-rich-text-toolbar.editor-menu-bubble {
    z-index: $z-index-manager-toolbar;
    position: absolute;
    transform: translate3d(-50%, -50%, 0);
  }

  .apos-rich-text-toolbar ::v-deep {

    & > .apos-context-menu__pane {
      padding: 8px;
      border: 1px solid var(--a-primary-transparent-25);
      background-color: var(--a-background-primary);
      border-radius: var(--a-border-radius-large);
    }

    .apos-is-active .apos-button--rich-text:after,
    .apos-button--rich-text:hover:after,
    .apos-button--rich-text:active:after,
    .apos-button--rich-text:focus:after {
      opacity: 1;
      transform: scale(1.15) translateY(0);
    }

    .apos-is-active .apos-button--rich-text:after {
      background-color: var(--a-primary-transparent-10);
    }

    .apos-is-active .apos-button--rich-text:hover:after {
      background-color: var(--a-primary-transparent-15);
    }

    .apos-button--rich-text .apos-button__icon {
      transition: all 0.3s var(--a-transition-timing-bounce);
    }

    .apos-button--rich-text {
      position: relative;
      width: 24px;
      height: 24px;
      padding: 0;
      border: none;
      border-radius: var(--a-border-radius);
      background-color: transparent;
      color: var(--a-base-1);
      &:hover {
        background-color: transparent;
      }
      &:hover:after {
        background-color: var(--a-base-9);
      }
      &:active {
        background-color: transparent;
      }
      &:active .apos-button__icon {
        transform: scale(0.8);
      }
      &:active:after, &:focus:after {
        background-color: var(--a-primary-transparent-25);
      }
      &:after {
        content: '';
        z-index: $z-index-button-background;
        position: absolute;
        top: 0;
        left: 0;
        display: block;
        width: 100%;
        height: 100%;
        background-color: transparent;
        transition:
          opacity 0.5s var(--a-transition-timing-bounce),
          transform 0.5s var(--a-transition-timing-bounce),
          background-color 0.5s ease;
        opacity: 0;
        transform: scale(0.3) translateY(-4px);
      }
    }

    .apos-button--rich-text .apos-button__content {
      z-index: $z-index-button-foreground;
      position: relative;
    }

    .apos-is-active {
      background-color: transparent;
    }
  }

  .apos-rich-text-toolbar.editor-menu-bar {
    display: inline-block;
    margin-bottom: 10px;
  }

  .apos-rich-text-toolbar__inner {
    display: flex;
    flex-wrap: wrap;
    align-items: stretch;
    max-width: 100%;
    height: auto;
    gap: 4px;
  }

  .apos-rich-text-editor__editor ::v-deep .ProseMirror {
    @include apos-transition();
  }

  .apos-rich-text-editor__editor ::v-deep .ProseMirror:focus {
    outline: none;
  }

  .apos-rich-text-editor__editor ::v-deep .ProseMirror {
    padding: 10px 0;
  }

  .apos-rich-text-editor__editor ::v-deep .ProseMirror:focus p.apos-is-empty::after {
    display: block;
    margin: 5px 0 10px;
    color: var(--a-primary-transparent-50);
    font-size: var(--a-type-smaller);
    text-transform: uppercase;
    letter-spacing: 0.5px;
    font-weight: 600;
    border-top: 1px solid var(--a-primary-transparent-50);
    padding-top: 5px;
    content: attr(data-placeholder);
    pointer-events: none;
  }

  .apos-rich-text-editor__editor {
    @include apos-transition();
    position: relative;
    border-radius: var(--a-border-radius);
    background-color: transparent;
  }

  .apos-rich-text-editor__editor ::v-deep [data-tippy-root] {
    transition: all 0.4s var(--a-transition-timing-bounce);
    /* stylelint-disable-next-line time-min-milliseconds */
    transition-delay: 0.1s;
  }

  .apos-rich-text-editor__editor ::v-deep .tippy-box[data-animation='fade'][data-state='hidden'] {
    opacity: 0;
    transform: scale(0.9);
  }

  .apos-rich-text-editor__editor.apos-is-visually-empty {
    background-color: var(--a-primary-transparent-10);
    min-height: 50px;
  }
  .apos-rich-text-editor__editor_after {
    @include type-small;
    position: absolute;
    top: 0;
    right: 0;
    bottom: 0;
    left: 0;
    display: block;
    width: 200px;
    height: 10px;
    margin: auto;
    color: var(--a-primary-transparent-50);
    opacity: 0;
    visibility: hidden;
    pointer-events: none;
    font-weight: 700;
    text-transform: uppercase;
    letter-spacing: 1px;
    text-align: center;
    &.apos-is-visually-empty {
      opacity: 1;
      visibility: visible;
    }
  }
  .apos-rich-text-toolbar__inner ::v-deep > .apos-rich-text-editor__control {
    /* Addresses a Safari-only situation where it inherits the
      `::-webkit-scrollbar-button` 2px margin. */
    margin: 0;
  }

  // So editors can find anchors again
  .apos-rich-text-editor__editor ::v-deep span[id] {
    text-decoration: underline dotted;
  }

  // So editors can find table cells while editing tables

  .apos-rich-text-editor__editor ::v-deep table {
    min-width: 100%;
    min-height: 200px;
  }

  .apos-rich-text-editor__editor ::v-deep th, .apos-rich-text-editor__editor ::v-deep td {
    outline: dotted;
  }

  // So editors can identify the cells that would take part
  // in a merge operation
  .apos-rich-text-editor__editor ::v-deep .selectedCell {
    // Should be visible on any background, light mode or dark mode
    backdrop-filter: invert(0.1);
  }

  .apos-rich-text-editor__editor ::v-deep figure.ProseMirror-selectednode {
    opacity: 0.5;
  }

  [data-placeholder] {
    display: none;
  }

  .apos-rich-text-insert-menu {
    cursor: pointer;
    user-select: none;
    min-width: 350px;
    border-radius: var(--a-border-radius);
    box-shadow: var(--a-box-shadow);
    background-color: var(--a-background-primary);
    border: 1px solid var(--a-base-8);
    color: var(--a-base-1);
    font-family: var(--a-family-default);
    font-size: var(--a-type-base);
  }

  .apos-rich-text-insert-menu-wrapper {
    display: flex;
    flex-direction: column;
  }

  .apos-rich-text-insert-menu-item {
    all: unset;
    display: flex;
    flex-direction: row;
    align-items: center;
    gap: 12px;
    padding: 14px 16px;
    border-bottom: 1px solid var(--a-base-9);
    @include apos-transition();
    &:last-of-type {
      border-bottom: none;
    }
    &:hover {
      background-color: var(--a-primary-transparent-10);
    }
    &:active, &:focus {
      background-color: var(--a-primary);
      color: var(--a-white);
    }
  }

  .apos-rich-text-insert-menu-label {
    display: flex;
    flex-direction: column;
    gap: 5px;
    h4, p {
      margin: 0;
      font-family: var(--a-family-default);
    }
    h4 {
      font-weight: 500;
      font-size: var(--a-type-large);
    }
    p {
      font-size: var(--a-type-label);
    }
  }
  .apos-rich-text-insert-menu-icon {
    position: relative;
    display: flex;
    width: 40px;
    height: 40px;
    align-items: center;
    justify-content: center;
    border: 1px solid var(--a-base-8);
    color: var(--a-text-primary);
    background-color: var(--a-white);
    border-radius: var(--a-border-radius);
  }

  .apos-rich-text-insert-menu-heading {
    padding: 12px 16px;
    background-color: var(--a-base-9);
    color: var(--a-base-2);
    font-weight: 500;
    border-bottom: 1px solid var(--a-base-7);
    font-size: var(--a-type-label);
    letter-spacing: 0.25px;
  }

  ::v-deep .ProseMirror {
    > * + * {
      margin-top: 0.75em;
    }
  }

  ::v-deep .ProseMirror-gapcursor {
    position: relative;
    display: block;
    height: 20px;

    &:after {
      width: 1px;
      height: 20px;
      border-left: 1px solid #000;
      border-top: 0 none;
    }
  }
</style><|MERGE_RESOLUTION|>--- conflicted
+++ resolved
@@ -110,11 +110,7 @@
   EditorContent,
   BubbleMenu,
   FloatingMenu
-<<<<<<< HEAD
 } from '@tiptap/vue-3';
-import StarterKit from '@tiptap/starter-kit';
-=======
-} from '@tiptap/vue-2';
 // Starter Kit extensions
 import BlockQuote from '@tiptap/extension-blockquote';
 import Bold from '@tiptap/extension-bold';
@@ -132,7 +128,6 @@
 import Strike from '@tiptap/extension-strike';
 import Text from '@tiptap/extension-text';
 // End starter kit extensions
->>>>>>> a3576685
 import TextAlign from '@tiptap/extension-text-align';
 import Highlight from '@tiptap/extension-highlight';
 import Underline from '@tiptap/extension-underline';
