--- conflicted
+++ resolved
@@ -14,33 +14,13 @@
         placement: 'top',
         delay: 650
       }"
-<<<<<<< HEAD
-=======
     />
     <AposImageControlDialog
       :active="active"
       :editor="editor"
       :has-selection="hasSelection"
       @close="close"
->>>>>>> 5f587ba1
     />
-    <div
-      v-if="active"
-      v-click-outside-element="close"
-      class="apos-popover apos-image-control__dialog"
-      x-placement="bottom"
-      :class="{
-        'apos-is-triggered': active,
-        'apos-has-selection': hasSelection
-      }"
-    >
-      <AposImageControlDialog
-        :active="active"
-        :editor="editor"
-        @cancel="close"
-        @click.stop="$event => null"
-      />
-    </div>
   </div>
 </template>
 
@@ -74,20 +54,11 @@
       return this.editor.getAttributes('image');
     },
     buttonActive() {
-<<<<<<< HEAD
-      return this.editor.isActive('image');
-=======
       return this.attributes.imageId || this.active;
->>>>>>> 5f587ba1
     },
     hasSelection() {
       const { state } = this.editor;
       const { selection } = this.editor.state;
-<<<<<<< HEAD
-      const { from, to } = selection;
-      const text = state.doc.textBetween(from, to, '');
-      return text !== '';
-=======
 
       // Text is selected
       const { from, to } = selection;
@@ -98,7 +69,6 @@
       const [ { type } = {} ] = content;
 
       return text !== '' || type?.name === 'image';
->>>>>>> 5f587ba1
     }
   },
   methods: {
@@ -122,20 +92,6 @@
     display: inline-block;
   }
 
-  .apos-image-control__dialog {
-    z-index: $z-index-modal;
-    position: absolute;
-    top: calc(100% + 5px);
-    left: -15px;
-    opacity: 0;
-    pointer-events: none;
-  }
-
-  .apos-image-control__dialog.apos-is-triggered.apos-has-selection {
-    opacity: 1;
-    pointer-events: auto;
-  }
-
   .apos-is-active {
     background-color: var(--a-base-7);
   }
