<template>
  <div class="apos-tiptap-select">
    <component
      :is="icon"
      :size="16"
      class="apos-tiptap-select__type-icon"
      fill-color="currentColor"
    />
    <select
      v-apos-tooltip="{
        content: `apostrophe:${tooltip}`,
        placement: 'top',
        delay: 650
      }"
<<<<<<< HEAD
      :value="active"
      @change="setStyle($event)"
      class="apos-tiptap-control apos-tiptap-control--select"
      :style="`width:${options[name][active].label.length * 6.5}px`"
    >
      <option
        v-for="(style, i) in options[name]"
        :value="i"
=======
      :model-value="active"
      class="apos-tiptap-control apos-tiptap-control--select"
      :style="`width:${options.styles[active].label.length * 6.5}px`"
      @change="setStyle"
    >
      <option
        v-for="(style, i) in options.styles"
>>>>>>> 1cc570a3
        :key="style.label"
        :value="i"
      >
        {{ style.label }}
      </option>
    </select>
    <chevron-down-icon
      :size="11"
      class="apos-tiptap-select__icon"
      fill-color="currentColor"
    />
  </div>
</template>

<script>

export default {
  name: 'AposTiptapStyles',
  props: {
    name: {
      type: String,
      required: true
    },
    editor: {
      type: Object,
      required: true
    },
    tool: {
      type: Object,
      required: true
    },
    options: {
      type: Object,
      default() {
        return {};
      }
    }
  },
  computed: {
    active() {
      const styles = this.options[this.name];
      for (let i = 0; (i < styles.length); i++) {
        const style = styles[i];
        if (this.editor.isActive(style.type, (style.options || {}))) {
          return i;
        } else if (this.editor.state.selection.$head.parent.type.name === 'defaultNode' && style.def) {
          // Look deeper to see if custom defaultNode is active
          return i;
        }
      }
      return 0;
    },
    moduleOptions() {
      return window.apos.modules['@apostrophecms/rich-text-widget'];
    },
    icon() {
      return this.name === 'nodes' ? 'format-text-icon' : 'palette-swatch-icon';
    },
    tooltip() {
      return this.name === 'nodes' ? 'richTextNodeStyles' : 'richTextMarkStyles';
    }
  },
  methods: {
    setStyle($event) {
      const style = this.options[this.name][$event.target.value];
      this.editor.commands.focus();
      this.editor.commands[style.command](style.type, style.options || {});
    }
  }
};
</script>

<style lang="scss" scoped>
  .apos-tiptap-style-groups {
    display: flex;
    gap: 5px;
  }
  // If another select el is needed for the rich-text toolbar these styles should be made global
  .apos-tiptap-control--select {
    @include apos-button-reset();
    @include apos-transition();
    height: 100%;
    padding: 0 5px;
    font-size: var(--a-type-smaller);

    &:focus, &:active {
      outline: none;
    }
  }

  .apos-tiptap-select {
    position: relative;
    display: flex;
    align-items: center;
    padding: 0 4px;
    color: var(--a-base-1);
    border-radius: var(--a-border-radius);
    transition: all 0.5s ease;
    &:hover {
      color: var(--a-text-primary);
      background-color: var(--a-base-9);
    }
  }

  .apos-tiptap-select__icon {
    position: absolute;
    right: 0;
  }

  .apos-tiptap-select__type-icon {
    padding-top: 2px;
  }

</style><|MERGE_RESOLUTION|>--- conflicted
+++ resolved
@@ -1,35 +1,24 @@
 <template>
   <div class="apos-tiptap-select">
     <component
-      :is="icon"
+      :is="tool.icon"
       :size="16"
       class="apos-tiptap-select__type-icon"
       fill-color="currentColor"
     />
     <select
       v-apos-tooltip="{
-        content: `apostrophe:${tooltip}`,
+        content: tool.label,
         placement: 'top',
         delay: 650
       }"
-<<<<<<< HEAD
-      :value="active"
-      @change="setStyle($event)"
-      class="apos-tiptap-control apos-tiptap-control--select"
-      :style="`width:${options[name][active].label.length * 6.5}px`"
-    >
-      <option
-        v-for="(style, i) in options[name]"
-        :value="i"
-=======
       :model-value="active"
       class="apos-tiptap-control apos-tiptap-control--select"
-      :style="`width:${options.styles[active].label.length * 6.5}px`"
+      :style="`width:${options.nodes[active].label.length * 6.5}px`"
       @change="setStyle"
     >
       <option
-        v-for="(style, i) in options.styles"
->>>>>>> 1cc570a3
+        v-for="(style, i) in options.nodes"
         :key="style.label"
         :value="i"
       >
@@ -70,9 +59,8 @@
   },
   computed: {
     active() {
-      const styles = this.options[this.name];
-      for (let i = 0; (i < styles.length); i++) {
-        const style = styles[i];
+      for (let i = 0; (i < this.options.nodes.length); i++) {
+        const style = this.options.nodes[i];
         if (this.editor.isActive(style.type, (style.options || {}))) {
           return i;
         } else if (this.editor.state.selection.$head.parent.type.name === 'defaultNode' && style.def) {
@@ -84,17 +72,11 @@
     },
     moduleOptions() {
       return window.apos.modules['@apostrophecms/rich-text-widget'];
-    },
-    icon() {
-      return this.name === 'nodes' ? 'format-text-icon' : 'palette-swatch-icon';
-    },
-    tooltip() {
-      return this.name === 'nodes' ? 'richTextNodeStyles' : 'richTextMarkStyles';
     }
   },
   methods: {
     setStyle($event) {
-      const style = this.options[this.name][$event.target.value];
+      const style = this.options.nodes[$event.target.value];
       this.editor.commands.focus();
       this.editor.commands[style.command](style.type, style.options || {});
     }
