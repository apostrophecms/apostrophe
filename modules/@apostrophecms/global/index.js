// Provides req.data.global, an Apostrophe doc
// for sitewide content such as a footer displayed on all pages. You
// can also create site-wide preferences by adding schema fields. Just
// configure this module with the `fields` section as you normally would
// for any widget or pieces module.
//
// ## options
//
// `deferWidgetLoading`: a performance option. if true, any widget loads that can be deferred
// will be until the end of the process of loading the global doc, reducing the number of queries
// for simple cases.
//
// Note that the `defer` option must also be set to `true` for all widget types
// you wish to defer loads for.
//
// To avoid causing problems for routes that depend on the middleware, loads are
// only deferred until the end of loading the global doc and anything it
// relationships with; they are not merged with deferred loads for the actual page.
// This option defaults to `false` because in many cases performance is
// not improved, as the global doc often contains no deferrable widgets,
// or loads them efficiently already.
//
// If the schema contains fields, the "Global Content" admin bar button will
// launch the editor modal for those, otherwise it will shortcut directly to the versions dialog box
// which is still relevant on almost all sites because of the use of global header
// and footer areas, etc.
//
// This module provides middleware so that `req.data.global` is always available,
// even in requests that are not for Apostrophe pages. In a command line task, you can use
// the provided `findGlobal` method.
//
// ## properties
//
// `_id`: the MongoDB ID of the global doc. Available after `modulesReady`.

const _ = require('lodash');

module.exports = {
  extend: '@apostrophecms/piece-type',
  options: {
    name: '@apostrophecms/global',
    alias: 'global',
    label: 'Global',
    pluralLabel: 'Global',
    searchable: false
  },
  fields: {
    remove: [
      'title',
      'slug',
      'trash'
    ]
  },
  init(self, options) {
    self.slug = options.slug || 'global';
  },
  handlers(self, options) {
    return {
      'apostrophe:modulesReady': {
        async initGlobal() {
          const req = self.apos.task.getReq();
          // Existence test must not load widgets etc. as this can lead
          // to chicken and egg problems if widgets relationship with page types
          // not yet registered
          const existing = await self.apos.doc.db.findOne({ slug: self.slug });
          if (!existing) {
            const _new = {
              slug: self.slug,
              type: self.name
            };
            await self.apos.doc.insert(req, _new);
          }
        }
      }
    };
  },
  middleware(self, options) {
    return {
      async addGlobal(req, res, next) {
        try {
          await self.addGlobalToData(req);
          // Don't break other middleware or routes that might not be defer-aware.
          // The regular page rendering route will reenable this on its own
          req.deferWidgetLoading = false;
          return next();
        } catch (e) {
          self.apos.util.error('ERROR loading global doc: ', e);
          // Here in middleware we can't tell if this would have been a page,
          // so we can't set `aposError` and wait. We have to force the issue
          res.status(500).send('error');
        }
      }
    };
  },
  methods(self, options) {
    return {
      // Fetch and return the `global` doc object. You probably don't need to call this,
      // because middleware has already populated `req.data.global` for you.
      async findGlobal(req) {
        return self.find(req, { slug: self.slug }).permission(false).toObject();
      },
      // Fetch the global doc and add it to `req.data` as `req.data.global`, if it
      // is not already present. If it is already present, skip the
      // extra query.
      async addGlobalToData(req) {
        if (req.data.global) {
          return;
        }
        if (self.options.deferWidgetLoading) {
          req.deferWidgetLoading = true;
        }
        req.data.global = await self.findGlobal(req);
        if (self.options.deferWidgetLoading) {
          await self.apos.area.loadDeferredWidgets(req);
        }
      },
      // There is only one useful object of this type, so having access to the admin
      // bar button is not helpful unless you can edit that one, rather than
      // merely creating a new one (for which there is no UI). Thus we need
      // to set the permission requirement.
      addToAdminBar() {
<<<<<<< HEAD
        self.apos.adminBar.add(
          self.__meta.name,
          self.pluralLabel,
          {
            action: 'admin',
            type: self.name
          }
        );
=======
        if (self.schema.length > 0) {
          self.apos.adminBar.add(
            `${self.__meta.name}:editor`,
            self.pluralLabel,
            'admin-' + self.name
          );
        }
>>>>>>> 9decf159
      }
    };
  },
  extendMethods(self, options) {
    return {
      getBrowserData(_super, req) {
        const browserOptions = _super(req);
        // For compatibility with the workflow module try to get the _id
        // from the copy the middleware fetched for this specific request,
        // if not fall back to self._id
        browserOptions._id = req.data.global && (req.data.global._id || self._id);
        return browserOptions;
      },
      getEditControls(_super, req) {
        const controls = _super(req);
        const more = _.find(controls, { name: 'more' });
        if (more) {
          more.items = _.reject(more.items, function (item) {
            return _.includes([
              'trash',
              'copy'
            ], item.action);
          });
        }
        return controls;
      }
    };
  }
};<|MERGE_RESOLUTION|>--- conflicted
+++ resolved
@@ -48,7 +48,8 @@
     remove: [
       'title',
       'slug',
-      'trash'
+      'trash',
+      'visibility'
     ]
   },
   init(self, options) {
@@ -119,24 +120,17 @@
       // merely creating a new one (for which there is no UI). Thus we need
       // to set the permission requirement.
       addToAdminBar() {
-<<<<<<< HEAD
-        self.apos.adminBar.add(
-          self.__meta.name,
-          self.pluralLabel,
-          {
-            action: 'admin',
-            type: self.name
-          }
-        );
-=======
         if (self.schema.length > 0) {
           self.apos.adminBar.add(
             `${self.__meta.name}:editor`,
             self.pluralLabel,
-            'admin-' + self.name
+            'admin-' + self.name,
+            {
+              action: 'admin',
+              type: self.name
+            }
           );
         }
->>>>>>> 9decf159
       }
     };
   },
