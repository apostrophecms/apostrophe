--- conflicted
+++ resolved
@@ -133,18 +133,12 @@
       return window.apos.modules[this.moduleName];
     },
     moduleLabels() {
-<<<<<<< HEAD
-      return {
-        singular: this.options.label,
-        plural: this.options.pluralLabel
-=======
       if (!this.options) {
         return null;
       }
       return {
         label: this.options.label,
         pluralLabel: this.options.pluralLabel
->>>>>>> b0048655
       };
     },
     selected() {
