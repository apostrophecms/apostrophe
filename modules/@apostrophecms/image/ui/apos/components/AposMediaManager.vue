--- conflicted
+++ resolved
@@ -272,12 +272,6 @@
         }
       }
       this.editing = this.items.find(item => item._id === id);
-<<<<<<< HEAD
-    },
-    edited(value) {
-      this.editing = value;
-=======
->>>>>>> 74245c63
     },
     // select setters
     select(id) {
