<template>
  <div
    class="apos-media-editor"
    :class="{
      'is-replacing': showReplace
    }"
  >
    <div class="apos-media-editor__inner" v-if="activeMedia">
      <div class="apos-media-editor__thumb-wrapper">
        <img
          v-if="activeMedia.attachment && activeMedia.attachment._urls"
          class="apos-media-editor__thumb"
          :src="activeMedia.attachment._urls['one-third']" :alt="activeMedia.description"
        >
      </div>
      <ul class="apos-media-editor__details">
        <li class="apos-media-editor__detail" v-if="createdDate">
          Uploaded: {{ createdDate }}
        </li>
        <li class="apos-media-editor__detail" v-if="fileSize">
          File Size: {{ fileSize }}
        </li>
        <li
          class="apos-media-editor__detail"
          v-if="activeMedia.attachment && activeMedia.attachment.width"
        >
          Dimensions: {{ activeMedia.attachment.width }} 𝗑
          {{ activeMedia.attachment.height }}
        </li>
      </ul>
      <ul class="apos-media-editor__links">
        <li class="apos-media-editor__link" aria-hidden="true">
          <AposButton
            type="quiet" label="Replace"
            @click="showReplace = true"
          />
        </li>
        <li class="apos-media-editor__link" v-if="activeMedia.attachment && activeMedia.attachment._urls">
          <AposButton
            type="quiet" label="View"
            @click="viewMedia"
          />
        </li>
        <li class="apos-media-editor__link" v-if="activeMedia.attachment && activeMedia.attachment._urls">
          <AposButton
            type="quiet" label="Download"
            :href="activeMedia.attachment._urls.original"
            download
          />
        </li>
      </ul>
      <AposSchema
        v-if="doc.data.title !== undefined"
        :schema="schema"
        v-model="doc"
        :modifiers="['small', 'inverted']"
        :trigger-validation="triggerValidation"
        :doc-id="doc.data._id"
        :following-values="followingValues()"
        @reset="updateDocEdited(false)"
      />
    </div>
    <AposModalLip :refresh="lipKey">
      <div
        class="apos-media-editor__lip"
      >
        <AposButton
          @click="cancel"
          class="apos-media-editor__back" type="outline"
          label="Cancel"
        />
        <AposButton
          @click="save" class="apos-media-editor__save"
          :disabled="doc.hasErrors"
          label="Save" type="primary"
        />
      </div>
    </AposModalLip>
  </div>
</template>

<script>
import AposEditorMixin from 'Modules/@apostrophecms/modal/mixins/AposEditorMixin';
import klona from 'klona';
import dayjs from 'dayjs';
import { isEqual } from 'lodash';
import advancedFormat from 'dayjs/plugin/advancedFormat';
import cuid from 'cuid';

dayjs.extend(advancedFormat);

export default {
  mixins: [ AposEditorMixin ],
  props: {
    media: {
      type: Object,
      default() {
        return {};
      }
    },
    selected: {
      type: Array,
      default() {
        return [];
      }
    },
    moduleLabels: {
      type: Object,
      default() {
        return {
          label: 'Image',
          pluralLabel: 'Images'
        };
      }
    }
  },
  emits: [ 'saved', 'back', 'edited' ],
  data() {
    return {
      // Primarily use `activeMedia` to support hot-swapping image docs.
      activeMedia: klona(this.media),
      doc: {
        data: {},
        hasErrors: false
      },
      lipKey: '',
      triggerValidation: false,
<<<<<<< HEAD
      confirmContent: {
        heading: 'Unsaved Changes',
        description: 'Do you want to discard changes to the active image?',
        negativeLabel: 'Resume Editing',
        affirmativeLabel: 'Discard Changes'
      },
      confirmingDiscard: false,
      discardConfirmed: false,
      allowReplace: false
=======
      showReplace: false
>>>>>>> 4bc89992
    };
  },
  computed: {
    moduleOptions() {
      return window.apos.modules[this.activeMedia.type] || {};
    },
    schema() {
      if (this.moduleOptions.schema) {
        return this.moduleOptions.schema;
      }
      return [];
    },
    fileSize() {
      if (
        !this.activeMedia.attachment || !this.activeMedia.attachment.length ||
        !this.activeMedia.attachment.length.size
      ) {
        return '';
      }

      const size = this.activeMedia.attachment.length.size;

      if (size >= 1000000) {
        return `${(size / 1000000).toFixed(2)}MB`;
      } else {
        return `${Math.round(size / 1000)}KB`;
      }
    },
    createdDate() {
      if (!this.activeMedia.attachment || !this.activeMedia.attachment.createdAt) {
        return '';
      }
      return dayjs(this.activeMedia.attachment.createdAt).format('MMM Do, YYYY');
    }
  },
  watch: {
    'doc.data': {
      deep: true,
      handler(newData, oldData) {
        this.$nextTick(() => {
          // If either old or new state are an empty object, it's not "edited"
          if (
            Object.keys(oldData).length > 0 &&
            Object.keys(newData).length > 0
          ) {
            this.updateDocEdited(true);
          }
        });

        if ((this.activeMedia.attachment && !newData.attachment)) {
          this.updateActiveAttachment({});
        } else if (
          (newData.attachment && !this.activeMedia.attachment) ||
          (this.activeMedia.attachment && !newData.attachment) ||
          !isEqual(newData.attachment, this.activeMedia.attachment)
        ) {
          this.updateActiveAttachment(newData.attachment);
        }
      }

    },
    media(newVal) {
      this.updateActiveDoc(newVal);
    }
  },
  mounted() {
    this.generateLipKey();
    this.updateDocEdited(false);
  },
  methods: {
    updateActiveDoc(newMedia) {
      this.showReplace = false;
      this.activeMedia = klona(newMedia);
      this.doc.data = klona(newMedia);
      this.generateLipKey();
    },
    save() {
      this.triggerValidation = true;
      apos.bus.$emit('busy', true);
      const route = `${this.moduleOptions.action}/${this.activeMedia._id}`;
      // Repopulate `attachment` since it was removed from the schema.
      this.doc.data.attachment = this.activeMedia.attachment;

      this.$nextTick(async () => {
        if (this.doc.hasErrors) {
          await apos.notify('Resolve errors before saving.', {
            type: 'warning',
            icon: 'alert-circle-icon',
            dismiss: true
          });
          return;
        }

        try {
          await apos.http.put(route, {
            busy: true,
            body: this.doc.data
          });

          this.updateDocEdited(false);
          this.$emit('saved');
        } catch (err) {
          console.error('Error saving image', err);

          await apos.notify(`Error Saving ${this.moduleLabels.label}`, {
            type: 'danger',
            icon: 'alert-circle-icon',
            dismiss: true
          });
        } finally {
          this.showReplace = false;
          apos.bus.$emit('busy', false);
        }
      });
    },
    generateLipKey() {
      this.lipKey = cuid();
    },
    cancel() {
      this.showReplace = false;
      this.$emit('back');
    },
    updateDocEdited (val) {
      this.$emit('edited', val);
    },
    updateActiveAttachment(attachment) {
      console.info('☄️', attachment);
      this.activeMedia.attachment = attachment;
    },
    viewMedia () {
      window.open(this.activeMedia.attachment._urls.original, '_blank');
    }
  }
};
</script>

<style lang="scss" scoped>
  .apos-media-editor {
    position: relative;
    height: 100%;
    padding: 20px;
  }

  .apos-media-editor__thumb-wrapper {
    display: flex;
    justify-content: center;
    align-items: center;
    height: 180px;
    border: 1px solid var(--a-base-7);
    margin-bottom: 20px;
  }
  .apos-media-editor__thumb {
    max-width: 100%;
    max-height: 100%;
  }

  .apos-media-editor /deep/ .apos-field {
    margin-bottom: 20px;
  }

  .apos-media-editor__details {
    @include apos-list-reset();
    color: var(--a-base-4);
    font-size: map-get($font-sizes, default);
    font-weight: 500;
    margin-bottom: 20px;
  }

  .apos-media-editor__links {
    @include apos-list-reset();
    display: flex;
    margin-bottom: 30px;
  }

  .apos-media-editor__link {
    display: inline-block;
    & + & {
      margin-left: 20px;
    }
  }

  /deep/ [data-apos-field='attachment'] {
    .apos-media-editor:not(.is-replacing) & {
      position: absolute;
      left: -999rem;
      opacity: 0;
    }
  }

  .apos-media-editor__controls {
    margin-bottom: 20px;
  }

  .apos-media-editor__lip {
    display: flex;
    justify-content: space-between;
  }
</style><|MERGE_RESOLUTION|>--- conflicted
+++ resolved
@@ -125,7 +125,6 @@
       },
       lipKey: '',
       triggerValidation: false,
-<<<<<<< HEAD
       confirmContent: {
         heading: 'Unsaved Changes',
         description: 'Do you want to discard changes to the active image?',
@@ -134,10 +133,7 @@
       },
       confirmingDiscard: false,
       discardConfirmed: false,
-      allowReplace: false
-=======
       showReplace: false
->>>>>>> 4bc89992
     };
   },
   computed: {
