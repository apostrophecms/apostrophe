<template>
  <div
    class="apos-media-editor"
    :class="{
      'apos-is-replacing': showReplace
    }"
  >
    <div class="apos-media-editor__inner" v-if="activeMedia">
      <div class="apos-media-editor__thumb-wrapper">
        <img
          v-if="activeMedia.attachment && activeMedia.attachment._urls"
          class="apos-media-editor__thumb"
          :src="activeMedia.attachment._urls[restoreOnly ? 'one-sixth' : 'one-third']" :alt="activeMedia.description"
        >
      </div>
      <ul class="apos-media-editor__details">
        <li class="apos-media-editor__detail" v-if="createdDate">
          {{ $t('apostrophe:mediaCreatedDate', { createdDate }) }}
        </li>
        <li class="apos-media-editor__detail" v-if="fileSize">
          {{ $t('apostrophe:mediaFileSize', { fileSize }) }}
        </li>
        <li
          class="apos-media-editor__detail"
          v-if="activeMedia.attachment && activeMedia.attachment.width"
        >
          {{
            $t('apostrophe:mediaDimensions', {
              width: activeMedia.attachment.width,
              height: activeMedia.attachment.height
            })
          }}
        </li>
      </ul>
      <ul class="apos-media-editor__links">
        <li class="apos-media-editor__link" aria-hidden="true">
          <AposButton
            type="quiet" label="apostrophe:replace"
            @click="showReplace = true"
            :disabled="isArchived"
          />
        </li>
        <li class="apos-media-editor__link" v-if="activeMedia.attachment && activeMedia.attachment._urls">
          <AposButton
            type="quiet" label="apostrophe:view"
            @click="viewMedia"
            :disabled="isArchived"
          />
        </li>
        <li class="apos-media-editor__link" v-if="activeMedia.attachment && activeMedia.attachment._urls">
          <AposButton
            type="quiet" label="apostrophe:download"
            :href="!isArchived ? activeMedia.attachment._urls.original : false"
            :disabled="isArchived"
            download
          />
        </li>
      </ul>
      <AposSchema
        v-if="docFields.data.title !== undefined"
        :schema="schema"
        v-model="docFields"
        :modifiers="['small', 'inverted']"
        :trigger-validation="triggerValidation"
        :doc-id="docFields.data._id"
        :following-values="followingValues()"
        @validate="triggerValidate"
        @reset="$emit('modified', false)"
        ref="schema"
        :server-errors="serverErrors"
      />
    </div>
    <AposModalLip :refresh="lipKey">
      <div
        class="apos-media-editor__lip"
      >
        <AposContextMenu
          v-if="!restoreOnly"
          :button="{
            label: 'apostrophe:moreOperations',
            iconOnly: true,
            icon: 'dots-vertical-icon',
            type: 'subtle',
            modifiers: [ 'small', 'no-motion' ]
          }"
          :menu="moreMenu"
          @item-clicked="moreMenuHandler"
          menu-placement="top-end"
        />
        <AposButton
          @click="save" class="apos-media-editor__save"
          :disabled="docFields.hasErrors"
          :label="restoreOnly ? 'apostrophe:restore' : 'apostrophe:save'" type="primary"
        />
      </div>
    </AposModalLip>
  </div>
</template>

<script>
import AposEditorMixin from 'Modules/@apostrophecms/modal/mixins/AposEditorMixin';
import AposAdvisoryLockMixin from 'Modules/@apostrophecms/ui/mixins/AposAdvisoryLockMixin';
import AposModifiedMixin from 'Modules/@apostrophecms/ui/mixins/AposModifiedMixin';
import { detectDocChange } from 'Modules/@apostrophecms/schema/lib/detectChange';
import { klona } from 'klona';
import dayjs from 'dayjs';
import { isEqual } from 'lodash';
import advancedFormat from 'dayjs/plugin/advancedFormat';
import cuid from 'cuid';

dayjs.extend(advancedFormat);

export default {
  mixins: [ AposEditorMixin, AposAdvisoryLockMixin, AposModifiedMixin ],
  props: {
    media: {
      type: Object,
      default() {
        return {};
      }
    },
    selected: {
      type: Array,
      default() {
        return [];
      }
    },
    isModified: {
      type: Boolean,
      default: false
    },
    moduleLabels: {
      type: Object,
      default() {
        return {
          label: 'Image',
          pluralLabel: 'Images'
        };
      }
    }
  },
  emits: [ 'saved', 'back', 'modified' ],
  data() {
    return {
      // Primarily use `activeMedia` to support hot-swapping image docs.
      activeMedia: klona(this.media),
      restoreOnly: this.media && this.media.archived,
      // Unlike `activeMedia` this changes ONLY when a new doc is swapped in.
      // For overall change detection.
      original: klona(this.media),
      lipKey: '',
      triggerValidation: false,
      showReplace: false
    };
  },
  computed: {
    moduleOptions() {
      return window.apos.modules[this.activeMedia.type] || {};
    },
    canLocalize() {
      return this.moduleOptions.canLocalize && this.activeMedia._id;
    },
    canArchive() {
      return this.moduleOptions.canArchive && this.activeMedia._id && !this.restoreOnly;
    },
    moreMenu() {
      const menu = [ {
        label: 'apostrophe:discardChanges',
        action: 'cancel'
      } ];
      if (this.canLocalize) {
        menu.push({
          label: 'apostrophe:localize',
          action: 'localize'
        });
      }
<<<<<<< HEAD
      if (this.canArchive) {
=======
      if (this.activeMedia._id && this.activeMedia._delete && !this.restoreOnly) {
>>>>>>> 0be59f6b
        menu.push({
          label: 'apostrophe:archiveImage',
          action: 'archive',
          modifiers: [ 'danger' ]
        });
      }
      return menu;
    },
    fileSize() {
      if (
        !this.activeMedia.attachment || !this.activeMedia.attachment.length
      ) {
        return '';
      }
      const size = this.activeMedia.attachment.length;
      const formatter = new Intl.NumberFormat(apos.locale, {
        maximumFractionDigits: 2
      });
      if (size >= 1000000) {
        const formatted = formatter.format(size / 1000000);
        return this.$t('apostrophe:mediaMB', {
          size: formatted
        });
      } else {
        const formatted = formatter.format(size / 1000);
        return this.$t('apostrophe:mediaKB', {
          size: formatted
        });
      }
    },
    createdDate() {
      if (!this.activeMedia.attachment || !this.activeMedia.attachment.createdAt) {
        return '';
      }
      return dayjs(this.activeMedia.attachment.createdAt).format(this.$t('apostrophe:dayjsMediaCreatedDateFormat'));
    },
    isArchived() {
      return this.media.archived;
    }
  },
  watch: {
    'docFields.data': {
      handler(newData, oldData) {
        this.$nextTick(() => {
          // If either old or new state are an empty object, it's not "modified."
          if (!(Object.keys(oldData).length > 0 && Object.keys(newData).length > 0)) {
            this.$emit('modified', false);
          } else {
            this.$emit('modified', detectDocChange(this.schema, this.original, newData));
          }
        });

        if ((this.activeMedia.attachment && !newData.attachment)) {
          this.updateActiveAttachment({});
        } else if (
          (newData.attachment && !this.activeMedia.attachment) ||
          (this.activeMedia.attachment && !newData.attachment) ||
          !isEqual(newData.attachment, this.activeMedia.attachment)
        ) {
          this.updateActiveAttachment(newData.attachment);
        }
      }
    },
    media(newVal) {
      this.updateActiveDoc(newVal);
    }
  },
  mounted() {
    this.generateLipKey();
    this.$emit('modified', false);
  },
  methods: {
    moreMenuHandler(action) {
      this[action]();
    },
    async updateActiveDoc(newMedia) {
      this.showReplace = false;
      this.activeMedia = klona(newMedia);
      this.restoreOnly = !!this.activeMedia.archived;
      this.original = klona(newMedia);
      this.docFields.data = klona(newMedia);
      this.generateLipKey();
      await this.unlock();
      // Distinguish between an actual doc and an empty placeholder
      if (newMedia._id) {
        if (!await this.lock(`${this.moduleOptions.action}/${newMedia._id}`)) {
          this.lockNotAvailable();
        }
      }
    },
    async archive() {
      if (!await apos.confirm({
        heading: 'apostrophe:areYouSure',
        description: 'apostrophe:willMoveImageToArchive'
      })) {
        return;
      }
      const route = `${this.moduleOptions.action}/${this.activeMedia._id}`;
      const patched = await apos.http.patch(route, {
        busy: true,
        body: {
          archived: true
        },
        draft: true
        // Autopublish will take care of the published side
      });
      apos.bus.$emit('content-changed', {
        doc: patched,
        action: 'archive'
      });
      await this.cancel();
    },
    save() {
      this.triggerValidation = true;
      const route = `${this.moduleOptions.action}/${this.activeMedia._id}`;
      // Repopulate `attachment` since it was removed from the schema.
      this.docFields.data.attachment = this.activeMedia.attachment;

      this.$nextTick(async () => {
        if (this.docFields.hasErrors) {
          this.triggerValidation = false;
          await apos.notify('apostrophe:resolveErrorsBeforeSaving', {
            type: 'warning',
            icon: 'alert-circle-icon',
            dismiss: true
          });
          return;
        }

        let body = this.docFields.data;
        this.addLockToRequest(body);
        try {
          const requestMethod = this.restoreOnly ? apos.http.patch : apos.http.put;
          if (this.restoreOnly) {
            body = {
              archived: false
            };
          }
          const doc = await requestMethod(route, {
            busy: true,
            body,
            draft: true
          });
          apos.bus.$emit('content-changed', {
            doc,
            action: 'update'
          });
          this.original = klona(this.docFields.data);
          this.$emit('modified', false);
          this.$emit('saved');
        } catch (e) {
          if (this.isLockedError(e)) {
            await this.showLockedError(e);
            this.lockNotAvailable();
          } else {
            await this.handleSaveError(e, {
              fallback: `Error ${this.restoreOnly ? 'Restoring' : 'Saving'} ${this.moduleLabels.label}`
            });
          }
        } finally {
          this.showReplace = false;
        }
      });
    },
    generateLipKey() {
      this.lipKey = cuid();
    },
    cancel() {
      this.showReplace = false;
      this.$emit('back');
    },
    lockNotAvailable() {
      this.$emit('modified', false);
      this.cancel();
    },
    updateActiveAttachment(attachment) {
      this.activeMedia.attachment = attachment;
    },
    viewMedia () {
      window.open(this.activeMedia.attachment._urls.original, '_blank');
    },
    async localize(media) {
      // If there are changes warn the user before discarding them before
      // the localize operation
      if (this.isModified) {
        if (!await this.confirmAndCancel()) {
          return;
        }

        await this.cancel();
        this.updateActiveDoc(this.activeMedia);
      }
      apos.bus.$emit('admin-menu-click', {
        itemName: '@apostrophecms/i18n:localize',
        props: {
          doc: this.activeMedia
        }
      });
    },
    async close() {
      await this.cancel();
    }
  }
};
</script>

<style lang="scss" scoped>
  .apos-media-editor {
    position: relative;
    height: 100%;
    padding: 20px;
  }

  .apos-media-editor__thumb-wrapper {
    display: flex;
    justify-content: center;
    align-items: center;
    height: 180px;
    border: 1px solid var(--a-base-7);
    margin-bottom: 20px;
  }
  .apos-media-editor__thumb {
    max-width: 100%;
    max-height: 100%;
  }

  .apos-media-editor ::v-deep .apos-field {
    margin-bottom: $spacing-double;
  }

  .apos-media-editor__details {
    @include apos-list-reset();
    margin-bottom: $spacing-double;
  }

  .apos-media-editor__detail {
    @include type-base;
    line-height: var(--a-line-tallest);
    color: var(--a-base-4);
  }

  .apos-media-editor__links {
    @include apos-list-reset();
    display: flex;
    margin-bottom: $spacing-triple;

    ::v-deep .apos-button--quiet {
      display: inline;
    }
  }

  .apos-media-editor__link {
    display: inline-block;
    & + & {
      margin-left: 20px;
    }
  }

  ::v-deep [data-apos-field='attachment'] {
    .apos-media-editor:not(.apos-is-replacing) & {
      position: absolute;
      left: -999rem;
      opacity: 0;
    }
  }

  .apos-media-editor__controls {
    margin-bottom: 20px;
  }

  .apos-media-editor__lip {
    display: flex;
    justify-content: flex-end;
    & > .apos-context-menu, & > .apos-button__wrapper {
      margin-left: 7.5px;
    }
  }
</style><|MERGE_RESOLUTION|>--- conflicted
+++ resolved
@@ -161,7 +161,7 @@
       return this.moduleOptions.canLocalize && this.activeMedia._id;
     },
     canArchive() {
-      return this.moduleOptions.canArchive && this.activeMedia._id && !this.restoreOnly;
+      return this.moduleOptions.canArchive && this.activeMedia._id && this.activeMedia._delete && !this.restoreOnly;
     },
     moreMenu() {
       const menu = [ {
@@ -174,11 +174,7 @@
           action: 'localize'
         });
       }
-<<<<<<< HEAD
       if (this.canArchive) {
-=======
-      if (this.activeMedia._id && this.activeMedia._delete && !this.restoreOnly) {
->>>>>>> 0be59f6b
         menu.push({
           label: 'apostrophe:archiveImage',
           action: 'archive',
