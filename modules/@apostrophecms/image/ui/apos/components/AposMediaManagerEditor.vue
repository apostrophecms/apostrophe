<template>
  <div class="apos-media-manager-editor">
    <div class="apos-media-manager-editor__inner" v-if="activeMedia">
      <div class="apos-media-manager-editor__thumb-wrapper">
        <img
          v-if="activeMedia.attachment"
          class="apos-media-manager-editor__thumb"
          :src="activeMedia.attachment._urls['one-third']" :alt="activeMedia.description"
        >
      </div>
      <ul class="apos-media-manager-editor__details">
<<<<<<< HEAD
        <li class="apos-media-manager-editor__detail">
          {{ activeMedia.uploadedAt }}
        </li>
        <li class="apos-media-manager-editor__detail">
          File Size: {{ activeMedia.fileSize }}
        </li>
        <li class="apos-media-manager-editor__detail">
          {{ activeMedia.dim }}
=======
        <li class="apos-media-manager-editor__detail" v-if="createdDate">
          Uploaded: {{ createdDate }}
        </li>
        <li
          class="apos-media-manager-editor__detail"
          v-if="media.attachment && media.attachment.length && media.attachment.length.size"
        >
          File Size: {{ fileSize }}
        </li>
        <li
          class="apos-media-manager-editor__detail"
          v-if="media.attachment && media.attachment.width"
        >
          Dimensions: {{ media.attachment.width }} 𝗑
          {{ media.attachment.height }}
>>>>>>> bd644d06
        </li>
      </ul>
      <AposSchema
        v-if="doc.data.title !== undefined"
        :schema="schema"
        v-model="doc"
        :modifiers="['small', 'inverted']"
        :trigger-validation="triggerValidation"
        :doc-id="doc.data._id"
        @reset="docEdited = false"
      />
    </div>
    <AposModalLip :refresh="lipKey">
      <div
        class="apos-media-manager-editor__lip"
      >
        <AposButton
          @click="cancel"
          class="apos-media-manager-editor__back" type="outline"
          label="Cancel"
        />
        <AposButton
          @click="save" class="apos-media-manager-editor__save"
          :disabled="doc.hasErrors"
          label="Save" type="primary"
        />
      </div>
    </AposModalLip>
    <AposModalConfirm
      v-if="confirmingDiscard"
      @safe-close="confirmingDiscard = false"
      :confirm-content="confirmContent"
      @confirm="discardChanges"
    />
  </div>
</template>

<script>
import AposHelpers from 'Modules/@apostrophecms/ui/mixins/AposHelpersMixin';
import klona from 'klona';
import dayjs from 'dayjs';
import advancedFormat from 'dayjs/plugin/advancedFormat';
dayjs.extend(advancedFormat);

export default {
  mixins: [ AposHelpers ],
  props: {
    media: {
      type: Object,
      default() {
        return {};
      }
    },
    selected: {
      type: Array,
      default() {
        return [];
      }
    },
    moduleLabels: {
      type: Object,
      default() {
        return {
          label: 'Image',
          pluralLabel: 'Images'
        };
      }
    }
  },
  emits: [ 'saved', 'back' ],
  data() {
    return {
      activeMedia: this.media,
      doc: {
        data: {},
        hasErrors: false
      },
      docEdited: false,
      lipKey: '',
      triggerValidation: false,
      confirmContent: {
        heading: 'Unsaved Changes',
        description: 'Do you want to discard changes to the active image?',
        affirmativeLabel: 'Discard Changes'
      },
      confirmingDiscard: false,
      discardConfirmed: false
    };
  },
  computed: {
    moduleOptions() {
      return window.apos.modules[this.activeMedia.type] || {};
    },
    schema() {
      if (this.moduleOptions.schema) {
        return this.moduleOptions.schema.filter(field => {
          return field.type !== 'attachment';
        });
      }
      return [];
    },
    fileSize() {
      if (
        !this.media.attachment || !this.media.attachment.length ||
        !this.media.attachment.length.size
      ) {
        return '';
      }

      const size = this.media.attachment.length.size;

      if (size >= 1000000) {
        return `${(size / 1000000).toFixed(2)}MB`;
      } else {
        return `${Math.round(size / 1000)}KB`;
      }
    },
    createdDate() {
      if (!this.media.attachment || !this.media.attachment.createdAt) {
        return '';
      }
      return dayjs(this.media.attachment.createdAt).format('MMM Do, YYYY');
    }
  },
  watch: {
    'doc.data': {
      deep: true,
      handler(newData, oldData) {
        this.$nextTick(() => {
          // If either old or new state are an empty object, it's not "edited"
          if (
            Object.keys(oldData).length > 0 &&
            Object.keys(newData).length > 0
          ) {
            this.docEdited = true;
          }
        });
      }
    },
    media(newVal) {
      // Ask for comfirmation to change the active media if the doc was edited,
      // we haven't confirmed it's okay to discard it yet, there's existing
      // active media to replace, and that new media is different from the
      // active media.
      if (
        this.docEdited && !this.discardConfirmed &&
        this.activeMedia._id && (newVal._id !== this.activeMedia._id)
      ) {
        this.confirmingDiscard = true;

        return;
      }

      this.updateActiveDoc(newVal);
    }
  },
  mounted() {
    this.generateLipKey();
    this.docEdited = false;
  },
  methods: {
    updateActiveDoc(newMedia) {
      this.activeMedia = newMedia;
      this.doc.data = klona(newMedia);
      this.generateLipKey();
    },
    save() {
      this.triggerValidation = true;
      apos.bus.$emit('busy', true);
      const route = `${this.moduleOptions.action}/${this.activeMedia._id}`;
      // Repopulate `attachment` since it was removed from the schema.
      this.doc.data.attachment = this.activeMedia.attachment;

      this.$nextTick(async () => {
        if (this.doc.hasErrors) {
          await apos.notify('Resolve errors before saving.', {
            type: 'warning',
            icon: 'alert-circle-icon',
            dismiss: true
          });
          return;
        }

        try {
          await apos.http.put(route, {
            busy: true,
            body: this.doc.data
          });

          this.docEdited = false;
          this.$emit('saved');
        } catch (err) {
          console.error('Error saving image', err);

          await apos.notify(`Error Saving ${this.moduleLabels.label}`, {
            type: 'danger',
            icon: 'alert-circle-icon',
            dismiss: true
          });
        } finally {
          apos.bus.$emit('busy', false);
        }
      });
    },
    generateLipKey() {
      this.lipKey = this.generateId();
    },
    cancel() {
      // If the doc was edited and we haven't confirmed the discard yet, ask
      // for confirmation.
      if (this.docEdited && !this.discardConfirmed) {
        this.confirmingDiscard = true;

        return;
      }

      this.$emit('back');
    },
    async discardChanges () {
      this.discardConfirmed = true;

      if (this.media._id !== this.activeMedia._id) {
        this.updateActiveDoc(this.media);
      } else {
        this.updateActiveDoc({});
        this.cancel();
      }

      this.discardConfirmed = false;

      await apos.notify(`${this.moduleLabels.label} changes discarded`, {
        dismiss: true
      });
    }
  }
};
</script>

<style lang="scss" scoped>
  .apos-media-manager-editor {
    position: relative;
    height: 100%;
    padding: 20px;
  }

  .apos-media-manager-editor__thumb-wrapper {
    display: flex;
    justify-content: center;
    align-items: center;
    height: 180px;
    border: 1px solid var(--a-base-7);
    margin-bottom: 20px;
  }
  .apos-media-manager-editor__thumb {
    max-width: 100%;
    max-height: 100%;
  }

  .apos-media-manager-editor /deep/ .apos-field {
    margin-bottom: 20px;
  }

  .apos-media-manager-editor__details {
    @include apos-list-reset();
    color: var(--a-base-4);
    font-size: map-get($font-sizes, default);
    font-weight: 500;
    margin-bottom: 20px;
  }

  .apos-media-manager-editor__controls {
    margin-bottom: 20px;
  }

  .apos-media-manager-editor__lip {
    display: flex;
    justify-content: space-between;
  }
</style><|MERGE_RESOLUTION|>--- conflicted
+++ resolved
@@ -9,32 +9,18 @@
         >
       </div>
       <ul class="apos-media-manager-editor__details">
-<<<<<<< HEAD
-        <li class="apos-media-manager-editor__detail">
-          {{ activeMedia.uploadedAt }}
-        </li>
-        <li class="apos-media-manager-editor__detail">
-          File Size: {{ activeMedia.fileSize }}
-        </li>
-        <li class="apos-media-manager-editor__detail">
-          {{ activeMedia.dim }}
-=======
         <li class="apos-media-manager-editor__detail" v-if="createdDate">
           Uploaded: {{ createdDate }}
         </li>
-        <li
-          class="apos-media-manager-editor__detail"
-          v-if="media.attachment && media.attachment.length && media.attachment.length.size"
-        >
+        <li class="apos-media-manager-editor__detail" v-if="fileSize">
           File Size: {{ fileSize }}
         </li>
         <li
           class="apos-media-manager-editor__detail"
-          v-if="media.attachment && media.attachment.width"
+          v-if="activeMedia.attachment && activeMedia.attachment.width"
         >
-          Dimensions: {{ media.attachment.width }} 𝗑
-          {{ media.attachment.height }}
->>>>>>> bd644d06
+          Dimensions: {{ activeMedia.attachment.width }} 𝗑
+          {{ activeMedia.attachment.height }}
         </li>
       </ul>
       <AposSchema
@@ -138,13 +124,13 @@
     },
     fileSize() {
       if (
-        !this.media.attachment || !this.media.attachment.length ||
-        !this.media.attachment.length.size
+        !this.activeMedia.attachment || !this.activeMedia.attachment.length ||
+        !this.activeMedia.attachment.length.size
       ) {
         return '';
       }
 
-      const size = this.media.attachment.length.size;
+      const size = this.activeMedia.attachment.length.size;
 
       if (size >= 1000000) {
         return `${(size / 1000000).toFixed(2)}MB`;
@@ -153,10 +139,10 @@
       }
     },
     createdDate() {
-      if (!this.media.attachment || !this.media.attachment.createdAt) {
+      if (!this.activeMedia.attachment || !this.activeMedia.attachment.createdAt) {
         return '';
       }
-      return dayjs(this.media.attachment.createdAt).format('MMM Do, YYYY');
+      return dayjs(this.activeMedia.attachment.createdAt).format('MMM Do, YYYY');
     }
   },
   watch: {
