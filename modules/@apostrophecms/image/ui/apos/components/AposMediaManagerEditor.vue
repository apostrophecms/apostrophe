<template>
  <div
    class="apos-media-editor"
    :class="{
      'apos-is-replacing': showReplace
    }"
  >
    <div v-if="activeMedia" class="apos-media-editor__inner">
      <div class="apos-media-editor__thumb-wrapper">
        <img
          v-if="activeMedia.attachment && activeMedia.attachment._urls"
          class="apos-media-editor__thumb"
          :src="activeMedia.attachment._urls[restoreOnly ? 'one-sixth' : 'one-third']"
          :alt="activeMedia.description"
        >
      </div>
      <ul class="apos-media-editor__details">
        <li v-if="createdDate" class="apos-media-editor__detail">
          {{ $t('apostrophe:mediaCreatedDate', { createdDate }) }}
        </li>
        <li v-if="fileSize" class="apos-media-editor__detail">
          {{ $t('apostrophe:mediaFileSize', { fileSize }) }}
        </li>
        <li
          v-if="activeMedia.attachment && activeMedia.attachment.width"
          class="apos-media-editor__detail"
        >
          {{
            $t('apostrophe:mediaDimensions', {
              width: activeMedia.attachment.width,
              height: activeMedia.attachment.height
            })
          }}
        </li>
      </ul>
      <ul class="apos-media-editor__links">
        <li class="apos-media-editor__link" aria-hidden="true">
          <AposButton
            type="quiet"
            label="apostrophe:replace"
            :disabled="isArchived"
            @click="showReplace = true"
          />
        </li>
        <li v-if="activeMedia.attachment && activeMedia.attachment._urls" class="apos-media-editor__link">
          <AposButton
            type="quiet"
            label="apostrophe:view"
            :disabled="isArchived"
            @click="viewMedia"
          />
        </li>
        <li v-if="activeMedia.attachment && activeMedia.attachment._urls" class="apos-media-editor__link">
          <AposButton
            type="quiet"
            label="apostrophe:download"
            :href="!isArchived ? activeMedia.attachment._urls.original : false"
            :disabled="isArchived"
            download
          />
        </li>
      </ul>
      <AposSchema
        v-if="docFields.data.title !== undefined"
        ref="schema"
        v-model="docFields"
        :schema="schema"
        :modifiers="['small', 'inverted']"
        :trigger-validation="triggerValidation"
        :doc-id="docFields.data._id"
        :following-values="followingValues()"
        :server-errors="serverErrors"
        @validate="triggerValidate"
        @reset="$emit('modified', false)"
      />
    </div>
    <AposModalLip :refresh="lipKey">
      <div
        class="apos-media-editor__lip"
      >
        <AposContextMenu
          v-if="!restoreOnly"
          :button="{
            label: 'apostrophe:moreOperations',
            iconOnly: true,
            icon: 'dots-vertical-icon',
            type: 'subtle',
            modifiers: [ 'small', 'no-motion' ]
          }"
          :menu="moreMenu"
          menu-placement="top-end"
          @item-clicked="moreMenuHandler"
        />
        <AposButton
          class="apos-media-editor__save"
          :disabled="docFields.hasErrors"
          :label="restoreOnly ? 'apostrophe:restore' : 'apostrophe:save'"
          type="primary"
          @click="save"
        />
      </div>
    </AposModalLip>
  </div>
</template>

<script>
import AposEditorMixin from 'Modules/@apostrophecms/modal/mixins/AposEditorMixin';
import AposAdvisoryLockMixin from 'Modules/@apostrophecms/ui/mixins/AposAdvisoryLockMixin';
import AposModifiedMixin from 'Modules/@apostrophecms/ui/mixins/AposModifiedMixin';
import { detectDocChange } from 'Modules/@apostrophecms/schema/lib/detectChange';
import { klona } from 'klona';
import dayjs from 'dayjs';
import { isEqual } from 'lodash';
import advancedFormat from 'dayjs/plugin/advancedFormat';
import cuid from 'cuid';

dayjs.extend(advancedFormat);

export default {
  mixins: [ AposEditorMixin, AposAdvisoryLockMixin, AposModifiedMixin ],
  props: {
    media: {
      type: Object,
      default() {
        return {};
      }
    },
    selected: {
      type: Array,
      default() {
        return [];
      }
    },
    isModified: {
      type: Boolean,
      default: false
    },
    moduleLabels: {
      type: Object,
      default() {
        return {
          label: 'Image',
          pluralLabel: 'Images'
        };
      }
    }
  },
  emits: [ 'back', 'modified' ],
  data() {
    return {
      // Primarily use `activeMedia` to support hot-swapping image docs.
      activeMedia: klona(this.media),
      restoreOnly: this.media && this.media.archived,
      // Unlike `activeMedia` this changes ONLY when a new doc is swapped in.
      // For overall change detection.
      original: klona(this.media),
      lipKey: '',
      triggerValidation: false,
      showReplace: false
    };
  },
  computed: {
    moduleOptions() {
      return window.apos.modules[this.activeMedia.type] || {};
    },
    canLocalize() {
      return this.moduleOptions.canLocalize && this.activeMedia._id;
    },
    moreMenu() {
      const menu = [ {
        label: 'apostrophe:discardChanges',
        action: 'cancel'
      } ];
      if (this.canLocalize) {
        menu.push({
          label: 'apostrophe:localize',
          action: 'localize'
        });
      }
      if (this.activeMedia._id && this.activeMedia._delete && !this.restoreOnly) {
        menu.push({
          label: 'apostrophe:archiveImage',
          action: 'archive',
          modifiers: [ 'danger' ]
        });
      }
      return menu;
    },
    fileSize() {
      if (
        !this.activeMedia.attachment || !this.activeMedia.attachment.length
      ) {
        return '';
      }
      const size = this.activeMedia.attachment.length;
      const formatter = new Intl.NumberFormat(apos.locale, {
        maximumFractionDigits: 2
      });
      if (size >= 1000000) {
        const formatted = formatter.format(size / 1000000);
        return this.$t('apostrophe:mediaMB', {
          size: formatted
        });
      } else {
        const formatted = formatter.format(size / 1000);
        return this.$t('apostrophe:mediaKB', {
          size: formatted
        });
      }
    },
    createdDate() {
      if (!this.activeMedia.attachment || !this.activeMedia.attachment.createdAt) {
        return '';
      }
      return dayjs(this.activeMedia.attachment.createdAt).format(this.$t('apostrophe:dayjsMediaCreatedDateFormat'));
    },
    isArchived() {
      // ?. necessary to avoid reference to null due to
      // race condition when toggling selection off
      return this.media?.archived;
    }
  },
  watch: {
    'docFields.data': {
      deep: true,
      handler(newData, oldData) {
        this.$nextTick(() => {
          // If either old or new state are an empty object, it's not "modified."
          if (!(Object.keys(oldData).length > 0 && Object.keys(newData).length > 0)) {
            this.$emit('modified', false);
          } else {
            this.$emit('modified', detectDocChange(this.schema, this.original, newData));
          }
        });

        if ((this.activeMedia.attachment && !newData.attachment)) {
          this.updateActiveAttachment({});
        } else if (
          (newData.attachment && !this.activeMedia.attachment) ||
          (this.activeMedia.attachment && !newData.attachment) ||
          !isEqual(newData.attachment, this.activeMedia.attachment)
        ) {
          this.updateActiveAttachment(newData.attachment);
        }
      }
    },
    media(newVal) {
      this.updateActiveDoc(newVal);
    }
  },
  mounted() {
    this.generateLipKey();
    this.$emit('modified', false);
  },
  methods: {
    moreMenuHandler(action) {
      this[action]();
    },
    async updateActiveDoc(newMedia) {
      newMedia = newMedia || {};
      this.showReplace = false;
      this.activeMedia = klona(newMedia);
      this.restoreOnly = !!this.activeMedia.archived;
      this.original = klona(newMedia);
      this.docFields.data = klona(newMedia);
      this.generateLipKey();
      await this.unlock();
      // Distinguish between an actual doc and an empty placeholder
      if (newMedia._id) {
        if (!await this.lock(`${this.moduleOptions.action}/${newMedia._id}`)) {
          this.lockNotAvailable();
        }
      }
    },
    async archive() {
      if (!await apos.confirm({
        heading: 'apostrophe:areYouSure',
        description: 'apostrophe:willMoveImageToArchive'
      })) {
        return;
      }
      const route = `${this.moduleOptions.action}/${this.activeMedia._id}`;
      const patched = await apos.http.patch(route, {
        busy: true,
        body: {
          archived: true
        },
        draft: true
        // Autopublish will take care of the published side
      });
      apos.bus.$emit('content-changed', {
        doc: patched,
        action: 'archive'
      });
      await this.cancel();
    },
    async save() {
      this.triggerValidation = true;
      const route = `${this.moduleOptions.action}/${this.activeMedia._id}`;
      // Repopulate `attachment` since it was removed from the schema.
      this.docFields.data.attachment = this.activeMedia.attachment;

      await this.$nextTick();

      if (this.docFields.hasErrors) {
        this.triggerValidation = false;
        await apos.notify('apostrophe:resolveErrorsBeforeSaving', {
          type: 'warning',
          icon: 'alert-circle-icon',
          dismiss: true
        });
        return;
      }

      let body = this.docFields.data;
      this.addLockToRequest(body);
      try {
        const requestMethod = this.restoreOnly ? apos.http.patch : apos.http.put;
        if (this.restoreOnly) {
          body = {
            archived: false
          };
        }
        const doc = await requestMethod(route, {
          busy: true,
          body,
          draft: true
        });
        apos.bus.$emit('content-changed', {
          doc,
          action: 'update'
        });
        this.original = klona(this.docFields.data);
      } catch (e) {
        if (this.isLockedError(e)) {
          await this.showLockedError(e);
          this.lockNotAvailable();
        } else {
          await this.handleSaveError(e, {
            fallback: `Error ${this.restoreOnly ? 'Restoring' : 'Saving'} ${this.moduleLabels.label}`
          });
<<<<<<< HEAD
=======
          this.original = klona(this.docFields.data);
          this.$emit('modified', false);
          this.$emit('saved');
        } catch (e) {
          if (this.isLockedError(e)) {
            await this.showLockedError(e);
            this.lockNotAvailable();
          } else {
            const errorMessage = this.restoreOnly
              ? this.$t('apostrophe:mediaManagerErrorRestoring')
              : this.$t('apostrophe:mediaManagerErrorSaving');

            await this.handleSaveError(e, {
              fallback: `${errorMessage} ${this.moduleLabels.label}`
            });
          }
        } finally {
          this.showReplace = false;
>>>>>>> 5abd7151
        }
      } finally {
        this.showReplace = false;
      }
    },
    generateLipKey() {
      this.lipKey = cuid();
    },
    cancel() {
      this.showReplace = false;
      this.$emit('back');
    },
    lockNotAvailable() {
      this.$emit('modified', false);
      this.cancel();
    },
    updateActiveAttachment(attachment) {
      this.activeMedia.attachment = attachment;
    },
    viewMedia () {
      window.open(this.activeMedia.attachment._urls.original, '_blank');
    },
    async localize(media) {
      // If there are changes warn the user before discarding them before
      // the localize operation
      if (this.isModified) {
        if (!await this.confirmAndCancel()) {
          return;
        }

        await this.cancel();
        this.updateActiveDoc(this.activeMedia);
      }
      apos.bus.$emit('admin-menu-click', {
        itemName: '@apostrophecms/i18n:localize',
        props: {
          doc: this.activeMedia
        }
      });
    },
    async close() {
      await this.cancel();
    }
  }
};
</script>

<style lang="scss" scoped>
  .apos-media-editor {
    position: relative;
    height: 100%;
    padding: 20px;

    &__inner {
      padding-bottom: 44px;
    }
  }

  .apos-media-editor__thumb-wrapper {
    display: flex;
    align-items: center;
    justify-content: center;
    height: 180px;
    margin-bottom: 20px;
    border: 1px solid var(--a-base-7);
  }

  .apos-media-editor__thumb {
    max-width: 100%;
    max-height: 100%;
  }

  .apos-media-editor :deep(.apos-field) {
    margin-bottom: $spacing-double;
  }

  .apos-media-editor__details {
    @include apos-list-reset();

    margin-bottom: $spacing-double;
  }

  .apos-media-editor__detail {
    @include type-base;

    line-height: var(--a-line-tallest);
    color: var(--a-base-4);
  }

  .apos-media-editor__links {
    @include apos-list-reset();

    display: flex;
    margin-bottom: $spacing-triple;

    :deep(.apos-button--quiet) {
      display: inline;
    }
  }

  .apos-media-editor__link {
    display: inline-block;

    & + & {
      margin-left: 20px;
    }
  }

  :deep([data-apos-field='attachment']) {
    .apos-media-editor:not(.apos-is-replacing) & {
      position: absolute;
      left: -999rem;
      opacity: 0;
    }
  }

  .apos-media-editor__controls {
    margin-bottom: 20px;
  }

  .apos-media-editor__lip {
    display: flex;
    justify-content: flex-end;

    & > .apos-context-menu, & > .apos-button__wrapper {
      margin-left: 7.5px;
    }
  }
</style><|MERGE_RESOLUTION|>--- conflicted
+++ resolved
@@ -331,38 +331,23 @@
           action: 'update'
         });
         this.original = klona(this.docFields.data);
+        this.$emit('modified', false);
       } catch (e) {
         if (this.isLockedError(e)) {
           await this.showLockedError(e);
           this.lockNotAvailable();
         } else {
+          const errorMessage = this.restoreOnly
+            ? this.$t('apostrophe:mediaManagerErrorRestoring')
+            : this.$t('apostrophe:mediaManagerErrorSaving');
+
           await this.handleSaveError(e, {
-            fallback: `Error ${this.restoreOnly ? 'Restoring' : 'Saving'} ${this.moduleLabels.label}`
+            fallback: `${errorMessage} ${this.moduleLabels.label}`
           });
-<<<<<<< HEAD
-=======
-          this.original = klona(this.docFields.data);
-          this.$emit('modified', false);
-          this.$emit('saved');
-        } catch (e) {
-          if (this.isLockedError(e)) {
-            await this.showLockedError(e);
-            this.lockNotAvailable();
-          } else {
-            const errorMessage = this.restoreOnly
-              ? this.$t('apostrophe:mediaManagerErrorRestoring')
-              : this.$t('apostrophe:mediaManagerErrorSaving');
-
-            await this.handleSaveError(e, {
-              fallback: `${errorMessage} ${this.moduleLabels.label}`
-            });
-          }
-        } finally {
-          this.showReplace = false;
->>>>>>> 5abd7151
         }
       } finally {
         this.showReplace = false;
+
       }
     },
     generateLipKey() {
