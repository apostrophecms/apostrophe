<template>
  <div class="apos-media-manager-display">
    <div class="apos-media-manager-display__grid">
      <label class="apos-media-manager-display__cell apos-media-manager-display__media-drop">
        <div class="apos-media-manager-display__media-drop__inner">
          <div class="apos-media-manager-display__media-drop__icon">
            <CloudUpload :size="64" />
          </div>
          <div class="apos-media-manager-display__media-drop__instructions">
            <p class="apos-media-manager-display__media-drop__primary">
              Drop new media here
            </p>
            <p class="apos-media-manager-display__media-drop__secondary">
              Or click to open the file explorer
            </p>
          </div>
        </div>
        <input
          type="file" class="apos-sr-only"
          ref="apos-upload-input"
          @input="uploadMedia"
        >
      </label>
      <div
        class="apos-media-manager-display__cell" v-for="item in media"
        :key="generateId(item._id)"
        :class="{'is-selected': checked.includes(item._id)}"
      >
        <div class="apos-media-manager-display__checkbox">
          <AposCheckbox
            v-show="item._id !== 'placeholder'"
            tabindex="-1"
            :field="{
              name: item._id,
              type: 'checkbox',
              hideLabel: true,
              label: `Toggle selection of ${item.title}`,
              disableFocus: true
            }"
            :status="{}"
            :choice="{ value: item._id }"
            v-model="checkedProxy"
          />
        </div>
        <button
          :disabled="item._id === 'placeholder'"
          class="apos-media-manager-display__select"
          @click.exact="$emit('select', item._id)"
          @click.shift="$emit('select-series', item._id)"
          @click.meta="$emit('select-another', item._id)"
          ref="btns"
        >
          <div
            v-if="item.dimensions"
            class="apos-media-manager-display__placeholder"
            :style="getPlaceholderStyles(item)"
          />
          <!-- TODO: make sure using TITLE is the correct alt tag application here. -->
          <img
            v-else
            class="apos-media-manager-display__media"
            :src="item.attachment._urls['one-sixth']" :alt="item.title"
          >
        </button>
      </div>
    </div>
  </div>
</template>

<script>
import AposHelpers from 'Modules/@apostrophecms/ui/mixins/AposHelpersMixin';
import CloudUpload from 'vue-material-design-icons/CloudUpload.vue';

export default {
  components: {
    CloudUpload
  },
  mixins: [ AposHelpers ],
  // Custom model to handle the v-model connection on the parent.
  model: {
    prop: 'checked',
    event: 'change'
  },
  props: {
    checked: {
      type: [ Array, Boolean ],
      default: false
    },
    moduleOptions: {
      type: Object,
      required: true
    },
    media: {
      type: Array,
      default() {
        return [];
      }
    }
  },
  emits: [
    'select',
    'select-series',
    'select-another',
    'change',
    'upload-started',
    'upload-complete',
    'create-placeholder'
  ],
  computed: {
    // Handle the local check state within this component.
    checkedProxy: {
      get() {
        return this.checked;
      },
      set(val) {
        this.$emit('change', val);
      }
    }
  },
  mounted() {
    // Get the acceptable file types, if set.
    const imageGroup = apos.modules['@apostrophecms/attachment'].fileGroups
      .find(group => group.name === 'images');

    if (imageGroup && this.$refs['apos-upload-input']) {
      const acceptTypes = imageGroup.extensions.map(type => `.${type}`)
        .join(',');

      this.$refs['apos-upload-input'].setAttribute('accept', acceptTypes);
    }
  },
  methods: {
    async uploadMedia (event) {
<<<<<<< HEAD
      const fileCount = event.target.files.length;
=======
      this.$emit('upload-started');
>>>>>>> 388085d5
      const file = event.target.files[0];

      const emptyDoc = await apos.http.post(this.moduleOptions.action, {
        body: {
          _newInstance: true
        }
      });
      await apos.notify(
        // TODO: i18n
        `Uploading ${fileCount} image${fileCount > 1 ? 's' : ''}`,
        {
          dismiss: true
        }
      );

      // TODO: While the upload is working, set an uploading animation.
      this.createPlaceholder(file);
      await this.insertImage(file, emptyDoc);

      // When complete, refresh the image grid, with the new images at top.
      this.$emit('upload-complete');

      // TODO: If uploading one image, when complete, load up the edit schema in the right rail.
      // TODO: Else if uploading multiple images, show them as a set of selected images for editing.
    },
    createPlaceholder(file) {
      const img = new Image();
      const dimensions = {};
      const objectUrl = window.URL.createObjectURL(file);
      const self = this;

      img.onload = function () {
        dimensions.width = this.width;
        dimensions.height = this.height;
        window.URL.revokeObjectURL(objectUrl);

        self.$emit('create-placeholder', dimensions);
      };
      img.src = objectUrl;
    },
    getPlaceholderStyles(item) {
      const {
        width: parentWidth,
        height: parentHeight
      } = this.$refs.btns[0].getBoundingClientRect();

      const parentRatio = parentWidth / parentHeight;
      const itemRatio = item.dimensions.width / item.dimensions.height;

      if (parentRatio < itemRatio) {
        return {
          width: `${item.dimensions.width}px`,
          paddingTop: `${(item.dimensions.height / item.dimensions.width) * 100}%`
        };
      } else {
        return {
          height: `${parentHeight}px`,
          width: `${parentHeight * itemRatio}px`
        };
      }

    },
    async insertImage(file, emptyDoc) {
      const formData = new window.FormData();

      formData.append('file', file);
      let attachment;

      // Make an async request to upload the image.
      try {
        attachment = await apos.http.post('/api/v1/@apostrophecms/attachment/upload', {
          body: formData
        });
      } catch (error) {
        console.error('Error uploading media.', error);
        // apos.notify('Error uploading media.');
        return;
      }

      const imageData = Object.assign(emptyDoc, {
        title: attachment.title,
        attachment
      });

      try {
        await apos.http.post(this.moduleOptions.action, {
          body: imageData
        });
        await apos.notify('Upload Successful', {
          type: 'success',
          dismiss: true
        });
      } catch (error) {
        console.error('Error saving media.', error);
        await apos.notify('Upload Error', {
          type: 'danger',
          icon: 'alert-circle-icon',
          dismiss: true
        });
      }
    }

  }
};
</script>

<style lang="scss" scoped>
  .apos-media-manager-display__grid {
    display: grid;
    grid-auto-rows: 140px;
    grid-template-columns: repeat(5, 17.1%);
    gap: 2.4% 2.4%;

    @include media-up(lap) {
      grid-template-columns: repeat(7, 12.22%);
      gap: 2.4% 2.4%;
    }
  }

  .apos-media-manager-display__cell {
    position: relative;
    display: flex;
    justify-content: center;
    align-items: center;
    width: 100%;
    height: 100%;
    @include apos-transition();

    &:before {
      content: '';
      display: inline-block;
      width: 1px;
      height: 0;
      padding-bottom: calc(100% / (1/1));
    }

    &:hover,
    &.is-selected,
    &:focus {
      .apos-media-manager-display__media {
        opacity: 1;
      }
    }
  }

  .apos-media-manager-display__checkbox {
    z-index: $z-index-manager-display;
    position: absolute;
    top: -6px;
    left: -6px;
    opacity: 0;
    @include apos-transition();
  }

  .apos-media-manager-display__cell:hover .apos-media-manager-display__checkbox,
  .apos-media-manager-display__cell.is-selected .apos-media-manager-display__checkbox {
    opacity: 1;
  }

  .apos-media-manager-display__media,
  .apos-media-manager-display__placeholder {
    max-width: 100%;
    max-height: 100%;
    opacity: 0.85;
    @include apos-transition();
  }

  .apos-media-manager-display__placeholder {
    background-color: var(--a-base-9);
  }

  .apos-media-manager-display__select {
    @include apos-button-reset();
    display: flex;
    justify-content: center;
    align-items: center;
    width: 100%;
    height: 100%;
    border: 1px solid var(--a-base-7);
    @include apos-transition();

    &:active + .apos-media-manager-display__checkbox {
      opacity: 1;
    }

    &[disabled] {
      cursor: wait;
    }
  }

  // The button when hovering/focused
  .apos-media-manager-display__select:hover,
  .apos-media-manager-display__select:focus,
  // The button when selected
  .apos-media-manager-display__cell.is-selected .apos-media-manager-display__select,
  // The button when hovering on the checkbox
  .apos-media-manager-display__checkbox:hover ~ .apos-media-manager-display__select {
    border-color: var(--a-primary);
    outline: 1px solid var(--a-primary);
    box-shadow: 0 0 10px 1px var(--a-base-7);

    &[disabled] {
      border-color: var(--a-base-7);
      outline-width: 0;
      box-shadow: none;
    }
  }

  .apos-media-manager-display__media-drop {
    @include apos-button-reset();
    box-sizing: border-box;
    display: flex;
    align-items: center;
    justify-content: center;
    border: 2px dashed var(--a-base-3);
    grid-column: 1 / 3;
    grid-row: 1 / 2;
    @include apos-transition();
    &:hover, &:active, &:focus {
      border: 2px dashed var(--a-primary);
      box-shadow: 0 0 10px -4px var(--a-primary-button-active);
      .apos-media-manager-display__media-drop__icon {
        color: var(--a-primary);
        filter: drop-shadow(0 0 5px var(--a-primary-50));
        transform: translateY(-2px);
      }
    }
    &:active, &:focus {
      outline: 1px solid var(--a-primary);
    }
  }

  .apos-media-manager-display__media-drop__inner {
    display: flex;
    flex-direction: column;
    align-items: center;
    justify-content: center;
  }

  .apos-media-manager-display__media-drop__icon {
    height: 55px;
    margin-bottom: 5px;
    color: var(--a-base-5);
    @include apos-transition();
  }

  .apos-media-manager-display__media-drop__instructions {
    padding: 0 5px;
  }

  .apos-media-manager-display__media-drop__primary,
  .apos-media-manager-display__media-drop__secondary {
    @include apos-p-reset();
    text-align: center;
  }
  .apos-media-manager-display__media-drop__primary {
    max-width: 100px;
    margin: 5px auto 10px;
    font-size: map-get($font-sizes, input-label);
  }
</style><|MERGE_RESOLUTION|>--- conflicted
+++ resolved
@@ -131,11 +131,8 @@
   },
   methods: {
     async uploadMedia (event) {
-<<<<<<< HEAD
+      this.$emit('upload-started');
       const fileCount = event.target.files.length;
-=======
-      this.$emit('upload-started');
->>>>>>> 388085d5
       const file = event.target.files[0];
 
       const emptyDoc = await apos.http.post(this.moduleOptions.action, {
