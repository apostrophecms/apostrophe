--- conflicted
+++ resolved
@@ -128,17 +128,16 @@
       type: Boolean,
       default: false
     },
-<<<<<<< HEAD
     relationshipField: {
       type: [ Object, Boolean ],
-=======
+      default: false
+    },
     isLastPage: {
       type: Boolean,
       default: false
     },
     isScrollLoading: {
       type: Boolean,
->>>>>>> 00a0a227
       default: false
     }
   },
