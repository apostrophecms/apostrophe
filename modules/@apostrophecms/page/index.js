const _ = require('lodash');
const path = require('path');
const { klona } = require('klona');
const { SemanticAttributes } = require('@opentelemetry/semantic-conventions');
const expressCacheOnDemand = require('express-cache-on-demand')();

module.exports = {
  cascades: [ 'batchOperations' ],
  options: {
    alias: 'page',
    types: [
      {
        // So that the minimum parked pages don't result in an error when home has no manager. -Tom
        name: '@apostrophecms/home-page',
        label: 'apostrophe:home'
      }
    ],
    quickCreate: true,
    minimumPark: [
      {
        slug: '/',
        parkedId: 'home',
        _defaults: {
          title: 'Home',
          type: '@apostrophecms/home-page'
        }
      },
      {
        slug: '/archive',
        parkedId: 'archive',
        type: '@apostrophecms/archive-page',
        archived: true,
        orphan: true,
        title: 'Archive'
      }
    ]
  },
  batchOperations: {
    add: {
      archive: {
        label: 'apostrophe:archive'
      },
      publish: {
        label: 'apostrophe:publish'
      },
      unpublish: {
        label: 'apostrophe:unpublish'
      }
    }
  },
  async init(self) {
    const { enableCacheOnDemand = true } = self.apos
      .modules['@apostrophecms/express'].options;
    self.enableCacheOnDemand = enableCacheOnDemand;
    self.typeChoices = self.options.types || [];
    // If "park" redeclares something with a parkedId present in "minimumPark",
    // the later one should win
    self.composeParked();
    self.addManagerModal();
    self.addEditorModal();
    self.enableBrowserData();
    self.addLegacyMigrations();
    self.addMisreplicatedParkedPagesMigration();
    await self.createIndexes();
  },
  restApiRoutes(self) {

    return {
      // Trees are arranged in a tree, not a list. So this API returns the home page,
      // with _children populated if ?_children=1 is in the query string. An editor can
      // also get a light version of the entire tree with ?all=1, for use in a
      // drag-and-drop UI.
      //
      // If ?flat=1 is present, the pages are returned as a flat list rather than a tree,
      // and the `_children` property of each is just an array of `_id`s.
      //
      // If ?autocomplete=x is present, then an autocomplete prefix search for pages
      // matching that string is carried out, and a flat list of pages is returned,
      // with no `_children`. This is mainly useful to our relationship editor.
      // The user must have some page editing privileges to use it. The 10 best
      // matches are returned as an object with a `results` property containing the
      // array of pages.
      //
      // If querying for draft pages, you may add ?published=1 to attach a
      // `_publishedDoc` property to each draft that also exists in a published form.

      getAll: [
        ...self.enableCacheOnDemand ? [ expressCacheOnDemand ] : [],
        async (req) => {
          self.publicApiCheck(req);
          const all = self.apos.launder.boolean(req.query.all);
          const archived = self.apos.launder.booleanOrNull(req.query.archived);
          const flat = self.apos.launder.boolean(req.query.flat);
          const autocomplete = self.apos.launder.string(req.query.autocomplete);

          if (autocomplete.length) {
            if (!self.apos.permission.can(req, 'edit', '@apostrophecms/any-page-type')) {
              throw self.apos.error('forbidden');
            }
            return {
              // For consistency with the pieces REST API we
              // use a results property when returning a flat list
              results: await self.getRestQuery(req).limit(10).relationships(false)
                .areas(false).toArray()
            };
          }

          if (all) {
            if (!self.apos.permission.can(req, 'edit', '@apostrophecms/any-page-type')) {
              throw self.apos.error('forbidden');
            }
            const page = await self.getRestQuery(req).and({ level: 0 }).children({
              depth: 1000,
              archived,
              orphan: null,
              relationships: false,
              areas: false,
              permission: false,
              withPublished: self.apos.launder.boolean(req.query.withPublished),
              project: self.getAllProjection()
            }).toObject();

            if (self.options.cache && self.options.cache.api && self.options.cache.api.maxAge) {
              self.setMaxAge(req, self.options.cache.api.maxAge);
            }

            if (!page) {
              throw self.apos.error('notfound');
            }

            if (flat) {
              const result = [];
              flatten(result, page);

              return {
                // For consistency with the pieces REST API we
                // use a results property when returning a flat list
                results: result
              };
            } else {
              return page;
            }
          } else {
            const result = await self.getRestQuery(req).and({ level: 0 }).toObject();

            if (self.options.cache && self.options.cache.api && self.options.cache.api.maxAge) {
              self.setMaxAge(req, self.options.cache.api.maxAge);
            }

            if (!result) {
              throw self.apos.error('notfound');
            }

            // Attach `_url` and `_urls` properties to the home page
            self.apos.attachment.all(result, { annotate: true });
            return result;
          }

          function flatten(result, node) {
            const children = node._children;
            node._children = _.map(node._children, '_id');
            result.push(node);
            _.each(children || [], function(child) {
              flatten(result, child);
            });

          }
        }
      ],
      // _id may be a page _id, or the convenient shorthands
      // `_home` or `_archive`

      getOne: [
        ...self.enableCacheOnDemand ? [ expressCacheOnDemand ] : [],
        async (req, _id) => {
          _id = self.inferIdLocaleAndMode(req, _id);
          // Edit access to draft is sufficient to fetch either
          self.publicApiCheck(req);
          const criteria = self.getIdCriteria(_id);
          const result = await self.getRestQuery(req).and(criteria).toObject();

          if (self.options.cache && self.options.cache.api && self.options.cache.api.maxAge) {
            const { maxAge } = self.options.cache.api;

            if (!self.options.cache.api.etags) {
              self.setMaxAge(req, maxAge);
            } else if (self.checkETag(req, result, maxAge)) {
              return {};
            }
          }

          if (!result) {
            throw self.apos.error('notfound');
          }
          if (self.apos.launder.boolean(req.query['render-areas']) === true) {
            await self.apos.area.renderDocsAreas(req, [ result ]);
          }
          // Attach `_url` and `_urls` properties
          self.apos.attachment.all(result, { annotate: true });
          return result;
        }
      ],
      // POST a new page to the site. The schema fields should be part of the JSON request body.
      //
      // You may pass `_targetId` and `_position` to specify the location in the page tree.
      // `_targetId` is the _id of another page, and `_position` may be `before`, `after`,
      // `firstChild` or `lastChild`.
      //
      // If you do not specify these properties they default to the homepage and `lastChild`,
      // creating a subpage of the home page.
      //
      // You may pass _copyingId. If you do all properties not in `req.body` are copied from it.
      //
      // This call is atomic with respect to other REST write operations on pages.
      async post(req) {
        self.publicApiCheck(req);
        req.body._position = req.body._position || 'lastChild';
        let targetId = self.apos.launder.string(req.body._targetId);
        let position = self.apos.launder.string(req.body._position);
        // Here we have to normalize before calling insert because we
        // need the parent page to call newChild(). insert calls again but
        // sees there's no work to be done, so no performance hit
        const normalized = await self.getTargetIdAndPosition(req, null, targetId, position);
        targetId = normalized.targetId;
        position = normalized.position;
        const copyingId = self.apos.launder.id(req.body._copyingId);
        const input = _.omit(req.body, '_targetId', '_position', '_copyingId');
        if (typeof (input) !== 'object') {
          // cheeky
          throw self.apos.error('invalid');
        }

        if (req.body._newInstance) {
          // If we're looking for a fresh page instance and aren't saving yet,
          // simply get a new page doc and return it
          const parentPage = await self.findForEditing(req, { _id: targetId })
            .permission('edit', '@apostrophecms/any-page-type').toObject();
          const newChild = self.newChild(parentPage);
          newChild._previewable = true;
          return newChild;
        }

        return self.withLock(req, async () => {
          const targetPage = await self.findForEditing(req, targetId ? self.getIdCriteria(targetId) : { level: 0 }).ancestors(true).permission('edit').toObject();
          if (!targetPage) {
            throw self.apos.error('notfound');
          }
          const manager = self.apos.doc.getManager(self.apos.launder.string(input.type));
          if (!manager) {
            // sneaky
            throw self.apos.error('invalid');
          }
          let page;
          if ((position === 'firstChild') || (position === 'lastChild')) {
            page = self.newChild(targetPage);
          } else {
            const parentPage = targetPage._ancestors[targetPage._ancestors.length - 1];
            if (!parentPage) {
              throw self.apos.error('notfound');
            }
            page = self.newChild(parentPage);
          }
          await manager.convert(req, input, page, {
            onlyPresentFields: true,
            copyingId
          });
          await self.insert(req, targetPage._id, position, page, { lock: false });
          return self.findOneForEditing(req, { _id: page._id }, { attachments: true });
        });
      },
      // Consider using `PATCH` instead unless you're sure you have 100% up to date
      // data for every property of the page. If you are trying to change one thing,
      // `PATCH` is a smarter choice.
      //
      // Update the page via `PUT`. The entire page, including all areas,
      // must be in req.body.
      //
      // To move a page in the tree at the same time, you may pass `_targetId` and
      // `_position`. Unlike normal properties passed to PUT these are not mandatory
      // to pass every time.
      //
      // This call is atomic with respect to other REST write operations on pages.
      //
      // If `_advisoryLock: { tabId: 'xyz', lock: true }` is passed, the operation will begin by obtaining an advisory
      // lock on the document for the given context id, and no other items in the patch will be addressed
      // unless that succeeds. The client must then refresh the lock frequently (by default, at least
      // every 30 seconds) with repeated PATCH requests of the `_advisoryLock` property with the same
      // context id. If `_advisoryLock: { tabId: 'xyz', lock: false }` is passed, the advisory lock will be
      // released *after* addressing other items in the same patch. If `force: true` is added to
      // the `_advisoryLock` object it will always remove any competing advisory lock.
      //
      // `_advisoryLock` is only relevant if you want to ask others not to edit the document while you are
      // editing it in a modal or similar.

      async put(req, _id) {
        _id = self.inferIdLocaleAndMode(req, _id);
        self.publicApiCheck(req);
        return self.withLock(req, async () => {
          const page = await self.find(req, { _id }).toObject();
          if (!page) {
            throw self.apos.error('notfound');
          }
          if (!page._edit) {
            throw self.apos.error('forbidden');
          }
          const input = req.body;
          const manager = self.apos.doc.getManager(self.apos.launder.string(input.type) || page.type);
          if (!manager) {
            throw self.apos.error('invalid');
          }
          let tabId = null;
          let lock = false;
          let force = false;
          if (input._advisoryLock && ((typeof input._advisoryLock) === 'object')) {
            tabId = self.apos.launder.string(input._advisoryLock.tabId);
            lock = self.apos.launder.boolean(input._advisoryLock.lock);
            force = self.apos.launder.boolean(input._advisoryLock.force);
          }
          if (tabId && lock) {
            await self.apos.doc.lock(req, page, tabId, {
              force
            });
          }

          self.enforceParkedProperties(req, page, input);

          await manager.convert(req, input, page);
          await self.update(req, page);

          if (input._targetId) {
            const targetId = self.apos.launder.string(input._targetId);
            const position = self.apos.launder.string(input._position);
            await self.move(req, page._id, targetId, position);
          }
          if (tabId && !lock) {
            await self.apos.doc.unlock(req, page, tabId);
          }
          return self.findOneForEditing(req, { _id: page._id }, { attachments: true });
        });
      },
      async delete(req, _id) {
        _id = self.inferIdLocaleAndMode(req, _id);
        self.publicApiCheck(req);
        const page = await self.findOneForEditing(req, {
          _id
        });
        return self.delete(req, page);
      },
      // Patch some properties of the page.
      //
      // You may pass `_targetId` and `_position` to move the page within the tree. `_position`
      // may be `before`, `after` or `inside`. To move a page into or out of the archive, set
      // `archived` to `true` or `false`.
      patch(req, _id) {
        _id = self.inferIdLocaleAndMode(req, _id);
        self.publicApiCheck(req);
        return self.patch(req, _id);
      }
    };
  },
  apiRoutes(self) {
    return {
      post: {
        ':_id/publish': async (req) => {
          const _id = self.inferIdLocaleAndMode(req, req.params._id);
          const draft = await self.findOneForEditing(req.clone({
            mode: 'draft'
          }), {
            aposDocId: _id.split(':')[0]
          });
          if (!draft) {
            throw self.apos.error('notfound');
          }
          if (!draft.aposLocale) {
            // Not subject to draft/publish workflow
            throw self.apos.error('invalid');
          }
          return self.publish(req, draft);
        },
        ':_id/localize': async (req) => {
          const _id = self.inferIdLocaleAndMode(req, req.params._id);
          const draft = await self.findOneForEditing(req.clone({
            mode: 'draft'
          }), {
            aposDocId: _id.split(':')[0]
          });
          if (!draft) {
            throw self.apos.error('notfound');
          }
          if (!draft.aposLocale) {
            // Not subject to draft/publish workflow
            throw self.apos.error('invalid');
          }
          const toLocale = self.apos.i18n.sanitizeLocaleName(req.body.toLocale);
          const update = self.apos.launder.boolean(req.body.update);
          if ((!toLocale) || (toLocale === req.locale)) {
            throw self.apos.error('invalid');
          }
          return self.localize(req, draft, toLocale, {
            update
          });
        },
        ':_id/unpublish': async (req) => {
          const _id = self.apos.i18n.inferIdLocaleAndMode(req, req.params._id);
          const aposDocId = _id.replace(/:.*$/, '');
          const published = await self.findOneForEditing(req.clone({
            mode: 'published'
          }), {
            aposDocId
          });
          if (!published) {
            throw self.apos.error('notfound');
          }
          return self.withLock(req, async () => {
            const manager = self.apos.doc.getManager(published.type);
            manager.emit('beforeUnpublish', req, published);
            await self.apos.doc.delete(req.clone({
              mode: 'published'
            }), published);
            await self.apos.doc.db.updateOne({
              _id: published._id.replace(':published', ':draft')
            }, {
              $set: {
                modified: 1
              },
              $unset: {
                lastPublishedAt: 1
              }
            });
            return true;
          });
        },
        ':_id/submit': async (req) => {
          const _id = self.inferIdLocaleAndMode(req, req.params._id);
          const draft = await self.findOneForEditing(req.clone({
            mode: 'draft'
          }), {
            aposDocId: _id.split(':')[0]
          });
          if (!draft) {
            throw self.apos.error('notfound');
          }
          const manager = self.apos.doc.getManager(draft.type);
          return manager.submit(req, draft);
        },
        ':_id/dismiss-submission': async (req) => {
          const _id = self.inferIdLocaleAndMode(req, req.params._id);
          const draft = await self.findOneForEditing(req.clone({
            mode: 'draft'
          }), {
            aposDocId: _id.split(':')[0]
          });
          if (!draft) {
            throw self.apos.error('notfound');
          }
          const manager = self.apos.doc.getManager(draft.type);
          return manager.dismissSubmission(req, draft);
        },
        ':_id/revert-draft-to-published': async (req) => {
          const _id = self.inferIdLocaleAndMode(req, req.params._id);
          const draft = await self.findOneForEditing(req.clone({
            mode: 'draft'
          }), {
            aposDocId: _id.split(':')[0]
          });
          if (!draft) {
            throw self.apos.error('notfound');
          }
          if (!draft.aposLocale) {
            // Not subject to draft/publish workflow
            throw self.apos.error('invalid');
          }
          return self.revertDraftToPublished(req, draft);
        },
        ':_id/revert-published-to-previous': async (req) => {
          const _id = self.inferIdLocaleAndMode(req, req.params._id);
          const published = await self.findOneForEditing(req.clone({
            mode: 'published'
          }), {
            aposDocId: _id.split(':')[0]
          });
          if (!published) {
            throw self.apos.error('notfound');
          }
          if (!published.aposLocale) {
            // Not subject to draft/publish workflow
            throw self.apos.error('invalid');
          }
          return self.revertPublishedToPrevious(req, published);
        }
      },
      get: {
        ':_id/locales': async (req) => {
          const _id = self.inferIdLocaleAndMode(req, req.params._id);
          return {
            results: await self.apos.doc.getLocales(req, _id)
          };
        }
      }
    };
  },
  routes(self) {
    return {
      get: {
        // Redirects to the URL of the document in the specified alternate
        // locale. Issues a 404 if the document not found, a 400 if the
        // document has no URL
        ':_id/locale/:toLocale': self.apos.i18n.toLocaleRouteFactory(self)
      }
    };
  },
  handlers(self) {
    return {
      beforeSend: {
        async addLevelAttributeToBody(req) {
          // Add level as a data attribute on the body tag
          // The admin bar uses this to stay open if configured by the user
          if (typeof _.get(req, 'data.page.level') === 'number') {
            self.apos.template.addBodyDataAttribute(req, { 'apos-level': req.data.page.level });
          }
        },
        async attachHomeBeforeSend(req) {

          // Did something else already set it?
          if (req.data.home) {
            return;
          }
          // Was this explicitly disabled?
          if (self.options.home === false) {
            return;
          }
          // Avoid redundant work when ancestors are available. They won't be if they are
          // not enabled OR we're not on a regular CMS page at the moment
          if (req.data.page && req.data.page._ancestors && req.data.page._ancestors[0]) {
            req.data.home = req.data.page._ancestors[0];
            return;
          }
          // Fetch the home page with the same builders used to fetch ancestors, for consistency.
          // If builders for ancestors are not configured, then by default we still fetch the children of the
          // home page, so that tabs are easy to implement. However allow this to be
          // expressly shut off:
          //
          // home: { children: false }
          const builders = self.getServePageBuilders().ancestors ||
            {
              children: !(self.options.home && self.options.home.children === false)
            };
          const query = self.find(req, { level: 0 }).ancestorPerformanceRestrictions();
          _.each(builders, function (val, key) {
            query[key](val);
          });
          req.data.home = await query.toObject();
        }
      },
      'apostrophe:modulesRegistered': {
        validateTypeChoices() {
          for (const choice of self.typeChoices) {
            if (!choice.name) {
              throw new Error('One of the page types specified for your types option has no name property.');
            }
            if (!choice.label) {
              throw new Error('One of the page types specified for your types option has no label property.');
            }
            if (!self.apos.modules[choice.name]) {
              let error = `There is no module named ${choice.name}, but it is configured as a page type\nin your types option.`;
              if (choice.name === 'home-page') {
                error += '\n\nYou probably meant @apostrophecms/home-page.';
              }
              throw new Error(error);
            }
          }
        },
        async manageOrphans() {
          const managed = self.apos.doc.getManaged();

          const parkedTypes = self.getParkedTypes();
          for (const type of parkedTypes) {
            if (!_.includes(managed, type)) {
              self.apos.util.warnDev(`The park option of the @apostrophecms/page module contains type
${type} but there is no module that manages that type. You must
implement a module of that name that extends @apostrophecms/piece-type
or @apostrophecms/page-type, or remove the entry from park.`);
            }
          }
          const distinct = await self.apos.doc.db.distinct('type');
          for (const type of distinct) {
            if (!_.includes(managed, type)) {
              self.apos.util.warnDev(`The aposDocs mongodb collection contains docs with the type ${type || 'undefined or null'}
but there is no module that manages that type. You must implement
a module of that name that extends @apostrophecms/piece-type or
@apostrophecms/page-type, or remove these documents from the
database.`);
              self.apos.doc.managers[type] = {
                // Do-nothing placeholder manager
                schema: [],
                options: {
                  editRole: 'admin',
                  publishRole: 'admin'
                },
                find(req) {
                  return [];
                },
                isLocalized() {
                  return false;
                }
              };
            }
          }
        }
      },
      'apostrophe:ready': {
        addServeRoute() {
          self.apos.app.get('*',
            (req, res, next) => {
              return self.enableCacheOnDemand
                ? expressCacheOnDemand(req, res, next)
                : next();
            },
            self.serve
          );
        }
      }
    };
  },
  methods(self) {
    return {
      find(req, criteria = {}, options = {}) {
        return self.apos.modules['@apostrophecms/any-page-type'].find(req, criteria, options);
      },
      getIdCriteria(_id) {
        return (_id === '_home') ? {
          level: 0
        } : (_id === '_archive') ? {
          level: 1,
          archived: true
        } : {
          _id
        };
      },
      // Implementation of the PATCH route. Factored as a method to allow
      // it to be called from the universal @apostrophecms/doc PATCH route
      // as well.
      //
      // However if you plan to submit many patches over a period of time while editing you may also
      // want to use the advisory lock mechanism.
      //
      // If `_advisoryLock: { tabId: 'xyz', lock: true }` is passed, the operation will begin by obtaining an advisory
      // lock on the document for the given context id, and no other items in the patch will be addressed
      // unless that succeeds. The client must then refresh the lock frequently (by default, at least
      // every 30 seconds) with repeated PATCH requests of the `_advisoryLock` property with the same
      // context id. If `_advisoryLock: { tabId: 'xyz', lock: false }` is passed, the advisory lock will be
      // released *after* addressing other items in the same patch. If `force: true` is added to
      // the `_advisoryLock` object it will always remove any competing advisory lock.
      //
      // `_advisoryLock` is only relevant if you plan to make ongoing edits over a period of time
      // and wish to avoid conflict with other users. You do not need it for one-time patches.
      //
      // If `input._patches` is an array of patches to the same document, this method
      // will iterate over those patches as if each were `input`, applying all of them
      // within a single lock and without redundant network operations. This greatly
      // improves the performance of saving all changes to a document at once after
      // accumulating a number of changes in patch form on the front end. If _targetId and
      // _position are present only the last such values given in the array of patches
      // are applied.
      async patch(req, _id) {
        return self.withLock(req, async () => {
          const input = req.body;
          const keys = Object.keys(input);
          let possiblePatchedFields;
          if (input._advisoryLock && keys.length === 1) {
            possiblePatchedFields = false;
          } else if (keys.length === 0) {
            possiblePatchedFields = false;
          } else {
            possiblePatchedFields = true;
          }
          const page = await self.findOneForEditing(req, { _id });
          let result;
          if (!page) {
            throw self.apos.error('notfound');
          }
          if (!page._edit) {
            throw self.apos.error('forbidden');
          }
          const patches = Array.isArray(input._patches) ? input._patches : [ input ];
          // Conventional for loop so we can handle the last one specially
          for (let i = 0; (i < patches.length); i++) {
            const input = patches[i];
            let tabId = null;
            let lock = false;
            let force;
            if (input._advisoryLock && ((typeof input._advisoryLock) === 'object')) {
              tabId = self.apos.launder.string(input._advisoryLock.tabId);
              lock = self.apos.launder.boolean(input._advisoryLock.lock);
              force = self.apos.launder.boolean(input._advisoryLock.force);
            }
            if (tabId && lock) {
              await self.apos.doc.lock(req, page, tabId, {
                force
              });
            }
            self.enforceParkedProperties(req, page, input);
            if (possiblePatchedFields) {
              await self.applyPatch(req, page, input);
            }
            if (i === (patches.length - 1)) {
              if (possiblePatchedFields) {
                await self.update(req, page);
                if (input._targetId) {
                  const targetId = self.apos.launder.string(input._targetId);
                  const position = self.apos.launder.string(input._position);
                  await self.move(req, page._id, targetId, position);
                }
                result = self.findOneForEditing(req, { _id }, { attachments: true });
              }
            }
            if (tabId && !lock) {
              await self.apos.doc.unlock(req, page, tabId);
            }
          }
          if (!result) {
            // Edge case: empty `_patches` array. Don't be a pain,
            // return the document as-is
            return self.findOneForEditing(req, { _id }, { attachments: true });
          }
          return result;
        });
      },
      // Apply a single patch to the given page without saving. An implementation detail of the
      // patch method, also used by the undo mechanism to simulate patches.
      // Does not handle _targetId, that is implemented in the patch method.
      async applyPatch(req, page, input) {
        const manager = self.apos.doc.getManager(self.apos.launder.string(input.type) || page.type);
        if (!manager) {
          throw self.apos.error('invalid');
        }
        self.apos.schema.implementPatchOperators(input, page);
        const parentPage = page._ancestors.length && page._ancestors[page._ancestors.length - 1];
        const schema = self.apos.schema.subsetSchemaForPatch(manager.allowedSchema(req, {
          ...page,
          type: manager.name
        }, parentPage), input);
        await self.apos.schema.convert(req, schema, input, page);
        await manager.emit('afterConvert', req, input, page);
      },
      // True delete. Will throw an error if the page
      // has descendants
      async delete(req, page, options = {}) {
        return self.apos.doc.delete(req, page, options);
      },
      getBrowserData(req) {
        const browserOptions = _.pick(self, 'action', 'schema', 'types');
        _.assign(browserOptions, _.pick(self.options, 'batchOperations'));
        _.defaults(browserOptions, {
          label: 'apostrophe:page',
          pluralLabel: 'apostrophe:pages',
          components: {}
        });
        _.defaults(browserOptions.components, {
          editorModal: 'AposDocEditor',
          managerModal: 'AposPagesManager'
        });

        if (req.data.bestPage) {
          browserOptions.page = self.pruneCurrentPageForBrowser(req.data.bestPage);
        }
        browserOptions.name = self.__meta.name;
        browserOptions.canPublish = self.apos.permission.can(req, 'publish', '@apostrophecms/any-page-type');
        browserOptions.quickCreate = self.options.quickCreate && self.apos.permission.can(req, 'edit', '@apostrophecms/any-page-type', 'draft');
        browserOptions.localized = true;
        browserOptions.autopublish = false;
        return browserOptions;
      },
      // Returns a query that finds pages the current user can edit
      // in a batch operation.
      //
      // `req` determines what the user is eligible to edit, `criteria`
      // is the MongoDB criteria object, and any properties of `options`
      // are invoked as methods on the query with their values.
      findForBatch(req, criteria = {}, options = {}) {
        const query = self.find(req, criteria, options).permission('edit').archived(null);
        return query;
      },
      // Insert a page. `targetId` must be an existing page id, and
      // `position` may be `before`, `inside` or `after`. Alternatively
      // `position` may be a zero-based offset for the new child
      // of `targetId` (note that the `rank` property of sibling pages
      // is not strictly ascending, so use an array index into `_children` to
      // determine this parameter instead).
      //
      // The `options` argument may be omitted completely. If
      // `options.permissions` is explicitly set to false, permissions checks
      // are bypassed.
      //
      // Returns the new page.
      //
      // If `options.permissions` is explicitly set to false, permissions checks
      // are bypassed.
      async insert(req, targetId, position, page, options = {}) {
        // Handle numeric positions
        const normalized = await self.getTargetIdAndPosition(req, null, targetId, position);
        targetId = normalized.targetId;
        position = normalized.position;
        return self.withLock(req, async () => {
          let peers;
          page.aposLastTargetId = targetId;
          page.aposLastPosition = position;
          const target = await self.getTarget(req, targetId, position);
          if (!target) {
            throw self.apos.error('notfound');
          }
          let parent;
          if ((position === 'before') || (position === 'after')) {
            parent = await self.findForEditing(req, {
              path: self.getParentPath(target)
            }).children({
              depth: 1,
              archived: null,
              orphan: null,
              areas: false,
              permission: false
            }).toObject();
            peers = parent._children;
          } else {
            parent = target;
            peers = target._children;
          }
          if (!parent) {
            throw self.apos.error('notfound');
          }
          if (options.permissions !== false) {
            if (!parent._edit) {
              throw self.apos.error('forbidden');
            }
          }
          let pushed = [];
          if (position === 'firstChild') {
            page.rank = 0;
            pushed = peers.map(child => child._id);
          } else if (position === 'lastChild') {
            if (!parent.level && (page.type !== '@apostrophecms/archive-page')) {
              const archive = peers.find(peer => peer.type === '@apostrophecms/archive-page');
              if (archive) {
                // Archive has to be last child of the home page, but don't be punitive,
                // just put this page before it
                return self.insert(req, archive._id, 'before', page, options);
              }
            }
            if (!peers.length) {
              page.rank = 0;
            } else {
              page.rank = peers[peers.length - 1].rank + 1;
            }
          } else if (position === 'before') {
            page.rank = target.rank;
            const index = peers.findIndex(peer => peer._id === target._id);
            if (index === -1) {
              throw self.apos.error('notfound');
            }
            pushed = peers.slice(index).map(peer => peer._id);
          } else if (position === 'after') {
            if (target.type === '@apostrophecms/archive-page') {
              return self.insert(req, target._id, 'before', page, options);
            }
            page.rank = target.rank + 1;
            const index = peers.findIndex(peer => peer.id === target._id);
            if (index !== -1) {
              pushed = peers.slice(index + 1).map(peer => peer._id);
            }
          }
          if (pushed.length) {
            // push down after
            await self.apos.doc.db.updateMany({
              _id: {
                $in: pushed
              }
            }, {
              $inc: {
                rank: 1
              }
            });
          }
          // Normally we generate the aposDocId here so we can complete
          // the path before calling doc.insert, but watch out for values
          // already being present
          if (page._id) {
            const components = page._id.split(':');
            if (components.length < 3) {
              throw new Error('If you supply your own _id it must end with :locale:mode, like :en:published');
            }
            page.aposDocId = components[0];
          } else if (!page.aposDocId) {
            page.aposDocId = self.apos.util.generateId();
          }
          page.path = self.apos.util.addSlashIfNeeded(parent.path) + page.aposDocId;
          page.level = parent.level + 1;
          await self.apos.doc.insert(req, page, options);
          return page;
        });
      },
      // Takes a function, `fn`, which performs
      // some operation on the page tree. Invokes that operation
      // while a lock is held on the page tree.
      //
      // The function is awaited.
      //
      // Nested locks for the same `req` are permitted, in order to allow
      // inserts or moves that are triggered by `afterMove`, `beforeInsert`, etc.
      //
      // If fn returns a value, that value is passed on.
      async withLock(req, fn) {
        let locked = false;
        try {
          await self.lock(req);
          locked = true;
          return await fn();
        } finally {
          if (locked) {
            await self.unlock(req);
          }
        }
      },
      // Lock the page tree.
      //
      // The lock must be released by calling the `unlock` method.
      // It is usually best to use the `withLock` method instead, to
      // invoke a function of your own while the lock is in your
      // possession, so you don't have to keep track of it.
      //
      // Nested locks are permitted for the same `req`.
      async lock(req) {
        if (req.aposPageTreeLockDepth) {
          req.aposPageTreeLockDepth++;
          return;
        }
        await self.apos.lock.lock('@apostrophecms/page:tree');
        req.aposPageTreeLockDepth = 1;
      },
      // Release a page tree lock obtained with the `lock` method.
      // Note that it is safest to use the `withLock` method to avoid
      // the bookkeeping of calling either `lock` or `unlock` yourself.
      async unlock(req) {
        if (!req.aposPageTreeLockDepth) {
          throw new Error('Looks like you called apos.page.unlock without ever calling apos.page.lock, or you have more unlock calls than lock calls');
        }
        req.aposPageTreeLockDepth--;
        if (req.aposPageTreeLockDepth) {
          return;
        }
        await self.apos.lock.unlock('@apostrophecms/page:tree');
      },
      // This method creates a new object suitable to be inserted
      // as a child of the specified parent via insert(). It DOES NOT
      // insert it at this time. If the parent page is locked down
      // such that no child page types are permitted, this method
      // returns null. Visibility settings are inherited from the
      // parent page.
      newChild(parentPage) {
        const pageType = self.allowedChildTypes(parentPage)[0];
        if (!pageType) {
          self.apos.util.warn('No allowed Page types are specified.');
          return null;
        }
        const manager = self.apos.doc.getManager(pageType);
        if (!manager) {
          if (self.apos.modules[pageType]) {
            throw self.apos.error('error', `The module ${pageType} does not extend @apostrophecms/page-type.`);
          } else {
            throw self.apos.error('error', `The page type module ${pageType} does not exist in the project.`);
          }
        }
        const page = manager.newInstance();
        _.extend(page, {
          title: 'New Page',
          slug: self.apos.util.addSlashIfNeeded(parentPage.slug) + 'new-page',
          type: pageType,
          visibility: parentPage.visibility
        });
        return page;
      },
      allowedChildTypes(page) {
        // Default is to allow any type in the configured list
        return _.map(self.typeChoices, 'name');
      },
      // Move a page already in the page tree to another location.
      //
      // `movedId` is the id of the page being moved. ``targetId` must be an existing page
      // id, and `position` may be `before`, `inside` or `after`. Alternatively
      // `position` may be a zero-based offset for the new child
      // of `targetId` (note that the `rank` property of sibling pages
      // is not strictly ascending, so use an array index into `_children` to
      // determine this parameter instead).
      //
      // As a shorthand, `targetId` may be `_archive` to refer to the main archive page,
      // or `_home` to refer to the home page.
      //
      // Returns an object with a `modified` property, containing an
      // array of objects with _id and slug properties, indicating the new slugs of all
      // modified pages. If `options` is passed to this method, it is
      // also supplied as the `options` property of the returned object.
      //
      // After the moved and target pages are fetched, the `beforeMove` event is emitted with
      // `req, moved, target, position`.
      async move(req, movedId, targetId, position) {
        // Handle numeric positions
        const normalized = await self.getTargetIdAndPosition(req, movedId, targetId, position);
        targetId = normalized.targetId;
        position = normalized.position;
        return self.withLock(req, body);
        async function body() {
          let parent;
          let changed = [];
          let rank;
          let originalPath;
          let originalSlug;
          const moved = await getMoved();
          const oldParent = moved._ancestors[0];
          const target = await self.getTarget(req, targetId, position);
          const manager = self.apos.doc.getManager(moved.type);
          await manager.emit('beforeMove', req, moved, target, position);
          determineRankAndNewParent();
          if (!moved._edit) {
            throw self.apos.error('forbidden');
          }
          if (!(parent && oldParent)) {
            // Move outside tree
            throw self.apos.error('forbidden');
          }
          if ((oldParent._id !== parent._id) && (parent.type !== '@apostrophecms/archive-page') && (!parent._edit)) {
            throw self.apos.error('forbidden');
          }
          if (moved.lastPublishedAt && !parent.lastPublishedAt) {
            throw self.apos.error('forbidden', 'Publish the parent page first.');
          }
          await nudgeNewPeers();
          await moveSelf();
          await updateDescendants();
          await manager.emit('afterMove', req, moved, {
            originalSlug,
            originalPath,
            changed,
            target,
            position
          });
          return {
            changed
          };
          async function getMoved() {
            const moved = await self.findForEditing(req, { _id: movedId }).permission(false).ancestors({
              depth: 1,
              visibility: null,
              archived: null,
              areas: false,
              permission: false
            }).toObject();
            if (!moved) {
              throw self.apos.error('invalid', 'No such page');
            }
            if (!moved.level) {
              throw self.apos.error('invalid', 'Cannot move the home page');
            }
            // You can't move the archive itself
            if (moved.type === '@apostrophecms/archive-page') {
              throw self.apos.error('invalid', 'Cannot move the archive');
            }
            if (moved.parked) {
              throw self.apos.error('invalid', 'Cannot move a parked page');
            }
            return moved;
          }
          function determineRankAndNewParent() {
            if (position === 'firstChild') {
              parent = target;
              rank = 0;
              return;
            } else if (position === 'before') {
              rank = target.rank;
            } else if (position === 'after') {
              if (target.type === '@apostrophecms/archive-page') {
                throw self.apos.error('invalid', 'Only the archive can be the last child of the home page.');
              }
              rank = target.rank + 1;
            } else if (position === 'lastChild') {
              parent = target;
              if (!parent.level && (moved.type !== '@apostrophecms/archive-page')) {
                const archive = parent._children.find(peer => peer.type === '@apostrophecms/archive-page');
                if (archive) {
                  // Archive has to be last child of the home page, but don't be punitive,
                  // just put this page before it
                  return self.move(req, moved._id, archive._id, 'before');
                }
              }
              if (target._children && target._children.length) {
                rank = target._children[target._children.length - 1].rank + 1;
              } else {
                rank = 0;
              }
              return;
            } else {
              throw new Error('no such position option');
            }
            parent = target._ancestors[0];
          }
          async function nudgeNewPeers() {
            // Nudge down the pages that should now follow us
            await self.apos.doc.db.updateMany({
              path: self.matchDescendants(parent),
              level: parent.level + 1,
              rank: { $gte: rank }
            }, {
              $inc: { rank: 1 }
            });
          }
          async function moveSelf() {
            originalPath = moved.path;
            originalSlug = moved.slug;
            const level = parent.level + 1;
            const newPath = self.apos.util.addSlashIfNeeded(parent.path) + path.basename(moved.path);
            // We're going to use update with $set, but we also want to update
            // the object so that moveDescendants can see what we did
            moved.path = newPath;
            // If the old slug wasn't customized, OR our new parent is
            // in the archive, update the slug as well as the path
            if (parent._id !== oldParent._id) {
              const matchOldParentSlugPrefix = new RegExp('^' + self.apos.util.regExpQuote(self.apos.util.addSlashIfNeeded(oldParent.slug)));
              if (moved.slug.match(matchOldParentSlugPrefix)) {
                let slugStem = parent.slug;
                if (slugStem !== '/') {
                  slugStem += '/';
                }
                moved.slug = moved.slug.replace(matchOldParentSlugPrefix, self.apos.util.addSlashIfNeeded(parent.slug));
                changed.push({
                  _id: moved._id,
                  slug: moved.slug
                });
              } else if (parent.archived && !moved.archived) {
                // #385: we don't follow the pattern of our old parent but we're
                // moving to the archive, so the slug must change to avoid blocking
                // reuse of the old URL by a new page
                moved.slug = parent.slug + '/' + path.basename(moved.slug);
              }
            }
            moved.level = level;
            moved.rank = rank;
            moved.aposLastTargetId = targetId;
            moved.aposLastPosition = position;
            // Are we in the archive? Our new parent reveals that
            if (parent.archived) {
              moved.archived = true;
            } else {
              delete moved.archived;
            }
            await self.update(req, moved);
          }
          async function updateDescendants() {
            changed = changed.concat(await self.updateDescendantsAfterMove(req, moved, originalPath, originalSlug));
          }
        }
      },
      // A method to return a target page object based on a passed `targetId`
      // value. `position` is used to prevent attempts to move after the archive
      // "page."
      async getTarget(req, targetId, position) {
        const criteria = self.getIdCriteria(targetId);
        const target = await self.find(req, criteria).permission(false).archived(null).areas(false).ancestors({
          depth: 1,
          archived: null,
          orphan: null,
          areas: false,
          permission: false
        }).children({
          depth: 1,
          archived: null,
          orphan: null,
          areas: false,
          permission: false
        }).toObject();
        if (!target) {
          throw self.apos.error('notfound');
        }
        if (target.type === '@apostrophecms/archive-page' && target.level === 1 && position === 'after') {
          throw self.apos.error('invalid');
        }
        return target;
      },
      // A method to support numeric positions while moving pages within the
      // page tree. If a numeric position is submitted, this method assumes
      // that the `targetId` is meant to be the moved page's parent. It will
      // return a new `targetId` for a sibling page to use the 'before' position
      // if applicable.
      async getTargetIdAndPosition(req, pageId, targetId, position) {
        targetId = self.apos.launder.id(targetId);
        position = self.apos.launder.string(position);

        if (isNaN(parseInt(position)) || parseInt(position) < 0) {
          // Return an already-valid position or a potentially invalid, but
          // non-numeric position to be evaluated in `self.move`.
          return {
            targetId,
            position
          };
        }

        // The position is a number, so we're converting it to one of the
        // acceptable string values and treating the `target` as the
        // moved page's parent.
        const target = await self.getTarget(req, targetId, position);
        position = parseInt(position);
        // Get the index of the moving page within the target's children.
        const childIndex = target._children.findIndex(child => {
          return child._id === pageId;
        });

        if (position === 0 || target._children.length === 0) {
          position = 'firstChild';
        } else if (childIndex > -1 && position >= (target._children.length - 1)) {
          position = 'lastChild';
        } else if (childIndex === -1 && position >= (target._children.length)) {
          position = 'lastChild';
        } else if (childIndex === position) {
          // If they're trying to put a page in the position it already has,
          // allow them to proceed nonetheless.
          targetId = target._children[position - 1]._id;
          position = 'after';
        } else if (childIndex > -1 && childIndex < position) {
          targetId = target._children[position]._id;
          position = 'after';
        } else {
          targetId = target._children[position]._id;
          position = 'before';
        }
        return {
          targetId,
          position
        };
      },
      // Based on `req`, `moved`, `data.moved`, `data.oldParent` and `data.parent`, decide whether
      // this move should be permitted. If it should not be, throw an error.
      //
      // This method is async because overrides, for instance in @apostrophecms/workflow,
      // may require asynchronous work to perform it.
      async movePermissions(req, moved, data) {
      },
      async deduplicatePages(req, pages, toArchive) {
        for (const page of pages) {
          const match = self.matchDescendants(page);
          await deduplicate(page);
          await propagate(page, match);
        }
        async function deduplicate(page) {
          if (toArchive) {
            return self.apos.doc.getManager(page.type).deduplicateArchive(req, page);
          } else {
            return self.apos.doc.getManager(page.type).deduplicateRescue(req, page);
          }
        }
        async function propagate(page, match) {
          const oldPath = page.path;
          const oldSlug = page.slug;
          // This operation can change paths and slugs of pages, those changes
          // need rippling to their descendants
          const descendants = _.filter(pages, function (descendant) {
            return descendant.path.match(match);
          });

          for (const descendant of descendants) {
            descendant.path = descendant.path.replace(new RegExp('^' + self.apos.util.regExpQuote(oldPath)), page.path);
            descendant.slug = descendant.slug.replace(new RegExp('^' + self.apos.util.regExpQuote(oldSlug)), page.slug);

            try {
              await self.apos.doc.db.updateOne({ _id: descendant._id }, {
                $set: {
                  path: descendant.path,
                  slug: descendant.slug
                }
              });
            } catch (err) {
              if (self.apos.doc.isUniqueError(err)) {
                // The slug is now in conflict for this subpage.
                // Try again with path only
                self.apos.doc.db.updateOne({ _id: descendant._id }, { $set: { path: descendant.path } });
              } else {
                throw err;
              }
            }
          }
        }
      },
      // Returns `{ parentSlug: '/foo', changed: [ ... ] }` where `parentSlug` is the
      // slug of the page's former parent, and `changed` is an array
      // of objects with _id and slug properties, including all subpages that
      // had to move too.
      async archive(req, _id) {
        const archive = await findArchive();
        if (!archive) {
          throw new Error('Site has no archive, contact administrator');
        }
        const page = await findPage();
        if (!page) {
          throw self.apos.error('notfound');
        }
        const parent = page._ancestors[0];
        if (!parent) {
          throw self.apos.error('invalid', 'Cannot move the home page to the archive');
        }
        const changed = await movePage();
        return {
          parentSlug: parent && parent.slug,
          changed
        };
        async function findArchive() {
          // Always only one archive page at level 1, so we don't have
          // to hardcode the slug
          return self.find(req, {
            archived: true,
            level: 1
          }).permission(false).archived(null).areas(false).toObject();
        }
        async function findPage() {
          // Also checks permissions
          return self.find(req, { _id: _id }).permission('edit').ancestors({
            depth: 1,
            archived: null,
            areas: false
          }).toObject();
        }
        async function movePage() {
          return self.move(req, page._id, archive._id, 'firstChild');
        }
      },
      // Update a page. The `options` argument may be omitted entirely.
      // if it is present and `options.permissions` is set to `false`,
      // permissions are not checked.
      async update(req, page, options) {
        if (page.level === 0) {
          // You cannot move the home page to the archive
          page.archived = false;
        }
        if (!options) {
          options = {};
        }
        await self.apos.doc.update(req, page, options);
        return page;
      },
      // Publish a draft, updating the published locale.
      async publish(req, draft, options = {}) {
        const manager = self.apos.doc.getManager(draft.type);
        return manager.publish(req, draft, options);
      },
      // Localize the draft, i.e. copy it to another locale, creating
      // that locale's draft for the first time if necessary. By default
      // existing documents are not updated
      async localize(req, draft, toLocale, options = { update: false }) {
        const manager = self.apos.doc.getManager(draft.type);
        return manager.localize(req, draft, toLocale, options);
      },
      // Reverts the given draft to the most recent publication.
      //
      // Returns the draft's new value, or `false` if the draft
      // was not modified from the published version (`modified: false`)
      // or no published version exists yet.
      //
      // This is *not* the on-page `undo/redo` backend. This is the
      // "Revert to Published" feature.
      //
      // Emits the `afterRevertDraftToPublished` event before
      // returning, which receives `req, { draft }` and may
      // replace the `draft` property to alter the returned value.
      async revertDraftToPublished(req, draft) {
        const manager = self.apos.doc.getManager(draft.type);
        return manager.revertDraftToPublished(req, draft);
      },
      // Given a draft document, this method reverts both the draft and
      // the corresponding published document to the previously published
      // version, and returns the updated draft and published
      // documents as `{ draft, published}`.
      //
      // If it is not possible to revert because the document is new or
      // has already been reverted to the previously published version,
      // this method returns `false`.
      //
      // Emits the `afterRevertDraftAndPublishedToPrevious` event before
      // returning, which receives `req, { draft, published }` and may
      // replace those properties to alter the returned value.
      async revertPublishedToPrevious(req, published) {
        const manager = self.apos.doc.getManager(published.type);
        return manager.revertPublishedToPrevious(req, published);
      },
      // Ensure the existence of a page or array of pages and
      // lock them in place in the page tree.
      //
      // The `slug` property must be set. The `parent`
      // property may be set to the slug of the intended
      // parent page, which must also be parked. If you
      // do not set `parent`, the page is assumed to be a
      // child of the home page, which is always parked.
      // See also the `park` option; typically invoked via
      // that option when configuring the module.
      park(pageOrPages) {
        const pages = Array.isArray(pageOrPages) ? pageOrPages : [ pageOrPages ];
        self.parked = self.parked.concat(pages);
      },
      // Route that serves pages. See afterInit in
      // index.js for the wildcard argument and the app.get call
      async serve(req, res) {
        req.deferWidgetLoading = true;
        try {
          await self.serveGetPage(req);
          await self.emit('serve', req);
          await self.serveNotFound(req);
        } catch (err) {
          return await self.serve500Error(req, err);
        }

        if (self.options.cache && self.options.cache.page && self.options.cache.page.maxAge) {
          const { maxAge } = self.options.cache.page;

          if (!self.options.cache.page.etags) {
            self.setMaxAge(req, maxAge);
          } else if (self.checkETag(req, undefined, maxAge)) {
            // Stop there and send a 304 status code; the cached response will be used
            return res.sendStatus(304);
          }
        }

        try {
          await self.serveDeliver(req, null);
        } catch (err) {
          await self.serve500Error(req, err);
        }
      },
      // Sets `req.data.bestPage` to the page whose slug is the longest
      // path prefix of `req.params[0]` (the page slug); an exact match
      // of course wins, followed by the parent "folder," and so on up to the
      // home page.
      async serveGetPage(req) {
        const spanName = `${self.__meta.name}:serveGetPage`;
        await self.apos.telemetry.startActiveSpan(spanName, async (span) => {
          span.setAttribute(SemanticAttributes.CODE_FUNCTION, 'serveGetPage');
          span.setAttribute(SemanticAttributes.CODE_NAMESPACE, self.__meta.name);

          try {
            req.slug = req.params[0];
            self.normalizeSlug(req);
            // Had to change the URL, so redirect to it. TODO: this
            // contains an assumption that we are mounted at /
            if (req.slug !== req.params[0]) {
              req.redirect = req.slug;
            }
            const builders = self.getServePageBuilders();
            const query = self.find(req);
            query.applyBuilders(builders);
            self.matchPageAndPrefixes(query, req.slug);
            await self.emit('serveQuery', query);
            req.data.bestPage = await query.toObject();
            self.evaluatePageMatch(req);

<<<<<<< HEAD
=======
            if (self.options.cache && self.options.cache.page) {
              self.setMaxAge(req, self.options.cache.page.maxAge);
            }

>>>>>>> fbea5404
            span.setStatus({ code: self.apos.telemetry.api.SpanStatusCode.OK });
          } catch (err) {
            self.apos.telemetry.handleError(span, err);
            throw err;
          } finally {
            span.end();
          }
        });
      },
      // Normalize req.slug to account for unneeded trailing whitespace,
      // trailing slashes other than the root, and double slash based open
      // redirect attempts
      normalizeSlug(req) {
        // Fix common screwups in URLs: leading/trailing whitespace,
        // presence of trailing slashes (but always restore the
        // leading slash). Express leaves escape codes uninterpreted
        // in the path, so look for %20, not ' '.
        req.slug = req.slug.trim();
        req.slug = self.removeTrailingSlugSlashes(req, req.slug);

        // Prevent open redirect attacks based on escaped paths
        // (stomp double slashes)
        req.slug = req.slug.replace(/\/+/g, '/');

        if (!req.slug.length || req.slug.charAt(0) !== '/') {
          req.slug = '/' + req.slug;
        }
      },
      // Remove trailing slashes from a slug. This is factored out
      // so that it can be overridden, for instance by the
      // @apostrophecms/workflow module.
      removeTrailingSlugSlashes(req, slug) {
        if (!slug) {
          // For bc, support one argument
          slug = req;
        }
        return slug.replace(/\/+$/, '');
      },
      // If the page will 404 according to the `isFound` method, this
      // method will emit a `notFound` event giving all modules a chance
      // to intercept the request. If none intercept it, the standard 404
      // behavior is set up.
      async serveNotFound(req) {
        if (self.isFound(req)) {
          return;
        }
        if (req.user && (req.mode === 'published')) {
          // Try again in draft mode
          try {
            const testReq = self.apos.task.getReq({
              user: req.user,
              url: req.url,
              slug: req.slug,
              // Simulate what this looks like when the serve page route starts.
              // This is an object, not an array
              params: {
                0: decodeURIComponent(req.path)
              },
              query: req.query,
              mode: 'draft',
              locale: req.locale
            });
            let again;
            do {
              again = false;
              await self.serveGetPage(testReq);
              await self.emit('serve', testReq);
              if (testReq.res.redirectedTo) {
                again = true;
                testReq.url = testReq.res.redirectedTo;
                const qat = testReq.url.indexOf('?');
                if (qat >= 0) {
                  testReq.slug = testReq.url.substring(0, qat);
                } else {
                  testReq.slug = testReq.url;
                }
                testReq.path = testReq.slug;
                testReq.params = {
                  0: testReq.path
                };
                testReq.res.redirectedTo = null;
              }
            } while (again);
            if (self.isFound(testReq)) {
              req.redirect = self.apos.url.build(req.url, {
                aposMode: 'draft'
              });
              return;
            }
          } catch (e) {
            self.apos.util.warn('Error while probing for draft page:', e);
            // Nonfatal, we were just probing
          }
        }
        // Give all modules a chance to save the day
        await self.emit('notFound', req);
        // Are we happy now?
        if (self.isFound(req)) {
          return;
        }
        const q = self.apos.util.slugify(req.url, { separator: ' ' });
        req.data.suggestedSearch = q;
        req.notFound = true;
        req.res.statusCode = 404;
        self.setTemplate(req, 'notFound');
      },
      async serveDeliver(req, err) {
        let providePage = true;
        if (req.statusCode) {
          req.res.statusCode = req.statusCode;
        }
        if (req.redirect) {
          let status = 302;
          // Allow the status code to be overridden for redirects too, but
          // if we see an inappropriate status code assume it's because someone
          // set req.redirect to override a 404 without considering this point
          if (req.statusCode && _.includes([
            301,
            302,
            303,
            307,
            308
          ], req.statusCode)) {
            status = req.statusCode;
          }
          return req.res.redirect(status, req.redirect);
        }
        // Apostrophe treats req as a notepad of things we'd
        // like to happen in res; that allows various
        // pageServe methods to override each other.
        // Now we're finally ready to enact those
        // things on res
        if (req.contentType) {
          req.res.setHeader('Content-Type', req.contentType);
        }
        // Handle 500 errors
        if (err) {
          self.apos.util.error(err);
          self.apos.template.setTemplate(req, 'templateError');
          req.statusCode = 500;
          providePage = false;
        }
        if (req.notFound) {
          // pages.serveNotFound already
          // did the heavy lifting here
          providePage = false;
        }
        // Special cases for "you must log in to access that"
        // and "you are logged in, but not cool enough to
        // see that"
        if (req.loginRequired) {
          self.setTemplate(req, 'loginRequired');
          providePage = false;
        } else if (req.insufficient) {
          self.setTemplate(req, 'insufficient');
          providePage = false;
        }
        if (!req.template) {
          self.apos.util.error('req.template was never set');
          self.apos.template.setTemplate(req, 'templateError');
          req.statusCode = 500;
          providePage = false;
        }
        const args = {
          edit: providePage ? req.data.bestPage._edit : null,
          slug: providePage ? req.data.bestPage.slug : null,
          page: providePage ? req.data.bestPage : null
        };

        // Merge data that other modules has asked us to
        // make available to the template
        _.extend(args, req.data);
        // A simple way to access everything we know about
        // the page in JSON format. Allow this only if we
        // have editing privileges on the page
        if (req.query.pageInformation === 'json' && args.page && args.page._edit) {
          return req.res.send(args.page);
        }
        return self.sendPage(req, req.template, args);
      },
      // In the event of an error during the beforeSend event or the
      // error template itself, we render the error template in a
      // simplified way with less potential for chicken and egg problems
      async serve500Error(req, err) {
        self.apos.template.logError(req, err);
        req.res.statusCode = 500;
        return req.res.send(await self.render(req, '@apostrophecms/template:templateError'));
      },
      // A request is "found" if it should not be
      // treated as a "404 not found" situation
      isFound(req) {
        return req.loginRequired || req.insufficient || req.redirect || (req.data.page && !req.notFound);
      },
      // Returns the query builders to be invoked when fetching a
      // page, by default. These add information about ancestor and child
      // pages of the page in question
      getServePageBuilders() {
        return self.options.builders || {
          // Get the kids of the ancestors too so we can do tabs and accordion nav
          ancestors: { children: true },
          // Get our own kids
          children: true
        };
      },
      // The given query object is modified to return only pages that match
      // the given slug or a path prefix of it, and to sort results
      // in favor of a more complete match
      matchPageAndPrefixes(query, slug) {
        const slugs = [];
        let components;
        // Partial matches. Avoid an unnecessary OR of '/' and '/' for the
        // homepage by checking that slug.length > 1
        if (slug.length && slug.substr(0, 1) === '/' && slug.length > 1) {
          let path = '';
          // homepage is always interesting
          slugs.unshift('/');
          components = slug.substr(1).split('/');
          for (let i = 0; i < components.length - 1; i++) {
            const component = components[i];
            path = self.apos.util.addSlashIfNeeded(path) + component;
            slugs.unshift(path);
          }
        }
        // And of course always consider an exact match. We use unshift to
        // put the exact match first in the query, but we still need to use
        // sort() and limit() to guarantee that the best result wins
        slugs.unshift(slug);
        query.sort({ slug: -1 });
        query.and({ slug: { $in: slugs } });
      },
      // Given a `req` object in which `req.data.bestPage` has already
      // been set, also set `req.data.page` if the slug is an exact match.
      // Otherwise set `req.remainder` to the nonmatching portion
      // of `req.params[0]` and leave `req.data.bestPage` as-is.
      // `req.remainder` is then utilized by modules like `@apostrophecms/page-type`
      // to implement features like dispatch, which powers the
      // "permalink" or "show" pages of `@apostrophecms/piece-page-type`
      evaluatePageMatch(req) {
        const slug = req.params[0];
        if (!req.data.bestPage) {
          return;
        }
        if (req.data.bestPage.slug === slug) {
          req.data.page = req.data.bestPage;
        }
        let remainder = slug.substr(req.data.bestPage.slug.length);
        // Strip trailing slashes for consistent results
        remainder = remainder.replace(/\/+$/, '');
        // For consistency, guarantee a leading / if there is not one
        // already. This way parsing remainders attached to the home
        // page (the slug of which is '/') is not a special case
        if (remainder.charAt(0) !== '/') {
          remainder = '/' + remainder;
        }
        req.remainder = remainder;
      },
      async createIndexes() {
        await self.ensurePathIndex();
        await self.ensureLevelRankIndex();
      },
      async ensurePathIndex() {
        await self.apos.doc.db.createIndex({
          path: 1,
          aposLocale: 1
        });
      },
      async ensureLevelRankIndex() {
        const params = self.getLevelRankIndexParams();
        await self.apos.doc.db.createIndex(params, {});
      },
      getLevelRankIndexParams() {
        return {
          level: 1,
          rank: 1
        };
      },
      // A limited subset of page properties are pushed to
      // browser-side JavaScript when editing privileges exist.
      pruneCurrentPageForBrowser(page) {
        page = _.pick(page, 'title', 'slug', '_id', 'type', 'ancestors', '_url', 'aposDocId', 'aposLocale');
        // Limit information about ancestors to avoid
        // excessive amounts of data in the page
        page.ancestors = _.map(page.ancestors, function (ancestor) {
          return _.pick(ancestor, [
            'title',
            'slug',
            '_id',
            'type',
            '_url',
            'aposDocId',
            'aposLocale'
          ]);
        });
        return page;
      },
      // Invoked via callForAll in the docs module
      docFixUniqueError(req, doc) {
        if (doc.path) {
          const num = Math.floor(Math.random() * 10).toString();
          doc.path += num;
        }
      },
      // Update the paths and slugs of descendant pages,
      // changing slugs only if they were
      // compatible with the original slug. Also updates
      // the level of descendants.
      //
      // On success, returns an array of objects with _id and slug properties,
      // indicating the new slugs for any pages that were modified.
      async updateDescendantsAfterMove(req, page, originalPath, originalSlug) {
        // If our slug changed, then our descendants' slugs should
        // also change, if they are still similar. Also the archived
        // status should match the new parent
        const changed = [];
        if (originalSlug === page.slug && originalPath === page.path) {
          return changed;
        }
        const oldLevel = originalPath.split('/').length - 1;
        const matchParentPathPrefix = new RegExp('^' + self.apos.util.regExpQuote(originalPath + '/'));
        const matchParentSlugPrefix = new RegExp('^' + self.apos.util.regExpQuote(originalSlug + '/'));
        const descendants = await self.findForEditing(req, {
          path: matchParentPathPrefix
        }).areas(false).relationships(false).toArray();
        for (const descendant of descendants) {
          if (page.archived && !descendant.lastPublishedAt) {
            await self.delete(req, descendant, { checkForChildren: false });
            continue;
          }
          let newSlug = descendant.slug.replace(matchParentSlugPrefix, page.slug + '/');
          if (page.archived && !descendant.archived) {
            // #385: we are moving this to the archive, force a new slug
            // even if it was formerly a customized one. Otherwise it is
            // difficult to free up custom slugs by archiving pages
            if (newSlug === descendant.slug) {
              newSlug = page.slug + '/' + path.basename(descendant.slug);
            }
          }
          changed.push({
            _id: descendant._id,
            slug: newSlug
          });
          // Allow for the possibility that the slug becomes
          // a duplicate of something already nested under
          // the new parent at this point
          descendant.path = descendant.path.replace(matchParentPathPrefix, page.path + '/');
          descendant.slug = newSlug;
          descendant.level = descendant.level + (page.level - oldLevel);
          descendant.archived = page.archived;
          await self.apos.doc.retryUntilUnique(req, descendant, () => self.update(req, descendant));
        }
        return changed;
      },
      // Parks one page as found in the `park` option. Called by
      // `implementParkAll`.
      async implementParkOne(req, item) {
        if (!item.parkedId) {
          throw new Error('Parked pages must have a unique parkedId property');
        }
        if (!((item.type || (item._defaults && item._defaults.type)) && (item.slug || item._defaults.slug))) {
          throw new Error('Parked pages must have type and slug properties, they may be fixed or part of _defaults:\n' + JSON.stringify(item, null, '  '));
        }
        item = klona(item);
        const parent = await findParent();
        item.parked = _.keys(_.omit(item, '_defaults'));
        if (!parent) {
          item.rank = 0;
          item.level = 0;
        }
        const existing = await findExisting();
        if (existing) {
          await updateExisting();
        } else {
          await insert();
        }
        await children();
        async function findParent() {
          let parentSlug;
          if (item.level === 0 || item.slug === '/') {
            return;
          }
          if (!item.parent) {
            parentSlug = '/';
          } else {
            parentSlug = item.parent;
          }
          return self.findOneForEditing(req, { slug: parentSlug });
        }
        async function findExisting() {
          return self.findOneForEditing(req, { parkedId: item.parkedId });
        }
        async function updateExisting() {
          // Enforce all permanent properties on existing
          // pages too
          await self.apos.doc.db.updateOne({ _id: existing._id }, { $set: self.apos.util.clonePermanent(item) });
        }
        async function insert() {
          const parkedDefaults = { ...(item._defaults || {}) };
          const cloned = { ...item };
          delete cloned._defaults;
          let ordinaryDefaults;
          if (parent) {
            ordinaryDefaults = self.newChild(parent);
          } else {
            // The home page is being parked
            const type = item.type || parkedDefaults.type;
            if (!type) {
              throw new Error('Parked home page must have an explicit page type:\n\n' + JSON.stringify(item, null, '  '));
            }
            ordinaryDefaults = self.apos.doc.getManager(type).newInstance();
          }
          const _item = {
            ...ordinaryDefaults,
            ...parkedDefaults,
            ...cloned
          };
          delete _item._children;
          if (!parent) {
            // Parking the home page for the first time
            _item.aposDocId = self.apos.util.generateId();
            _item.path = _item.aposDocId;
            _item.lastPublishedAt = new Date();
            return self.apos.doc.insert(req, _item);
          } else {
            return self.insert(req, parent._id, 'lastChild', _item);
          }
        }
        async function children() {
          if (!item._children) {
            return;
          }
          for (const child of item._children) {
            child.parent = item.slug;
            await self.implementParkOne(req, child);
          }
        }
      },
      composeParked() {
        // If a parkedId appears again in options.park, replace the
        // original, repeatedly if necessary; otherwise append to the
        // self.parked list
        self.parked = [];
        const indexByParkedId = {};
        const candidates = self.options.minimumPark.concat(self.options.park || []);
        for (const candidate of candidates) {
          if (indexByParkedId[candidate.parkedId] === undefined) {
            indexByParkedId[candidate.parkedId] = self.parked.length;
            self.parked.push(candidate);
          } else {
            self.parked[indexByParkedId[candidate.parkedId]] = candidate;
          }
        }
      },
      async unparkTask(argv) {
        if (argv._.length !== 2) {
          throw new Error('Wrong number of arguments');
        }
        const slug = argv._[1];
        const count = await self.apos.doc.db.updateOne({ slug: slug }, { $unset: { parked: 1 } });
        if (!count) {
          throw 'No page with that slug was found.';
        }
      },
      // Invoked by the @apostrophecms/version module.
      //
      // Your module can add additional doc properties that should never be rolled back by pushing
      // them onto the `fields` array.
      docUnversionedFields(req, doc, fields) {
        // Moves in the tree have knock-on effects on other
        // pages, they are not suitable for rollback
        fields.push('path', 'archived', 'rank', 'level');
      },
      // Returns true if the doc is a page in the tree
      // (it has a slug with a leading /).
      isPage(doc) {
        // Proper docs always have a slug, but some of our unit tests are lazy about this.
        return doc.slug && doc.slug.match(/^\//);
      },
      // Returns a regular expression to match the `path` property of the descendants of the given page,
      // but not itself. You can also pass the path rather than the entire page object.
      matchDescendants(pageOrPath) {
        const path = pageOrPath.path || pageOrPath;
        // Make sure there is a trailing slash, but don't add two (the home page already has one).
        // Also make sure there is at least one additional character, which there always will be,
        // in order to prevent the home page from matching as its own descendant
        return new RegExp(`^${self.apos.util.regExpQuote(path)}/.`);
      },
      // Returns the path property of the page's parent. For use in queries to fetch the parent.
      getParentPath(page) {
        return page.path.replace(/\/[^/]+$/, '');
      },
      // Returns true if `possibleAncestorPage` is an ancestor of `ofPage`.
      // A page is not its own ancestor. If either object is missing or
      // has no path property, false is returned.
      isAncestorOf(possibleAncestorPage, ofPage) {
        if (!possibleAncestorPage) {
          return false;
        }
        if (!ofPage) {
          return false;
        }
        if (!possibleAncestorPage.path) {
          return false;
        }
        if (!ofPage.path) {
          return false;
        }
        let path = ofPage.path;
        if (path === possibleAncestorPage.path) {
          return false;
        }
        do {
          path = path.replace(/\/[^/]+$/, '');
          if (path === possibleAncestorPage.path) {
            return true;
          }
        } while (path.indexOf('/') !== -1);
        return false;
      },
      // While it's a good thing that all docs now can have nuanced permissions,
      // only pages care about "apply to subpages" as a concept when editing
      // permissions. This method adds those nuances to the permissions-related
      // schema fields. Called by the update routes (for new pages, there are
      // no subpages to apply things to yet). Returns a new schema
      addApplyToSubpagesToSchema(schema) {
        // Do only as much cloning as we have to to avoid modifying the original
        schema = _.clone(schema);
        const index = _.findIndex(schema, { name: 'visibility' });
        if (index !== -1) {
          schema.splice(index + 1, 0, {
            type: 'boolean',
            name: 'applyVisibilityToSubpages',
            label: 'apostrophe:applyToSubpages',
            group: schema[index].group
          });
        }
        return schema;
      },
      // Get the page type names for all the parked pages, including parked children, recursively.
      getParkedTypes() {
        return self.parked.map(getType).concat(getChildTypes(self.parked));
        function getType(park) {
          let type = park.type || (park._defaults && park._defaults.type);
          if (!type) {
            type = 'PARKEDPAGEWITHNOTYPE';
          }
          return type;
        }
        function getChildTypes(parked) {
          let types = [];
          _.each(parked, function (page) {
            if (page._children) {
              types = types.concat(_.map(page._children, getType)).concat(getChildTypes(page._children));
            }
          });
          return _.uniq(types);
        }
      },
      removeParkedPropertiesFromSchema(page, schema) {
        return _.filter(schema, function (field) {
          return !_.includes(page.parked, field.name);
        });
      },
      // any `slug` field named `slug`. If not, return the schema unmodified.
      removeSlugFromHomepageSchema(page, schema) {
        if (page.level === 0) {
          schema = _.reject(schema, {
            type: 'slug',
            name: 'slug'
          });
        }
        return schema;
      },
      addManagerModal() {
        self.apos.modal.add(
          `${self.__meta.name}:manager`,
          self.getComponentName('managerModal', 'AposPagesManager'),
          { moduleName: self.__meta.name }
        );
      },
      addEditorModal() {
        self.apos.modal.add(
          `${self.__meta.name}:editor`,
          self.getComponentName('editorModal', 'AposDocEditor'),
          { moduleName: self.__meta.name }
        );
      },
      // Returns the effective base URL for the given request.
      // If Apostrophe's top-level `baseUrl` option is set, or a hostname is
      // defined for the active locale, then that is consulted, otherwise the base URL
      // is the empty string. This makes it easier to build absolute
      // URLs (when `baseUrl` is configured), or to harmlessly prepend
      // the empty string (when it is not configured). The
      // Apostrophe queries used to fetch Apostrophe pages
      // consult this method.
      getBaseUrl(req) {
        const hostname = self.apos.i18n.locales[req.locale].hostname;
        if (hostname) {
          return `${req.protocol}://${hostname}`;
        } else {
          return self.apos.baseUrl || '';
        }
      },
      // Implements a simple batch operation like publish or unpublish.
      // Pass `req`, the `name` of a configured batch operation,
      // and an async function that accepts (req, page, data) and
      // performs the modification on that one page (including calling
      // `update` if appropriate). Your function will be awaited.
      //
      // `data` is an object containing any schema fields specified
      // for the batch operation. If there is no schema it will be
      // an empty object.
      //
      // The ids of the pages to be operated on should be in `req.body.ids`.
      // For convenience, you may also pass just one id via `req.body._id`.
      //
      // If `req.body.job` is truthy, this method immediately returns
      // `{ jobId: 'cxxxx' }`. The `jobId` can then
      // be passed as a prop to an `ApostropheJobsMonitor` component
      // which will pop up as a modal until complete and emit a
      // `finished` event when complete (TODO: implement this component
      // in 3.0).
      //
      // If `req.body.job` is not set, this async function does not return
      // until the entire operation is complete. Note that for large
      // operations that will be too late for the webserver, so when
      // using `ids` you should always implement `ApostropheJobsMonitor`
      // instead.
      //
      // To avoid RAM issues with very large selections, the current
      // implementation processes the pages in series.
      // TODO: restore this method when fully implemented.
      // async batchSimpleRoute(req, name, change) {
      //   const batchOperation = _.find(self.options.batchOperations, { name: name });
      //   const schema = batchOperation.schema || [];
      //   const data = self.apos.schema.newInstance(schema);
      //   await self.apos.schema.convert(req, schema, 'form', req.body, data);
      //   let ids = self.apos.launder.ids(req.body.ids);
      //   if (!ids) {
      //     if (req.body._id) {
      //       ids = self.apos.launder.id(req.body._id);
      //     }
      //   }
      //   if (req.body.job) {
      //     return runJob();
      //   } else {
      //     for (const id of ids) {
      //       await one(req, id);
      //     }
      //   }
      //   async function runJob() {
      //     return self.apos.modules['@apostrophecms/job'].runBatch(req, ids, one, {
      //       // TODO: Update with new progress notification config
      //     });
      //   }
      //   async function one(req, id) {
      //     const page = await self.findForBatch(req, { _id: id }).toObject();
      //     if (!page) {
      //       throw new Error('notfound');
      //     }
      //     await change(req, page, data);
      //   }
      // },
      // Backward compatible method following moving this to page-type module.
      // This page module method may be deprecated in the next major version.
      allowedSchema(req, page, parentPage) {
        return self.apos.doc.getManager(page.type)
          .allowedSchema(req, page, parentPage);
      },
      getRestQuery(req) {
        const query = self.find(req)
          .ancestors(true)
          .children(true)
          .attachments(true)
          .applyBuildersSafely(req.query);
        // Minimum standard for a REST query without a public projection
        // is being allowed to view drafts on the site
        if (!self.apos.permission.can(req, 'view-draft')) {
          if (!self.options.publicApiProjection) {
            // Shouldn't be needed thanks to publicApiCheck, but be sure
            query.and({
              _id: null
            });
          } else {
            query.project({
              ...self.options.publicApiProjection,
              cacheInvalidatedAt: 1
            });
          }
        }
        return query;
      },
      // Returns a query that finds pages the current user can edit. Unlike
      // find(), this query defaults to including docs in the archive, although
      // we apply filters in the UI.
      findForEditing(req, criteria, builders) {
        // Include ancestors to help with determining allowed types
        const query = self.find(req, criteria).permission('edit').archived(null).ancestors(true);
        if (builders) {
          for (const [ key, value ] of Object.entries(builders)) {
            query[key](value);
          }
        }
        return query;
      },
      async findOneForEditing(req, criteria, builders) {
        return self.findForEditing(req, criteria, builders).toObject();
      },
      // Throws a `notfound` exception if a public API projection is
      // not specified and the user does not have the `view-draft` permission,
      // which all roles capable of editing the site at all will have. This is needed because
      // although all API calls check permissions specifically where appropriate,
      // we also want to flunk all public access to REST APIs if not specifically configured.
      publicApiCheck(req) {
        if (!self.options.publicApiProjection) {
          if (!self.apos.permission.can(req, 'view-draft')) {
            throw self.apos.error('notfound');
          }
        }
      },
      getAllProjection() {
        return {
          _url: 1,
          title: 1,
          type: 1,
          path: 1,
          rank: 1,
          level: 1,
          visibility: 1,
          archived: 1,
          parked: 1,
          lastPublishedAt: 1,
          aposDocId: 1,
          aposLocale: 1,
          updatedAt: 1,
          submitted: 1,
          modified: 1
        };
      },
      // Infer `req.locale` and `req.mode` from `_id` if they were
      // not set already by explicit query parameters. Conversely,
      // if the appropriate query parameters were set, rewrite
      // `_id` accordingly. Returns `_id`, after rewriting if appropriate.
      inferIdLocaleAndMode(req, _id) {
        // For pages we currently always do this. For pieces it's conditional
        // on whether the type is localized.
        return self.apos.i18n.inferIdLocaleAndMode(req, _id);
      },
      // Copy any parked properties of `page` back into `input` to
      // prevent any attempt to alter them via the PUT or PATCH APIs
      enforceParkedProperties(req, page, input) {
        for (const field of (page.parked || [])) {
          input[field] = page[field];
        }
      },
      async implementParkAllInDefaultLocale() {
        for (const mode of [ 'published', 'draft' ]) {
          const req = self.apos.task.getReq({
            mode
          });
          for (const item of self.parked) {
            await self.implementParkOne(req, item);
          }
        }
      },
      async implementParkAllInOtherLocales() {
        // Now that replication has occurred, we can
        // park in the other locales and we'll just
        // reset the parked properties without
        // destroying the locale relationships
        for (const locale of Object.keys(self.apos.i18n.locales)) {
          for (const mode of [ 'published', 'draft' ]) {
            if (locale === self.apos.i18n.defaultLocale) {
              continue;
            }
            const req = self.apos.task.getReq({
              locale,
              mode
            });
            for (const item of self.parked) {
              await self.implementParkOne(req, item);
            }
          }
        }
      },
      ...require('./lib/legacy-migrations')(self),
      addMisreplicatedParkedPagesMigration() {
        self.apos.migration.add('misreplicated-parked-pages', async () => {
          const parkedPages = await self.apos.doc.db.find({
            parkedId: {
              $ne: null
            }
          }).toArray();
          const locales = [ self.apos.i18n.defaultLocale, ...Object.keys(self.apos.i18n.locales) ];
          const parkedIds = [ ...new Set(parkedPages.map(page => page.parkedId)) ];
          for (const parkedId of parkedIds) {
            let aposDocId;
            for (const locale of locales) {
              for (const mode of [ 'draft', 'published' ]) {
                const page = parkedPages.find(page => (page.parkedId === parkedId) && (page.aposLocale === `${locale}:${mode}`));
                if (!page) {
                  continue;
                }
                if (!aposDocId) {
                  aposDocId = page.aposDocId;
                } else {
                  if (page.aposDocId !== aposDocId) {
                    await self.apos.doc.db.removeOne({
                      _id: page._id
                    });
                    await self.apos.doc.db.insertOne({
                      ...page,
                      _id: `${aposDocId}:${locale}:${mode}`,
                      aposDocId,
                      path: page.path.replace(page.aposDocId, aposDocId)
                    });
                  }
                }
              }
            }
          }
        });
      }
    };
  },
  helpers(self) {
    return {
      isAncestorOf: function (possibleAncestorPage, ofPage) {
        return self.isAncestorOf(possibleAncestorPage, ofPage);
      }
    };
  },
  tasks(self) {
    return {
      unpark: {
        usage: 'Usage: node app @apostrophecms/page:unpark /page/slug\n\nThis unparks a page that was formerly locked in a specific\nposition in the page tree.',
        task: self.unparkTask
      }
    };
  }
};<|MERGE_RESOLUTION|>--- conflicted
+++ resolved
@@ -1455,13 +1455,10 @@
             req.data.bestPage = await query.toObject();
             self.evaluatePageMatch(req);
 
-<<<<<<< HEAD
-=======
             if (self.options.cache && self.options.cache.page) {
               self.setMaxAge(req, self.options.cache.page.maxAge);
             }
 
->>>>>>> fbea5404
             span.setStatus({ code: self.apos.telemetry.api.SpanStatusCode.OK });
           } catch (err) {
             self.apos.telemetry.handleError(span, err);
