--- conflicted
+++ resolved
@@ -59,8 +59,6 @@
       }
     }
   },
-<<<<<<< HEAD
-=======
   utilityOperations(self) {
     return {
       add: {
@@ -79,7 +77,6 @@
       }
     };
   },
->>>>>>> 6d419a0d
   batchOperations: {
     add: {
       publish: {
@@ -766,11 +763,7 @@
             }
           );
         },
-<<<<<<< HEAD
-        archive(req) {
-=======
         async archive(req) {
->>>>>>> 6d419a0d
           if (!Array.isArray(req.body._ids)) {
             throw self.apos.error('invalid');
           }
@@ -779,11 +772,7 @@
             return self.inferIdLocaleAndMode(req, _id);
           });
 
-<<<<<<< HEAD
-          const patches = self.getBatchArchivePatches(req, ids);
-=======
           const patches = await self.getBatchArchivePatches(req, ids);
->>>>>>> 6d419a0d
 
           return self.apos.modules['@apostrophecms/job'].runBatch(
             req,
@@ -804,11 +793,7 @@
             }
           );
         },
-<<<<<<< HEAD
-        restore(req) {
-=======
         async restore(req) {
->>>>>>> 6d419a0d
           if (!Array.isArray(req.body._ids)) {
             throw self.apos.error('invalid');
           }
@@ -817,11 +802,7 @@
             return self.inferIdLocaleAndMode(req, _id);
           });
 
-<<<<<<< HEAD
-          const patches = self.getBatchRestorePatches(req, ids);
-=======
           const patches = await self.getBatchRestorePatches(req, ids);
->>>>>>> 6d419a0d
 
           return self.apos.modules['@apostrophecms/job'].runBatch(
             req,
