--- conflicted
+++ resolved
@@ -1434,7 +1434,6 @@
       // of course wins, followed by the parent "folder," and so on up to the
       // home page.
       async serveGetPage(req) {
-<<<<<<< HEAD
         const spanName = `${self.__meta.name}:serveGetPage`;
         await self.apos.telemetry.startActiveSpan(spanName, async (span) => {
           span.setAttribute(SemanticAttributes.CODE_FUNCTION, 'serveGetPage');
@@ -1456,10 +1455,6 @@
             req.data.bestPage = await query.toObject();
             self.evaluatePageMatch(req);
 
-            if (self.options.cache && self.options.cache.page) {
-              self.setMaxAge(req, self.options.cache.page.maxAge);
-            }
-
             span.setStatus({ code: self.apos.telemetry.api.SpanStatusCode.OK });
           } catch (err) {
             self.apos.telemetry.handleError(span, err);
@@ -1468,22 +1463,6 @@
             span.end();
           }
         });
-=======
-        req.slug = req.params[0];
-        self.normalizeSlug(req);
-        // Had to change the URL, so redirect to it. TODO: this
-        // contains an assumption that we are mounted at /
-        if (req.slug !== req.params[0]) {
-          req.redirect = req.slug;
-        }
-        const builders = self.getServePageBuilders();
-        const query = self.find(req);
-        query.applyBuilders(builders);
-        self.matchPageAndPrefixes(query, req.slug);
-        await self.emit('serveQuery', query);
-        req.data.bestPage = await query.toObject();
-        self.evaluatePageMatch(req);
->>>>>>> 57998f75
       },
       // Normalize req.slug to account for unneeded trailing whitespace,
       // trailing slashes other than the root, and double slash based open
