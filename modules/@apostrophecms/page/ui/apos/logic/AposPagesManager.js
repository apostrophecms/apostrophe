// Pages manager (tree) modal business logic.

import AposModifiedMixin from 'Modules/@apostrophecms/ui/mixins/AposModifiedMixin';
import AposArchiveMixin from 'Modules/@apostrophecms/ui/mixins/AposArchiveMixin';
import AposPublishMixin from 'Modules/@apostrophecms/ui/mixins/AposPublishMixin';
import AposDocsManagerMixin from 'Modules/@apostrophecms/modal/mixins/AposDocsManagerMixin';
import { klona } from 'klona';
import { debounce } from 'Modules/@apostrophecms/ui/utils';

export default {
  name: 'AposPagesManager',
  mixins: [ AposModifiedMixin, AposDocsManagerMixin, AposArchiveMixin, AposPublishMixin ],
  emits: [ 'archive', 'search', 'modal-result' ],
  props: {
    modalData: {
      type: Object,
      required: true
    }
  },
  data() {
    return {
      moduleName: '@apostrophecms/page',
      modal: {
        active: false,
        triggerFocusRefresh: 0,
        type: 'slide',
        showModal: false,
        width: 'two-thirds'
      },
      headers: [],
      holdQueries: false,
<<<<<<< HEAD
=======
      currentPage: 1,
      totalPages: 1,
>>>>>>> 6d419a0d
      pages: [],
      pagesFlat: [],
      options: {
        columns: [
          {
            columnHeader: 'apostrophe:pageTitle',
            property: 'title',
            cellValue: 'title'
          },
          {
            name: 'labels',
            component: 'AposCellLabels'
          },
          {
            columnHeader: 'apostrophe:lastEdited',
            property: 'updatedAt',
            component: 'AposCellLastEdited',
            cellValue: 'updatedAt'
          },
          {
            property: 'contextMenu',
            component: 'AposCellContextMenu'
          }
        ]
      },
<<<<<<< HEAD
      moreMenu: [
        {
          label: 'apostrophe:newPage',
          action: 'new'
        }
      ],
      moreMenuButton: {
        tooltip: {
          content: 'apostrophe:moreOptions',
          placement: 'bottom'
        },
        label: 'apostrophe:moreOptions',
        icon: 'dots-vertical-icon',
        iconOnly: true,
        type: 'subtle',
        modifiers: [ 'small', 'no-motion' ]
      },
      queryExtras: {
        viewContext: this.relationshipField ? 'relationship' : 'manage'
      },
=======
      queryExtras: {
        // removed to allow per-document permissions users to see the page tree
        // viewContext: this.relationshipField ? 'relationship' : 'manage'
      },
>>>>>>> 6d419a0d
      filterValues: {},
      filterChoices: {},
      allPiecesSelection: {
        isSelected: false,
        total: 0
      }
    };
  },
  computed: {
    treeOptions() {
      return {
        bulkSelect: true,
        draggable: !this.filterValues.archived,
        ghostUnpublished: true,
        max: this.relationshipField.max || null
      };
    },
    moduleOptions() {
      return apos.page;
    },
    moduleLabels() {
      return {
        singular: this.moduleOptions.label,
        plural: this.moduleOptions.pluralLabel
      };
    },
<<<<<<< HEAD
=======
    saveRelationshipLabel() {
      if (this.relationshipField && (this.relationshipField.max === 1)) {
        return 'apostrophe:selectPage';
      } else {
        return 'apostrophe:selectPages';
      }
    },
>>>>>>> 6d419a0d
    items() {
      if (!this.pagesFlat || !this.headers.length) {
        return [];
      }
      return klona(this.pagesFlat);
    },
    selectAllChoice() {
      const checkLen = this.checked.length;
      const rowLen = this.items.length;

      return checkLen > 0 && checkLen !== rowLen ? {
        value: 'checked',
        indeterminate: true
      } : {
        value: 'checked'
      };
    },
<<<<<<< HEAD
    saveRelationshipLabel() {
      if (this.relationshipField && (this.relationshipField.max === 1)) {
        return 'apostrophe:selectPage';
      } else {
        return 'apostrophe:selectPages';
      }
    },
=======
>>>>>>> 6d419a0d
    canCreate() {
      const page = this.items.find(page => page.aposDocId === this.moduleOptions.page.aposDocId);
      if (page) {
        return page._create;
      }
      return this.moduleOptions.canCreate;
    }
  },
  created() {
    const DEBOUNCE_TIMEOUT = 500;
    this.onSearch = debounce(this.search, DEBOUNCE_TIMEOUT);

    this.moduleOptions.filters.forEach(filter => {
      this.filterValues[filter.name] = filter.def;
      if (!filter.choices) {
        this.queryExtras.choices = this.queryExtras.choices || [];
        this.queryExtras.choices.push(filter.name);
      }
    });
  },
  async mounted() {
    this.headers = this.computeHeaders();
    // Get the data. This will be more complex in actuality.
    this.modal.active = true;
    await this.getPages();
    this.getAllPagesTotal();
    this.modal.triggerFocusRefresh++;

    apos.bus.$on('content-changed', this.onContentChanged);
    apos.bus.$on('command-menu-manager-create-new', this.create);
    apos.bus.$on('command-menu-manager-close', this.confirmAndCancel);
  },
  unmounted() {
    apos.bus.$off('content-changed', this.onContentChanged);
    apos.bus.$off('command-menu-manager-create-new', this.create);
    apos.bus.$off('command-menu-manager-close', this.confirmAndCancel);
  },
  methods: {
    async create() {
      const doc = await apos.modal.execute(this.moduleOptions.components.editorModal, {
        moduleName: this.moduleName,
        filterValues: this.filterValues
      });
      if (!doc) {
        // Cancel clicked
        return;
      }
      await this.getPages();
      if (this.relationshipField) {
        doc._fields = doc._fields || {};
        // Must push to checked docs or it will try to do it for us
        // and not include _fields
        this.checkedDocs.push(doc);
        this.checked.push(doc._id);
      }
    },
    async update(page) {
      const body = {
        _targetId: page.endContext,
        _position: page.endIndex
      };

      const route = `${this.moduleOptions.action}/${page.changedId}`;
      try {
        await apos.http.patch(route, {
          busy: true,
          body,
          draft: true
        });
      } catch (error) {
        await apos.notify(error.body.message || this.$t('apostrophe:treeError'), {
          type: 'danger',
          icon: 'alert-circle-icon',
          dismiss: true,
          localize: false
        });
      }

      await this.getPages();
      if (this.items.find(page => {
        return (page.aposDocId === (window.apos.page.page && window.apos.page.page.aposDocId)) && page.archived;
      })) {
        // With the current page gone, we need to move to safe ground
        location.assign(`${window.apos.prefix}/`);
      }
    },
<<<<<<< HEAD
=======

>>>>>>> 6d419a0d
    async request (mergeOptions) {
      const options = {
        ...this.filterValues,
        ...this.queryExtras,
        ...mergeOptions,
        archived: this.relationshipField || !this.filterValues.archived ? '0' : 'any',
        all: '1',
        withPublished: 1
      };

      // Avoid undefined properties.
      const qs = Object.entries(options)
        .reduce((acc, [ key, val ]) => ({
          ...acc,
          ...val !== undefined && { [key]: val }
        }), {});

      return apos.http.get(
        this.moduleOptions.action,
        {
          qs,
          busy: true,
          draft: true
        }
      );
    },
    async getPages () {
      if (this.holdQueries) {
        // Avoid race conditions by trying again later if already in progress
        setTimeout(this.getPages, 100);
        return;
      }

      this.holdQueries = true;

      const self = this;
      try {
        this.pages = [];
        this.pagesFlat = [];

        let pageTree = await this.request({
          page: this.currentPage
        });

        // If editor is looking at the archive tree, trim the normal page tree response
        if (this.filterValues.archived) {
          pageTree = pageTree._children.find(page => page.slug === '/archive');
          pageTree = pageTree._children;
        }

        formatPage(pageTree);

        if (!pageTree.length && pageTree.length !== 0) {
          pageTree = [ pageTree ];
        }

        this.currentPage = 1;
        this.totalPages = 1;
        this.pages = [ ...pageTree ];
      } finally {
        this.holdQueries = false;
      }

      function formatPage(page) {
        if (page.length) {
          page.forEach(formatPage);
          return;
        }

        self.pagesFlat.push(klona(page));

        if (Array.isArray(page._children)) {
          page._children.forEach(formatPage);
        }
      }
    },
    getAllPagesTotal () {
      this.setAllPiecesSelection({
        isSelected: false,
<<<<<<< HEAD
        total: this.pagesFlat.length
=======
        total: this.items.length
>>>>>>> 6d419a0d
      });
    },
    selectAllPieces () {
      this.setAllPiecesSelection({
        isSelected: true,
<<<<<<< HEAD
        docs: this.pagesFlat
      });
    },
    async update(page) {
      const body = {
        _targetId: page.endContext,
        _position: page.endIndex
      };

      const route = `${this.moduleOptions.action}/${page.changedId}`;
      try {
        await apos.http.patch(route, {
          busy: true,
          body,
          draft: true
        });
      } catch (error) {
        await apos.notify(error.body.message || this.$t('apostrophe:treeError'), {
          type: 'danger',
          icon: 'alert-circle-icon',
          dismiss: true,
          localize: false
        });
=======
        docs: this.items
      });
    },
    async search(query) {
      if (query) {
        this.queryExtras.autocomplete = query;
      } else if ('autocomplete' in this.queryExtras) {
        delete this.queryExtras.autocomplete;
      } else {
        return;
>>>>>>> 6d419a0d
      }

      this.currentPage = 1;

      await this.getPages();
    },
    async filter(filter, value) {
      if (this.filterValues[filter] === value) {
        return;
      }

      this.filterValues[filter] = value;
      this.currentPage = 1;

      await this.getPages();
      this.getAllPagesTotal();
      this.headers = this.computeHeaders();

      this.setCheckedDocs([]);
    },
    computeHeaders() {
      let headers = this.options.columns || [];
      if (this.filterValues.archived) {
        headers = headers.filter(h => h.component !== 'AposCellLabels');
      }
      return headers;
    },
    async editRelationship(item) {
      const result = await apos.modal.execute('AposRelationshipEditor', {
        schema: this.relationshipField.schema,
        title: item.title,
        modelValue: item._fields
      });
      if (result) {
        this.checkedDocs = this.checkedDocs.map((doc) => {
          if (doc._id !== item._id) {
            return doc;
          }
          return {
            ...doc,
            _fields: result
          };
        });
      }
    },
    setAllPiecesSelection ({
      isSelected, total, docs
    }) {
      if (typeof isSelected === 'boolean') {
        this.allPiecesSelection.isSelected = isSelected;
      }

      if (typeof total === 'number') {
        this.allPiecesSelection.total = total;
      }
<<<<<<< HEAD
    },
    async create() {
      const doc = await apos.modal.execute(this.moduleOptions.components.editorModal, {
        moduleName: this.moduleName,
        filterValues: this.filterValues
      });
      if (!doc) {
        // Cancel clicked
        return;
=======

      if (docs) {
        this.setCheckedDocs(docs);
>>>>>>> 6d419a0d
      }
    },
    async handleBatchAction({
      label, action, requestOptions = {}, messages
    }) {
      if (action) {
        try {
          await apos.http.post(`${this.moduleOptions.action}/${action}`, {
            body: {
              ...requestOptions,
              _ids: this.checked,
              messages: messages,
              type: this.checked.length === 1 ? this.moduleLabels.singular
                : this.moduleLabels.plural
            }
          });
          if (action === 'archive') {
            await this.getPages();
            this.getAllPagesTotal();
            this.checked = [];
          }
        } catch (error) {
          apos.notify('apostrophe:errorBatchOperationNoti', {
            interpolate: { operation: label },
            type: 'danger'
          });
          console.error(error);
        }
      }
    },
    setCheckedDocs(checked) {
      this.checkedDocs = checked.slice(0, this.relationshipField?.max || checked.length);
      this.checked = this.checkedDocs.map(item => {
        return item._id;
      });
    },
<<<<<<< HEAD
    setAllPiecesSelection ({
      isSelected, total, docs
    }) {
      if (typeof isSelected === 'boolean') {
        this.allPiecesSelection.isSelected = isSelected;
      }

      if (typeof total === 'number') {
        this.allPiecesSelection.total = total;
      }

      if (docs) {
        this.setCheckedDocs(docs);
      }
    },
    async search(query) {
      if (query) {
        this.queryExtras.autocomplete = query;
      } else if ('autocomplete' in this.queryExtras) {
        delete this.queryExtras.autocomplete;
      } else {
        return;
      }

      this.currentPage = 1;

      await this.getPages();
    },
    async filter(filter, value) {
      if (this.filterValues[filter] === value) {
        return;
      }

      this.filterValues[filter] = value;
      this.currentPage = 1;

      await this.getPages();
      this.getAllPagesTotal();
      this.headers = this.computeHeaders();

      this.setCheckedDocs([]);
    },
    async handleBatchAction({
      label, action, requestOptions = {}, messages
    }) {
      if (action) {
        try {
          await apos.http.post(`${this.moduleOptions.action}/${action}`, {
            body: {
              ...requestOptions,
              _ids: this.checked,
              messages: messages,
              type: this.checked.length === 1 ? this.moduleLabels.singular
                : this.moduleLabels.plural
            }
          });
          if (action === 'archive') {
            await this.getPages();
            this.getAllPagesTotal();
            this.checked = [];
          }
        } catch (error) {
          apos.notify('apostrophe:errorBatchOperationNoti', {
            interpolate: { operation: label },
            type: 'danger'
          });
          console.error(error);
        }
      }
    },
    computeHeaders() {
      let headers = this.options.columns || [];
      if (this.filterValues.archived) {
        headers = headers.filter(h => h.component !== 'AposCellLabels');
      }
      return headers;
=======
    async onContentChanged({ doc, action }) {
      if (
        !doc ||
        !doc.aposLocale ||
        doc.aposLocale.split(':')[0] === this.modalData.locale
      ) {
        await this.getPages();
        this.getAllPagesTotal();
        if (action === 'archive') {
          this.checked = this.checked.filter(checkedId => doc._id !== checkedId);
        }
      }
>>>>>>> 6d419a0d
    }
  }
};<|MERGE_RESOLUTION|>--- conflicted
+++ resolved
@@ -29,11 +29,8 @@
       },
       headers: [],
       holdQueries: false,
-<<<<<<< HEAD
-=======
       currentPage: 1,
       totalPages: 1,
->>>>>>> 6d419a0d
       pages: [],
       pagesFlat: [],
       options: {
@@ -59,33 +56,10 @@
           }
         ]
       },
-<<<<<<< HEAD
-      moreMenu: [
-        {
-          label: 'apostrophe:newPage',
-          action: 'new'
-        }
-      ],
-      moreMenuButton: {
-        tooltip: {
-          content: 'apostrophe:moreOptions',
-          placement: 'bottom'
-        },
-        label: 'apostrophe:moreOptions',
-        icon: 'dots-vertical-icon',
-        iconOnly: true,
-        type: 'subtle',
-        modifiers: [ 'small', 'no-motion' ]
-      },
-      queryExtras: {
-        viewContext: this.relationshipField ? 'relationship' : 'manage'
-      },
-=======
       queryExtras: {
         // removed to allow per-document permissions users to see the page tree
         // viewContext: this.relationshipField ? 'relationship' : 'manage'
       },
->>>>>>> 6d419a0d
       filterValues: {},
       filterChoices: {},
       allPiecesSelection: {
@@ -112,8 +86,6 @@
         plural: this.moduleOptions.pluralLabel
       };
     },
-<<<<<<< HEAD
-=======
     saveRelationshipLabel() {
       if (this.relationshipField && (this.relationshipField.max === 1)) {
         return 'apostrophe:selectPage';
@@ -121,7 +93,6 @@
         return 'apostrophe:selectPages';
       }
     },
->>>>>>> 6d419a0d
     items() {
       if (!this.pagesFlat || !this.headers.length) {
         return [];
@@ -139,16 +110,6 @@
         value: 'checked'
       };
     },
-<<<<<<< HEAD
-    saveRelationshipLabel() {
-      if (this.relationshipField && (this.relationshipField.max === 1)) {
-        return 'apostrophe:selectPage';
-      } else {
-        return 'apostrophe:selectPages';
-      }
-    },
-=======
->>>>>>> 6d419a0d
     canCreate() {
       const page = this.items.find(page => page.aposDocId === this.moduleOptions.page.aposDocId);
       if (page) {
@@ -235,10 +196,7 @@
         location.assign(`${window.apos.prefix}/`);
       }
     },
-<<<<<<< HEAD
-=======
-
->>>>>>> 6d419a0d
+
     async request (mergeOptions) {
       const options = {
         ...this.filterValues,
@@ -318,41 +276,12 @@
     getAllPagesTotal () {
       this.setAllPiecesSelection({
         isSelected: false,
-<<<<<<< HEAD
-        total: this.pagesFlat.length
-=======
         total: this.items.length
->>>>>>> 6d419a0d
       });
     },
     selectAllPieces () {
       this.setAllPiecesSelection({
         isSelected: true,
-<<<<<<< HEAD
-        docs: this.pagesFlat
-      });
-    },
-    async update(page) {
-      const body = {
-        _targetId: page.endContext,
-        _position: page.endIndex
-      };
-
-      const route = `${this.moduleOptions.action}/${page.changedId}`;
-      try {
-        await apos.http.patch(route, {
-          busy: true,
-          body,
-          draft: true
-        });
-      } catch (error) {
-        await apos.notify(error.body.message || this.$t('apostrophe:treeError'), {
-          type: 'danger',
-          icon: 'alert-circle-icon',
-          dismiss: true,
-          localize: false
-        });
-=======
         docs: this.items
       });
     },
@@ -363,7 +292,6 @@
         delete this.queryExtras.autocomplete;
       } else {
         return;
->>>>>>> 6d419a0d
       }
 
       this.currentPage = 1;
@@ -419,21 +347,9 @@
       if (typeof total === 'number') {
         this.allPiecesSelection.total = total;
       }
-<<<<<<< HEAD
-    },
-    async create() {
-      const doc = await apos.modal.execute(this.moduleOptions.components.editorModal, {
-        moduleName: this.moduleName,
-        filterValues: this.filterValues
-      });
-      if (!doc) {
-        // Cancel clicked
-        return;
-=======
 
       if (docs) {
         this.setCheckedDocs(docs);
->>>>>>> 6d419a0d
       }
     },
     async handleBatchAction({
@@ -470,84 +386,6 @@
         return item._id;
       });
     },
-<<<<<<< HEAD
-    setAllPiecesSelection ({
-      isSelected, total, docs
-    }) {
-      if (typeof isSelected === 'boolean') {
-        this.allPiecesSelection.isSelected = isSelected;
-      }
-
-      if (typeof total === 'number') {
-        this.allPiecesSelection.total = total;
-      }
-
-      if (docs) {
-        this.setCheckedDocs(docs);
-      }
-    },
-    async search(query) {
-      if (query) {
-        this.queryExtras.autocomplete = query;
-      } else if ('autocomplete' in this.queryExtras) {
-        delete this.queryExtras.autocomplete;
-      } else {
-        return;
-      }
-
-      this.currentPage = 1;
-
-      await this.getPages();
-    },
-    async filter(filter, value) {
-      if (this.filterValues[filter] === value) {
-        return;
-      }
-
-      this.filterValues[filter] = value;
-      this.currentPage = 1;
-
-      await this.getPages();
-      this.getAllPagesTotal();
-      this.headers = this.computeHeaders();
-
-      this.setCheckedDocs([]);
-    },
-    async handleBatchAction({
-      label, action, requestOptions = {}, messages
-    }) {
-      if (action) {
-        try {
-          await apos.http.post(`${this.moduleOptions.action}/${action}`, {
-            body: {
-              ...requestOptions,
-              _ids: this.checked,
-              messages: messages,
-              type: this.checked.length === 1 ? this.moduleLabels.singular
-                : this.moduleLabels.plural
-            }
-          });
-          if (action === 'archive') {
-            await this.getPages();
-            this.getAllPagesTotal();
-            this.checked = [];
-          }
-        } catch (error) {
-          apos.notify('apostrophe:errorBatchOperationNoti', {
-            interpolate: { operation: label },
-            type: 'danger'
-          });
-          console.error(error);
-        }
-      }
-    },
-    computeHeaders() {
-      let headers = this.options.columns || [];
-      if (this.filterValues.archived) {
-        headers = headers.filter(h => h.component !== 'AposCellLabels');
-      }
-      return headers;
-=======
     async onContentChanged({ doc, action }) {
       if (
         !doc ||
@@ -560,7 +398,6 @@
           this.checked = this.checked.filter(checkedId => doc._id !== checkedId);
         }
       }
->>>>>>> 6d419a0d
     }
   }
 };