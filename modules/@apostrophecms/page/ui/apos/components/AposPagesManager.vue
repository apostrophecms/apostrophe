<template>
  <AposModal
    :modal="modal"
    :modal-data="modalData"
    modal-title="apostrophe:managePages"
    @esc="confirmAndCancel"
    @inactive="modal.active = false"
    @show-modal="modal.showModal = true"
  >
    <template #secondaryControls>
      <AposButton
        v-if="relationshipField"
        type="default"
        label="apostrophe:cancel"
        @click="confirmAndCancel"
      />
      <AposButton
        v-else
        type="default"
        label="apostrophe:exit"
        @click="confirmAndCancel"
      />
    </template>
    <template #primaryControls>
      <AposUtilityOperations
        :module-options="moduleOptions"
        :has-relationship-field="!!relationshipField"
      />
      <AposButton
        v-if="relationshipField"
        type="primary"
        :label="saveRelationshipLabel"
        :disabled="!!relationshipErrors"
        @click="saveRelationship"
      />
      <AposButton
        v-else-if="canCreate"
        type="primary"
        label="apostrophe:newPage"
        @click="create()"
      />
    </template>
    <template v-if="relationshipField" #leftRail>
      <AposModalRail>
        <div class="apos-pages-manager__relationship__rail">
          <div class="apos-pages-manager__relationship__counts">
            <AposMinMaxCount
              :field="relationshipField"
              :model-value="checkedDocs"
            />
          </div>
          <AposSlatList
            class="apos-pages-manager__relationship__items"
            :model-value="checkedDocs"
            :relationship-schema="relationshipField?.schema"
            @update:model-value="setCheckedDocs"
            @item-clicked="editRelationship"
          />
        </div>
      </AposModalRail>
    </template>
    <template #main>
      <AposModalBody>
        <template v-if="!relationshipField" #bodyHeader>
          <AposDocsManagerToolbar
            :selected-state="selectAllState"
<<<<<<< HEAD
            :total-pages=1
            :current-page=1
            :filters="moduleOptions.filters"
            :filter-choices="filterChoices"
            :filter-values="filterValues"
=======
            :total-pages="totalPages"
            :current-page="currentPage"
            :filter-choices="filterChoices"
            :filter-values="filterValues"
            :filters="moduleOptions.filters"
>>>>>>> 6d419a0d
            :labels="moduleLabels"
            :displayed-items="items.length"
            :is-relationship="!!relationshipField"
            :checked="checked"
            :checked-count="checked.length"
            :batch-operations="moduleOptions.batchOperations"
            :module-name="moduleName"
            :options="{
              disableUnchecked: maxReached(),
              noPager: true,
              noSearch: true
            }"
            @select-click="selectAll"
            @search="onSearch"
            @filter="filter"
            @batch="handleBatchAction"
          />
          <AposDocsManagerSelectBox
            :selected-state="selectAllState"
            :module-labels="moduleLabels"
            :filter-values="filterValues"
            :checked-ids="checked"
            :all-pieces-selection="allPiecesSelection"
            :displayed-items="items.length"
            @select-all="selectAllPieces"
            @set-all-pieces-selection="setAllPiecesSelection"
          />
        </template>
        <template #bodyMain>
          <AposTree
            v-model:checked="checked"
            :items="pages"
            :headers="headers"
            :icons="icons"
            :options="treeOptions"
            :module-options="moduleOptions"
            @update="update"
          />
        </template>
      </AposModalBody>
    </template>
  </AposModal>
</template>

<script>
import AposPagesManagerLogic from 'Modules/@apostrophecms/page/logic/AposPagesManager';

export default {
  name: 'AposPagesManager',
  mixins: [ AposPagesManagerLogic ],
  // Keep it for linting
  emits: [ 'archive', 'search', 'modal-result' ]
};
</script>

<style lang="scss" scoped>
  .apos-pages-manager__relationship__rail {
    padding: 20px;
  }

  .apos-pages-manager__relationship__counts {
    margin-bottom: 20px;
  }
</style><|MERGE_RESOLUTION|>--- conflicted
+++ resolved
@@ -64,19 +64,11 @@
         <template v-if="!relationshipField" #bodyHeader>
           <AposDocsManagerToolbar
             :selected-state="selectAllState"
-<<<<<<< HEAD
-            :total-pages=1
-            :current-page=1
-            :filters="moduleOptions.filters"
-            :filter-choices="filterChoices"
-            :filter-values="filterValues"
-=======
             :total-pages="totalPages"
             :current-page="currentPage"
             :filter-choices="filterChoices"
             :filter-values="filterValues"
             :filters="moduleOptions.filters"
->>>>>>> 6d419a0d
             :labels="moduleLabels"
             :displayed-items="items.length"
             :is-relationship="!!relationshipField"
