--- conflicted
+++ resolved
@@ -34,15 +34,10 @@
         @item-clicked="moreMenuHandler"
       />
       <AposButton
-<<<<<<< HEAD
-        v-else
+        v-else-if="canCreate"
         type="primary"
         label="apostrophe:newPage"
         @click="create()"
-=======
-        v-else-if="canCreate" type="primary"
-        label="apostrophe:newPage" @click="create()"
->>>>>>> 48a0b081
       />
       <AposButton
         v-if="relationshipField"
