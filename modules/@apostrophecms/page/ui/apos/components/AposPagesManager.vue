<template>
  <AposModal
    :modal="modal"
    :modal-data="modalData"
    modal-title="apostrophe:managePages"
    @esc="confirmAndCancel"
    @inactive="modal.active = false"
    @show-modal="modal.showModal = true"
  >
    <template #secondaryControls>
      <AposButton
        v-if="relationshipField"
        type="default"
        label="apostrophe:cancel"
        @click="confirmAndCancel"
      />
      <AposButton
        v-else
        type="default"
        label="apostrophe:exit"
        @click="confirmAndCancel"
      />
    </template>
    <template #primaryControls>
      <AposUtilityOperations
        :module-options="moduleOptions"
        :has-relationship-field="!!relationshipField"
      />
      <AposButton
        v-if="relationshipField"
        type="primary"
        :label="saveRelationshipLabel"
        :disabled="!!relationshipErrors"
        @click="saveRelationship"
      />
      <AposButton
        v-else-if="canCreate"
        type="primary"
        label="apostrophe:newPage"
        :attrs="{'data-apos-focus-priority': true}"
        @click="create()"
      />
<<<<<<< HEAD
      <AposButton
        v-if="relationshipField"
        type="primary"
        :label="saveRelationshipLabel"
        :disabled="!!relationshipErrors"
        :attrs="{'data-apos-focus-priority': true}"
        @click="saveRelationship"
      />
=======
>>>>>>> 0a8466fa
    </template>
    <template v-if="relationshipField" #leftRail>
      <AposModalRail>
        <div class="apos-pages-manager__relationship__rail">
          <div class="apos-pages-manager__relationship__counts">
            <AposMinMaxCount
              :field="relationshipField"
              :model-value="checkedDocs"
            />
          </div>
          <AposSlatList
            class="apos-pages-manager__relationship__items"
            :model-value="checkedDocs"
            :relationship-schema="relationshipField?.schema"
            @update:model-value="setCheckedDocs"
            @item-clicked="editRelationship"
          />
        </div>
      </AposModalRail>
    </template>
    <template #main>
      <AposModalBody>
        <template v-if="!relationshipField" #bodyHeader>
          <AposDocsManagerToolbar
            :selected-state="selectAllState"
            :total-pages="totalPages"
            :current-page="currentPage"
            :filter-choices="filterChoices"
            :filter-values="filterValues"
            :filters="moduleOptions.filters"
            :labels="moduleLabels"
            :displayed-items="items.length"
            :is-relationship="!!relationshipField"
            :checked="checked"
            :checked-types="checkedTypes"
            :checked-count="checked.length"
            :batch-operations="moduleOptions.batchOperations"
            :module-name="moduleName"
            :options="{
              disableUnchecked: maxReached(),
              noPager: true,
              noSearch: true
            }"
            @select-click="selectAll"
            @search="onSearch"
            @filter="filter"
            @batch="handleBatchAction"
          />
          <AposDocsManagerSelectBox
            :selected-state="selectAllState"
            :module-labels="moduleLabels"
            :filter-values="filterValues"
            :checked-ids="checked"
            :all-pieces-selection="allPiecesSelection"
            :displayed-items="items.length"
            @select-all="selectAllPieces"
            @set-all-pieces-selection="setAllPiecesSelection"
          />
        </template>
        <template #bodyMain>
          <AposTree
            v-model:checked="checked"
            :items="pages"
            :headers="headers"
            :icons="icons"
            :options="treeOptions"
            :module-options="moduleOptions"
            @update="update"
          />
        </template>
      </AposModalBody>
    </template>
  </AposModal>
</template>

<script>
import AposPagesManagerLogic from 'Modules/@apostrophecms/page/logic/AposPagesManager';

export default {
  name: 'AposPagesManager',
  mixins: [ AposPagesManagerLogic ],
  // Keep it for linting
  emits: [ 'archive', 'search', 'modal-result' ]
};
</script>

<style lang="scss" scoped>
  .apos-pages-manager__relationship__rail {
    padding: 20px;
  }

  .apos-pages-manager__relationship__counts {
    margin-bottom: 20px;
  }
</style><|MERGE_RESOLUTION|>--- conflicted
+++ resolved
@@ -31,6 +31,7 @@
         type="primary"
         :label="saveRelationshipLabel"
         :disabled="!!relationshipErrors"
+        :attrs="{'data-apos-focus-priority': true}"
         @click="saveRelationship"
       />
       <AposButton
@@ -40,17 +41,6 @@
         :attrs="{'data-apos-focus-priority': true}"
         @click="create()"
       />
-<<<<<<< HEAD
-      <AposButton
-        v-if="relationshipField"
-        type="primary"
-        :label="saveRelationshipLabel"
-        :disabled="!!relationshipErrors"
-        :attrs="{'data-apos-focus-priority': true}"
-        @click="saveRelationship"
-      />
-=======
->>>>>>> 0a8466fa
     </template>
     <template v-if="relationshipField" #leftRail>
       <AposModalRail>
