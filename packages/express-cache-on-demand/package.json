--- conflicted
+++ resolved
@@ -4,11 +4,8 @@
   "description": "Express middleware providing on-demand caching in high traffic situations.",
   "main": "index.js",
   "scripts": {
-<<<<<<< HEAD
     "test": "pnpm run lint && (cd test; mocha .)",
-=======
     "test": "mocha test",
->>>>>>> ea1dafbc
     "eslint": "eslint .",
     "lint": "pnpm run eslint"
   },
